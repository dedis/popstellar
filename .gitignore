--- conflicted
+++ resolved
@@ -24,11 +24,8 @@
 *.db
 *.lock
 
-<<<<<<< HEAD
-=======
 # Go backend executable
 be1-go/pop
 
->>>>>>> a0747b85
 .DS_Store
 **/.DS_Store
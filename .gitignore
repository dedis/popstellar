--- conflicted
+++ resolved
@@ -20,9 +20,6 @@
 # Database files
 *.db
 *.lock
-<<<<<<< HEAD
-=======
 /testdata
 /test/localhost_tests_data.json
 .vscode/*
->>>>>>> ce8c06c8

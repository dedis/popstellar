--- conflicted
+++ resolved
@@ -1,4 +1,4 @@
-	package parser
+package parser
 
 import (
 	"encoding/json"
@@ -70,42 +70,6 @@
 	err := json.Unmarshal(msg, &m)
 	return m, err
 }
-<<<<<<< HEAD
-
-func ParseWitnessSignature(witnessSignatures json.RawMessage) (message.ItemWitnessSignatures, error) {
-	m := message.ItemWitnessSignatures{}
-	err := json.Unmarshal(witnessSignatures, &m)
-	return m, err
-}
-
-func ParseData(data []byte) (message.Data, error) {
-	m := message.Data{}
-	err := json.Unmarshal(data, &m)
-	if dataConstAreValid(m) {
-		return m, err
-	} else {
-		return m, lib.ErrRequestDataInvalid
-	}
-}
-
-func dataConstAreValid(m message.Data) bool {
-	switch m["object"] {
-	case "lao", "message", "meeting":
-		switch m["action"] {
-		case "create", "update_properties", "state", "witness":
-		default:
-			log.Printf("the action is not valid, it is instead %v", m["action"])
-			return false
-		}
-	default:
-		log.Printf("the object is not valid, it is instead %v", m["object"])
-		return false
-	}
-
-	creation, okC := m["creation"].(int)
-	if (okC && creation < 0) {
-		log.Printf("the creation timestamp is smaller than 0")
-=======
 
 func ParseWitnessSignature(witnessSignatures json.RawMessage) (message.ItemWitnessSignatures, error) {
 	m := message.ItemWitnessSignatures{}
@@ -141,7 +105,6 @@
 	lastm, okL := m["last_modified"].(int)
 	if (okC && creation < 0) || (okL && lastm < 0) {
 		log.Printf("the timestamps are smaller than 0")
->>>>>>> aebb7fed
 		return false
 	}
 	return true
@@ -177,15 +140,12 @@
 func ParseDataCreatePoll(data json.RawMessage) (message.DataCreatePoll, error) {
 	m := message.DataCreatePoll{}
 	err := json.Unmarshal(data, &m)
-<<<<<<< HEAD
-=======
 	return m, err
 }
 
 func ParseDataUpdateLAO(data json.RawMessage) (message.DataUpdateLAO, error) {
 	m := message.DataUpdateLAO{}
 	err := json.Unmarshal(data, &m)
->>>>>>> aebb7fed
 	return m, err
 }
 
@@ -199,5 +159,4 @@
 	m := message.DataStateMeeting{}
 	err := json.Unmarshal(data, &m)
 	return m, err
-}
-
+}
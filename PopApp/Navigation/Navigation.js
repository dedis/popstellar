import React from 'react';
import { Platform, StyleSheet } from 'react-native';
import { createMaterialTopTabNavigator } from '@react-navigation/material-top-tabs';

import STRINGS from '../res/strings';

import Launch from '../Components/Launch';
import Home from '../Components/Home';
import ConnectNavigation from './ConnectNavigation';

/**
<<<<<<< HEAD
 * The main tab navigation component
 *
 * create a tab navigator between the Home, Connect and Launch component
 *
 * the SafeAreaView resolves problem with status bar overlap
 */
=======
* The main tab navigation component
*
* create a tab navigator between the Home, Connect and Launch component
*/
>>>>>>> 57c9fa0c
const HomeTopTabNavigator = createMaterialTopTabNavigator();

const styles = StyleSheet.create({
  view: {
    flex: 1,
  },
  navigator: {
    ...Platform.select({
      web: {
        width: '100vw',
      },
      default: {},
    }),
  },
});

export default function Navigation() {
  return (
    <HomeTopTabNavigator.Navigator
      style={styles.navigator}
      initialRouteName={STRINGS.navigation_tab_home}
    >
      <HomeTopTabNavigator.Screen name={STRINGS.navigation_tab_home} component={Home} />
      <HomeTopTabNavigator.Screen
        name={STRINGS.navigation_tab_connect}
        component={ConnectNavigation}
      />
      <HomeTopTabNavigator.Screen name={STRINGS.navigation_tab_launch} component={Launch} />
    </HomeTopTabNavigator.Navigator>
  );
}<|MERGE_RESOLUTION|>--- conflicted
+++ resolved
@@ -9,19 +9,10 @@
 import ConnectNavigation from './ConnectNavigation';
 
 /**
-<<<<<<< HEAD
- * The main tab navigation component
- *
- * create a tab navigator between the Home, Connect and Launch component
- *
- * the SafeAreaView resolves problem with status bar overlap
- */
-=======
 * The main tab navigation component
 *
 * create a tab navigator between the Home, Connect and Launch component
 */
->>>>>>> 57c9fa0c
 const HomeTopTabNavigator = createMaterialTopTabNavigator();
 
 const styles = StyleSheet.create({

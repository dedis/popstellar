--- conflicted
+++ resolved
@@ -9,12 +9,12 @@
 import ConnectNavigation from './ConnectNavigation';
 
 /**
-* The main tab navigation component
-*
-* create a tab navigator between the Home, Connect and Launch component
-*
-* the SafeAreaView resolves problem with status bar overlap
-*/
+ * The main tab navigation component
+ *
+ * create a tab navigator between the Home, Connect and Launch component
+ *
+ * the SafeAreaView resolves problem with status bar overlap
+ */
 const HomeTopTabNavigator = createMaterialTopTabNavigator();
 
 const styles = StyleSheet.create({
@@ -33,7 +33,6 @@
 
 export default function Navigation() {
   return (
-<<<<<<< HEAD
     <HomeTopTabNavigator.Navigator
       style={styles.navigator}
       initialRouteName={STRINGS.navigation_tab_home}
@@ -45,17 +44,5 @@
       />
       <HomeTopTabNavigator.Screen name={STRINGS.navigation_tab_launch} component={Launch} />
     </HomeTopTabNavigator.Navigator>
-=======
-    <SafeAreaView style={styles.view}>
-      <TopTabNavigator.Navigator style={styles.navigator}>
-        <TopTabNavigator.Screen name={STRINGS.navigation_tab_home} component={Home} />
-        <TopTabNavigator.Screen
-          name={STRINGS.navigation_tab_connect}
-          component={ConnectNavigation}
-        />
-        <TopTabNavigator.Screen name={STRINGS.navigation_tab_launch} children={() => <Launch />} />
-      </TopTabNavigator.Navigator>
-    </SafeAreaView>
->>>>>>> d517e0ce
   );
 }
--- conflicted
+++ resolved
@@ -2,20 +2,13 @@
 import { createMaterialTopTabNavigator } from '@react-navigation/material-top-tabs'
 import Launch from '../Components/Launch'
 import Home from '../Components/Home'
-<<<<<<< HEAD
-import Connect from '../Components/Connect'
-import { Dimensions } from 'react-native'
-import { NavigationContainer } from '@react-navigation/native'
-import { SafeAreaView } from 'react-native-safe-area-context'
 
-import STRINGS from '../res/strings'
-=======
 import ConnectNavigation from '../Navigation/ConnectNavigation'
 import { SafeAreaView } from 'react-native-safe-area-context'
 
 import STRINGS from '../res/strings'
-import { Dimensions, Platform, StyleSheet } from 'react-native'
->>>>>>> d54560e8
+import { Platform, StyleSheet } from 'react-native'
+
 
 const TopTabNavigator = createMaterialTopTabNavigator();
 
@@ -29,22 +22,11 @@
 
 export default function TabNavigation() {
     return (
-<<<<<<< HEAD
-        <NavigationContainer>
-            <SafeAreaView style={{flex:1}}>
-            <TopTabNavigator.Navigator
-                initialLayout={Dimensions.get('window').width}
-                >
-            <TopTabNavigator.Screen name={STRINGS.navigation_tab_home} component={Home} />
-            <TopTabNavigator.Screen name={STRINGS.navigation_tab_connect} component={Connect} />
-            <TopTabNavigator.Screen name={STRINGS.navigation_tab_launch} component={Launch} />
-=======
         <SafeAreaView style={ styles.view }>
             <TopTabNavigator.Navigator style={ styles.navigator }>
                 <TopTabNavigator.Screen name={STRINGS.navigation_tab_home} component={Home} />
                 <TopTabNavigator.Screen name={STRINGS.navigation_tab_connect} component={ConnectNavigation} />
                 <TopTabNavigator.Screen name={STRINGS.navigation_tab_launch} component={Launch} />
->>>>>>> d54560e8
             </TopTabNavigator.Navigator>
         </SafeAreaView>
     );
@@ -62,4 +44,4 @@
             default: {}
         })
     }
-})+});
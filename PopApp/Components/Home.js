import React from 'react';
import {
  StyleSheet, View, Text, FlatList,
} from 'react-native';
import PropTypes from 'prop-types';
import { connect } from 'react-redux';

import STRINGS from '../res/strings';
import { Spacing, Typography } from '../Styles';
import LAOItem from './LAOItem';
<<<<<<< HEAD
=======

// Fake data to show the app fonctionality
import LAOs from '../res/laoData';
>>>>>>> 4b640680
import PROPS_TYPE from '../res/Props';

/**
 * Manage the Home screen component: if the LOAs is empty a welcome string (divide in three string)
 * else a list of the name of all LAO in the LAOs
 *
 * TODO use the list that the user have already connect to, and ask data to
 *  some organizer server if needed
*/
const styles = StyleSheet.create({
  container: {
    flex: 1,
    justifyContent: 'center',
  },
  text: {
    ...Typography.important,
  },
  flatList: {
    marginTop: Spacing.s,
  },
});

const Home = ({ LAOs }) => {
  if (!LAOs || !LAOs.length) {
    return (
      <View style={styles.container}>
        <Text style={styles.text}>{STRINGS.home_welcome}</Text>
        <Text style={styles.text}>{STRINGS.home_connect_lao}</Text>
        <Text style={styles.text}>{STRINGS.home_launch_lao}</Text>
      </View>
    );
  }

  return (
    <View style={styles.container}>
      <FlatList
        data={LAOs}
        keyExtractor={(item) => item.id.toString()}
        renderItem={({ item }) => <LAOItem LAO={item} />}
        style={styles.flatList}
      />
    </View>
  );
};

Home.propTypes = {
  LAOs: PropTypes.arrayOf(PROPS_TYPE.LAO).isRequired,
};

const mapStateToProps = (state) => ({
  LAOs: state.connectLAOsReducer.LAOs,
});

export default connect(mapStateToProps)(Home);<|MERGE_RESOLUTION|>--- conflicted
+++ resolved
@@ -8,12 +8,6 @@
 import STRINGS from '../res/strings';
 import { Spacing, Typography } from '../Styles';
 import LAOItem from './LAOItem';
-<<<<<<< HEAD
-=======
-
-// Fake data to show the app fonctionality
-import LAOs from '../res/laoData';
->>>>>>> 4b640680
 import PROPS_TYPE from '../res/Props';
 
 /**

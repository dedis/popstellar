import React from 'react'
import { StyleSheet, View, Text } from 'react-native'

import STRINGS from '../res/strings'
<<<<<<< HEAD
=======
import { Typography } from '../Styles';
>>>>>>> 58d3b9fe

/**
* The Home component
*
* Manage the Home screen
*/
class Home extends React.Component {
    render() {
        return(
            <View style={styles.container}>
                <Text style={styles.text}>{STRINGS.home_welcome}</Text>
                <Text style={styles.text}>{STRINGS.home_connect_lao}</Text>
                <Text style={styles.text}>{STRINGS.home_launch_lao}</Text>
            </View>
        )
    }
}

const styles = StyleSheet.create({
    container: {
        flex: 1,
        justifyContent: 'center',
    },
    text: {
        ...Typography.important
    },
  });

export default Home<|MERGE_RESOLUTION|>--- conflicted
+++ resolved
@@ -2,10 +2,7 @@
 import { StyleSheet, View, Text } from 'react-native'
 
 import STRINGS from '../res/strings'
-<<<<<<< HEAD
-=======
 import { Typography } from '../Styles';
->>>>>>> 58d3b9fe
 
 /**
 * The Home component

--- conflicted
+++ resolved
@@ -2,10 +2,7 @@
 import { StyleSheet, View, Text } from 'react-native'
 
 import STRINGS from '../res/strings'
-<<<<<<< HEAD
-=======
 import { Typography } from '../Styles';
->>>>>>> d54560e8
 
 /**
 * The Home component

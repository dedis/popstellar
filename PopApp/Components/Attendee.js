import React from 'react';
import { StyleSheet, View, Text } from 'react-native';

<<<<<<< HEAD
import STRINGS from "../res/strings";
import { Typography } from '../Styles';
=======
import STRINGS from '../res/strings';
import { Views } from '../Styles';
>>>>>>> b62acaf6

/**
* The Attendee component
*
* Manage the Attendee screen
*/
<<<<<<< HEAD
class Attendee extends React.Component {
    render() {
        return(
            <View style={styles.container}>
                <Text style={styles.text}>{STRINGS.attendee_description}</Text>
            </View>
        )
    }
}

const styles = StyleSheet.create({
    container: {
        flex: 1,
        justifyContent: 'center'
    },
    text: {
        ...Typography.base
    },
  });
=======
const styles = StyleSheet.create({
  container: {
    flex: 1,
    ...Views.base,
  },
});

const Attendee = () => (
  <View style={styles.container}>
    <Text>{STRINGS.attendee_description}</Text>
  </View>
);
>>>>>>> b62acaf6

export default Attendee;<|MERGE_RESOLUTION|>--- conflicted
+++ resolved
@@ -1,40 +1,14 @@
 import React from 'react';
 import { StyleSheet, View, Text } from 'react-native';
 
-<<<<<<< HEAD
-import STRINGS from "../res/strings";
-import { Typography } from '../Styles';
-=======
 import STRINGS from '../res/strings';
 import { Views } from '../Styles';
->>>>>>> b62acaf6
 
 /**
 * The Attendee component
 *
 * Manage the Attendee screen
 */
-<<<<<<< HEAD
-class Attendee extends React.Component {
-    render() {
-        return(
-            <View style={styles.container}>
-                <Text style={styles.text}>{STRINGS.attendee_description}</Text>
-            </View>
-        )
-    }
-}
-
-const styles = StyleSheet.create({
-    container: {
-        flex: 1,
-        justifyContent: 'center'
-    },
-    text: {
-        ...Typography.base
-    },
-  });
-=======
 const styles = StyleSheet.create({
   container: {
     flex: 1,
@@ -47,6 +21,5 @@
     <Text>{STRINGS.attendee_description}</Text>
   </View>
 );
->>>>>>> b62acaf6
 
 export default Attendee;
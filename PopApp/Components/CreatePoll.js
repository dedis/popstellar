--- conflicted
+++ resolved
@@ -10,10 +10,6 @@
 import STRINGS from '../res/strings';
 
 /**
-<<<<<<< HEAD
- * Screen to create a poll event
- *
-=======
  * Screen to create a poll event: a question text input, a start time text and its buttons,
  * a finish time text and its buttons, a radio group to choose between multiple answer or only one,
  * a dynamic list of answer, a confirm button and a cancel button
@@ -31,7 +27,6 @@
  * The open button does noting and it is enable when the question is defined,
  *  2 answers are given and the start time is already pass
  * The cancel button redirect to the organizer component
->>>>>>> 4b640680
  * It is possible to put a finish time before the start time => to fix
  *
  * TODO makes impossible to set a finish time before the start time

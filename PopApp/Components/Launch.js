import React from 'react';
import {
  StyleSheet, View, Text, Button, TextInput,
} from 'react-native';

import STRINGS from '../res/strings';
import { Spacing, Typography } from '../Styles';
<<<<<<< HEAD
import PROPS_TYPE from '../res/Props';
=======
import WebsocketLink from '../websockets/WebsocketLink';
import * as wsApi from '../websockets/WebsocketApi';
>>>>>>> 53535fe1

/*
* The Launch component
*
* Manage the Launch screen
*/
const styles = StyleSheet.create({
  container: {
    flex: 1,
    justifyContent: 'space-around',
  },
  text: {
    ...Typography.base,
  },
  textInput: {
    ...Typography.base,
    borderBottomWidth: 2,
  },
  button: {
    paddingHorizontal: Spacing.xl,
    paddingVertical: Spacing.s,
  },
  viewBottom: {
    justifyContent: 'flex-end',
  },
});

<<<<<<< HEAD
const Launch = ({ navigation }) => {
  const LAOName = React.useRef();

  const cancelAction = () => {
    LAOName.current.clear();
    navigation.navigate('Home');
  };

  return (
    <View style={styles.container}>
      <View style={styles.viewTop}>
        <Text style={styles.text}>{STRINGS.launch_description}</Text>
        <View style={styles.button}>
          <TextInput
            ref={LAOName}
            style={styles.textInput}
            placeholder={STRINGS.launch_organization_name}
          />
        </View>
      </View>
      <View style={styles.viewBottom}>
        <View style={styles.button}>
          <Button title={STRINGS.launch_button_launch} />
        </View>
        <View style={styles.button}>
          <Button
            title={STRINGS.general_button_cancel}
            onPress={() => cancelAction()}
          />
        </View>
=======
let onClickButtonLaunch = () => {

  wsApi.requestCreateLao("Ma petite LAO")
  /*
  const promise = new Promise((resolve, reject) => {
    //wsUtils.requestCreateLao("nom de la LAO", resolve, reject);
    //wsUtils.requestJoinLao("hash de la LAO", resolve, reject);
    //wsUtils.requestCreateEvent("nom de la LAO", "location de la LAO", resolve, reject);
    //wsUtils.requestCastVote("Vote: option number 3", resolve, reject);

    //wsUtils.requestCreateChannel("name of the channel", "contract of the channel", resolve, reject);
    //wsUtils.requestPublishChannel("name of the channel", "content of the event", resolve, reject);
    //wsUtils.requestSubscribeChannel("name of the channel", resolve, reject);
    //wsUtils.requestFetchChannel("name of the channel", "id de l'event", resolve, reject)
  });

  promise.then(
    () => console.log("(TODO) request accepted (launch.js)"),
    (error) => console.error("(TODO) request rejected. Reason :", error)
  );*/
};

const Connect = () => (
  <View style={styles.container}>
    <View style={styles.viewTop}>
      <Text style={styles.text}>{STRINGS.launch_description}</Text>
      <View style={styles.button}>
        <TextInput style={styles.textInput} placeholder={STRINGS.launch_organization_name} />
      </View>
    </View>
    <View style={styles.viewBottom}>
      <View style={styles.button}>
        <Button onPress={() => onClickButtonLaunch()} title={STRINGS.launch_button_launch} />
      </View>
      <View style={styles.button}>
        <Button onPress={() => WebsocketLink.printServerAnswer()} title={STRINGS.general_button_cancel} />
>>>>>>> 53535fe1
      </View>
    </View>
  );
};

Launch.propTypes = {
  navigation: PROPS_TYPE.navigation.isRequired,
};

export default Launch;<|MERGE_RESOLUTION|>--- conflicted
+++ resolved
@@ -5,12 +5,8 @@
 
 import STRINGS from '../res/strings';
 import { Spacing, Typography } from '../Styles';
-<<<<<<< HEAD
 import PROPS_TYPE from '../res/Props';
-=======
-import WebsocketLink from '../websockets/WebsocketLink';
-import * as wsApi from '../websockets/WebsocketApi';
->>>>>>> 53535fe1
+import { requestCreateLao } from '../websockets/WebsocketApi'
 
 /*
 * The Launch component
@@ -38,7 +34,6 @@
   },
 });
 
-<<<<<<< HEAD
 const Launch = ({ navigation }) => {
   const LAOName = React.useRef();
 
@@ -61,7 +56,10 @@
       </View>
       <View style={styles.viewBottom}>
         <View style={styles.button}>
-          <Button title={STRINGS.launch_button_launch} />
+          <Button
+            title={STRINGS.launch_button_launch}
+            onPress={() => requestCreateLao("Ma petite LAO :)")}
+          />
         </View>
         <View style={styles.button}>
           <Button
@@ -69,44 +67,6 @@
             onPress={() => cancelAction()}
           />
         </View>
-=======
-let onClickButtonLaunch = () => {
-
-  wsApi.requestCreateLao("Ma petite LAO")
-  /*
-  const promise = new Promise((resolve, reject) => {
-    //wsUtils.requestCreateLao("nom de la LAO", resolve, reject);
-    //wsUtils.requestJoinLao("hash de la LAO", resolve, reject);
-    //wsUtils.requestCreateEvent("nom de la LAO", "location de la LAO", resolve, reject);
-    //wsUtils.requestCastVote("Vote: option number 3", resolve, reject);
-
-    //wsUtils.requestCreateChannel("name of the channel", "contract of the channel", resolve, reject);
-    //wsUtils.requestPublishChannel("name of the channel", "content of the event", resolve, reject);
-    //wsUtils.requestSubscribeChannel("name of the channel", resolve, reject);
-    //wsUtils.requestFetchChannel("name of the channel", "id de l'event", resolve, reject)
-  });
-
-  promise.then(
-    () => console.log("(TODO) request accepted (launch.js)"),
-    (error) => console.error("(TODO) request rejected. Reason :", error)
-  );*/
-};
-
-const Connect = () => (
-  <View style={styles.container}>
-    <View style={styles.viewTop}>
-      <Text style={styles.text}>{STRINGS.launch_description}</Text>
-      <View style={styles.button}>
-        <TextInput style={styles.textInput} placeholder={STRINGS.launch_organization_name} />
-      </View>
-    </View>
-    <View style={styles.viewBottom}>
-      <View style={styles.button}>
-        <Button onPress={() => onClickButtonLaunch()} title={STRINGS.launch_button_launch} />
-      </View>
-      <View style={styles.button}>
-        <Button onPress={() => WebsocketLink.printServerAnswer()} title={STRINGS.general_button_cancel} />
->>>>>>> 53535fe1
       </View>
     </View>
   );

--- conflicted
+++ resolved
@@ -1,7 +1,8 @@
 import React from 'react';
 import {
-  StyleSheet, View, Text, Button, TextInput,
+  StyleSheet, View, Text, Button, TextInput, useRef,
 } from 'react-native';
+import PropTypes from 'prop-types';
 
 import STRINGS from '../res/strings';
 import { Spacing, Typography } from '../Styles';
@@ -11,42 +12,6 @@
 *
 * Manage the Launch screen
 */
-<<<<<<< HEAD
-class Connect extends React.Component {
-    constructor(props) {
-        super(props)
-        this.LAOName = React.createRef()
-    }
-
-    _cancelAction() {
-        this.LAOName.current.clear()
-        this.props.navigation.navigate("Home")
-    }
-
-    render() {
-        return(
-            <View style={styles.container}>
-                <View style={styles.viewTop}>
-                    <Text style={styles.text}>{STRINGS.launch_description}</Text>
-                    <View style={styles.button}>
-                        <TextInput ref={this.LAOName} style={styles.textInput} placeholder={STRINGS.launch_organization_name}/>
-                    </View>
-                </View>
-                <View style={styles.viewBottom}>
-                    <View style={styles.button}>
-                        <Button title={STRINGS.launch_button_launch}/>
-                    </View>
-                    <View style={styles.button}>
-                        <Button title={STRINGS.general_button_cancel} onPress={() => this._cancelAction()}/>
-                    </View>
-                </View>
-            </View>
-        )
-    }
-}
-
-=======
->>>>>>> b62acaf6
 const styles = StyleSheet.create({
   container: {
     flex: 1,
@@ -68,12 +33,35 @@
   },
 });
 
-const Connect = () => (
+const cancelAction = ({ navigation, LAOName }) => {
+  LAOName.current.clear();
+  navigation.navigate('Home');
+};
+
+cancelAction.propTypes = {
+  navigation: PropTypes.shape({
+    navigate: PropTypes.func.isRequired,
+  }).isRequired,
+};
+
+const LAONameTextInput = () => {
+  const LAOName = useRef(null);
+
+  return (
+    <TextInput
+      ref={LAOName}
+      style={styles.textInput}
+      placeholder={STRINGS.launch_organization_name}
+    />
+  );
+};
+
+const Launch = ({ navigation }) => (
   <View style={styles.container}>
     <View style={styles.viewTop}>
       <Text style={styles.text}>{STRINGS.launch_description}</Text>
       <View style={styles.button}>
-        <TextInput style={styles.textInput} placeholder={STRINGS.launch_organization_name} />
+        <LAONameTextInput />
       </View>
     </View>
     <View style={styles.viewBottom}>
@@ -81,10 +69,19 @@
         <Button title={STRINGS.launch_button_launch} />
       </View>
       <View style={styles.button}>
-        <Button title={STRINGS.general_button_cancel} />
+        <Button
+          title={STRINGS.general_button_cancel}
+          onPress={() => cancelAction({ navigation })}
+        />
       </View>
     </View>
   </View>
 );
 
-export default Connect;+Launch.propTypes = {
+  navigation: PropTypes.shape({
+    navigate: PropTypes.func.isRequired,
+  }).isRequired,
+};
+
+export default Launch;
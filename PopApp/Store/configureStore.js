import { createStore } from 'redux';
<<<<<<< HEAD
import { persistStore, persistCombineReducers } from 'redux-persist'
import AsyncStorage from '@react-native-community/async-storage';

import toggleAppNavigationScreen from './Reducers/appToggleReducer';
import currentEventsReducer from './Reducers/currentEventsReducer';
import currentLaoReducer from './Reducers/currentLaoReducer';
import keypairReducer from "./Reducers/keypairReducer";
import connectLAOsReducer from './Reducers/connectLAOsReducer';
=======
import { persistStore, persistCombineReducers } from 'redux-persist';
import storage from 'redux-persist/lib/storage';

import toggleAppNavigationScreen from './Reducers/appToggleReducer';
import currentLaoReducer from './Reducers/currentLaoReducer';
import keypairReducer from './Reducers/keypairReducer';
>>>>>>> 4b640680

/**
 * Create the redux persistent store for the app
 */

const persistConfig = {
  key: 'root',
<<<<<<< HEAD
  storage: AsyncStorage,
=======
  storage,
>>>>>>> 4b640680
};

/** Persistent collection of reducers */
const appReducer = persistCombineReducers(persistConfig, {
  toggleAppNavigationScreenReducer: toggleAppNavigationScreen,
<<<<<<< HEAD
  currentLaoReducer: currentLaoReducer,
  keypairReducer: keypairReducer,
  currentEventsReducer: currentEventsReducer,
  connectLAOsReducer: connectLAOsReducer,
=======
  currentLaoReducer,
  keypairReducer,
>>>>>>> 4b640680
});

/** Trick used to clear local persistent storage */
const rootReducer = (state, action) => {
  // clears the local cached storage as well as the state of the storage
<<<<<<< HEAD
  if (action.type === 'CLEAR_STORAGE') { AsyncStorage.removeItem('persist:root'); state = undefined; }
  return appReducer(state, action);
};


=======
  let newState = state;
  if (action.type === 'CLEAR_STORAGE') { storage.removeItem('persist:root'); newState = undefined; }
  return appReducer(newState, action);
};

>>>>>>> 4b640680
let store;
let persistor;

/** Initiates (opens) the persistent storage; should be used at top level (App.js) */
export const storeInit = () => {
  store = createStore(rootReducer);
  persistor = persistStore(store);
<<<<<<< HEAD
  return { store, persistor }
=======
  return { store, persistor };
>>>>>>> 4b640680
};

export const getPersistConfig = () => persistConfig;
export const getStore = () => store;
export const getPersistor = () => persistor;<|MERGE_RESOLUTION|>--- conflicted
+++ resolved
@@ -1,21 +1,12 @@
 import { createStore } from 'redux';
-<<<<<<< HEAD
-import { persistStore, persistCombineReducers } from 'redux-persist'
-import AsyncStorage from '@react-native-community/async-storage';
+import { persistStore, persistCombineReducers } from 'redux-persist';
+import storage from 'redux-persist/lib/storage';
 
 import toggleAppNavigationScreen from './Reducers/appToggleReducer';
 import currentEventsReducer from './Reducers/currentEventsReducer';
 import currentLaoReducer from './Reducers/currentLaoReducer';
-import keypairReducer from "./Reducers/keypairReducer";
+import keypairReducer from './Reducers/keypairReducer';
 import connectLAOsReducer from './Reducers/connectLAOsReducer';
-=======
-import { persistStore, persistCombineReducers } from 'redux-persist';
-import storage from 'redux-persist/lib/storage';
-
-import toggleAppNavigationScreen from './Reducers/appToggleReducer';
-import currentLaoReducer from './Reducers/currentLaoReducer';
-import keypairReducer from './Reducers/keypairReducer';
->>>>>>> 4b640680
 
 /**
  * Create the redux persistent store for the app
@@ -23,43 +14,26 @@
 
 const persistConfig = {
   key: 'root',
-<<<<<<< HEAD
-  storage: AsyncStorage,
-=======
   storage,
->>>>>>> 4b640680
 };
 
 /** Persistent collection of reducers */
 const appReducer = persistCombineReducers(persistConfig, {
   toggleAppNavigationScreenReducer: toggleAppNavigationScreen,
-<<<<<<< HEAD
-  currentLaoReducer: currentLaoReducer,
-  keypairReducer: keypairReducer,
-  currentEventsReducer: currentEventsReducer,
-  connectLAOsReducer: connectLAOsReducer,
-=======
   currentLaoReducer,
   keypairReducer,
->>>>>>> 4b640680
+  currentEventsReducer,
+  connectLAOsReducer,
 });
 
 /** Trick used to clear local persistent storage */
 const rootReducer = (state, action) => {
   // clears the local cached storage as well as the state of the storage
-<<<<<<< HEAD
-  if (action.type === 'CLEAR_STORAGE') { AsyncStorage.removeItem('persist:root'); state = undefined; }
-  return appReducer(state, action);
-};
-
-
-=======
   let newState = state;
   if (action.type === 'CLEAR_STORAGE') { storage.removeItem('persist:root'); newState = undefined; }
   return appReducer(newState, action);
 };
 
->>>>>>> 4b640680
 let store;
 let persistor;
 
@@ -67,11 +41,7 @@
 export const storeInit = () => {
   store = createStore(rootReducer);
   persistor = persistStore(store);
-<<<<<<< HEAD
-  return { store, persistor }
-=======
   return { store, persistor };
->>>>>>> 4b640680
 };
 
 export const getPersistConfig = () => persistConfig;

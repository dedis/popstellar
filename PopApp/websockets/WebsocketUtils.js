import { decodeUTF8, encodeBase64, decodeBase64 } from 'tweetnacl-util';
import { sign } from 'tweetnacl';
import { getStore } from '../Store/configureStore';

/* global btoa, atob */ // do not touch! EsLint required comment!
/* eslint-disable no-underscore-dangle */

/** JSON rpc version used by our protocol */
export const JSON_RPC_VERSION = '2.0';
/** Number of fields a server answer exactly contains */
export const SERVER_ANSWER_FIELD_COUNT = 3;

/** Enumeration of all possible "method" fields in JsonMessages */
export const methods = Object.freeze({
  SUBSCRIBE: 'subscribe',
  UNSUBSCRIBE: 'unsubscribe',
  MESSAGE: 'message',
  CATCHUP: 'catchup',
  PUBLISH: 'publish',
});

/** Enumeration of all possible "object" fields in JsonMessages */
export const objects = Object.freeze({
  LAO: 'lao',
  MESSAGE: 'message',
  MEETING: 'meeting',
  ROLL_CALL: 'roll_call',
});

/** Enumeration of all possible "action" fields in JsonMessages */
export const actions = Object.freeze({
  CREATE: 'create',
  UPDATE_PROPERTIES: 'update_properties',
  STATE: 'state',
  WITNESS: 'witness',
  OPEN: 'open',
  REOPEN: 'reopen',
  CLOSE: 'close',
});

/** Enumeration of all possible event tags used in hash creation */
export const eventTags = Object.freeze({
  MEETING: 'M',
  ROLL_CALL: 'R',
});

/** Set a new key pair for the client in the local storage */
const _createKeyPair = () => {
  const pair = sign.keyPair();
  const keys = { pubKey: encodeBase64(pair.publicKey), secKey: encodeBase64(pair.secretKey) };
  getStore().dispatch({ type: 'SET_KEYPAIR', value: keys });

  return keys;
};

/** Return the user public key (base64 string) or create it if missing */
export const getPublicKey = () => {
  const { pubKey } = getStore().getState().keypairReducer;

  // create a new keypair for the user
  if (pubKey.length === 0) return _createKeyPair().pubKey;
  return pubKey;
};

/** Return the user secret key (base64 string) or create it if missing */ // TODO how to do better?
export const getSecretKey = () => {
  const { secKey } = getStore().getState().keypairReducer;

  // create a new keypair for the user
  if (secKey.length === 0) return _createKeyPair().secKey;
  return secKey;
};

/** Return the current LAO the client is connected to */
export const getCurrentLao = () => getStore().getState().currentLaoReducer.lao;

/** Transform a string to a base64 string */
export const toString64 = (str) => btoa(str);
/** Transform a base64 string to a regular string */
export const fromString64 = (str) => atob(str);

<<<<<<< HEAD
/**
 * Generate a pseudo-random id (32 bit number) for server requests
 * See https://gist.github.com/gordonbrander/2230317
 */
// eslint-disable-next-line no-bitwise
export const generateId = () => parseInt(Math.random().toString(16).substr(2, 9), 16) & 0xfffffff;
=======
>>>>>>> 4a6f0e20
/** Return the current time (Number - UNIX number of seconds from 1st january 1970) */
export const getCurrentTime = () => Math.floor(Date.now() / 1000);

/** Represent an already sent query to the server on which the client is waiting for an answer */
export const PendingRequest = class {
  constructor(message, requestObject, requestAction, retryCount = 0) {
    this.message = message;
    this.requestObject = requestObject;
    this.requestAction = requestAction;
    this.retryCount = retryCount;
  }
};

/**
 * Sign an array of strings using the client private key
 *
 * @param strings variable number of strings to sign
 * @returns {string} base64 encoded signature over the strings using client secret key
 */
export const signStrings = (...strings) => {
  let str = '';
  strings.forEach((item) => { str += item; });

  return encodeBase64(sign(decodeUTF8(str), decodeBase64(getSecretKey())));
};

const hashLib = require('hash.js');
/**
 * Hash an array of strings using SHA-256 then convert it into a base64 string
 * @param strings variable number of strings to hash
 * @returns {string} base64 encoded SHA-256 hash of the strings
 */
export const hashStrings = (...strings) => {
  let str = '';
  strings.forEach((item) => { str += item; });

  return toString64(hashLib.sha256().update(str).digest('hex'));
};<|MERGE_RESOLUTION|>--- conflicted
+++ resolved
@@ -79,15 +79,6 @@
 /** Transform a base64 string to a regular string */
 export const fromString64 = (str) => atob(str);
 
-<<<<<<< HEAD
-/**
- * Generate a pseudo-random id (32 bit number) for server requests
- * See https://gist.github.com/gordonbrander/2230317
- */
-// eslint-disable-next-line no-bitwise
-export const generateId = () => parseInt(Math.random().toString(16).substr(2, 9), 16) & 0xfffffff;
-=======
->>>>>>> 4a6f0e20
 /** Return the current time (Number - UNIX number of seconds from 1st january 1970) */
 export const getCurrentTime = () => Math.floor(Date.now() / 1000);
 

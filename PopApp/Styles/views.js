--- conflicted
+++ resolved
@@ -1,9 +1,3 @@
-<<<<<<< HEAD
-base = {
-    justifyContent: 'center',
-    alignContent: 'center',
-}
-=======
 export const base = {
   justifyContent: 'center',
   alignContent: 'center',
@@ -14,5 +8,4 @@
   justifyContent: 'left',
   alignContent: 'left',
   alignItems: 'left',
-};
->>>>>>> b62acaf6
+};
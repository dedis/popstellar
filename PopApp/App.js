--- conflicted
+++ resolved
@@ -1,28 +1,20 @@
 import 'react-native-gesture-handler'
-<<<<<<< HEAD
-import React from 'react'
-import { StyleSheet } from 'react-native'
-=======
+
 import React from 'react';
 import { StyleSheet, StatusBar, Platform } from 'react-native'
->>>>>>> 58d3b9fe
+
 import { SafeAreaProvider } from 'react-native-safe-area-context'
 
 import Navigation from './Navigation/Navigation'
 import { NavigationContainer } from '@react-navigation/native'
 
 /*
-<<<<<<< HEAD
 * The starting point of the app
-* It opens the navigation component in a safeAreaProvider in order to resolve issue with status bar
-=======
-* The start point of the app
 *
-* It open the navigation component in a safeAreaProvider to be able use
+* It opens the navigation component in a safeAreaProvider to be able use
 * SafeAreaView in order to resolve issue with status bar
 *
 *  The Platform.OS is to put the statusBar in IOS in black, otherwise it is not readable
->>>>>>> 58d3b9fe
 */
 
 export default function App() {

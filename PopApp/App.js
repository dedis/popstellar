import 'react-native-gesture-handler';
import React from 'react';
import { StatusBar, Platform } from 'react-native';
import { SafeAreaProvider } from 'react-native-safe-area-context';
import { NavigationContainer } from '@react-navigation/native';
<<<<<<< HEAD
import { PersistGate } from 'redux-persist/integration/react'
=======
import { PersistGate } from 'redux-persist/integration/react';
>>>>>>> 4b640680

import { Provider } from 'react-redux';
import { storeInit } from './Store/configureStore';

import AppNavigation from './Navigation/AppNavigation';

/*
* The starting point of the app
*
* It opens the navigation component in a safeAreaProvider to be able use
* SafeAreaView in order to resolve issue with status bar
*
*  The Platform.OS is to put the statusBar in IOS in black, otherwise it is not readable
*/

export default function App() {
  const { store, persistor } = storeInit();

  return (
    <Provider store={store}>
      <PersistGate loading={null} persistor={persistor}>
        <NavigationContainer>
          <SafeAreaProvider>
            {Platform.OS === 'ios'
            && <StatusBar barStyle="dark-content" backgroundColor="white" />}
            <AppNavigation />
          </SafeAreaProvider>
        </NavigationContainer>
      </PersistGate>
    </Provider>
  );
}<|MERGE_RESOLUTION|>--- conflicted
+++ resolved
@@ -3,11 +3,7 @@
 import { StatusBar, Platform } from 'react-native';
 import { SafeAreaProvider } from 'react-native-safe-area-context';
 import { NavigationContainer } from '@react-navigation/native';
-<<<<<<< HEAD
-import { PersistGate } from 'redux-persist/integration/react'
-=======
 import { PersistGate } from 'redux-persist/integration/react';
->>>>>>> 4b640680
 
 import { Provider } from 'react-redux';
 import { storeInit } from './Store/configureStore';

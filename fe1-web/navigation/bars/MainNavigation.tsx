import React from 'react';
import { Platform, StyleSheet } from 'react-native';
import { createMaterialTopTabNavigator } from '@react-navigation/material-top-tabs';

import STRINGS from 'res/strings';

import Home from 'parts/Home';
import Launch from 'parts/Launch';
import ConnectNavigation from 'navigation/bars/ConnectNavigation';
import SocialMediaNavigation from 'parts/lao/socialMedia/SocialMediaNavigation';
import WalletNavigation from './wallet/WalletNavigation';

/**
 * The main tab navigation component
 *
 * create a tab navigator between the Home, Connect components and Launch component
 */
const HomeTopTabNavigator = createMaterialTopTabNavigator();

const styles = StyleSheet.create({
  navigator: {
    ...Platform.select({
      web: {
        width: '100vw',
      },
      default: {},
    }),
  },
});

export default function MainNavigation() {
  return (
    <HomeTopTabNavigator.Navigator
      style={styles.navigator}
      initialRouteName={STRINGS.navigation_tab_home}
      screenOptions={{
        swipeEnabled: false,
      }}
    >
      <HomeTopTabNavigator.Screen
        name={STRINGS.navigation_tab_home}
        component={Home}
      />
      <HomeTopTabNavigator.Screen
<<<<<<< HEAD
=======
        name={STRINGS.navigation_tab_social_media}
        component={SocialMediaNavigation}
      />
      <HomeTopTabNavigator.Screen
>>>>>>> d2b2ef1e
        name={STRINGS.navigation_tab_connect}
        component={ConnectNavigation}
      />
      <HomeTopTabNavigator.Screen
        name={STRINGS.navigation_tab_launch}
        component={Launch}
      />
      <HomeTopTabNavigator.Screen
        name={STRINGS.navigation_tab_wallet}
        component={WalletNavigation}
      />
    </HomeTopTabNavigator.Navigator>
  );
}<|MERGE_RESOLUTION|>--- conflicted
+++ resolved
@@ -42,13 +42,6 @@
         component={Home}
       />
       <HomeTopTabNavigator.Screen
-<<<<<<< HEAD
-=======
-        name={STRINGS.navigation_tab_social_media}
-        component={SocialMediaNavigation}
-      />
-      <HomeTopTabNavigator.Screen
->>>>>>> d2b2ef1e
         name={STRINGS.navigation_tab_connect}
         component={ConnectNavigation}
       />

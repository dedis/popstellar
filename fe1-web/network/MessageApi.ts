--- conflicted
+++ resolved
@@ -16,7 +16,7 @@
   WitnessMessage,
 } from 'model/network/method/message/data';
 import {
-  Channel, channelFromIds, ROOT_CHANNEL, userSocialChannel,
+  Channel, channelFromIds, ROOT_CHANNEL,
 } from 'model/objects/Channel';
 import {
   OpenedLaoStore, KeyPairStore,
@@ -301,9 +301,5 @@
     timestamp: timestamp,
   });
 
-<<<<<<< HEAD
   return publish(getCurrentUserChirpChannel(currentLao.id), message);
-=======
-  return publish(userSocialChannel(currentLao.id), message);
->>>>>>> 1255dde7
 }
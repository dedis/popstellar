--- conflicted
+++ resolved
@@ -2,13 +2,11 @@
   EventTags, Hash, Lao, PublicKey, Timestamp,
 } from 'model/objects';
 import {
-  AddChirp,
   CastVote,
   CloseRollCall,
   CreateLao,
   CreateMeeting,
   CreateRollCall,
-  DeleteChirp,
   EndElection,
   OpenRollCall,
   ReopenRollCall,
@@ -18,12 +16,13 @@
   WitnessMessage,
 } from 'model/network/method/message/data';
 import {
-  Channel, channelFromIds, ROOT_CHANNEL, getUserSocialChannel
+  Channel, channelFromIds, ROOT_CHANNEL, getUserSocialChannel,
 } from 'model/objects/Channel';
 import {
   OpenedLaoStore, KeyPairStore,
 } from 'store';
 import { Question, Vote } from 'model/objects/Election';
+import { AddChirp } from 'model/network/method/message/data/chirp/AddChirp';
 import { publish } from './JsonRpcApi';
 
 /**
@@ -289,9 +288,6 @@
   return publish(elecCh, message);
 }
 
-<<<<<<< HEAD
-/** Sends a server query which add a chirp */
-=======
 /**
  * Sends a query to the server to add a new chirp.
  *
@@ -299,7 +295,6 @@
  * @param text - The text contained in the chirp
  * @param parentId - The id of the parent chirp (if it is a reply)
  */
->>>>>>> bd6e3d86
 export function requestAddChirp(
   publicKey: PublicKey,
   text: string,
@@ -314,24 +309,20 @@
     timestamp: timestamp,
   });
 
-<<<<<<< HEAD
-  return publish(getCurrentUserSocialChannel(currentLao.id), message);
-}
-
-/** Sends a server query which delete a chirp */
-export function requestDeleteChirp(
-  chirpId: Hash,
-): Promise<void> {
-  const timestamp = Timestamp.EpochNow();
-  const currentLao: Lao = OpenedLaoStore.get();
-
-  const message = new DeleteChirp({
-    chirp_id: chirpId,
-    timestamp: timestamp,
-  });
-
-  return publish(getCurrentUserSocialChannel(currentLao.id), message);
-=======
   return publish(getUserSocialChannel(currentLao.id, publicKey.valueOf()), message);
->>>>>>> bd6e3d86
-}+}
+
+// /** Sends a server query which delete a chirp */
+// export function requestDeleteChirp(
+//   chirpId: Hash,
+// ): Promise<void> {
+//   const timestamp = Timestamp.EpochNow();
+//   const currentLao: Lao = OpenedLaoStore.get();
+//
+//   const message = new DeleteChirp({
+//     chirp_id: chirpId,
+//     timestamp: timestamp,
+//   });
+//
+//   return publish(getCurrentUserSocialChannel(currentLao.id), message);
+// }
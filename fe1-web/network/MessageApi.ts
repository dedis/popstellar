import {
  EventTags, Hash, Lao, PublicKey, Timestamp,
} from 'model/objects';
import {
  CastVote,
  CloseRollCall,
  CreateLao,
  CreateMeeting,
  CreateRollCall, DeleteChirp,
  EndElection,
  OpenRollCall,
  ReopenRollCall,
  SetupElection,
  StateLao,
  UpdateLao,
  WitnessMessage,
} from 'model/network/method/message/data';
import {
  Channel, channelFromIds, ROOT_CHANNEL, getUserSocialChannel,
} from 'model/objects/Channel';
import {
  OpenedLaoStore, KeyPairStore,
} from 'store';
import { Question, Vote } from 'model/objects/Election';
import { AddChirp } from 'model/network/method/message/data/chirp/AddChirp';
import { publish } from './JsonRpcApi';

/**
 * Adapts the starting time if start < creation.
 *
 * @param start
 * @param creation
 */
const adaptStartTime = (creation: Timestamp, start: Timestamp) => ((start.before(creation))
  ? creation : start);

/** Send a server query asking for the creation of a LAO with a given name (String) */
export function requestCreateLao(laoName: string): Promise<Channel> {
  const time = Timestamp.EpochNow();
  const pubKey = KeyPairStore.getPublicKey();

  const message = new CreateLao({
    id: Hash.fromStringArray(pubKey.toString(), time.toString(), laoName),
    name: laoName,
    creation: time,
    organizer: pubKey,
    witnesses: [],
  });

  return publish(ROOT_CHANNEL, message)
    .then(() => channelFromIds(message.id));
}

/** Send a server query asking for a LAO update providing a new name (String) */
export function requestUpdateLao(name: string, witnesses?: PublicKey[]): Promise<void> {
  const time: Timestamp = Timestamp.EpochNow();
  const currentLao: Lao = OpenedLaoStore.get();

  const message = new UpdateLao({
    id: Hash.fromStringArray(currentLao.organizer.toString(), currentLao.creation.toString(), name),
    name,
    last_modified: time,
    witnesses: (witnesses === undefined) ? currentLao.witnesses : witnesses,
  });

  return publish(channelFromIds(currentLao.id), message);
}

/** Send a server query asking for the current state of a LAO */
export function requestStateLao(): Promise<void> {
  const currentLao: Lao = OpenedLaoStore.get();

  const message = new StateLao({
    id: Hash.fromStringArray(
      currentLao.organizer.toString(), currentLao.creation.toString(), currentLao.name,
    ),
    name: currentLao.name,
    creation: currentLao.creation,
    last_modified: Timestamp.EpochNow(),
    organizer: currentLao.organizer,
    witnesses: currentLao.witnesses,
    modification_id: Hash.fromStringArray(), // FIXME need modification_id from storage
    modification_signatures: [], // FIXME need modification_signatures from storage
  });

  return publish(channelFromIds(currentLao.id), message);
}

/** Send a server query asking for the creation of a meeting given a certain name (String),
 *  startTime (Timestamp), optional location (String), optional end time (Timestamp) and optional
 *  extra information (Json object) */
export function requestCreateMeeting(
  name: string, startTime: Timestamp, location: string, endTime: Timestamp, extra?: {},
): Promise<void> {
  const time = Timestamp.EpochNow();
  const currentLao: Lao = OpenedLaoStore.get();

  const message = new CreateMeeting({
    id: Hash.fromStringArray(
      EventTags.MEETING, currentLao.id.toString(), currentLao.creation.toString(), name,
    ),
    name,
    start: adaptStartTime(time, startTime),
    creation: time,
    location,
    end: endTime,
    extra,
  });

  return publish(channelFromIds(currentLao.id), message);
}

/** Send a server message to acknowledge witnessing the message message (JS object) */
export function requestWitnessMessage(channel: Channel, messageId: Hash): Promise<void> {
  const message = new WitnessMessage({
    message_id: messageId,
    signature: KeyPairStore.getPrivateKey().sign(messageId),
  });

  return publish(channel, message);
}

/**
 * Send a server query asking for the creation of a roll call
 * @param name the name of the roll call event
 * @param location the location of the roll call event
 * @param proposedStart the time at which the attendee scanning will start (pending confirmation)
 * @param proposedEnd the time at which the attendee scanning will stop (pending confirmation)
 * @param description (optional) further information regarding the event
 * @return A Promise resolving when the operation is completed
 */
export function requestCreateRollCall(
  name: string, location: string,
  proposedStart: Timestamp, proposedEnd: Timestamp,
  description?: string,
): Promise<void> {
  const time: Timestamp = Timestamp.EpochNow();
  const currentLao: Lao = OpenedLaoStore.get();

  const message = new CreateRollCall({
    id: Hash.fromStringArray(
      EventTags.ROLL_CALL, currentLao.id.toString(), time.toString(), name,
    ),
    name: name,
    creation: time,
    location: location,
    proposed_start: adaptStartTime(time, proposedStart),
    proposed_end: proposedEnd,
    description: description,
  });

  const laoCh = channelFromIds(currentLao.id);
  return publish(laoCh, message);
}

/**
 * Send a server query asking for the opening of a roll call
 * @param rollCallId the ID of the roll call
 * @param start (optional) the time at which the operation happens, defaults to now.
 * @return A Promise resolving when the operation is completed
 */
export function requestOpenRollCall(rollCallId: Hash, start?: Timestamp): Promise<void> {
  const lao: Lao = OpenedLaoStore.get();
  const time = (start === undefined) ? Timestamp.EpochNow() : start;

  const message = new OpenRollCall({
    update_id: Hash.fromStringArray(
      EventTags.ROLL_CALL, lao.id.toString(), rollCallId.toString(), time.toString(),
    ),
    opens: rollCallId,
    opened_at: time,
  });

  return publish(channelFromIds(lao.id), message);
}

/**
 * Send a server query asking for the re-opening of a roll call
 * @param rollCallId the ID of the roll call
 * @param start (optional) the time at which the operation happens, defaults to now.
 * @return A Promise resolving when the operation is completed
 */
export function requestReopenRollCall(rollCallId: Hash, start?: Timestamp): Promise<void> {
  const lao: Lao = OpenedLaoStore.get();
  const time = (start === undefined) ? Timestamp.EpochNow() : start;

  const message = new ReopenRollCall({
    update_id: Hash.fromStringArray(
      EventTags.ROLL_CALL, lao.id.toString(), rollCallId.toString(), time.toString(),
    ),
    opens: rollCallId,
    opened_at: time,
  });

  return publish(channelFromIds(lao.id), message);
}

/**
 * Send a server query asking for the closing of a roll call
 * @param rollCallId the ID of the roll call
 * @param attendees list of the attendees' public keys
 * @param close (optional) the time at which the operation happens, defaults to now.
 * @return A Promise resolving when the operation is completed
 */
export function requestCloseRollCall(
  rollCallId: Hash,
  attendees: PublicKey[],
  close?: Timestamp,
): Promise<void> {
  const lao: Lao = OpenedLaoStore.get();
  const time = (close === undefined) ? Timestamp.EpochNow() : close;

  const message = new CloseRollCall({
    update_id: Hash.fromStringArray(
      EventTags.ROLL_CALL, lao.id.toString(), rollCallId.toString(), time.toString(),
    ),
    closes: rollCallId,
    closed_at: time,
    attendees: attendees,
  });

  return publish(channelFromIds(lao.id), message);
}

/** Sends a server query asking for creation of an Election with a given name (String),
 *  an array of questions, a version (String), the current lao (String), the id, and the  creation,
 *  start and end are also specified as a timestamp */
export function requestCreateElection(
  name: string,
  version: string,
  start: Timestamp,
  end: Timestamp,
  questions: Question[],
  time: Timestamp,
): Promise<void> {
  const currentLao: Lao = OpenedLaoStore.get();

  const message = new SetupElection({
    lao: currentLao.id,
    id: Hash.fromStringArray(
      EventTags.ELECTION, currentLao.id.toString(), time.toString(), name,
    ),
    name: name,
    version: version,
    created_at: time,
    start_time: adaptStartTime(time, start),
    end_time: end,
    questions: questions,
  });

  const laoCh = channelFromIds(currentLao.id);
  return publish(laoCh, message);
}

/** Sends a server query which creates a Vote in an ongoing election */
export function castVote(
  election_id: Hash,
  votes: Vote[],
): Promise<void> {
  const time: Timestamp = Timestamp.EpochNow();
  const currentLao: Lao = OpenedLaoStore.get();
  const message = new CastVote({
    lao: currentLao.id,
    election: election_id,
    created_at: time,
    votes: votes,
  });

  const elecCh = channelFromIds(currentLao.id, election_id);
  return publish(elecCh, message);
}

/** Sends a server query which creates a Vote in an ongoing election */
export function terminateElection(
  electionId: Hash,
  registeredVotes: Hash,
): Promise<void> {
  const time: Timestamp = Timestamp.EpochNow();
  const currentLao: Lao = OpenedLaoStore.get();
  const message = new EndElection({
    lao: currentLao.id,
    election: electionId,
    created_at: time,
    registered_votes: registeredVotes,
  });

  const elecCh = channelFromIds(currentLao.id, electionId);
  return publish(elecCh, message);
}

/**
 * Sends a query to the server to add a new chirp.
 *
 * @param publicKey - The public key of the sender
 * @param text - The text contained in the chirp
 * @param parentId - The id of the parent chirp (if it is a reply)
 */
export function requestAddChirp(
  publicKey: PublicKey,
  text: string,
  parentId?: Hash,
): Promise<void> {
  const timestamp = Timestamp.EpochNow();
  const currentLao: Lao = OpenedLaoStore.get();

  const message = new AddChirp({
    text: text,
    parent_id: parentId,
    timestamp: timestamp,
  });

  return publish(getUserSocialChannel(currentLao.id, publicKey), message);
<<<<<<< HEAD
}

/** Sends a server query which delete a chirp */
export function requestDeleteChirp(
  publicKey: PublicKey,
  chirpId: Hash,
): Promise<void> {
  const timestamp = Timestamp.EpochNow();
  const currentLao: Lao = OpenedLaoStore.get();

  const message = new DeleteChirp({
    chirp_id: chirpId,
    timestamp: timestamp,
  });

  return publish(getUserSocialChannel(currentLao.id, publicKey), message);
=======
>>>>>>> 81891672
}<|MERGE_RESOLUTION|>--- conflicted
+++ resolved
@@ -2,6 +2,7 @@
   EventTags, Hash, Lao, PublicKey, Timestamp,
 } from 'model/objects';
 import {
+  AddChirp,
   CastVote,
   CloseRollCall,
   CreateLao,
@@ -22,7 +23,6 @@
   OpenedLaoStore, KeyPairStore,
 } from 'store';
 import { Question, Vote } from 'model/objects/Election';
-import { AddChirp } from 'model/network/method/message/data/chirp/AddChirp';
 import { publish } from './JsonRpcApi';
 
 /**
@@ -310,7 +310,6 @@
   });
 
   return publish(getUserSocialChannel(currentLao.id, publicKey), message);
-<<<<<<< HEAD
 }
 
 /** Sends a server query which delete a chirp */
@@ -327,6 +326,4 @@
   });
 
   return publish(getUserSocialChannel(currentLao.id, publicKey), message);
-=======
->>>>>>> 81891672
 }
import {
  EventTags, getReactionChannel, Hash, Lao, PublicKey, Timestamp,
} from 'model/objects';
import {
  AddChirp,
  AddReaction,
  CastVote,
  CloseRollCall,
  CreateLao,
  CreateMeeting,
  CreateRollCall,
  EndElection,
  OpenRollCall,
  ReopenRollCall,
  SetupElection,
  StateLao,
  UpdateLao,
  WitnessMessage,
} from 'model/network/method/message/data';
import {
  Channel, channelFromIds, ROOT_CHANNEL, getUserSocialChannel
} from 'model/objects/Channel';
import {
  OpenedLaoStore, KeyPairStore,
} from 'store';
import { Question, Vote } from 'model/objects/Election';
import { publish } from './JsonRpcApi';

/**
 * Adapts the starting time if start < creation.
 *
 * @param start
 * @param creation
 */
const adaptStartTime = (creation: Timestamp, start: Timestamp) => ((start.before(creation))
  ? creation : start);

/** Send a server query asking for the creation of a LAO with a given name (String) */
export function requestCreateLao(laoName: string): Promise<Channel> {
  const time = Timestamp.EpochNow();
  const pubKey = KeyPairStore.getPublicKey();

  const message = new CreateLao({
    id: Hash.fromStringArray(pubKey.toString(), time.toString(), laoName),
    name: laoName,
    creation: time,
    organizer: pubKey,
    witnesses: [],
  });

  return publish(ROOT_CHANNEL, message)
    .then(() => channelFromIds(message.id));
}

/** Send a server query asking for a LAO update providing a new name (String) */
export function requestUpdateLao(name: string, witnesses?: PublicKey[]): Promise<void> {
  const time: Timestamp = Timestamp.EpochNow();
  const currentLao: Lao = OpenedLaoStore.get();

  const message = new UpdateLao({
    id: Hash.fromStringArray(currentLao.organizer.toString(), currentLao.creation.toString(), name),
    name,
    last_modified: time,
    witnesses: (witnesses === undefined) ? currentLao.witnesses : witnesses,
  });

  return publish(channelFromIds(currentLao.id), message);
}

/** Send a server query asking for the current state of a LAO */
export function requestStateLao(): Promise<void> {
  const currentLao: Lao = OpenedLaoStore.get();

  const message = new StateLao({
    id: Hash.fromStringArray(
      currentLao.organizer.toString(), currentLao.creation.toString(), currentLao.name,
    ),
    name: currentLao.name,
    creation: currentLao.creation,
    last_modified: Timestamp.EpochNow(),
    organizer: currentLao.organizer,
    witnesses: currentLao.witnesses,
    modification_id: Hash.fromStringArray(), // FIXME need modification_id from storage
    modification_signatures: [], // FIXME need modification_signatures from storage
  });

  return publish(channelFromIds(currentLao.id), message);
}

/** Send a server query asking for the creation of a meeting given a certain name (String),
 *  startTime (Timestamp), optional location (String), optional end time (Timestamp) and optional
 *  extra information (Json object) */
export function requestCreateMeeting(
  name: string, startTime: Timestamp, location: string, endTime: Timestamp, extra?: {},
): Promise<void> {
  const time = Timestamp.EpochNow();
  const currentLao: Lao = OpenedLaoStore.get();

  const message = new CreateMeeting({
    id: Hash.fromStringArray(
      EventTags.MEETING, currentLao.id.toString(), currentLao.creation.toString(), name,
    ),
    name,
    start: adaptStartTime(time, startTime),
    creation: time,
    location,
    end: endTime,
    extra,
  });

  return publish(channelFromIds(currentLao.id), message);
}

/** Send a server message to acknowledge witnessing the message message (JS object) */
export function requestWitnessMessage(channel: Channel, messageId: Hash): Promise<void> {
  const message = new WitnessMessage({
    message_id: messageId,
    signature: KeyPairStore.getPrivateKey().sign(messageId),
  });

  return publish(channel, message);
}

/**
 * Send a server query asking for the creation of a roll call
 * @param name the name of the roll call event
 * @param location the location of the roll call event
 * @param proposedStart the time at which the attendee scanning will start (pending confirmation)
 * @param proposedEnd the time at which the attendee scanning will stop (pending confirmation)
 * @param description (optional) further information regarding the event
 * @return A Promise resolving when the operation is completed
 */
export function requestCreateRollCall(
  name: string, location: string,
  proposedStart: Timestamp, proposedEnd: Timestamp,
  description?: string,
): Promise<void> {
  const time: Timestamp = Timestamp.EpochNow();
  const currentLao: Lao = OpenedLaoStore.get();

  const message = new CreateRollCall({
    id: Hash.fromStringArray(
      EventTags.ROLL_CALL, currentLao.id.toString(), time.toString(), name,
    ),
    name: name,
    creation: time,
    location: location,
    proposed_start: adaptStartTime(time, proposedStart),
    proposed_end: proposedEnd,
    description: description,
  });

  const laoCh = channelFromIds(currentLao.id);
  return publish(laoCh, message);
}

/**
 * Send a server query asking for the opening of a roll call
 * @param rollCallId the ID of the roll call
 * @param start (optional) the time at which the operation happens, defaults to now.
 * @return A Promise resolving when the operation is completed
 */
export function requestOpenRollCall(rollCallId: Hash, start?: Timestamp): Promise<void> {
  const lao: Lao = OpenedLaoStore.get();
  const time = (start === undefined) ? Timestamp.EpochNow() : start;

  const message = new OpenRollCall({
    update_id: Hash.fromStringArray(
      EventTags.ROLL_CALL, lao.id.toString(), rollCallId.toString(), time.toString(),
    ),
    opens: rollCallId,
    opened_at: time,
  });

  return publish(channelFromIds(lao.id), message);
}

/**
 * Send a server query asking for the re-opening of a roll call
 * @param rollCallId the ID of the roll call
 * @param start (optional) the time at which the operation happens, defaults to now.
 * @return A Promise resolving when the operation is completed
 */
export function requestReopenRollCall(rollCallId: Hash, start?: Timestamp): Promise<void> {
  const lao: Lao = OpenedLaoStore.get();
  const time = (start === undefined) ? Timestamp.EpochNow() : start;

  const message = new ReopenRollCall({
    update_id: Hash.fromStringArray(
      EventTags.ROLL_CALL, lao.id.toString(), rollCallId.toString(), time.toString(),
    ),
    opens: rollCallId,
    opened_at: time,
  });

  return publish(channelFromIds(lao.id), message);
}

/**
 * Send a server query asking for the closing of a roll call
 * @param rollCallId the ID of the roll call
 * @param attendees list of the attendees' public keys
 * @param close (optional) the time at which the operation happens, defaults to now.
 * @return A Promise resolving when the operation is completed
 */
export function requestCloseRollCall(
  rollCallId: Hash,
  attendees: PublicKey[],
  close?: Timestamp,
): Promise<void> {
  const lao: Lao = OpenedLaoStore.get();
  const time = (close === undefined) ? Timestamp.EpochNow() : close;

  const message = new CloseRollCall({
    update_id: Hash.fromStringArray(
      EventTags.ROLL_CALL, lao.id.toString(), rollCallId.toString(), time.toString(),
    ),
    closes: rollCallId,
    closed_at: time,
    attendees: attendees,
  });

  return publish(channelFromIds(lao.id), message);
}

/** Sends a server query asking for creation of an Election with a given name (String),
 *  an array of questions, a version (String), the current lao (String), the id, and the  creation,
 *  start and end are also specified as a timestamp */
export function requestCreateElection(
  name: string,
  version: string,
  start: Timestamp,
  end: Timestamp,
  questions: Question[],
): Promise<void> {
  const time: Timestamp = Timestamp.EpochNow();
  const currentLao: Lao = OpenedLaoStore.get();

  const message = new SetupElection({
    lao: currentLao.id,
    id: Hash.fromStringArray(
      EventTags.ELECTION, currentLao.id.toString(), currentLao.creation.toString(), name,
    ),
    name: name,
    version: version,
    created_at: time,
    start_time: adaptStartTime(time, start),
    end_time: end,
    questions: questions,
  });

  const laoCh = channelFromIds(currentLao.id);
  return publish(laoCh, message);
}

/** Sends a server query which creates a Vote in an ongoing election */
export function castVote(
  election_id: Hash,
  votes: Vote[],
): Promise<void> {
  const time: Timestamp = Timestamp.EpochNow();
  const currentLao: Lao = OpenedLaoStore.get();
  const message = new CastVote({
    lao: currentLao.id,
    election: election_id,
    created_at: time,
    votes: votes,
  });

  const elecCh = channelFromIds(currentLao.id, election_id);
  return publish(elecCh, message);
}

/** Sends a server query which creates a Vote in an ongoing election */
export function terminateElection(
  electionId: Hash,
  registeredVotes: Hash,
): Promise<void> {
  const time: Timestamp = Timestamp.EpochNow();
  const currentLao: Lao = OpenedLaoStore.get();
  const message = new EndElection({
    lao: currentLao.id,
    election: electionId,
    created_at: time,
    registered_votes: registeredVotes,
  });

  const elecCh = channelFromIds(currentLao.id, electionId);
  return publish(elecCh, message);
}

/**
 * Sends a query to the server to add a new chirp.
 *
 * @param publicKey - The public key of the sender
 * @param text - The text contained in the chirp
 * @param parentId - The id of the parent chirp (if it is a reply)
 */
export function requestAddChirp(
  publicKey: PublicKey,
  text: string,
  parentId?: Hash,
): Promise<void> {
  const timestamp = Timestamp.EpochNow();
  const currentLao: Lao = OpenedLaoStore.get();

  const message = new AddChirp({
    text: text,
    parent_id: parentId,
    timestamp: timestamp,
  });

<<<<<<< HEAD
  return publish(getCurrentUserSocialChannel(currentLao.id), message);
}

export function requestAddReaction(
  reaction_codepoint: string,
  chirp_id: Hash,
): Promise<void> {
  const timestamp = Timestamp.EpochNow();
  const currentLao: Lao = OpenedLaoStore.get();

  const message = new AddReaction({
    reaction_codepoint: reaction_codepoint,
    chirp_id: chirp_id,
    timestamp: timestamp,
  });

  return publish(getReactionChannel(currentLao.id), message);
=======
  return publish(getUserSocialChannel(currentLao.id, publicKey.valueOf()), message);
>>>>>>> f5a87be8
}<|MERGE_RESOLUTION|>--- conflicted
+++ resolved
@@ -18,7 +18,7 @@
   WitnessMessage,
 } from 'model/network/method/message/data';
 import {
-  Channel, channelFromIds, ROOT_CHANNEL, getUserSocialChannel
+  Channel, channelFromIds, ROOT_CHANNEL, getUserSocialChannel,
 } from 'model/objects/Channel';
 import {
   OpenedLaoStore, KeyPairStore,
@@ -310,8 +310,7 @@
     timestamp: timestamp,
   });
 
-<<<<<<< HEAD
-  return publish(getCurrentUserSocialChannel(currentLao.id), message);
+  return publish(getUserSocialChannel(currentLao.id, publicKey.valueOf()), message);
 }
 
 export function requestAddReaction(
@@ -328,7 +327,4 @@
   });
 
   return publish(getReactionChannel(currentLao.id), message);
-=======
-  return publish(getUserSocialChannel(currentLao.id, publicKey.valueOf()), message);
->>>>>>> f5a87be8
 }
--- conflicted
+++ resolved
@@ -310,8 +310,7 @@
     timestamp: timestamp,
   });
 
-<<<<<<< HEAD
-  return publish(getUserSocialChannel(currentLao.id, publicKey.valueOf()), message);
+  return publish(getUserSocialChannel(currentLao.id, publicKey), message);
 }
 
 export function requestAddReaction(
@@ -328,7 +327,4 @@
   });
 
   return publish(getReactionChannel(currentLao.id), message);
-=======
-  return publish(getUserSocialChannel(currentLao.id, publicKey), message);
->>>>>>> 81891672
 }
--- conflicted
+++ resolved
@@ -2,23 +2,6 @@
 import { catchup, subscribe } from 'network/JsonRpcApi';
 import { storeMessages } from 'ingestion';
 
-<<<<<<< HEAD
-export function subscribeToChannel(channel: Channel): Promise<void> {
-  if (!channel) {
-    return Promise.reject(new Error('Could not suscribe to channel without a valid channel'));
-  }
-
-  console.info('Subscribing to channel: ', channel);
-  // Subscribe to LAO main channel
-  return subscribe(channel)
-    // Retrieve all previous LAO messages
-    .then(() => catchup(channel).then((messages: Message[]) => storeMessages(...messages)))
-    // handle any error
-    .catch((err) => {
-      console.error('Something went wrong when subscribing to channel', err);
-      throw err;
-    });
-=======
 export async function subscribeToChannel(channel: Channel) {
   if (!channel) {
     throw new Error('Could not suscribe to channel without a valid channel');
@@ -42,5 +25,4 @@
     console.error('Something went wrong when subscribing to channel', err);
     throw err;
   }
->>>>>>> 7d07ced7
 }
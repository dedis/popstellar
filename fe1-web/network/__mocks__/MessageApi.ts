--- conflicted
+++ resolved
@@ -1,6 +1,3 @@
 export const requestCloseRollCall = jest.fn(() => Promise.resolve());
-<<<<<<< HEAD
 export const requestDeleteChirp = jest.fn(() => Promise.resolve());
-=======
-export const requestAddReaction = jest.fn(() => Promise.resolve());
->>>>>>> 09732b09
+export const requestAddReaction = jest.fn(() => Promise.resolve());
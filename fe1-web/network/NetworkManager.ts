--- conflicted
+++ resolved
@@ -38,13 +38,8 @@
    * @returns a new connection to the server, or an existing one if it's already established
    */
   public connect(host: string, port: number = 9000, path: string = 'organizer/client/'): NetworkConnection {
-<<<<<<< HEAD
-    //const address: string = NetworkManager.buildAddress(host, port, path);
-    const address = 'wss://popdemo.dedis.ch/52af0cf9';
-=======
     const address: string = NetworkManager.buildAddress(host, port, path);
     // const address = 'wss://popdemo.dedis.ch/52af0cf9';
->>>>>>> 2ea045f4
     const existingConnection = this.getConnectionByAddress(address);
 
     if (existingConnection !== undefined) {

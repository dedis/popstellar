const STRINGS = {

  /* --- GENERAL strings --- */
  general_button_cancel: 'Cancel',
  general_button_confirm: 'Confirm',
  general_button_open: 'Open',
  general_yes: 'Yes',
  general_no: 'No',

  /* --- Navigation Strings --- */
  navigation_tab_home: 'Home',
  navigation_tab_connect: 'Connect',
  navigation_tab_launch: 'Launch',

  /* --- App Navigation Strings --- */
  app_navigation_tab_home: 'AppHome',
  app_navigation_tab_organizer: 'AppOrganizer',

  /* --- Organization Navigation Strings --- */
  organization_navigation_tab_home: 'Home',
  organization_navigation_tab_attendee: 'Attendee',
  organization_navigation_tab_organizer: 'Organizer',
  organization_navigation_tab_witness: 'Witness',
  organization_navigation_tab_identity: 'My identity',

  /* --- Witness Navigation Strings --- */
  witness_navigation_tab_home: 'Witness',
  witness_navigation_tab_video: 'Witness Video',

  /* --- Organizer Navigation Strings --- */
  organizer_navigation_tab_home: 'Organizer',
  organizer_navigation_tab_create_event: 'Create Event',
  organizer_navigation_tab_add_witness: 'Add witness',
  organizer_navigation_tab_roll_call: 'Roll-Call',
  organizer_navigation_creation_meeting: 'Create meeting',
  organizer_navigation_creation_roll_call: 'Create roll call',
  organizer_navigation_creation_election: 'Create election',

  /* --- Wallet Navigation Strings --- */
  navigation_home_tab_wallet: 'Wallet',
  navigation_insert_seed_tab_wallet: 'Wallet Setup',
  navigation_show_seed_wallet: 'New Wallet',
  navigation_synced_wallet: 'Your Wallet',
  navigation_wallet_error: 'Error',
<<<<<<< HEAD
  navigation_wallet_new_token: 'Generate PoP Token',
=======
>>>>>>> 5781bad3

  /* --- Home Strings --- */
  home_welcome: 'Welcome to Personhood.Online!',
  home_connect_lao: 'To connect to a local organization (LAO), please tap to Connect above',
  home_launch_lao: 'To launch a new LAO as on organizer, please tap Launch tab above',

  /* --- Connect Strings --- */
  connect_description: 'The easiest way to connect to a local organization is to scan its QR code',
  connect_button_camera: 'Enable Camera Access',

  // Unapproved Connect Strings
  connect_unapproved_title: 'Unapproved',

  // Scanning Connect Strings
  connect_scanning_title: 'Scanning',
  connect_scanning_camera_view: 'Camera view',

  // Connecting Connect Strings
  connect_connecting_title: 'Connecting',
  connect_connecting_uri: 'Connecting to URI',
  connect_connecting_validate: 'Simulate connection',
  connect_server_uri: 'Server URI',
  connect_lao_id: 'LAO ID',

  // Confirm Connect Strings
  connect_confirm_title: 'Confirm',
  connect_confirm_description: 'Connect to this local organization?',

  /* --- Launch Strings --- */
  launch_description: 'To launch a new organization please enter a name for the organization (you can change it later)',
  launch_organization_name: 'Organization name',
  launch_button_launch: 'Launch',

  /* --- Organizer Strings --- */
  organization_name: 'Organization name',

  /* --- Identity Strings --- */
  identity_description: 'Identity screen',
  identity_check_box_anonymous: 'Anonymous',
  identity_check_box_anonymous_description: 'You can participate in organizations and meetings anonymously by leaving '
        + 'this box checked. If you wish to reveal your identity to other participants in the organization, you may '
        + 'un-check this box and enter the information you wish to reaveal below. You must enter identity information in '
        + 'order to play an Organizer or Witness role in an organization.',
  identity_name_placeholder: 'Name',
  identity_title_placeholder: 'Title',
  identity_organization_placeholder: 'Organization',
  identity_email_placeholder: 'Email',
  identity_phone_placeholder: 'Phone number',
  identity_qrcode_description: 'ID (Public Key):',
  identity_generate_token_button_title: 'Generate PoP Token for this LAO',
  identity_insert_lao_id_for_token: 'insert here the LAO ID',
  identity_insert_roll_call_id_for_token: 'insert here the Roll Call ID',

  /* --- Witness Strings --- */
  witness_description: 'Witness screen',
  witness_video_button: 'Go to the video screen',
  witness_name: 'Witnesses',
  witness_scan: 'Please scan the personal QR code of the witness to add',

  /* --- Discussion creation Strings --- */
  discussion_create_name: 'Name*',
  discussion_create_open: 'discussion open',

  /* --- Election creation Strings --- */
  election_create_setup: 'Election Setup',
  election_create_name: 'Name*',
  election_create_start_time: 'Start time: ',
  election_create_finish_time: 'End time:  ',
  election_create_question: 'Question*',
  election_create_voting_method: 'Voting method',
  election_create_ballot_option: 'Option',
  election_create_ballot_options: 'Ballot Options',
  election_voting_method: 'Voting Method',
  election_method_Plurality: 'Plurality',
  election_method_Approval: 'Approval',
  election_version_identifier: '1.0.0',

  /* --- Cast Vote Strings --- */
  cast_vote: 'Cast Vote',

  /* --- Roll-call creation Strings --- */
  roll_call_create_proposed_start: 'Proposed Start:',
  roll_call_create_proposed_end: 'Proposed End:',
  roll_call_create_description: 'Description',
  roll_call_create_location: 'Location*',
  roll_call_create_name: 'Name*',

  /* --- Roll-call scanning Strings --- */
  roll_call_scan_description: 'Please scan each participant’s Roll-call QR code exactly once.',
  roll_call_scan_participant: 'participants scanned',
  roll_call_scan_close: 'Close Roll-Call',
  roll_call_scan_close_confirmation: 'Do you confirm to close the roll-call ?',

  /* --- Poll creation Strings --- */
  poll_create_question: 'Question*',
  poll_create_finish_time: 'Finish time',
  poll_create_answer_type_any_of_n: 'Approve any of n',
  poll_create_answer_type_one_of_n: 'Choose one of n',

  /* --- Meeting creation Strings --- */
  meeting_create_name: 'Name*',
  meeting_create_start_time: 'Start time: ',
  meeting_create_finish_time: 'End time: ',
  meeting_create_location: 'Location',

  /* --- Time Display Strings --- */
  time_display_start: 'Start: ',
  time_display_end: 'End: ',

  /* --- Wallet Strings --- */
  wallet_private_key_id: 'Private Decryption Key',
  wallet_public_key_id: 'Public Encryption Key',
  wallet_private_key: 'private',
  wallet_public_key: 'public',
  welcome_to_wallet_display: 'Welcome to your wallet !',
  info_to_set_wallet: 'You may import your seed if you own one or create a new wallet',
  caution_information_on_seed: 'ATTENTION: if you create a new wallet remember to write down the given seed '
    + 'and store it in a secure place, this is the only backup to your PoP tokens',
  create_new_wallet_button: ' NEW WALLET ',
  import_seed_button: 'I OWN A SEED',
  type_seed_info: 'Type the 12 word seed',
  show_seed_info: 'This is the only backup seed for your PoP tokens - store it securely',
  type_seed_example: 'example:   grape  sock  height  they  tiny  voyage  kid  young  domain  trumpet  three  patrol',
  wallet_synced_info: 'Your digital wallet is synced !',
  setup_wallet: 'SETUP WALLET',
  back_to_wallet_home: 'BACK TO WALLET HOME',
  show_tokens_title: 'SHOW POP TOKENS',
  show_public_keys: 'SHOW PUBLIC KEYS',
  hide_public_keys: 'HIDE PUBLIC KEYS',
  show_qr_public_keys: 'SHOW QR KEYS',
  hide_qr_public_keys: 'HIDE QR KEYS',
<<<<<<< HEAD
  generate_new_token: 'NEW POP TOKEN',
  cancel_generate_new_token: 'BACK',
=======
>>>>>>> 5781bad3
  your_tokens_title: 'Your PoP Tokens',
  wallet_error: 'A synchronization error with your wallet occurred',
  no_tokens_in_wallet: 'No token is yet associated with your wallet seed, once you participate in a roll call event your PoP tokens will be shows here',

  /* --- General creation Strings --- */
  create_description: 'Choose the type of event you want to create',
  add_option: 'Add option',

  lorem_ipsum: "Scrollable box containing the critical informations!\nLAO's, organizers' and witnesses' names "
        + 'and hex fingerprint\nLorem ipsum dolor sit amet, consectetur adipiscing elit. Suspendisse vitae egestas '
        + 'ex, et rhoncus nibh. Class aptent taciti sociosqu ad litora torquent per conubia nostra, per inceptos '
        + 'himenaeos. Aliquam iaculis elit libero, id lacinia quam vestibulum vitae. Integer tristique non est ac '
        + 'feugiat. Phasellus ac sapien eu ante sodales auctor et id ex. Etiam fringilla pulvinar dui ullamcorper '
        + 'fermentum. Sed luctus lacus vel hendrerit tempus. Vivamus vitae posuere nibh, eleifend semper risus. Mauris '
        + 'sit amet nunc nec risus volutpat semper et a tortor. Donec arcu nisi, pellentesque nec arcu vitae, '
        + 'efficitur molestie tellus. In in felis bibendum orci consectetur sagittis. Phasellus nec faucibus sem. Ut '
        + 'sagittis lorem non tellus luctus, ac lacinia lectus pretium.\nInteger vitae aliquet lorem. Etiam non erat '
        + 'venenatis, venenatis ante et, efficitur ligula. Etiam et pellentesque erat, at fringilla elit. Aliquam '
        + 'facilisis tortor eget metus rhoncus mattis. Sed luctus velit quis enim scelerisque, quis elementum purus '
        + 'cursus. Proin venenatis commodo mi ac sodales. Cras in pretium tellus.\nDuis sollicitudin, urna a tempor '
        + 'dapibus, dui nisl rhoncus dolor, et pretium quam dolor id velit. Donec vitae augue sollicitudin neque '
        + 'ultrices ultrices aliquam vel turpis. Sed quis risus luctus, volutpat libero vel, placerat neque. Nunc '
        + 'luctus malesuada eros, at accumsan lacus vehicula at. Duis laoreet placerat vehicula. Phasellus pulvinar '
        + 'eget orci eget ultrices. Cras in tincidunt libero, eget vulputate mi. Pellentesque hendrerit nibh massa, ac '
        + 'tincidunt lorem interdum a. Etiam a sodales justo. Ut ut ipsum eget lacus finibus tristique quis sit amet '
        + 'turpis. Nulla suscipit, nunc ut accumsan laoreet, felis tellus venenatis magna, a malesuada tortor risus et '
        + 'odio. Nulla vehicula libero ut elit lacinia pretium.\nNunc consectetur pharetra tortor, ut elementum quam '
        + 'dapibus a. Vestibulum vel tincidunt felis. Duis dapibus elit eu suscipit sles. Integer nec ultricies orci, '
        + 'at porta odio. Etiam sed sem condimentum, feugiat ex nec, bibendum nulla. Donec venenatis magna vel odio '
        + 'molestie porttitor. Donec maximus placerat auctor. Fusce scelerisque condimentum molestie. Duis a lorem '
        + 'pretium, imperdiet massa a, iaculis dolor. Nullam a nisl elementum sapien facilisis scelerisque quis in '
        + 'sapien. Orci varius natoque penatibus et magnis dis parturient montes, nascetur ridiculus mus.\nInteger sit '
        + 'amet quam vel turpis ultricies tristique ac at mauris. Vestibulum efficitur fringilla lacus non fringilla. '
        + 'Quisque venenatis dui tempor, aliquam nisi ut, cursus ante. Vestibulum ante ipsum primis in faucibus orci '
        + 'luctus et ultrices posuere cubilia curae; Vestibulum facilisis sem congue sem semper consectetur. Nunc a '
        + 'scelerisque diam, vulputate lobortis erat. Aenean posuere faucibus consectetur. Praesent feugiat nulla '
        + 'porta orci auctor, a vulputate felis suscipit. Aenean vulputate ligula ac commodo ornare.',

  unused: 'unused',
};

export default STRINGS;<|MERGE_RESOLUTION|>--- conflicted
+++ resolved
@@ -42,10 +42,6 @@
   navigation_show_seed_wallet: 'New Wallet',
   navigation_synced_wallet: 'Your Wallet',
   navigation_wallet_error: 'Error',
-<<<<<<< HEAD
-  navigation_wallet_new_token: 'Generate PoP Token',
-=======
->>>>>>> 5781bad3
 
   /* --- Home Strings --- */
   home_welcome: 'Welcome to Personhood.Online!',
@@ -95,9 +91,6 @@
   identity_email_placeholder: 'Email',
   identity_phone_placeholder: 'Phone number',
   identity_qrcode_description: 'ID (Public Key):',
-  identity_generate_token_button_title: 'Generate PoP Token for this LAO',
-  identity_insert_lao_id_for_token: 'insert here the LAO ID',
-  identity_insert_roll_call_id_for_token: 'insert here the Roll Call ID',
 
   /* --- Witness Strings --- */
   witness_description: 'Witness screen',
@@ -177,11 +170,6 @@
   hide_public_keys: 'HIDE PUBLIC KEYS',
   show_qr_public_keys: 'SHOW QR KEYS',
   hide_qr_public_keys: 'HIDE QR KEYS',
-<<<<<<< HEAD
-  generate_new_token: 'NEW POP TOKEN',
-  cancel_generate_new_token: 'BACK',
-=======
->>>>>>> 5781bad3
   your_tokens_title: 'Your PoP Tokens',
   wallet_error: 'A synchronization error with your wallet occurred',
   no_tokens_in_wallet: 'No token is yet associated with your wallet seed, once you participate in a roll call event your PoP tokens will be shows here',

--- conflicted
+++ resolved
@@ -24,10 +24,6 @@
   const { event } = props;
   const { isOrganizer } = props;
   const { renderItemFn } = props;
-<<<<<<< HEAD
-  const { isOrganizer } = props;
-=======
->>>>>>> 6b0ca82f
 
   const [toggleChildrenVisible, setToggleChildrenVisible] = useState(false);
 
@@ -68,13 +64,8 @@
     if (event instanceof Election) {
       return (
         <EventElection
-<<<<<<< HEAD
-          event={event}
-          isOrganizer
-=======
           election={event}
           isOrganizer={isOrganizer}
->>>>>>> 6b0ca82f
         />
       );
     }

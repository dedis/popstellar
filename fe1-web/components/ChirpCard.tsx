import React from 'react';
import {
  View, Text, StyleSheet, ViewStyle, TextStyle,
} from 'react-native';
import PropTypes from 'prop-types';
import TimeAgo from 'react-timeago';
import { Ionicons } from '@expo/vector-icons';
import { Chirp } from 'model/objects/Chirp';
<<<<<<< HEAD
import DeleteButton from 'components/DeleteButton';
import { requestDeleteChirp } from '../network';
import { PublicKey } from '../model/objects';
import STRINGS from '../res/strings';
import { gray } from '../styles/colors';
=======
import ProfileIcon from './ProfileIcon';
>>>>>>> 86300c09

/**
 * Component to display a chirp
 */

const styles = StyleSheet.create({
  container: {
    borderColor: gray,
    borderTopWidth: 0,
    borderWidth: 1,
    flexDirection: 'row',
    padding: 10,
    width: 600,
  } as ViewStyle,
  leftView: {
    width: 60,
  } as ViewStyle,
  rightView: {
    display: 'flex',
    flexDirection: 'column',
  } as ViewStyle,
  senderText: {
    fontSize: 18,
    fontWeight: '600',
  } as TextStyle,
  senderView: {
    fontSize: 18,
    marginTop: 7,
  } as ViewStyle,
  chirpText: {
    fontSize: 18,
    paddingBottom: 20,
    paddingTop: 10,
    width: 520,
  } as TextStyle,
  deletedChirpText: {
    fontSize: 18,
    paddingBottom: 20,
    paddingTop: 10,
    width: 520,
    color: gray,
  } as TextStyle,
  reactionsView: {
    flexDirection: 'row',
    fontSize: 18,
  } as ViewStyle,
  reactionView: {
    flexDirection: 'row',
    flex: 1,
    marginRight: 10,
  } as ViewStyle,
  timeView: {
    alignSelf: 'flex-end',
    marginTop: 10,
  } as ViewStyle,
});

const ChirpCard = (props: IPropTypes) => {
  const { chirp } = props;
  const { userPublicKey } = props;

  // This is temporary for now
  const zero = '  0';

  const isSender = userPublicKey.valueOf() === chirp.sender.valueOf();

  const deleteChirp = () => {
    requestDeleteChirp(userPublicKey, chirp.id)
      .catch((err) => {
        console.error('Could not remove chirp, error:', err);
      });
  };

  return (
    <View style={styles.container}>
      <View style={styles.leftView}>
        <ProfileIcon publicKey={chirp.sender} />
      </View>
      <View style={styles.rightView}>
        <View style={styles.senderView}>
          <Text style={styles.senderText}>{chirp.sender.valueOf()}</Text>
        </View>
        {chirp.isDeleted
          ? <Text style={styles.deletedChirpText}>{STRINGS.deleted_chirp}</Text>
          : <Text style={styles.chirpText}>{chirp.text}</Text>}
        <View style={styles.reactionsView}>
          {!chirp.isDeleted && (
          <>
            <View style={styles.reactionView}>
              <Ionicons name="thumbs-up" size={16} color="black" />
              <Text>{zero}</Text>
            </View>
            <View style={styles.reactionView}>
              <Ionicons name="thumbs-down" size={16} color="black" />
              <Text>{zero}</Text>
            </View>
            <View style={styles.reactionView}>
              <Ionicons name="heart" size={16} color="black" />
              <Text>{zero}</Text>
            </View>
          </>
          )}
          <View style={styles.reactionView}>
            <Ionicons name="chatbubbles" size={16} color="black" />
            <Text>{zero}</Text>
          </View>
        </View>
        <View style={styles.timeView}>
          <TimeAgo date={chirp.time.valueOf() * 1000} />
        </View>
        { isSender && <DeleteButton action={() => { deleteChirp(); }} />}
      </View>
    </View>
  );
};

const propTypes = {
  chirp: PropTypes.instanceOf(Chirp).isRequired,
  userPublicKey: PropTypes.instanceOf(PublicKey).isRequired,
};

ChirpCard.prototype = propTypes;

type IPropTypes = PropTypes.InferProps<typeof propTypes>;

export default ChirpCard;<|MERGE_RESOLUTION|>--- conflicted
+++ resolved
@@ -6,15 +6,12 @@
 import TimeAgo from 'react-timeago';
 import { Ionicons } from '@expo/vector-icons';
 import { Chirp } from 'model/objects/Chirp';
-<<<<<<< HEAD
 import DeleteButton from 'components/DeleteButton';
 import { requestDeleteChirp } from '../network';
 import { PublicKey } from '../model/objects';
 import STRINGS from '../res/strings';
 import { gray } from '../styles/colors';
-=======
 import ProfileIcon from './ProfileIcon';
->>>>>>> 86300c09
 
 /**
  * Component to display a chirp

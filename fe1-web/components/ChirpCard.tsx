--- conflicted
+++ resolved
@@ -5,12 +5,7 @@
 import PropTypes from 'prop-types';
 import TimeAgo from 'react-timeago';
 import { Ionicons } from '@expo/vector-icons';
-<<<<<<< HEAD
 import { Chirp } from 'model/objects/Chirp';
-=======
-import { Chirp, PublicKey } from 'model/objects';
-import DeleteButton from 'components/DeleteButton';
->>>>>>> 9be5e73e
 import { requestDeleteChirp, requestAddReaction } from 'network';
 import STRINGS from 'res/strings';
 import { gray } from 'styles/colors';

// Jest Snapshot v1, https://goo.gl/fbAQLP

<<<<<<< HEAD
exports[`ChirpCard render correct for a deleted chirp 1`] = `
<View
  style={
    Object {
      "borderColor": "gray",
      "borderTopWidth": 0,
      "borderWidth": 1,
      "flexDirection": "row",
      "padding": 10,
      "width": 600,
    }
  }
>
  <View
    style={
      Object {
        "width": 60,
      }
    }
  >
    ProfileIcon
  </View>
  <View
    style={
      Object {
        "display": "flex",
        "flexDirection": "column",
      }
    }
  >
    <View
      style={
        Object {
          "fontSize": 18,
          "marginTop": 7,
        }
      }
    >
      <Text
        style={
          Object {
            "fontSize": 18,
            "fontWeight": "600",
          }
        }
      >
        Douglas Adams
      </Text>
    </View>
    <Text
      style={
        Object {
          "color": "gray",
          "fontSize": 18,
          "paddingBottom": 20,
          "paddingTop": 10,
          "width": 520,
        }
      }
    >
      This chirp was deleted
    </Text>
    <View
      style={
        Object {
          "flexDirection": "row",
          "fontSize": 18,
        }
      }
    >
      <View
        style={
          Object {
            "flex": 1,
            "flexDirection": "row",
            "marginRight": 10,
          }
        }
      >
        <Text
          allowFontScaling={false}
          style={
            Array [
              Object {
                "color": "black",
                "fontSize": 16,
              },
              undefined,
              Object {
                "fontFamily": "ionicons",
                "fontStyle": "normal",
                "fontWeight": "normal",
              },
              Object {},
            ]
          }
        >
          
        </Text>
        <Text>
            0
        </Text>
      </View>
    </View>
    <View
      style={
        Object {
          "alignSelf": "flex-end",
          "marginTop": 10,
        }
      }
    >
      <time
        dateTime="2020-12-31T23:00:00.000Z"
        title="2020-12-31 23:00"
      >
        4 months ago
      </time>
    </View>
  </View>
</View>
`;

exports[`ChirpCard renders correctly for non-sender 1`] = `
<View
  style={
    Object {
      "borderColor": "gray",
      "borderTopWidth": 0,
      "borderWidth": 1,
      "flexDirection": "row",
      "padding": 10,
      "width": 600,
    }
  }
>
  <View
    style={
      Object {
        "width": 60,
      }
    }
  >
    ProfileIcon
  </View>
  <View
    style={
      Object {
        "display": "flex",
        "flexDirection": "column",
      }
    }
  >
    <View
      style={
        Object {
          "fontSize": 18,
          "marginTop": 7,
        }
      }
    >
      <Text
        style={
          Object {
            "fontSize": 18,
            "fontWeight": "600",
          }
        }
      >
        Douglas Adams
      </Text>
    </View>
    <Text
      style={
        Object {
          "fontSize": 18,
          "paddingBottom": 20,
          "paddingTop": 10,
          "width": 520,
        }
      }
    >
      Don't panic.
    </Text>
    <View
      style={
        Object {
          "flexDirection": "row",
          "fontSize": 18,
        }
      }
    >
      <View
        style={
          Object {
            "flex": 1,
            "flexDirection": "row",
            "marginRight": 10,
          }
        }
      >
        <Text
          allowFontScaling={false}
          style={
            Array [
              Object {
                "color": "black",
                "fontSize": 16,
              },
              undefined,
              Object {
                "fontFamily": "ionicons",
                "fontStyle": "normal",
                "fontWeight": "normal",
              },
              Object {},
            ]
          }
        >
          
        </Text>
        <Text>
            0
        </Text>
      </View>
      <View
        style={
          Object {
            "flex": 1,
            "flexDirection": "row",
            "marginRight": 10,
          }
        }
      >
        <Text
          allowFontScaling={false}
          style={
            Array [
              Object {
                "color": "black",
                "fontSize": 16,
              },
              undefined,
              Object {
                "fontFamily": "ionicons",
                "fontStyle": "normal",
                "fontWeight": "normal",
              },
              Object {},
            ]
          }
        >
          
        </Text>
        <Text>
            0
        </Text>
      </View>
      <View
        style={
          Object {
            "flex": 1,
            "flexDirection": "row",
            "marginRight": 10,
          }
        }
      >
        <Text
          allowFontScaling={false}
          style={
            Array [
              Object {
                "color": "black",
                "fontSize": 16,
              },
              undefined,
              Object {
                "fontFamily": "ionicons",
                "fontStyle": "normal",
                "fontWeight": "normal",
              },
              Object {},
            ]
          }
        >
          
        </Text>
        <Text>
            0
        </Text>
      </View>
      <View
        style={
          Object {
            "flex": 1,
            "flexDirection": "row",
            "marginRight": 10,
          }
        }
      >
        <Text
          allowFontScaling={false}
          style={
            Array [
              Object {
                "color": "black",
                "fontSize": 16,
              },
              undefined,
              Object {
                "fontFamily": "ionicons",
                "fontStyle": "normal",
                "fontWeight": "normal",
              },
              Object {},
            ]
          }
        >
          
        </Text>
        <Text>
            0
        </Text>
      </View>
    </View>
    <View
      style={
        Object {
          "alignSelf": "flex-end",
          "marginTop": 10,
        }
      }
    >
      <time
        dateTime="2020-12-31T23:00:00.000Z"
        title="2020-12-31 23:00"
      >
        4 months ago
      </time>
    </View>
  </View>
</View>
`;

exports[`ChirpCard renders correctly for sender 1`] = `
=======
exports[`ChirpCard renders correctly with reaction 1`] = `
>>>>>>> 09732b09
<View
  style={
    Object {
      "borderColor": "gray",
      "borderTopWidth": 0,
      "borderWidth": 1,
      "flexDirection": "row",
      "padding": 10,
      "width": 600,
    }
  }
>
  <View
    style={
      Object {
        "width": 60,
      }
    }
  >
    ProfileIcon
  </View>
  <View
    style={
      Object {
        "display": "flex",
        "flexDirection": "column",
      }
    }
  >
    <View
      style={
        Object {
          "fontSize": 18,
          "marginTop": 7,
        }
      }
    >
      <Text
        style={
          Object {
            "fontSize": 18,
            "fontWeight": "600",
          }
        }
      >
        Douglas Adams
      </Text>
    </View>
    <Text
      style={
        Object {
          "fontSize": 18,
          "paddingBottom": 20,
          "paddingTop": 10,
          "width": 520,
        }
      }
    >
      Don't panic.
    </Text>
    <View
      style={
        Object {
          "flexDirection": "row",
          "fontSize": 18,
        }
      }
    >
      <View
        style={
          Object {
            "flex": 1,
            "flexDirection": "row",
            "marginRight": 10,
          }
        }
      >
        <View
          accessible={true}
          collapsable={false}
          focusable={true}
          onBlur={[Function]}
          onClick={[Function]}
          onFocus={[Function]}
          onResponderGrant={[Function]}
          onResponderMove={[Function]}
          onResponderRelease={[Function]}
          onResponderTerminate={[Function]}
          onResponderTerminationRequest={[Function]}
          onStartShouldSetResponder={[Function]}
          testID="thumbs-up"
        >
          <Text />
        </View>
        <Text>
<<<<<<< HEAD
            0
=======
            1
>>>>>>> 09732b09
        </Text>
      </View>
      <View
        style={
          Object {
            "flex": 1,
            "flexDirection": "row",
            "marginRight": 10,
          }
        }
      >
        <View
          accessible={true}
          collapsable={false}
          focusable={true}
          onBlur={[Function]}
          onClick={[Function]}
          onFocus={[Function]}
          onResponderGrant={[Function]}
          onResponderMove={[Function]}
          onResponderRelease={[Function]}
          onResponderTerminate={[Function]}
          onResponderTerminationRequest={[Function]}
          onStartShouldSetResponder={[Function]}
          testID="thumbs-down"
        >
          <Text />
        </View>
        <Text>
            0
        </Text>
      </View>
      <View
        style={
          Object {
            "flex": 1,
            "flexDirection": "row",
            "marginRight": 10,
          }
        }
      >
        <View
          accessible={true}
          collapsable={false}
          focusable={true}
          onBlur={[Function]}
          onClick={[Function]}
          onFocus={[Function]}
          onResponderGrant={[Function]}
          onResponderMove={[Function]}
          onResponderRelease={[Function]}
          onResponderTerminate={[Function]}
          onResponderTerminationRequest={[Function]}
          onStartShouldSetResponder={[Function]}
          testID="heart"
        >
          <Text />
        </View>
        <Text>
            0
        </Text>
      </View>
      <View
        style={
          Object {
            "flex": 1,
            "flexDirection": "row",
            "marginRight": 10,
          }
        }
      >
        <Text />
        <Text>
            0
        </Text>
      </View>
    </View>
    <View
      style={
        Object {
          "alignSelf": "flex-end",
          "marginTop": 10,
        }
      }
    >
      <time
        dateTime="2020-12-31T23:00:00.000Z"
        title="2020-12-31 23:00"
      >
        4 months ago
      </time>
    </View>
    <View
      accessible={true}
      collapsable={false}
      focusable={true}
      onBlur={[Function]}
      onClick={[Function]}
      onFocus={[Function]}
      onResponderGrant={[Function]}
      onResponderMove={[Function]}
      onResponderRelease={[Function]}
      onResponderTerminate={[Function]}
      onResponderTerminationRequest={[Function]}
      onStartShouldSetResponder={[Function]}
    >
      <Image
        accessibilityLabel="delete"
        source={1}
        style={
          Object {
            "height": 26,
            "width": 26,
          }
        }
      />
    </View>
  </View>
</View>
`;

exports[`ChirpCard renders correctly without reaction 1`] = `
<View
  style={
    Object {
      "borderColor": "gray",
      "borderTopWidth": 0,
      "borderWidth": 1,
      "flexDirection": "row",
      "padding": 10,
      "width": 600,
    }
  }
>
  <View
    style={
      Object {
        "width": 60,
      }
    }
  >
    ProfileIcon
  </View>
  <View
    style={
      Object {
        "display": "flex",
        "flexDirection": "column",
      }
    }
  >
    <View
      style={
        Object {
          "fontSize": 18,
          "marginTop": 7,
        }
      }
    >
      <Text
        style={
          Object {
            "fontSize": 18,
            "fontWeight": "600",
          }
        }
      >
        Anonymous
      </Text>
    </View>
    <Text
      style={
        Object {
          "fontSize": 18,
          "paddingBottom": 20,
          "paddingTop": 10,
          "width": 520,
        }
      }
    >
      Ignore me
    </Text>
    <View
      style={
        Object {
          "flexDirection": "row",
          "fontSize": 18,
        }
      }
    >
      <View
        style={
          Object {
            "flex": 1,
            "flexDirection": "row",
            "marginRight": 10,
          }
        }
      >
        <View
          accessible={true}
          collapsable={false}
          focusable={true}
          onBlur={[Function]}
          onClick={[Function]}
          onFocus={[Function]}
          onResponderGrant={[Function]}
          onResponderMove={[Function]}
          onResponderRelease={[Function]}
          onResponderTerminate={[Function]}
          onResponderTerminationRequest={[Function]}
          onStartShouldSetResponder={[Function]}
          testID="thumbs-up"
        >
          <Text
            allowFontScaling={false}
            style={
              Array [
                Object {
                  "color": "black",
                  "fontSize": 16,
                },
                undefined,
                Object {
                  "fontFamily": "ionicons",
                  "fontStyle": "normal",
                  "fontWeight": "normal",
                },
                Object {},
              ]
            }
          >
            
          </Text>
        </View>
        <Text>
            0
        </Text>
      </View>
      <View
        style={
          Object {
            "flex": 1,
            "flexDirection": "row",
            "marginRight": 10,
          }
        }
      >
        <View
          accessible={true}
          collapsable={false}
          focusable={true}
          onBlur={[Function]}
          onClick={[Function]}
          onFocus={[Function]}
          onResponderGrant={[Function]}
          onResponderMove={[Function]}
          onResponderRelease={[Function]}
          onResponderTerminate={[Function]}
          onResponderTerminationRequest={[Function]}
          onStartShouldSetResponder={[Function]}
          testID="thumbs-down"
        >
          <Text
            allowFontScaling={false}
            style={
              Array [
                Object {
                  "color": "black",
                  "fontSize": 16,
                },
                undefined,
                Object {
                  "fontFamily": "ionicons",
                  "fontStyle": "normal",
                  "fontWeight": "normal",
                },
                Object {},
              ]
            }
          >
            
          </Text>
        </View>
        <Text>
            0
        </Text>
      </View>
      <View
        style={
          Object {
            "flex": 1,
            "flexDirection": "row",
            "marginRight": 10,
          }
        }
      >
        <View
          accessible={true}
          collapsable={false}
          focusable={true}
          onBlur={[Function]}
          onClick={[Function]}
          onFocus={[Function]}
          onResponderGrant={[Function]}
          onResponderMove={[Function]}
          onResponderRelease={[Function]}
          onResponderTerminate={[Function]}
          onResponderTerminationRequest={[Function]}
          onStartShouldSetResponder={[Function]}
          testID="heart"
        >
          <Text
            allowFontScaling={false}
            style={
              Array [
                Object {
                  "color": "black",
                  "fontSize": 16,
                },
                undefined,
                Object {
                  "fontFamily": "ionicons",
                  "fontStyle": "normal",
                  "fontWeight": "normal",
                },
                Object {},
              ]
            }
          >
            
          </Text>
        </View>
        <Text>
            0
        </Text>
      </View>
      <View
        style={
          Object {
            "flex": 1,
            "flexDirection": "row",
            "marginRight": 10,
          }
        }
      >
        <Text
          allowFontScaling={false}
          style={
            Array [
              Object {
                "color": "black",
                "fontSize": 16,
              },
              undefined,
              Object {
                "fontFamily": "ionicons",
                "fontStyle": "normal",
                "fontWeight": "normal",
              },
              Object {},
            ]
          }
        >
          
        </Text>
        <Text>
            0
        </Text>
      </View>
    </View>
    <View
      style={
        Object {
          "alignSelf": "flex-end",
          "marginTop": 10,
        }
      }
    >
      <time
        dateTime="2020-12-31T23:00:00.000Z"
        title="2020-12-31 23:00"
      >
        4 months ago
      </time>
    </View>
  </View>
</View>
`;<|MERGE_RESOLUTION|>--- conflicted
+++ resolved
@@ -1,7 +1,6 @@
 // Jest Snapshot v1, https://goo.gl/fbAQLP
 
-<<<<<<< HEAD
-exports[`ChirpCard render correct for a deleted chirp 1`] = `
+exports[`ChirpCard for deletion render correct for a deleted chirp 1`] = `
 <View
   style={
     Object {
@@ -124,7 +123,7 @@
 </View>
 `;
 
-exports[`ChirpCard renders correctly for non-sender 1`] = `
+exports[`ChirpCard for deletion renders correctly for non-sender 1`] = `
 <View
   style={
     Object {
@@ -193,6 +192,153 @@
         }
       }
     >
+      <View
+        style={
+          Object {
+            "flex": 1,
+            "flexDirection": "row",
+            "marginRight": 10,
+          }
+        }
+      >
+        <View
+          accessible={true}
+          collapsable={false}
+          focusable={true}
+          onBlur={[Function]}
+          onClick={[Function]}
+          onFocus={[Function]}
+          onResponderGrant={[Function]}
+          onResponderMove={[Function]}
+          onResponderRelease={[Function]}
+          onResponderTerminate={[Function]}
+          onResponderTerminationRequest={[Function]}
+          onStartShouldSetResponder={[Function]}
+          testID="thumbs-up"
+        >
+          <Text
+            allowFontScaling={false}
+            style={
+              Array [
+                Object {
+                  "color": "black",
+                  "fontSize": 16,
+                },
+                undefined,
+                Object {
+                  "fontFamily": "ionicons",
+                  "fontStyle": "normal",
+                  "fontWeight": "normal",
+                },
+                Object {},
+              ]
+            }
+          >
+            
+          </Text>
+        </View>
+        <Text>
+            1
+        </Text>
+      </View>
+      <View
+        style={
+          Object {
+            "flex": 1,
+            "flexDirection": "row",
+            "marginRight": 10,
+          }
+        }
+      >
+        <View
+          accessible={true}
+          collapsable={false}
+          focusable={true}
+          onBlur={[Function]}
+          onClick={[Function]}
+          onFocus={[Function]}
+          onResponderGrant={[Function]}
+          onResponderMove={[Function]}
+          onResponderRelease={[Function]}
+          onResponderTerminate={[Function]}
+          onResponderTerminationRequest={[Function]}
+          onStartShouldSetResponder={[Function]}
+          testID="thumbs-down"
+        >
+          <Text
+            allowFontScaling={false}
+            style={
+              Array [
+                Object {
+                  "color": "black",
+                  "fontSize": 16,
+                },
+                undefined,
+                Object {
+                  "fontFamily": "ionicons",
+                  "fontStyle": "normal",
+                  "fontWeight": "normal",
+                },
+                Object {},
+              ]
+            }
+          >
+            
+          </Text>
+        </View>
+        <Text>
+            0
+        </Text>
+      </View>
+      <View
+        style={
+          Object {
+            "flex": 1,
+            "flexDirection": "row",
+            "marginRight": 10,
+          }
+        }
+      >
+        <View
+          accessible={true}
+          collapsable={false}
+          focusable={true}
+          onBlur={[Function]}
+          onClick={[Function]}
+          onFocus={[Function]}
+          onResponderGrant={[Function]}
+          onResponderMove={[Function]}
+          onResponderRelease={[Function]}
+          onResponderTerminate={[Function]}
+          onResponderTerminationRequest={[Function]}
+          onStartShouldSetResponder={[Function]}
+          testID="heart"
+        >
+          <Text
+            allowFontScaling={false}
+            style={
+              Array [
+                Object {
+                  "color": "black",
+                  "fontSize": 16,
+                },
+                undefined,
+                Object {
+                  "fontFamily": "ionicons",
+                  "fontStyle": "normal",
+                  "fontWeight": "normal",
+                },
+                Object {},
+              ]
+            }
+          >
+            
+          </Text>
+        </View>
+        <Text>
+            0
+        </Text>
+      </View>
       <View
         style={
           Object {
@@ -220,8 +366,462 @@
             ]
           }
         >
-          
-        </Text>
+          
+        </Text>
+        <Text>
+            0
+        </Text>
+      </View>
+    </View>
+    <View
+      style={
+        Object {
+          "alignSelf": "flex-end",
+          "marginTop": 10,
+        }
+      }
+    >
+      <time
+        dateTime="2020-12-31T23:00:00.000Z"
+        title="2020-12-31 23:00"
+      >
+        4 months ago
+      </time>
+    </View>
+  </View>
+</View>
+`;
+
+exports[`ChirpCard for deletion renders correctly for sender 1`] = `
+<View
+  style={
+    Object {
+      "borderColor": "gray",
+      "borderTopWidth": 0,
+      "borderWidth": 1,
+      "flexDirection": "row",
+      "padding": 10,
+      "width": 600,
+    }
+  }
+>
+  <View
+    style={
+      Object {
+        "width": 60,
+      }
+    }
+  >
+    ProfileIcon
+  </View>
+  <View
+    style={
+      Object {
+        "display": "flex",
+        "flexDirection": "column",
+      }
+    }
+  >
+    <View
+      style={
+        Object {
+          "fontSize": 18,
+          "marginTop": 7,
+        }
+      }
+    >
+      <Text
+        style={
+          Object {
+            "fontSize": 18,
+            "fontWeight": "600",
+          }
+        }
+      >
+        Douglas Adams
+      </Text>
+    </View>
+    <Text
+      style={
+        Object {
+          "fontSize": 18,
+          "paddingBottom": 20,
+          "paddingTop": 10,
+          "width": 520,
+        }
+      }
+    >
+      Don't panic.
+    </Text>
+    <View
+      style={
+        Object {
+          "flexDirection": "row",
+          "fontSize": 18,
+        }
+      }
+    >
+      <View
+        style={
+          Object {
+            "flex": 1,
+            "flexDirection": "row",
+            "marginRight": 10,
+          }
+        }
+      >
+        <View
+          accessible={true}
+          collapsable={false}
+          focusable={true}
+          onBlur={[Function]}
+          onClick={[Function]}
+          onFocus={[Function]}
+          onResponderGrant={[Function]}
+          onResponderMove={[Function]}
+          onResponderRelease={[Function]}
+          onResponderTerminate={[Function]}
+          onResponderTerminationRequest={[Function]}
+          onStartShouldSetResponder={[Function]}
+          testID="thumbs-up"
+        >
+          <Text />
+        </View>
+        <Text>
+            1
+        </Text>
+      </View>
+      <View
+        style={
+          Object {
+            "flex": 1,
+            "flexDirection": "row",
+            "marginRight": 10,
+          }
+        }
+      >
+        <View
+          accessible={true}
+          collapsable={false}
+          focusable={true}
+          onBlur={[Function]}
+          onClick={[Function]}
+          onFocus={[Function]}
+          onResponderGrant={[Function]}
+          onResponderMove={[Function]}
+          onResponderRelease={[Function]}
+          onResponderTerminate={[Function]}
+          onResponderTerminationRequest={[Function]}
+          onStartShouldSetResponder={[Function]}
+          testID="thumbs-down"
+        >
+          <Text />
+        </View>
+        <Text>
+            0
+        </Text>
+      </View>
+      <View
+        style={
+          Object {
+            "flex": 1,
+            "flexDirection": "row",
+            "marginRight": 10,
+          }
+        }
+      >
+        <View
+          accessible={true}
+          collapsable={false}
+          focusable={true}
+          onBlur={[Function]}
+          onClick={[Function]}
+          onFocus={[Function]}
+          onResponderGrant={[Function]}
+          onResponderMove={[Function]}
+          onResponderRelease={[Function]}
+          onResponderTerminate={[Function]}
+          onResponderTerminationRequest={[Function]}
+          onStartShouldSetResponder={[Function]}
+          testID="heart"
+        >
+          <Text />
+        </View>
+        <Text>
+            0
+        </Text>
+      </View>
+      <View
+        style={
+          Object {
+            "flex": 1,
+            "flexDirection": "row",
+            "marginRight": 10,
+          }
+        }
+      >
+        <Text />
+        <Text>
+            0
+        </Text>
+      </View>
+    </View>
+    <View
+      style={
+        Object {
+          "alignSelf": "flex-end",
+          "marginTop": 10,
+        }
+      }
+    >
+      <time
+        dateTime="2020-12-31T23:00:00.000Z"
+        title="2020-12-31 23:00"
+      >
+        4 months ago
+      </time>
+    </View>
+    <View
+      accessible={true}
+      collapsable={false}
+      focusable={true}
+      onBlur={[Function]}
+      onClick={[Function]}
+      onFocus={[Function]}
+      onResponderGrant={[Function]}
+      onResponderMove={[Function]}
+      onResponderRelease={[Function]}
+      onResponderTerminate={[Function]}
+      onResponderTerminationRequest={[Function]}
+      onStartShouldSetResponder={[Function]}
+    >
+      <Image
+        accessibilityLabel="delete"
+        source={1}
+        style={
+          Object {
+            "height": 26,
+            "width": 26,
+          }
+        }
+      />
+    </View>
+  </View>
+</View>
+`;
+
+exports[`ChirpCard for reaction renders correctly with reaction 1`] = `
+<View
+  style={
+    Object {
+      "borderColor": "gray",
+      "borderTopWidth": 0,
+      "borderWidth": 1,
+      "flexDirection": "row",
+      "padding": 10,
+      "width": 600,
+    }
+  }
+>
+  <View
+    style={
+      Object {
+        "width": 60,
+      }
+    }
+  >
+    ProfileIcon
+  </View>
+  <View
+    style={
+      Object {
+        "display": "flex",
+        "flexDirection": "column",
+      }
+    }
+  >
+    <View
+      style={
+        Object {
+          "fontSize": 18,
+          "marginTop": 7,
+        }
+      }
+    >
+      <Text
+        style={
+          Object {
+            "fontSize": 18,
+            "fontWeight": "600",
+          }
+        }
+      >
+        Douglas Adams
+      </Text>
+    </View>
+    <Text
+      style={
+        Object {
+          "fontSize": 18,
+          "paddingBottom": 20,
+          "paddingTop": 10,
+          "width": 520,
+        }
+      }
+    >
+      Don't panic.
+    </Text>
+    <View
+      style={
+        Object {
+          "flexDirection": "row",
+          "fontSize": 18,
+        }
+      }
+    >
+      <View
+        style={
+          Object {
+            "flex": 1,
+            "flexDirection": "row",
+            "marginRight": 10,
+          }
+        }
+      >
+        <View
+          accessible={true}
+          collapsable={false}
+          focusable={true}
+          onBlur={[Function]}
+          onClick={[Function]}
+          onFocus={[Function]}
+          onResponderGrant={[Function]}
+          onResponderMove={[Function]}
+          onResponderRelease={[Function]}
+          onResponderTerminate={[Function]}
+          onResponderTerminationRequest={[Function]}
+          onStartShouldSetResponder={[Function]}
+          testID="thumbs-up"
+        >
+          <Text
+            allowFontScaling={false}
+            style={
+              Array [
+                Object {
+                  "color": "black",
+                  "fontSize": 16,
+                },
+                undefined,
+                Object {
+                  "fontFamily": "ionicons",
+                  "fontStyle": "normal",
+                  "fontWeight": "normal",
+                },
+                Object {},
+              ]
+            }
+          >
+            
+          </Text>
+        </View>
+        <Text>
+            1
+        </Text>
+      </View>
+      <View
+        style={
+          Object {
+            "flex": 1,
+            "flexDirection": "row",
+            "marginRight": 10,
+          }
+        }
+      >
+        <View
+          accessible={true}
+          collapsable={false}
+          focusable={true}
+          onBlur={[Function]}
+          onClick={[Function]}
+          onFocus={[Function]}
+          onResponderGrant={[Function]}
+          onResponderMove={[Function]}
+          onResponderRelease={[Function]}
+          onResponderTerminate={[Function]}
+          onResponderTerminationRequest={[Function]}
+          onStartShouldSetResponder={[Function]}
+          testID="thumbs-down"
+        >
+          <Text
+            allowFontScaling={false}
+            style={
+              Array [
+                Object {
+                  "color": "black",
+                  "fontSize": 16,
+                },
+                undefined,
+                Object {
+                  "fontFamily": "ionicons",
+                  "fontStyle": "normal",
+                  "fontWeight": "normal",
+                },
+                Object {},
+              ]
+            }
+          >
+            
+          </Text>
+        </View>
+        <Text>
+            0
+        </Text>
+      </View>
+      <View
+        style={
+          Object {
+            "flex": 1,
+            "flexDirection": "row",
+            "marginRight": 10,
+          }
+        }
+      >
+        <View
+          accessible={true}
+          collapsable={false}
+          focusable={true}
+          onBlur={[Function]}
+          onClick={[Function]}
+          onFocus={[Function]}
+          onResponderGrant={[Function]}
+          onResponderMove={[Function]}
+          onResponderRelease={[Function]}
+          onResponderTerminate={[Function]}
+          onResponderTerminationRequest={[Function]}
+          onStartShouldSetResponder={[Function]}
+          testID="heart"
+        >
+          <Text
+            allowFontScaling={false}
+            style={
+              Array [
+                Object {
+                  "color": "black",
+                  "fontSize": 16,
+                },
+                undefined,
+                Object {
+                  "fontFamily": "ionicons",
+                  "fontStyle": "normal",
+                  "fontWeight": "normal",
+                },
+                Object {},
+              ]
+            }
+          >
+            
+          </Text>
+        </View>
         <Text>
             0
         </Text>
@@ -253,8 +853,269 @@
             ]
           }
         >
-          
-        </Text>
+          
+        </Text>
+        <Text>
+            0
+        </Text>
+      </View>
+    </View>
+    <View
+      style={
+        Object {
+          "alignSelf": "flex-end",
+          "marginTop": 10,
+        }
+      }
+    >
+      <time
+        dateTime="2020-12-31T23:00:00.000Z"
+        title="2020-12-31 23:00"
+      >
+        4 months ago
+      </time>
+    </View>
+    <View
+      accessible={true}
+      collapsable={false}
+      focusable={true}
+      onBlur={[Function]}
+      onClick={[Function]}
+      onFocus={[Function]}
+      onResponderGrant={[Function]}
+      onResponderMove={[Function]}
+      onResponderRelease={[Function]}
+      onResponderTerminate={[Function]}
+      onResponderTerminationRequest={[Function]}
+      onStartShouldSetResponder={[Function]}
+    >
+      <Image
+        accessibilityLabel="delete"
+        source={1}
+        style={
+          Object {
+            "height": 26,
+            "width": 26,
+          }
+        }
+      />
+    </View>
+  </View>
+</View>
+`;
+
+exports[`ChirpCard for reaction renders correctly without reaction 1`] = `
+<View
+  style={
+    Object {
+      "borderColor": "gray",
+      "borderTopWidth": 0,
+      "borderWidth": 1,
+      "flexDirection": "row",
+      "padding": 10,
+      "width": 600,
+    }
+  }
+>
+  <View
+    style={
+      Object {
+        "width": 60,
+      }
+    }
+  >
+    ProfileIcon
+  </View>
+  <View
+    style={
+      Object {
+        "display": "flex",
+        "flexDirection": "column",
+      }
+    }
+  >
+    <View
+      style={
+        Object {
+          "fontSize": 18,
+          "marginTop": 7,
+        }
+      }
+    >
+      <Text
+        style={
+          Object {
+            "fontSize": 18,
+            "fontWeight": "600",
+          }
+        }
+      >
+        Anonymous
+      </Text>
+    </View>
+    <Text
+      style={
+        Object {
+          "fontSize": 18,
+          "paddingBottom": 20,
+          "paddingTop": 10,
+          "width": 520,
+        }
+      }
+    >
+      Ignore me
+    </Text>
+    <View
+      style={
+        Object {
+          "flexDirection": "row",
+          "fontSize": 18,
+        }
+      }
+    >
+      <View
+        style={
+          Object {
+            "flex": 1,
+            "flexDirection": "row",
+            "marginRight": 10,
+          }
+        }
+      >
+        <View
+          accessible={true}
+          collapsable={false}
+          focusable={true}
+          onBlur={[Function]}
+          onClick={[Function]}
+          onFocus={[Function]}
+          onResponderGrant={[Function]}
+          onResponderMove={[Function]}
+          onResponderRelease={[Function]}
+          onResponderTerminate={[Function]}
+          onResponderTerminationRequest={[Function]}
+          onStartShouldSetResponder={[Function]}
+          testID="thumbs-up"
+        >
+          <Text
+            allowFontScaling={false}
+            style={
+              Array [
+                Object {
+                  "color": "black",
+                  "fontSize": 16,
+                },
+                undefined,
+                Object {
+                  "fontFamily": "ionicons",
+                  "fontStyle": "normal",
+                  "fontWeight": "normal",
+                },
+                Object {},
+              ]
+            }
+          >
+            
+          </Text>
+        </View>
+        <Text>
+            0
+        </Text>
+      </View>
+      <View
+        style={
+          Object {
+            "flex": 1,
+            "flexDirection": "row",
+            "marginRight": 10,
+          }
+        }
+      >
+        <View
+          accessible={true}
+          collapsable={false}
+          focusable={true}
+          onBlur={[Function]}
+          onClick={[Function]}
+          onFocus={[Function]}
+          onResponderGrant={[Function]}
+          onResponderMove={[Function]}
+          onResponderRelease={[Function]}
+          onResponderTerminate={[Function]}
+          onResponderTerminationRequest={[Function]}
+          onStartShouldSetResponder={[Function]}
+          testID="thumbs-down"
+        >
+          <Text
+            allowFontScaling={false}
+            style={
+              Array [
+                Object {
+                  "color": "black",
+                  "fontSize": 16,
+                },
+                undefined,
+                Object {
+                  "fontFamily": "ionicons",
+                  "fontStyle": "normal",
+                  "fontWeight": "normal",
+                },
+                Object {},
+              ]
+            }
+          >
+            
+          </Text>
+        </View>
+        <Text>
+            0
+        </Text>
+      </View>
+      <View
+        style={
+          Object {
+            "flex": 1,
+            "flexDirection": "row",
+            "marginRight": 10,
+          }
+        }
+      >
+        <View
+          accessible={true}
+          collapsable={false}
+          focusable={true}
+          onBlur={[Function]}
+          onClick={[Function]}
+          onFocus={[Function]}
+          onResponderGrant={[Function]}
+          onResponderMove={[Function]}
+          onResponderRelease={[Function]}
+          onResponderTerminate={[Function]}
+          onResponderTerminationRequest={[Function]}
+          onStartShouldSetResponder={[Function]}
+          testID="heart"
+        >
+          <Text
+            allowFontScaling={false}
+            style={
+              Array [
+                Object {
+                  "color": "black",
+                  "fontSize": 16,
+                },
+                undefined,
+                Object {
+                  "fontFamily": "ionicons",
+                  "fontStyle": "normal",
+                  "fontWeight": "normal",
+                },
+                Object {},
+              ]
+            }
+          >
+            
+          </Text>
+        </View>
         <Text>
             0
         </Text>
@@ -286,39 +1147,6 @@
             ]
           }
         >
-          
-        </Text>
-        <Text>
-            0
-        </Text>
-      </View>
-      <View
-        style={
-          Object {
-            "flex": 1,
-            "flexDirection": "row",
-            "marginRight": 10,
-          }
-        }
-      >
-        <Text
-          allowFontScaling={false}
-          style={
-            Array [
-              Object {
-                "color": "black",
-                "fontSize": 16,
-              },
-              undefined,
-              Object {
-                "fontFamily": "ionicons",
-                "fontStyle": "normal",
-                "fontWeight": "normal",
-              },
-              Object {},
-            ]
-          }
-        >
           
         </Text>
         <Text>
@@ -343,498 +1171,4 @@
     </View>
   </View>
 </View>
-`;
-
-exports[`ChirpCard renders correctly for sender 1`] = `
-=======
-exports[`ChirpCard renders correctly with reaction 1`] = `
->>>>>>> 09732b09
-<View
-  style={
-    Object {
-      "borderColor": "gray",
-      "borderTopWidth": 0,
-      "borderWidth": 1,
-      "flexDirection": "row",
-      "padding": 10,
-      "width": 600,
-    }
-  }
->
-  <View
-    style={
-      Object {
-        "width": 60,
-      }
-    }
-  >
-    ProfileIcon
-  </View>
-  <View
-    style={
-      Object {
-        "display": "flex",
-        "flexDirection": "column",
-      }
-    }
-  >
-    <View
-      style={
-        Object {
-          "fontSize": 18,
-          "marginTop": 7,
-        }
-      }
-    >
-      <Text
-        style={
-          Object {
-            "fontSize": 18,
-            "fontWeight": "600",
-          }
-        }
-      >
-        Douglas Adams
-      </Text>
-    </View>
-    <Text
-      style={
-        Object {
-          "fontSize": 18,
-          "paddingBottom": 20,
-          "paddingTop": 10,
-          "width": 520,
-        }
-      }
-    >
-      Don't panic.
-    </Text>
-    <View
-      style={
-        Object {
-          "flexDirection": "row",
-          "fontSize": 18,
-        }
-      }
-    >
-      <View
-        style={
-          Object {
-            "flex": 1,
-            "flexDirection": "row",
-            "marginRight": 10,
-          }
-        }
-      >
-        <View
-          accessible={true}
-          collapsable={false}
-          focusable={true}
-          onBlur={[Function]}
-          onClick={[Function]}
-          onFocus={[Function]}
-          onResponderGrant={[Function]}
-          onResponderMove={[Function]}
-          onResponderRelease={[Function]}
-          onResponderTerminate={[Function]}
-          onResponderTerminationRequest={[Function]}
-          onStartShouldSetResponder={[Function]}
-          testID="thumbs-up"
-        >
-          <Text />
-        </View>
-        <Text>
-<<<<<<< HEAD
-            0
-=======
-            1
->>>>>>> 09732b09
-        </Text>
-      </View>
-      <View
-        style={
-          Object {
-            "flex": 1,
-            "flexDirection": "row",
-            "marginRight": 10,
-          }
-        }
-      >
-        <View
-          accessible={true}
-          collapsable={false}
-          focusable={true}
-          onBlur={[Function]}
-          onClick={[Function]}
-          onFocus={[Function]}
-          onResponderGrant={[Function]}
-          onResponderMove={[Function]}
-          onResponderRelease={[Function]}
-          onResponderTerminate={[Function]}
-          onResponderTerminationRequest={[Function]}
-          onStartShouldSetResponder={[Function]}
-          testID="thumbs-down"
-        >
-          <Text />
-        </View>
-        <Text>
-            0
-        </Text>
-      </View>
-      <View
-        style={
-          Object {
-            "flex": 1,
-            "flexDirection": "row",
-            "marginRight": 10,
-          }
-        }
-      >
-        <View
-          accessible={true}
-          collapsable={false}
-          focusable={true}
-          onBlur={[Function]}
-          onClick={[Function]}
-          onFocus={[Function]}
-          onResponderGrant={[Function]}
-          onResponderMove={[Function]}
-          onResponderRelease={[Function]}
-          onResponderTerminate={[Function]}
-          onResponderTerminationRequest={[Function]}
-          onStartShouldSetResponder={[Function]}
-          testID="heart"
-        >
-          <Text />
-        </View>
-        <Text>
-            0
-        </Text>
-      </View>
-      <View
-        style={
-          Object {
-            "flex": 1,
-            "flexDirection": "row",
-            "marginRight": 10,
-          }
-        }
-      >
-        <Text />
-        <Text>
-            0
-        </Text>
-      </View>
-    </View>
-    <View
-      style={
-        Object {
-          "alignSelf": "flex-end",
-          "marginTop": 10,
-        }
-      }
-    >
-      <time
-        dateTime="2020-12-31T23:00:00.000Z"
-        title="2020-12-31 23:00"
-      >
-        4 months ago
-      </time>
-    </View>
-    <View
-      accessible={true}
-      collapsable={false}
-      focusable={true}
-      onBlur={[Function]}
-      onClick={[Function]}
-      onFocus={[Function]}
-      onResponderGrant={[Function]}
-      onResponderMove={[Function]}
-      onResponderRelease={[Function]}
-      onResponderTerminate={[Function]}
-      onResponderTerminationRequest={[Function]}
-      onStartShouldSetResponder={[Function]}
-    >
-      <Image
-        accessibilityLabel="delete"
-        source={1}
-        style={
-          Object {
-            "height": 26,
-            "width": 26,
-          }
-        }
-      />
-    </View>
-  </View>
-</View>
-`;
-
-exports[`ChirpCard renders correctly without reaction 1`] = `
-<View
-  style={
-    Object {
-      "borderColor": "gray",
-      "borderTopWidth": 0,
-      "borderWidth": 1,
-      "flexDirection": "row",
-      "padding": 10,
-      "width": 600,
-    }
-  }
->
-  <View
-    style={
-      Object {
-        "width": 60,
-      }
-    }
-  >
-    ProfileIcon
-  </View>
-  <View
-    style={
-      Object {
-        "display": "flex",
-        "flexDirection": "column",
-      }
-    }
-  >
-    <View
-      style={
-        Object {
-          "fontSize": 18,
-          "marginTop": 7,
-        }
-      }
-    >
-      <Text
-        style={
-          Object {
-            "fontSize": 18,
-            "fontWeight": "600",
-          }
-        }
-      >
-        Anonymous
-      </Text>
-    </View>
-    <Text
-      style={
-        Object {
-          "fontSize": 18,
-          "paddingBottom": 20,
-          "paddingTop": 10,
-          "width": 520,
-        }
-      }
-    >
-      Ignore me
-    </Text>
-    <View
-      style={
-        Object {
-          "flexDirection": "row",
-          "fontSize": 18,
-        }
-      }
-    >
-      <View
-        style={
-          Object {
-            "flex": 1,
-            "flexDirection": "row",
-            "marginRight": 10,
-          }
-        }
-      >
-        <View
-          accessible={true}
-          collapsable={false}
-          focusable={true}
-          onBlur={[Function]}
-          onClick={[Function]}
-          onFocus={[Function]}
-          onResponderGrant={[Function]}
-          onResponderMove={[Function]}
-          onResponderRelease={[Function]}
-          onResponderTerminate={[Function]}
-          onResponderTerminationRequest={[Function]}
-          onStartShouldSetResponder={[Function]}
-          testID="thumbs-up"
-        >
-          <Text
-            allowFontScaling={false}
-            style={
-              Array [
-                Object {
-                  "color": "black",
-                  "fontSize": 16,
-                },
-                undefined,
-                Object {
-                  "fontFamily": "ionicons",
-                  "fontStyle": "normal",
-                  "fontWeight": "normal",
-                },
-                Object {},
-              ]
-            }
-          >
-            
-          </Text>
-        </View>
-        <Text>
-            0
-        </Text>
-      </View>
-      <View
-        style={
-          Object {
-            "flex": 1,
-            "flexDirection": "row",
-            "marginRight": 10,
-          }
-        }
-      >
-        <View
-          accessible={true}
-          collapsable={false}
-          focusable={true}
-          onBlur={[Function]}
-          onClick={[Function]}
-          onFocus={[Function]}
-          onResponderGrant={[Function]}
-          onResponderMove={[Function]}
-          onResponderRelease={[Function]}
-          onResponderTerminate={[Function]}
-          onResponderTerminationRequest={[Function]}
-          onStartShouldSetResponder={[Function]}
-          testID="thumbs-down"
-        >
-          <Text
-            allowFontScaling={false}
-            style={
-              Array [
-                Object {
-                  "color": "black",
-                  "fontSize": 16,
-                },
-                undefined,
-                Object {
-                  "fontFamily": "ionicons",
-                  "fontStyle": "normal",
-                  "fontWeight": "normal",
-                },
-                Object {},
-              ]
-            }
-          >
-            
-          </Text>
-        </View>
-        <Text>
-            0
-        </Text>
-      </View>
-      <View
-        style={
-          Object {
-            "flex": 1,
-            "flexDirection": "row",
-            "marginRight": 10,
-          }
-        }
-      >
-        <View
-          accessible={true}
-          collapsable={false}
-          focusable={true}
-          onBlur={[Function]}
-          onClick={[Function]}
-          onFocus={[Function]}
-          onResponderGrant={[Function]}
-          onResponderMove={[Function]}
-          onResponderRelease={[Function]}
-          onResponderTerminate={[Function]}
-          onResponderTerminationRequest={[Function]}
-          onStartShouldSetResponder={[Function]}
-          testID="heart"
-        >
-          <Text
-            allowFontScaling={false}
-            style={
-              Array [
-                Object {
-                  "color": "black",
-                  "fontSize": 16,
-                },
-                undefined,
-                Object {
-                  "fontFamily": "ionicons",
-                  "fontStyle": "normal",
-                  "fontWeight": "normal",
-                },
-                Object {},
-              ]
-            }
-          >
-            
-          </Text>
-        </View>
-        <Text>
-            0
-        </Text>
-      </View>
-      <View
-        style={
-          Object {
-            "flex": 1,
-            "flexDirection": "row",
-            "marginRight": 10,
-          }
-        }
-      >
-        <Text
-          allowFontScaling={false}
-          style={
-            Array [
-              Object {
-                "color": "black",
-                "fontSize": 16,
-              },
-              undefined,
-              Object {
-                "fontFamily": "ionicons",
-                "fontStyle": "normal",
-                "fontWeight": "normal",
-              },
-              Object {},
-            ]
-          }
-        >
-          
-        </Text>
-        <Text>
-            0
-        </Text>
-      </View>
-    </View>
-    <View
-      style={
-        Object {
-          "alignSelf": "flex-end",
-          "marginTop": 10,
-        }
-      }
-    >
-      <time
-        dateTime="2020-12-31T23:00:00.000Z"
-        title="2020-12-31 23:00"
-      >
-        4 months ago
-      </time>
-    </View>
-  </View>
-</View>
 `;
--- conflicted
+++ resolved
@@ -35,15 +35,13 @@
   isDeleted: true,
 });
 
-<<<<<<< HEAD
 jest.mock('network/MessageApi');
 jest.mock('react-redux', () => ({
   ...jest.requireActual('react-redux'),
   useSelector: jest.fn().mockImplementation(() => laoState),
 }));
-=======
+
 jest.mock('components/ProfileIcon.tsx', () => () => 'ProfileIcon');
->>>>>>> 5af96dc6
 
 beforeAll(() => {
   jest.useFakeTimers('modern');

--- conflicted
+++ resolved
@@ -13,7 +13,6 @@
   time: new Timestamp(1609455600), // 31 December 2020
 });
 
-<<<<<<< HEAD
 const chirp1 = new Chirp({
   id: new Hash('5678'),
   text: 'Ignore me',
@@ -25,10 +24,8 @@
 jest.mock('react-redux', () => ({
   useSelector: () => ({ 1234: { '👍': 1, '👎': 0, '❤️': 0 } }),
 }));
-=======
 jest.mock('components/ProfileIcon.tsx', () => () => 'ProfileIcon');
 
->>>>>>> 5af96dc6
 beforeAll(() => {
   jest.useFakeTimers('modern');
   jest.setSystemTime(new Date(1620255600000)); // 5 May 2021

import React from 'react';
import { StyleSheet, View, FlatList } from 'react-native';
import { useSelector } from 'react-redux';

import { makeLaosList } from 'store';
import { Lao } from 'model/objects';

import { Spacing } from 'styles';
import styleContainer from 'styles/stylesheets/container';
import STRINGS from 'res/strings';

import LAOItem from 'components/LAOItem';
import TextBlock from 'components/TextBlock';
import QRCodeDisplay from '../components/QRCodeDisplay';

/**
 * Manage the Home screen component: if the user is not connected to any LAO, a welcome message
 * is displayed, otherwise a list available previously connected LAOs is displayed instead
 *
 * TODO use the list that the user have already connect to, and ask data to
 *  some organizer server if needed
*/
const styles = StyleSheet.create({
  flatList: {
    marginTop: Spacing.s,
  },
});

// FIXME: define interface + types, requires availableLaosReducer to be migrated first
function getConnectedLaosDisplay(laos: Lao[]) {
  return (
    <View style={styleContainer.centered}>
      <FlatList
        data={laos}
        keyExtractor={(item) => item.id.toString()}
        renderItem={({ item }) => <LAOItem LAO={item} />}
        style={styles.flatList}
      />
    </View>
  );
}

<<<<<<< HEAD
class Home extends Component {
  private getHomeScreen() {
    const { laos } = this.props;
    if (laos !== undefined && !laos.length) {
      return Home.getConnectedLaosDisplay(laos);
    }
    return Home.getWelcomeMessageDisplay();
  }

  private static getConnectedLaosDisplay(laos) {
    return (
      <View style={styleContainer.centered}>
        <FlatList
          data={laos}
          keyExtractor={(item) => item.id.toString()}
          renderItem={({ item }) => <LAOItem LAO={item} />}
          style={styles.flatList}
        />
      </View>
    );
  }

  private static getWelcomeMessageDisplay() {
    return (
      <View style={styleContainer.centered}>
        <TextBlock bold text={STRINGS.home_welcome} />
        <TextBlock bold text={STRINGS.home_connect_lao} />
        <TextBlock bold text={STRINGS.home_launch_lao} />
        <QRCodeDisplay value="12345" />
      </View>
    );
  }

  render() {
    return this.getHomeScreen();
  }
=======
function getWelcomeMessageDisplay() {
  return (
    <View style={styleContainer.centered}>
      <TextBlock bold text={STRINGS.home_welcome} />
      <TextBlock bold text={STRINGS.home_connect_lao} />
      <TextBlock bold text={STRINGS.home_launch_lao} />
    </View>
  );
>>>>>>> e82ce629
}

const Home = () => {
  const laosList = makeLaosList();
  const laos: Lao[] = useSelector(laosList);

  return (laos && !laos.length)
    ? getConnectedLaosDisplay(laos)
    : getWelcomeMessageDisplay();
};

export default Home;<|MERGE_RESOLUTION|>--- conflicted
+++ resolved
@@ -11,7 +11,6 @@
 
 import LAOItem from 'components/LAOItem';
 import TextBlock from 'components/TextBlock';
-import QRCodeDisplay from '../components/QRCodeDisplay';
 
 /**
  * Manage the Home screen component: if the user is not connected to any LAO, a welcome message
@@ -40,44 +39,6 @@
   );
 }
 
-<<<<<<< HEAD
-class Home extends Component {
-  private getHomeScreen() {
-    const { laos } = this.props;
-    if (laos !== undefined && !laos.length) {
-      return Home.getConnectedLaosDisplay(laos);
-    }
-    return Home.getWelcomeMessageDisplay();
-  }
-
-  private static getConnectedLaosDisplay(laos) {
-    return (
-      <View style={styleContainer.centered}>
-        <FlatList
-          data={laos}
-          keyExtractor={(item) => item.id.toString()}
-          renderItem={({ item }) => <LAOItem LAO={item} />}
-          style={styles.flatList}
-        />
-      </View>
-    );
-  }
-
-  private static getWelcomeMessageDisplay() {
-    return (
-      <View style={styleContainer.centered}>
-        <TextBlock bold text={STRINGS.home_welcome} />
-        <TextBlock bold text={STRINGS.home_connect_lao} />
-        <TextBlock bold text={STRINGS.home_launch_lao} />
-        <QRCodeDisplay value="12345" />
-      </View>
-    );
-  }
-
-  render() {
-    return this.getHomeScreen();
-  }
-=======
 function getWelcomeMessageDisplay() {
   return (
     <View style={styleContainer.centered}>
@@ -86,7 +47,6 @@
       <TextBlock bold text={STRINGS.home_launch_lao} />
     </View>
   );
->>>>>>> e82ce629
 }
 
 const Home = () => {

--- conflicted
+++ resolved
@@ -5,11 +5,7 @@
 import { KeyPairStore, makeLaosList } from 'store';
 import {
   Base64UrlData,
-<<<<<<< HEAD
   KeyPair, Lao, PrivateKey, PublicKey,
-=======
-  KeyPair, Lao, MajorityResult, PrivateKey, PublicKey,
->>>>>>> 6b0ca82f
 } from 'model/objects';
 
 import { Spacing } from 'styles';
@@ -22,10 +18,6 @@
 import { sign } from 'tweetnacl';
 import { encodeBase64 } from 'tweetnacl-util';
 import WideButtonView from 'components/WideButtonView';
-<<<<<<< HEAD
-=======
-import BarChartDisplay from 'components/BarChartDisplay';
->>>>>>> 6b0ca82f
 
 /**
  * Manage the Home screen component: if the user is not connected to any LAO, a welcome message
@@ -58,13 +50,8 @@
   const pair = sign.keyPair();
 
   const keyPair: KeyPair = new KeyPair({
-<<<<<<< HEAD
-    publicKey: new PublicKey(Base64UrlData.fromBase64(encodeBase64(pair.publicKey))),
-    privateKey: new PrivateKey(Base64UrlData.fromBase64(encodeBase64(pair.secretKey))),
-=======
     publicKey: new PublicKey(Base64UrlData.fromBase64(encodeBase64(pair.publicKey)).valueOf()),
     privateKey: new PrivateKey(Base64UrlData.fromBase64(encodeBase64(pair.secretKey)).valueOf()),
->>>>>>> 6b0ca82f
   });
 
   KeyPairStore.store(keyPair);
@@ -79,19 +66,9 @@
   KeyPairStore.store(keyPair);
 };
 
-<<<<<<< HEAD
-=======
-// const testElectionResult: MajorityResult[] = [{ ballot_option: 'B1', count: 1 },
-//   { ballot_option: 'B2', count: 4 },
-//   { ballot_option: 'B3', count: 2 }];
-
->>>>>>> 6b0ca82f
 function getWelcomeMessageDisplay() {
   return (
     <View style={styleContainer.centered}>
-      {/*<BarChartDisplay data={testElectionResult} />*/}
-      <WideButtonView onPress={storeKeyPair} title="Set Random Keypair" />
-      <WideButtonView onPress={setOrganizerKeyPair} title="Set Organizer Keypair" />
       <TextBlock bold text={STRINGS.home_welcome} />
       <TextBlock bold text={STRINGS.home_connect_lao} />
       <TextBlock bold text={STRINGS.home_launch_lao} />

import React from 'react';
import { StyleSheet, View, ViewStyle } from 'react-native';

import styleContainer from 'styles/stylesheets/container';

import TextBlock from 'components/TextBlock';
import STRINGS from 'res/strings';
import WideButtonView from 'components/WideButtonView';

import { requestAddChirp } from 'network/MessageApi';

/**
 * UI for the Social Media component
 */
const styles = StyleSheet.create({
  viewTop: {
    justifyContent: 'flex-start',
  } as ViewStyle,
  viewBottom: {
    justifyContent: 'flex-end',
  } as ViewStyle,
});

<<<<<<< HEAD
const Social = () => {
  const [inputChirp, setInputChirp] = useState('');

  const publishChirp = () => {
    console.log(inputChirp.length);
  };
=======
const publishChirp = () => {
  requestAddChirp('chirp chirp')
    .catch((err) => {
      console.error('Could not add chirp, error:', err);
    });
};
>>>>>>> da4fc548

const Social = () => (
  <View style={styleContainer.flex}>
    <View style={styles.viewTop}>
      <TextBlock text={STRINGS.feed_description} />
    </View>
    <View style={styles.viewBottom}>
      <WideButtonView
        title={STRINGS.button_publish_test_chirp}
        onPress={publishChirp}
      />
    </View>
  </View>
);

export default Social;<|MERGE_RESOLUTION|>--- conflicted
+++ resolved
@@ -13,41 +13,35 @@
  * UI for the Social Media component
  */
 const styles = StyleSheet.create({
-  viewTop: {
-    justifyContent: 'flex-start',
+  view: {
+    alignItems: 'center',
   } as ViewStyle,
-  viewBottom: {
-    justifyContent: 'flex-end',
-  } as ViewStyle,
+  textInput: {
+    padding: 10,
+    borderWidth: 1,
+    width: 500,
+    alignContent: 'flex-end',
+  } as TextStyle,
 });
 
-<<<<<<< HEAD
 const Social = () => {
   const [inputChirp, setInputChirp] = useState('');
 
   const publishChirp = () => {
-    console.log(inputChirp.length);
+    requestAddChirp('chirp chirp')
+      .catch((err) => {
+        console.error('Could not add chirp, error:', err);
+      });
+    console.log(inputChirp);
   };
-=======
-const publishChirp = () => {
-  requestAddChirp('chirp chirp')
-    .catch((err) => {
-      console.error('Could not add chirp, error:', err);
-    });
-};
->>>>>>> da4fc548
 
 const Social = () => (
-  <View style={styleContainer.flex}>
-    <View style={styles.viewTop}>
-      <TextBlock text={STRINGS.feed_description} />
-    </View>
-    <View style={styles.viewBottom}>
-      <WideButtonView
-        title={STRINGS.button_publish_test_chirp}
+  <View style={styles.view}>
+      <TextInputChirp
+        onChangeText={setInputChirp}
         onPress={publishChirp}
       />
-    </View>
+      <TextBlock text={STRINGS.feed_description} />
   </View>
 );
 

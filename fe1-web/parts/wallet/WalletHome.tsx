import React from 'react';
import {
  StyleSheet, View, ViewStyle,
} from 'react-native';
import styleContainer from 'styles/stylesheets/container';
import STRINGS from 'res/strings';
import TextBlock from 'components/TextBlock';
import WideButtonView from 'components/WideButtonView';
import PROPS_TYPE from 'res/Props';
import PropTypes from 'prop-types';
import { WalletStore } from 'store/stores/WalletStore';

const styles = StyleSheet.create({
  smallPadding: {
    padding: '1rem',
  } as ViewStyle,
  largePadding: {
    padding: '2rem',
  } as ViewStyle,
});

/**
 * wallet home screen
 * @constructor
 */
const WalletHome = ({ navigation }: IPropTypes) => {
<<<<<<< HEAD
  function getStartWalletDisplay() {
    return (
      <View style={styleContainer.centered}>
        <TextBlock bold text={STRINGS.welcome_to_wallet_display} />
        <View style={styles.smallPadding} />
        <TextBlock text={STRINGS.info_to_set_wallet} />
        <TextBlock text={STRINGS.caution_information_on_seed} />
        <View style={styles.largePadding} />
        <WideButtonView
          title={STRINGS.create_new_wallet_button}
          onPress={() => {
            navigation.navigate(STRINGS.navigation_show_seed_wallet);
          }}
        />
        <WideButtonView
          title={STRINGS.import_seed_button}
          onPress={() => {
            WalletStore.get().then((encryptedSeed) => {
              if (encryptedSeed === undefined) {
                navigation.navigate(STRINGS.navigation_insert_seed_tab_wallet);
              } else {
                navigation.navigate(STRINGS.navigation_synced_wallet);
              }
            });
          }}
        />
      </View>
    );
=======
  function importSeed() {
    if (WalletStore.hasSeed()) {
      navigation.navigate(STRINGS.navigation_synced_wallet);
    } else {
      navigation.navigate(STRINGS.navigation_insert_seed_tab_wallet);
    }
>>>>>>> 7d07ced7
  }

  return (
    <View style={styleContainer.centered}>
      <TextBlock bold text={STRINGS.welcome_to_wallet_display} />
      <View style={styles.smallPadding} />
      <TextBlock text={STRINGS.info_to_set_wallet} />
      <TextBlock text={STRINGS.caution_information_on_seed} />
      <View style={styles.largePadding} />
      <WideButtonView
        title={STRINGS.create_new_wallet_button}
        onPress={() => navigation.navigate(STRINGS.navigation_show_seed_wallet)}
      />
      <WideButtonView
        title={STRINGS.import_seed_button}
        onPress={() => importSeed()}
      />
    </View>
  );
};

const propTypes = {
  navigation: PROPS_TYPE.navigation.isRequired,
};
WalletHome.propTypes = propTypes;

type IPropTypes = PropTypes.InferProps<typeof propTypes>;

export default WalletHome;<|MERGE_RESOLUTION|>--- conflicted
+++ resolved
@@ -24,43 +24,12 @@
  * @constructor
  */
 const WalletHome = ({ navigation }: IPropTypes) => {
-<<<<<<< HEAD
-  function getStartWalletDisplay() {
-    return (
-      <View style={styleContainer.centered}>
-        <TextBlock bold text={STRINGS.welcome_to_wallet_display} />
-        <View style={styles.smallPadding} />
-        <TextBlock text={STRINGS.info_to_set_wallet} />
-        <TextBlock text={STRINGS.caution_information_on_seed} />
-        <View style={styles.largePadding} />
-        <WideButtonView
-          title={STRINGS.create_new_wallet_button}
-          onPress={() => {
-            navigation.navigate(STRINGS.navigation_show_seed_wallet);
-          }}
-        />
-        <WideButtonView
-          title={STRINGS.import_seed_button}
-          onPress={() => {
-            WalletStore.get().then((encryptedSeed) => {
-              if (encryptedSeed === undefined) {
-                navigation.navigate(STRINGS.navigation_insert_seed_tab_wallet);
-              } else {
-                navigation.navigate(STRINGS.navigation_synced_wallet);
-              }
-            });
-          }}
-        />
-      </View>
-    );
-=======
   function importSeed() {
     if (WalletStore.hasSeed()) {
       navigation.navigate(STRINGS.navigation_synced_wallet);
     } else {
       navigation.navigate(STRINGS.navigation_insert_seed_tab_wallet);
     }
->>>>>>> 7d07ced7
   }
 
   return (

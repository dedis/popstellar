import React, { useState } from 'react';
import {
  ScrollView,
  StyleSheet, View, ViewStyle,
} from 'react-native';
import styleContainer from 'styles/stylesheets/container';
import STRINGS from 'res/strings';
import TextBlock from 'components/TextBlock';
import WideButtonView from 'components/WideButtonView';
import { HDWallet } from 'model/objects/HDWallet';
import { WalletStore } from 'store/stores/WalletStore';
import { Hash } from 'model/objects';
import CopiableTextBlock from 'components/CopiableTextBlock';
import QRCode from 'components/QRCode';
import PROPS_TYPE from 'res/Props';
import PropTypes from 'prop-types';

const styles = StyleSheet.create({
  smallPadding: {
    padding: '1rem',
  } as ViewStyle,

  largePadding: {
    padding: '2rem',
  } as ViewStyle,
});

let cachedKeyPairs: Map<[Hash, Hash], string>;

/**
 * wallet UI once the wallet is synced
 * @constructor
 */
const WalletSyncedSeed = ({ navigation }: IPropTypes) => {
  /* boolean set to true if the token recover process is finished */
  const [tokensRecovered, setTokensRecovered] = useState(false);
  const [showPublicKey, setShowPublicKey] = useState(false);
  const [showQRPublicKey, setShowQRPublicKey] = useState(false);
<<<<<<< HEAD

  function hideStringButton() {
    return (
      <WideButtonView
        title={STRINGS.hide_public_keys}
        onPress={() => {
          setShowPublicKey(false);
        }}
      />
    );
  }

  function showStringButton() {
    return (
      <WideButtonView
        title={STRINGS.show_public_keys}
        onPress={() => {
          setShowPublicKey(true);
        }}
      />
    );
  }

  function hideQRButton() {
    return (
      <WideButtonView
        title={STRINGS.hide_qr_public_keys}
        onPress={() => {
          setShowQRPublicKey(false);
        }}
      />
    );
  }

  function showQRButton() {
    return (
      <WideButtonView
        title={STRINGS.show_qr_public_keys}
        onPress={() => {
          setShowQRPublicKey(true);
        }}
      />
    );
  }
=======
>>>>>>> d6b39791

  WalletStore.get().then((encryptedSeed) => HDWallet
    .fromState(encryptedSeed)
    .then((wallet) => {
<<<<<<< HEAD
      wallet.recoverTokens().then((cachedTokens) => {
=======
      /*
       * TODO: recover the keys. For this the following map has to be passed to the
       *  recoverAllKeys function of the wallet (at the moment an EMPTY map is passed)
       *  [LAO ID 1, ROLL CALL ID 1] => [publicKey1, publicKey2, ... , publicKeyN]
       *  [LAO ID 1, ROLL CALL ID 2] => [publicKey1, publicKey2, ... , publicKeyN]
       *  .....
       *  [LAO ID N, ROLL CALL ID N] => [publicKey1, publicKey2, ... , publicKeyN]
       */

      /* =================================== REMOVE =================================== */
      // garbage effort river orphan negative kind outside quit hat camera approve first
      const laoId1: Hash = new Hash('T8grJq7LR9KGjE7741gXMqPny8xsLvsyBiwIFwoF7rg=');
      const laoId2: Hash = new Hash('SyJ3d9TdH8Ycb4hPSGQdArTRIdP9Moywi1Ux/Kzav4o=');
      const rollCallId1: Hash = new Hash('T8grJq7LR9KGjE7741gXMqPny8xsLvsyBiwIFwoF7rg=');
      const rollCallId2: Hash = new Hash('SyJ3d9TdH8Ycb4hPSGQdArTRIdP9Moywi1Ux/Kzav4o=');
      const testMap: Map<[Hash, Hash], string[]> = new Map();
      testMap.set([laoId1, rollCallId1], ['7147759d146897111bcf74f60a1948b1d3a22c9199a6b88c236eb7326adc2efc', '']);
      testMap.set([laoId2, rollCallId2], ['fffffffffffffff', '', 'ffdddddddffffffff', '2c23cfe90936a65839fb64dfb961690c3d8a5a1262f0156cf059b0c45a2eabff']);
      /* =================================== REMOVE =================================== */

      wallet.recoverAllKeys(testMap).then((cachedTokens) => {
>>>>>>> d6b39791
        cachedKeyPairs = cachedTokens;
      });
    }));

  function showTokens() {
    const tokens: string[] = [];
    const laoId: string[] = [];
    const rollCallId: string[] = [];

    if (cachedKeyPairs.size === 0) {
      return (
        <View>
          <TextBlock text={STRINGS.no_tokens_in_wallet} />
          <View style={styles.largePadding} />
          <WideButtonView
            title={STRINGS.back_to_wallet_home}
            onPress={() => navigation.navigate(STRINGS.navigation_home_tab_wallet)}
          />
        </View>
      );
    }

    let i = 0;

    cachedKeyPairs.forEach((value, key) => {
      const ids: string[] = key.toString().split(',');
<<<<<<< HEAD
      laoId[i] = ids[0];
=======
      // eslint-disable-next-line prefer-destructuring
      laoId[i] = ids[0];
      // eslint-disable-next-line prefer-destructuring
>>>>>>> d6b39791
      rollCallId[i] = ids[1];
      tokens[i] = value;
      i += 1;
    });

<<<<<<< HEAD
=======
    /* the below 4 functions are to manage user interaction with buttons */
    function hidePublicKeyButton() {
      return (
        <WideButtonView
          title={STRINGS.hide_public_keys}
          onPress={() => {
            setShowPublicKey(false);
          }}
        />
      );
    }

    function showPublicKeyButton() {
      return (
        <WideButtonView
          title={STRINGS.show_public_keys}
          onPress={() => {
            setShowPublicKey(true);
          }}
        />
      );
    }

    function hideQRButton() {
      return (
        <WideButtonView
          title={STRINGS.hide_qr_public_keys}
          onPress={() => {
            setShowQRPublicKey(false);
          }}
        />
      );
    }

    function showQRButton() {
      return (
        <WideButtonView
          title={STRINGS.show_qr_public_keys}
          onPress={() => {
            setShowQRPublicKey(true);
          }}
        />
      );
    }

    /* this functions displays the LAOId the RollCallId and the public key generated from the two */
    function displayTokens() {
      return (
        <View>
          { laoId.map((value, key) => (
            <View key={value + 1} style={styleContainer.centered}>
              <View style={styles.smallPadding} />
              <TextBlock key={value + 2} bold text={STRINGS.lao_id} />
              <CopiableTextBlock key={value + 3} id={key} text={value} visibility />
              <TextBlock key={value + 4} bold text={STRINGS.roll_call_id} />
              <CopiableTextBlock key={value + 5} id={key} text={rollCallId[key]} visibility />
              <View style={styles.smallPadding} />
              <CopiableTextBlock
                key={value + 6}
                id={key}
                text={tokens[key]}
                visibility={showPublicKey}
              />
              <View style={styles.smallPadding} />
              <QRCode key={value + 7} value={tokens[key]} visibility={showQRPublicKey} />
            </View>
          ))}
        </View>
      );
    }

>>>>>>> d6b39791
    return (
      <ScrollView>
        <View style={styles.largePadding} />
        <TextBlock bold text={STRINGS.your_tokens_title} />
        <View style={styles.smallPadding} />
<<<<<<< HEAD
        { laoId.map((value, key) => (
          <View>
            <View style={styles.smallPadding} />
            <TextBlock bold text="LAO ID" />
            <CopiableTextBlock id={key} text={value} visibility />
            <TextBlock bold text="Roll Call ID" />
            <CopiableTextBlock id={key} text={rollCallId[key]} visibility />
            <View style={styles.smallPadding} />
            <CopiableTextBlock id={key} text={tokens[key]} visibility={showPublicKey} />
            <View style={styles.smallPadding} />
            <QRCode value={tokens[key]} visibility={showQRPublicKey} />
          </View>
        ))}
        {!showPublicKey && showStringButton()}
        {showPublicKey && hideStringButton()}
=======
        { displayTokens() }
        {!showPublicKey && showPublicKeyButton()}
        {showPublicKey && hidePublicKeyButton()}
>>>>>>> d6b39791
        {!showQRPublicKey && showQRButton()}
        {showQRPublicKey && hideQRButton()}
        <WideButtonView
          title={STRINGS.back_to_wallet_home}
          onPress={() => navigation.navigate(STRINGS.navigation_home_tab_wallet)}
        />
        <View style={styles.largePadding} />
      </ScrollView>
    );
  }

  function recoverTokens() {
    return (
      <View>
        <TextBlock bold text={STRINGS.wallet_synced_info} />
        <View style={styles.largePadding} />
        <WideButtonView
          title={STRINGS.show_tokens_title}
          onPress={() => {
            setTokensRecovered(true);
          }}
        />
      </View>
    );
  }

  function getWalletDisplay() {
    return (
      <View style={styleContainer.centered}>
        {!tokensRecovered && recoverTokens()}
        {tokensRecovered && showTokens()}
      </View>
    );
  }

  return getWalletDisplay();
};

const propTypes = {
  navigation: PROPS_TYPE.navigation.isRequired,
};
WalletSyncedSeed.propTypes = propTypes;

type IPropTypes = PropTypes.InferProps<typeof propTypes>;

export default WalletSyncedSeed;<|MERGE_RESOLUTION|>--- conflicted
+++ resolved
@@ -36,60 +36,10 @@
   const [tokensRecovered, setTokensRecovered] = useState(false);
   const [showPublicKey, setShowPublicKey] = useState(false);
   const [showQRPublicKey, setShowQRPublicKey] = useState(false);
-<<<<<<< HEAD
-
-  function hideStringButton() {
-    return (
-      <WideButtonView
-        title={STRINGS.hide_public_keys}
-        onPress={() => {
-          setShowPublicKey(false);
-        }}
-      />
-    );
-  }
-
-  function showStringButton() {
-    return (
-      <WideButtonView
-        title={STRINGS.show_public_keys}
-        onPress={() => {
-          setShowPublicKey(true);
-        }}
-      />
-    );
-  }
-
-  function hideQRButton() {
-    return (
-      <WideButtonView
-        title={STRINGS.hide_qr_public_keys}
-        onPress={() => {
-          setShowQRPublicKey(false);
-        }}
-      />
-    );
-  }
-
-  function showQRButton() {
-    return (
-      <WideButtonView
-        title={STRINGS.show_qr_public_keys}
-        onPress={() => {
-          setShowQRPublicKey(true);
-        }}
-      />
-    );
-  }
-=======
->>>>>>> d6b39791
 
   WalletStore.get().then((encryptedSeed) => HDWallet
     .fromState(encryptedSeed)
     .then((wallet) => {
-<<<<<<< HEAD
-      wallet.recoverTokens().then((cachedTokens) => {
-=======
       /*
        * TODO: recover the keys. For this the following map has to be passed to the
        *  recoverAllKeys function of the wallet (at the moment an EMPTY map is passed)
@@ -111,7 +61,6 @@
       /* =================================== REMOVE =================================== */
 
       wallet.recoverAllKeys(testMap).then((cachedTokens) => {
->>>>>>> d6b39791
         cachedKeyPairs = cachedTokens;
       });
     }));
@@ -138,20 +87,14 @@
 
     cachedKeyPairs.forEach((value, key) => {
       const ids: string[] = key.toString().split(',');
-<<<<<<< HEAD
-      laoId[i] = ids[0];
-=======
       // eslint-disable-next-line prefer-destructuring
       laoId[i] = ids[0];
       // eslint-disable-next-line prefer-destructuring
->>>>>>> d6b39791
       rollCallId[i] = ids[1];
       tokens[i] = value;
       i += 1;
     });
 
-<<<<<<< HEAD
-=======
     /* the below 4 functions are to manage user interaction with buttons */
     function hidePublicKeyButton() {
       return (
@@ -223,33 +166,14 @@
       );
     }
 
->>>>>>> d6b39791
     return (
       <ScrollView>
         <View style={styles.largePadding} />
         <TextBlock bold text={STRINGS.your_tokens_title} />
         <View style={styles.smallPadding} />
-<<<<<<< HEAD
-        { laoId.map((value, key) => (
-          <View>
-            <View style={styles.smallPadding} />
-            <TextBlock bold text="LAO ID" />
-            <CopiableTextBlock id={key} text={value} visibility />
-            <TextBlock bold text="Roll Call ID" />
-            <CopiableTextBlock id={key} text={rollCallId[key]} visibility />
-            <View style={styles.smallPadding} />
-            <CopiableTextBlock id={key} text={tokens[key]} visibility={showPublicKey} />
-            <View style={styles.smallPadding} />
-            <QRCode value={tokens[key]} visibility={showQRPublicKey} />
-          </View>
-        ))}
-        {!showPublicKey && showStringButton()}
-        {showPublicKey && hideStringButton()}
-=======
         { displayTokens() }
         {!showPublicKey && showPublicKeyButton()}
         {showPublicKey && hidePublicKeyButton()}
->>>>>>> d6b39791
         {!showQRPublicKey && showQRButton()}
         {showQRPublicKey && hideQRButton()}
         <WideButtonView

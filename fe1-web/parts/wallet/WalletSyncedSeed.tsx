import React, { useState } from 'react';
import {
  ScrollView,
  StyleSheet, View, ViewStyle,
} from 'react-native';
import styleContainer from 'styles/stylesheets/container';
import STRINGS from 'res/strings';
import TextBlock from 'components/TextBlock';
import WideButtonView from 'components/WideButtonView';
import { HDWallet } from 'model/objects/HDWallet';
import { WalletStore } from 'store/stores/WalletStore';
import { Hash } from 'model/objects';
import CopiableTextBlock from 'components/CopiableTextBlock';
import QRCode from 'components/QRCode';
import PROPS_TYPE from 'res/Props';
import PropTypes from 'prop-types';

const styles = StyleSheet.create({
  smallPadding: {
    padding: '1rem',
  } as ViewStyle,

  largePadding: {
    padding: '2rem',
  } as ViewStyle,
});

let cachedKeyPairs: Map<[Hash, Hash], string>;

/**
 * wallet UI once the wallet is synced
 * @constructor
 */
const WalletSyncedSeed = ({ navigation }: IPropTypes) => {
  /* boolean set to true if the token recover process is finished */
  const [tokensRecovered, setTokensRecovered] = useState(false);
  const [showPublicKey, setShowPublicKey] = useState(false);
  const [showQRPublicKey, setShowQRPublicKey] = useState(false);
<<<<<<< HEAD

  function hideStringButton() {
    return (
      <WideButtonView
        title={STRINGS.hide_public_keys}
        onPress={() => {
          setShowPublicKey(false);
        }}
      />
    );
  }

  function showStringButton() {
    return (
      <WideButtonView
        title={STRINGS.show_public_keys}
        onPress={() => {
          setShowPublicKey(true);
        }}
      />
    );
  }

  function hideQRButton() {
    return (
      <WideButtonView
        title={STRINGS.hide_qr_public_keys}
        onPress={() => {
          setShowQRPublicKey(false);
        }}
      />
    );
  }

  function showQRButton() {
    return (
      <WideButtonView
        title={STRINGS.show_qr_public_keys}
        onPress={() => {
          setShowQRPublicKey(true);
        }}
      />
    );
  }

  WalletStore.get().then((encryptedSeed) => HDWallet
    .fromState(encryptedSeed)
    .then((wallet) => {
      wallet.recoverTokens().then((cachedTokens) => {
        cachedKeyPairs = cachedTokens;
      });
    }));
=======

  WalletStore.get().then((encryptedSeed) => {
    if (encryptedSeed !== undefined) {
      HDWallet.fromState(encryptedSeed)
        .then((wallet) => {
          // TODO: instead of passing empty map, construct correct map from Redux state
          wallet.recoverAllKeys(new Map()).then((cachedTokens) => {
            cachedKeyPairs = cachedTokens;
          });
        });
    }
  });
>>>>>>> e869af2b

  function showTokens() {
    const tokens: string[] = [];
    const laoId: string[] = [];
    const rollCallId: string[] = [];

<<<<<<< HEAD
    let i = 0;

=======
>>>>>>> e869af2b
    if (cachedKeyPairs.size === 0) {
      return (
        <View>
          <TextBlock text={STRINGS.no_tokens_in_wallet} />
          <View style={styles.largePadding} />
          <WideButtonView
            title={STRINGS.back_to_wallet_home}
            onPress={() => navigation.navigate(STRINGS.navigation_home_tab_wallet)}
          />
        </View>
      );
    }

<<<<<<< HEAD
    cachedKeyPairs.forEach((value, key) => {
      console.log(key.toString());
      const ids: string[] = key.toString().split(',');
      laoId[i] = ids[0];
=======
    let i = 0;

    cachedKeyPairs.forEach((value, key) => {
      const ids: string[] = key.toString().split(',');
      // eslint-disable-next-line prefer-destructuring
      laoId[i] = ids[0];
      // eslint-disable-next-line prefer-destructuring
>>>>>>> e869af2b
      rollCallId[i] = ids[1];
      tokens[i] = value;
      i += 1;
    });
<<<<<<< HEAD
=======

    /* the below 4 functions are to manage user interaction with buttons */
    function hidePublicKeyButton() {
      return (
        <WideButtonView
          title={STRINGS.hide_public_keys}
          onPress={() => {
            setShowPublicKey(false);
          }}
        />
      );
    }

    function showPublicKeyButton() {
      return (
        <WideButtonView
          title={STRINGS.show_public_keys}
          onPress={() => {
            setShowPublicKey(true);
          }}
        />
      );
    }

    function hideQRButton() {
      return (
        <WideButtonView
          title={STRINGS.hide_qr_public_keys}
          onPress={() => {
            setShowQRPublicKey(false);
          }}
        />
      );
    }

    function showQRButton() {
      return (
        <WideButtonView
          title={STRINGS.show_qr_public_keys}
          onPress={() => {
            setShowQRPublicKey(true);
          }}
        />
      );
    }

    /* this functions displays the LAOId the RollCallId and the public key generated from the two */
    function displayTokens() {
      return (
        <View>
          { laoId.map((value, key) => (
            <View key={value + 1} style={styleContainer.centered}>
              <View style={styles.smallPadding} />
              <TextBlock key={value + 2} bold text={STRINGS.lao_id} />
              <CopiableTextBlock key={value + 3} id={key} text={value} visibility />
              <TextBlock key={value + 4} bold text={STRINGS.roll_call_id} />
              <CopiableTextBlock key={value + 5} id={key} text={rollCallId[key]} visibility />
              <View style={styles.smallPadding} />
              <CopiableTextBlock
                key={value + 6}
                id={key}
                text={tokens[key]}
                visibility={showPublicKey}
              />
              <View style={styles.smallPadding} />
              <QRCode key={value + 7} value={tokens[key]} visibility={showQRPublicKey} />
            </View>
          ))}
        </View>
      );
    }

>>>>>>> e869af2b
    return (
      <ScrollView>
        <View style={styles.largePadding} />
        <TextBlock bold text={STRINGS.your_tokens_title} />
        <View style={styles.smallPadding} />
<<<<<<< HEAD
        { laoId.map((value, key) => (
          <View>
            <View style={styles.smallPadding} />
            <TextBlock bold text="LAO ID" />
            <CopiableTextBlock id={key} text={value} visibility />
            <TextBlock bold text="Roll Call ID" />
            <CopiableTextBlock id={key} text={rollCallId[key]} visibility />
            <View style={styles.smallPadding} />
            <CopiableTextBlock id={key} text={tokens[key]} visibility={showPublicKey} />
            <View style={styles.smallPadding} />
            <QRCode value={tokens[key]} visibility={showQRPublicKey} />
          </View>
        ))}
        {!showPublicKey && showStringButton()}
        {showPublicKey && hideStringButton()}
        {!showQRPublicKey && showQRButton()}
        {showQRPublicKey && hideQRButton()}
        <WideButtonView
          title={STRINGS.back_to_wallet_home}
          onPress={() => navigation.navigate(STRINGS.navigation_home_tab_wallet)}
=======
        { displayTokens() }
        {!showPublicKey && showPublicKeyButton()}
        {showPublicKey && hidePublicKeyButton()}
        {!showQRPublicKey && showQRButton()}
        {showQRPublicKey && hideQRButton()}
        <WideButtonView
          title={STRINGS.logout_from_wallet}
          onPress={() => {
            HDWallet.logoutFromWallet();
            navigation.navigate(STRINGS.navigation_home_tab_wallet);
          }}
>>>>>>> e869af2b
        />
        <View style={styles.largePadding} />
      </ScrollView>
    );
  }

  function recoverTokens() {
    return (
      <View>
        <TextBlock bold text={STRINGS.wallet_synced_info} />
        <View style={styles.largePadding} />
        <WideButtonView
          title={STRINGS.show_tokens_title}
          onPress={() => {
            setTokensRecovered(true);
          }}
        />
      </View>
    );
  }

  function getWalletDisplay() {
    return (
      <View style={styleContainer.centered}>
        {!tokensRecovered && recoverTokens()}
        {tokensRecovered && showTokens()}
      </View>
    );
  }

  return getWalletDisplay();
};

const propTypes = {
  navigation: PROPS_TYPE.navigation.isRequired,
};
WalletSyncedSeed.propTypes = propTypes;

type IPropTypes = PropTypes.InferProps<typeof propTypes>;

export default WalletSyncedSeed;<|MERGE_RESOLUTION|>--- conflicted
+++ resolved
@@ -36,60 +36,6 @@
   const [tokensRecovered, setTokensRecovered] = useState(false);
   const [showPublicKey, setShowPublicKey] = useState(false);
   const [showQRPublicKey, setShowQRPublicKey] = useState(false);
-<<<<<<< HEAD
-
-  function hideStringButton() {
-    return (
-      <WideButtonView
-        title={STRINGS.hide_public_keys}
-        onPress={() => {
-          setShowPublicKey(false);
-        }}
-      />
-    );
-  }
-
-  function showStringButton() {
-    return (
-      <WideButtonView
-        title={STRINGS.show_public_keys}
-        onPress={() => {
-          setShowPublicKey(true);
-        }}
-      />
-    );
-  }
-
-  function hideQRButton() {
-    return (
-      <WideButtonView
-        title={STRINGS.hide_qr_public_keys}
-        onPress={() => {
-          setShowQRPublicKey(false);
-        }}
-      />
-    );
-  }
-
-  function showQRButton() {
-    return (
-      <WideButtonView
-        title={STRINGS.show_qr_public_keys}
-        onPress={() => {
-          setShowQRPublicKey(true);
-        }}
-      />
-    );
-  }
-
-  WalletStore.get().then((encryptedSeed) => HDWallet
-    .fromState(encryptedSeed)
-    .then((wallet) => {
-      wallet.recoverTokens().then((cachedTokens) => {
-        cachedKeyPairs = cachedTokens;
-      });
-    }));
-=======
 
   WalletStore.get().then((encryptedSeed) => {
     if (encryptedSeed !== undefined) {
@@ -102,18 +48,12 @@
         });
     }
   });
->>>>>>> e869af2b
 
   function showTokens() {
     const tokens: string[] = [];
     const laoId: string[] = [];
     const rollCallId: string[] = [];
 
-<<<<<<< HEAD
-    let i = 0;
-
-=======
->>>>>>> e869af2b
     if (cachedKeyPairs.size === 0) {
       return (
         <View>
@@ -127,12 +67,6 @@
       );
     }
 
-<<<<<<< HEAD
-    cachedKeyPairs.forEach((value, key) => {
-      console.log(key.toString());
-      const ids: string[] = key.toString().split(',');
-      laoId[i] = ids[0];
-=======
     let i = 0;
 
     cachedKeyPairs.forEach((value, key) => {
@@ -140,13 +74,10 @@
       // eslint-disable-next-line prefer-destructuring
       laoId[i] = ids[0];
       // eslint-disable-next-line prefer-destructuring
->>>>>>> e869af2b
       rollCallId[i] = ids[1];
       tokens[i] = value;
       i += 1;
     });
-<<<<<<< HEAD
-=======
 
     /* the below 4 functions are to manage user interaction with buttons */
     function hidePublicKeyButton() {
@@ -219,34 +150,11 @@
       );
     }
 
->>>>>>> e869af2b
     return (
       <ScrollView>
         <View style={styles.largePadding} />
         <TextBlock bold text={STRINGS.your_tokens_title} />
         <View style={styles.smallPadding} />
-<<<<<<< HEAD
-        { laoId.map((value, key) => (
-          <View>
-            <View style={styles.smallPadding} />
-            <TextBlock bold text="LAO ID" />
-            <CopiableTextBlock id={key} text={value} visibility />
-            <TextBlock bold text="Roll Call ID" />
-            <CopiableTextBlock id={key} text={rollCallId[key]} visibility />
-            <View style={styles.smallPadding} />
-            <CopiableTextBlock id={key} text={tokens[key]} visibility={showPublicKey} />
-            <View style={styles.smallPadding} />
-            <QRCode value={tokens[key]} visibility={showQRPublicKey} />
-          </View>
-        ))}
-        {!showPublicKey && showStringButton()}
-        {showPublicKey && hideStringButton()}
-        {!showQRPublicKey && showQRButton()}
-        {showQRPublicKey && hideQRButton()}
-        <WideButtonView
-          title={STRINGS.back_to_wallet_home}
-          onPress={() => navigation.navigate(STRINGS.navigation_home_tab_wallet)}
-=======
         { displayTokens() }
         {!showPublicKey && showPublicKeyButton()}
         {showPublicKey && hidePublicKeyButton()}
@@ -258,7 +166,6 @@
             HDWallet.logoutFromWallet();
             navigation.navigate(STRINGS.navigation_home_tab_wallet);
           }}
->>>>>>> e869af2b
         />
         <View style={styles.largePadding} />
       </ScrollView>

--- conflicted
+++ resolved
@@ -7,24 +7,15 @@
 import STRINGS from 'res/strings';
 import TextBlock from 'components/TextBlock';
 import WideButtonView from 'components/WideButtonView';
-<<<<<<< HEAD
-import { HDWallet } from 'model/objects/HDWallet';
-import { WalletStore } from 'store/stores/WalletStore';
-import { Hash } from 'model/objects';
-=======
 import {
   LaoEventType, RollCall, PopToken, Wallet,
 } from 'model/objects';
->>>>>>> 7d07ced7
 import CopiableTextBlock from 'components/CopiableTextBlock';
 import QRCode from 'components/QRCode';
 import PROPS_TYPE from 'res/Props';
 import PropTypes from 'prop-types';
-<<<<<<< HEAD
-=======
 import { makeEventByTypeSelector, makeLaosMap } from 'store';
 import { useSelector } from 'react-redux';
->>>>>>> 7d07ced7
 
 const styles = StyleSheet.create({
   smallPadding: {
@@ -36,156 +27,12 @@
   } as ViewStyle,
 });
 
-<<<<<<< HEAD
-let cachedKeyPairs: Map<[Hash, string], string>;
-
-=======
->>>>>>> 7d07ced7
 /**
  * wallet UI once the wallet is synced
  * @constructor
  */
 const WalletSyncedSeed = ({ navigation }: IPropTypes) => {
   /* boolean set to true if the token recover process is finished */
-<<<<<<< HEAD
-  const [tokensRecovered, setTokensRecovered] = useState(false);
-  const [showPublicKey, setShowPublicKey] = useState(false);
-  const [showQRPublicKey, setShowQRPublicKey] = useState(false);
-
-  WalletStore.get().then((encryptedSeed) => {
-    if (encryptedSeed !== undefined) {
-      HDWallet.fromState(encryptedSeed)
-        .then((wallet) => {
-          wallet.recoverWalletPoPTokens().then((cachedTokens) => {
-            cachedKeyPairs = cachedTokens;
-          });
-        });
-    }
-  });
-
-  function showTokens() {
-    const tokens: string[] = [];
-    const laoId: string[] = [];
-    const rollCallNames: string[] = [];
-
-    if (cachedKeyPairs.size === 0) {
-      return (
-        <View>
-          <TextBlock text={STRINGS.no_tokens_in_wallet} />
-          <View style={styles.largePadding} />
-          <WideButtonView
-            title={STRINGS.back_to_wallet_home}
-            onPress={() => setTokensRecovered(false)}
-          />
-          <WideButtonView
-            title={STRINGS.logout_from_wallet}
-            onPress={() => {
-              HDWallet.logoutFromWallet();
-              navigation.navigate(STRINGS.navigation_home_tab_wallet);
-            }}
-          />
-        </View>
-      );
-    }
-
-    let i = 0;
-
-    cachedKeyPairs.forEach((value, key) => {
-      const ids: string[] = key.toString().split(',');
-      // eslint-disable-next-line prefer-destructuring
-      laoId[i] = ids[0];
-      // eslint-disable-next-line prefer-destructuring
-      rollCallNames[i] = ids[1];
-      tokens[i] = value;
-      i += 1;
-    });
-
-    /* the below 4 functions are to manage user interaction with buttons */
-    function hidePublicKeyButton() {
-      return (
-        <WideButtonView
-          title={STRINGS.hide_public_keys}
-          onPress={() => {
-            setShowPublicKey(false);
-          }}
-        />
-      );
-    }
-
-    function showPublicKeyButton() {
-      return (
-        <WideButtonView
-          title={STRINGS.show_public_keys}
-          onPress={() => {
-            setShowPublicKey(true);
-          }}
-        />
-      );
-    }
-
-    function hideQRButton() {
-      return (
-        <WideButtonView
-          title={STRINGS.hide_qr_public_keys}
-          onPress={() => {
-            setShowQRPublicKey(false);
-          }}
-        />
-      );
-    }
-
-    function showQRButton() {
-      return (
-        <WideButtonView
-          title={STRINGS.show_qr_public_keys}
-          onPress={() => {
-            setShowQRPublicKey(true);
-          }}
-        />
-      );
-    }
-
-    /**
-     * this functions displays the LAOId, the RollCall name
-     * and the public key generated from the two
-     */
-    function displayTokens() {
-      return (
-        <View>
-          { laoId.map((value, key) => (
-            <View style={styleContainer.centered}>
-              <View style={styles.smallPadding} />
-              <TextBlock bold text={STRINGS.lao_id} />
-              <CopiableTextBlock id={key} text={value} visibility />
-              <TextBlock bold text={STRINGS.roll_call_name} />
-              <TextBlock text={rollCallNames[key]} visibility />
-              <View style={styles.smallPadding} />
-              <CopiableTextBlock id={key} text={tokens[key]} visibility={showPublicKey} />
-              <View style={styles.smallPadding} />
-              <QRCode value={tokens[key]} visibility={showQRPublicKey} />
-            </View>
-          ))}
-        </View>
-      );
-    }
-
-    return (
-      <ScrollView>
-        <View style={styles.largePadding} />
-        <TextBlock bold text={STRINGS.your_tokens_title} />
-        <View style={styles.smallPadding} />
-        { displayTokens() }
-        {!showPublicKey && showPublicKeyButton()}
-        {showPublicKey && hidePublicKeyButton()}
-        {!showQRPublicKey && showQRButton()}
-        {showQRPublicKey && hideQRButton()}
-        <WideButtonView
-          title={STRINGS.back_to_wallet_home}
-          onPress={() => setTokensRecovered(false)}
-        />
-        <View style={styles.largePadding} />
-      </ScrollView>
-=======
   const [showTokens, setShowTokens] = useState(false);
   const [showPublicKey, setShowPublicKey] = useState(false);
   const [showQRPublicKey, setShowQRPublicKey] = useState(false);
@@ -213,7 +60,6 @@
           setShowPublicKey(false);
         }}
       />
->>>>>>> 7d07ced7
     );
   }
 
@@ -256,11 +102,6 @@
         <TextBlock text={STRINGS.no_tokens_in_wallet} />
         <View style={styles.largePadding} />
         <WideButtonView
-<<<<<<< HEAD
-          title={STRINGS.show_tokens_title}
-          onPress={() => {
-            setTokensRecovered(true);
-=======
           title={STRINGS.back_to_wallet_home}
           onPress={() => setShowTokens(false)}
         />
@@ -268,14 +109,6 @@
           title={STRINGS.logout_from_wallet}
           onPress={() => {
             Wallet.forget();
-            navigation.navigate(STRINGS.navigation_home_tab_wallet);
->>>>>>> 7d07ced7
-          }}
-        />
-        <WideButtonView
-          title={STRINGS.logout_from_wallet}
-          onPress={() => {
-            HDWallet.logoutFromWallet();
             navigation.navigate(STRINGS.navigation_home_tab_wallet);
           }}
         />

--- conflicted
+++ resolved
@@ -1,32 +1,20 @@
 import React, { useState } from 'react';
 import {
-<<<<<<< HEAD
   FlatList,
   StyleSheet,
   TextStyle,
   View,
   ViewStyle,
-=======
-  FlatList, StyleSheet, TextStyle, View, ViewStyle,
->>>>>>> 45469ad1
 } from 'react-native';
 
 import ChirpCard from 'components/ChirpCard';
 import TextInputChirp from 'components/TextInputChirp';
-<<<<<<< HEAD
 import TextBlock from 'components/TextBlock';
-import STRINGS from 'res/strings';
-
-import { requestAddChirp } from 'network/MessageApi';
-import { Hash, Timestamp } from 'model/objects';
-=======
-import ChirpCard from 'components/ChirpCard';
 import STRINGS from 'res/strings';
 
 import { requestAddChirp } from 'network/MessageApi';
 import { makeChirpsList } from 'store/reducers/SocialReducer';
 import { useSelector } from 'react-redux';
->>>>>>> 45469ad1
 
 /**
  * UI for the Social Media component
@@ -76,7 +64,6 @@
   );
 
   return (
-<<<<<<< HEAD
     <View style={styles.viewCenter}>
       <View style={styles.homeTextView}>
         <TextBlock text={STRINGS.social_media_navigation_tab_home} />
@@ -87,24 +74,11 @@
           onPress={publishChirp}
         />
         <FlatList
-          data={DATA}
-          renderItem={renderItem}
+          data={chirpList}
+          renderItem={renderChirpState}
           keyExtractor={(item) => item.id.toString()}
         />
       </View>
-=======
-    <View style={styles.view}>
-      <TextInputChirp
-        onChangeText={setInputChirp}
-        onPress={publishChirp}
-      />
-      <TextBlock text={STRINGS.feed_description} />
-      <FlatList
-        data={chirpList}
-        renderItem={renderChirpState}
-        keyExtractor={(item) => item.id.toString()}
-      />
->>>>>>> 45469ad1
     </View>
   );
 };

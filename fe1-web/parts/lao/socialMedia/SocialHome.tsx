--- conflicted
+++ resolved
@@ -71,13 +71,6 @@
   }, [lao.last_tokenized_roll_call_id]);
 
   const publishChirp = () => {
-<<<<<<< HEAD
-    requestAddChirp(inputChirp)
-      .catch((err) => {
-        console.error('Could not add chirp, error: ', err);
-      });
-    setInputChirp('');
-=======
     if (userPublicKey) {
       requestAddChirp(userPublicKey, inputChirp)
         .catch((err) => {
@@ -87,7 +80,6 @@
       console.error('No token found for current user. '
         + 'Be sure to have participated in a Roll-Call.');
     }
->>>>>>> f5a87be8
   };
 
   const chirps = makeChirpsList();

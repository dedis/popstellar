--- conflicted
+++ resolved
@@ -7,22 +7,15 @@
 
 import STRINGS from 'res/strings';
 import { requestCreateRollCall } from 'network/MessageApi';
-<<<<<<< HEAD
 import DatePicker, { onChangeStartTime, onChangeEndTime } from 'components/DatePicker';
 import ParagraphBlock from 'components/ParagraphBlock';
 import WideButtonView from 'components/WideButtonView';
 import { Timestamp } from 'model/objects';
 import { ONE_HOUR_IN_SECONDS } from './CreateElection';
-=======
-import DatePicker from 'components/DatePicker';
-import ParagraphBlock from 'components/ParagraphBlock';
-import WideButtonView from 'components/WideButtonView';
-import { Timestamp } from 'model/objects';
 
 function dateToTimestamp(date: Date): Timestamp {
   return new Timestamp(Math.floor(date.getTime() / 1000));
 }
->>>>>>> e8612f70
 
 /**
  * Screen to create a roll-call event
@@ -33,22 +26,10 @@
 const CreateRollCall = ({ route }: any) => {
   const styles = route.params;
   const navigation = useNavigation();
-<<<<<<< HEAD
 
   const [proposedStartDate, setProposedStartDate] = useState(Timestamp.EpochNow());
   const [proposedEndDate, setProposedEndDate] = useState(Timestamp.EpochNow()
     .addSeconds(ONE_HOUR_IN_SECONDS));
-=======
-  const initialStartDate = new Date();
-  const initialEndDate = new Date();
-  // Sets initial start date 5 minutes in the future to avoid: proposed_start < creation
-  initialStartDate.setMinutes(initialStartDate.getMinutes() + 5);
-  // Sets initial end date to 1 hour later than start date
-  initialEndDate.setHours(initialEndDate.getHours() + 1);
-
-  const [proposedStartDate, setProposedStartDate] = useState(dateToTimestamp(initialStartDate));
-  const [proposedEndDate, setProposedEndDate] = useState(dateToTimestamp(initialEndDate));
->>>>>>> e8612f70
 
   const [rollCallName, setRollCallName] = useState('');
   const [rollCallLocation, setRollCallLocation] = useState('');

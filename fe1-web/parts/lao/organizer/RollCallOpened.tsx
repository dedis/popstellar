--- conflicted
+++ resolved
@@ -43,17 +43,14 @@
   if (!lao) {
     throw new Error('Impossible to open a Roll Call without being connected to an LAO');
   }
-<<<<<<< HEAD
-=======
 
-  // This will run only when re-rendering
+  // This will run only when the state changes
   useEffect(() => {
     // Add the token of the organizer as soon as we open the roll call
     Wallet.generateToken(lao.id, new Hash(rollCallID)).then((token) => {
       updateAttendees((prev) => new Set<string>(prev.add(token.publicKey.valueOf())));
     });
   }, []);
->>>>>>> 2825cc9d
 
   const handleError = (err: string) => {
     console.error(err);
@@ -77,19 +74,6 @@
       EventTags.ROLL_CALL, OpenedLaoStore.get().id.toString(),
       rollCallID, time,
     );
-<<<<<<< HEAD
-
-    // Add the token of the organizer before closing the roll call
-    Wallet.generateToken(lao.id, new Hash(rollCallID)).then((token) => {
-      const attendeesList = Array.from(attendees).map((key: string) => new PublicKey(key));
-      attendeesList.push(token.publicKey);
-      requestCloseRollCall(updateId, attendeesList).then(() => {
-        // @ts-ignore
-        navigation.navigate(STRINGS.organizer_navigation_tab_home);
-      }).catch((err) => {
-        console.error('Could not close roll call, error: ', err);
-      });
-=======
     const attendeesList = Array.from(attendees).map((key: string) => new PublicKey(key));
 
     return requestCloseRollCall(updateId, attendeesList).then(() => {
@@ -97,7 +81,6 @@
       navigation.navigate(STRINGS.organizer_navigation_tab_home);
     }).catch((err) => {
       console.error('Could not close roll call, error: ', err);
->>>>>>> 2825cc9d
     });
   };
 

--- conflicted
+++ resolved
@@ -15,14 +15,10 @@
 import { fireScan as fakeQrReaderScan } from 'react-qr-reader';
 import RollCallOpened from '../RollCallOpened';
 
-<<<<<<< HEAD
-const org = new PublicKey(keyPair.publicKey);
-=======
 export const mockPublicKey = new PublicKey(keyPair.publicKey);
 const mockPublicKey2 = new PublicKey(keyPair.publicKey2);
 
 const org = mockPublicKey;
->>>>>>> 383f3aaa
 const TIMESTAMP = 1609455600;
 const time = new Timestamp(TIMESTAMP).toString(); // 1st january 2021
 const name = 'MyLao';

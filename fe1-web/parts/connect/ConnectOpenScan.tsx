import React, { useState } from 'react';
import { ActivityIndicator, View } from 'react-native';

// @ts-ignore
import QrReader from 'react-qr-reader';
import STRINGS from 'res/strings';
import PROPS_TYPE from 'res/Props';
import PropTypes from 'prop-types';
import styleContainer from 'styles/stylesheets/container';
import { Colors } from 'styles';
import WideButtonView from 'components/WideButtonView';

/**
 * Starts a QR code scan
 *
 * TODO use the camera to scan a QR code and give the URL find to the ConnectConnecting component
*/
const ConnectOpenScan = ({ navigation }: IPropTypes) => {
  // Remove the user to go back to the ConnectEnableCamera as he has already given
  // his permission to use the camera
  const [QrWasScanned, setQrWasScanned] = useState(false);

  const handleError = (err: string) => {
    console.error(err);
  };

  const handleScan = (data: string) => {
    console.log(data);
    if (data) {
      setQrWasScanned(true);
      navigation.navigate(STRINGS.connect_confirm_title, { laoIdIn: data });
    }
  };

  return QrWasScanned
    ? (
      <View style={styleContainer.centered} />
    ) : (
      <View style={styleContainer.centered}>
        <QrReader
          delay={300}
          onError={handleError}
          onScan={handleScan}
          style={{ width: '30%' }}
        />
        <ActivityIndicator size="large" color={Colors.blue} />
        <WideButtonView
          title={STRINGS.general_button_cancel}
          onPress={() => {
            setQrWasScanned(true);
<<<<<<< HEAD
            navigation.navigate(STRINGS.navigation_tab_connect);
=======
            navigation.navigate(STRINGS.connect_unapproved_title);
>>>>>>> 2ea045f4
          }}
        />
      </View>
    );
};

const propTypes = {
  navigation: PROPS_TYPE.navigation.isRequired,
};
ConnectOpenScan.propTypes = propTypes;

type IPropTypes = PropTypes.InferProps<typeof propTypes>;

export default ConnectOpenScan;<|MERGE_RESOLUTION|>--- conflicted
+++ resolved
@@ -48,11 +48,7 @@
           title={STRINGS.general_button_cancel}
           onPress={() => {
             setQrWasScanned(true);
-<<<<<<< HEAD
-            navigation.navigate(STRINGS.navigation_tab_connect);
-=======
             navigation.navigate(STRINGS.connect_unapproved_title);
->>>>>>> 2ea045f4
           }}
         />
       </View>

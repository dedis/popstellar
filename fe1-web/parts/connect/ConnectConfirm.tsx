--- conflicted
+++ resolved
@@ -41,16 +41,8 @@
 
 function connectTo(serverUrl: string): boolean {
   try {
-<<<<<<< HEAD
-    const { hostname, port, pathname } = new URL(serverUrl);
-
-    const portNum = port ? parseInt(port, 10) : undefined;
-    const path = pathname.replace(/^\/+/g, '');
-    getNetworkManager().connect(hostname, portNum, path || undefined);
-=======
     const { href } = new URL(serverUrl); // validate
     getNetworkManager().connect(href);
->>>>>>> 7d07ced7
   } catch (err) {
     console.error(`Cannot connect to '${serverUrl}' as it is an invalid URL`, err);
     return false;
@@ -76,20 +68,6 @@
     setLaoId(route.params.laoIdIn);
     console.log(laoId);
   }
-<<<<<<< HEAD
-
-  const onButtonConfirm = () => {
-    const parentNavigation = navigation.dangerouslyGetParent();
-    if (parentNavigation === undefined) {
-      return;
-    }
-
-    const parentNavigation2 = parentNavigation.dangerouslyGetParent();
-    if (parentNavigation2 === undefined) {
-      return;
-    }
-=======
->>>>>>> 7d07ced7
 
   const onButtonConfirm = async () => {
     if (!connectTo(serverUrl)) {
@@ -101,15 +79,6 @@
       return;
     }
 
-<<<<<<< HEAD
-    subscribeToChannel(channel)
-      .then(() => {
-        parentNavigation.navigate(STRINGS.app_navigation_tab_organizer, {
-          screen: 'Attendee',
-        });
-      })
-      .catch((reason) => console.error(`Failed to establish lao connection: ${reason}`));
-=======
     try {
       await subscribeToChannel(channel);
       navigation.navigate(STRINGS.app_navigation_tab_organizer, {
@@ -118,7 +87,6 @@
     } catch (err) {
       console.error(`Failed to establish lao connection: ${err}`);
     }
->>>>>>> 7d07ced7
   };
 
   return (

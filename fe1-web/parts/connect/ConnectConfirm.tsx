--- conflicted
+++ resolved
@@ -64,19 +64,8 @@
 }
 
 const ConnectConfirm = ({ navigation, route }: IPropTypes) => {
-<<<<<<< HEAD
-  const [serverUrl, setServerUrl] = useState('wss://popdemo.dedis.ch/52af0cf9'); // https://127.0.0.1:8080
-  // eslint-disable-next-line prefer-const
-  let [laoId, setLaoId] = useState('');
-
-  if (route.params) {
-    laoId = route.params.laoIdIn;
-    console.log(laoId);
-  }
-=======
   const [serverUrl, setServerUrl] = useState('wss://127.0.0.1:9000'); // wss://popdemo.dedis.ch/52af0cf9
   const [laoId, setLaoId] = useState('');
->>>>>>> 2ea045f4
 
   if (route.params && laoId === '') {
     setLaoId(route.params.laoIdIn);

import React, { useState } from 'react';
import {
  StyleSheet, View, ViewStyle, TextInput, TextStyle,
} from 'react-native';

import PropTypes from 'prop-types';

import { getNetworkManager } from 'network';
import { subscribeToChannel } from 'network/CommunicationApi';
import { Channel, channelFromId, Hash } from 'model/objects';

import { Spacing, Typography } from 'styles';
import styleContainer from 'styles/stylesheets/container';

import STRINGS from 'res/strings';
import PROPS_TYPE from 'res/Props';

import TextBlock from 'components/TextBlock';
import WideButtonView from 'components/WideButtonView';

/**
 * Ask for confirmation to connect to a specific LAO
 * The ScrollView shows information for the user to verify the authenticity of the LAO
 *
 * TODO Make the confirm button make the action require in the UI specification
*/
const styles = StyleSheet.create({
  textInput: {
    ...Typography.base,
    borderBottomWidth: 2,
    marginVertical: Spacing.s,
    marginHorizontal: Spacing.xl,
  } as TextStyle,
  viewCenter: {
    flex: 8,
    justifyContent: 'center',
    borderWidth: 1,
    margin: Spacing.xs,
  } as ViewStyle,
});

function connectTo(serverUrl: string): boolean {
  try {
    const { hostname, port, pathname } = new URL(serverUrl);

    const portNum = port ? parseInt(port, 10) : undefined;
    const path = pathname.replace(/^\/+/g, '');
    getNetworkManager().connect(hostname, portNum, path || undefined);
  } catch (err) {
    console.error(`Cannot connect to '${serverUrl}' as it is an invalid URL`, err);
    return false;
  }
  return true;
}

function validateLaoId(laoId: string): Channel | undefined {
  try {
    const h = new Hash(laoId);
    return channelFromId(h);
  } catch (err) {
    console.error(`Cannot connect to LAO '${laoId}' as it is an invalid LAO ID`, err);
  }
  return undefined;
}

const ConnectConfirm = ({ navigation }: IPropTypes) => {
<<<<<<< HEAD
  const [serverUrl, setServerUrl] = useState('https://127.0.0.1:9000');
=======
  const laoIdIn = 'NO-ID';

  const [serverUrl, setServerUrl] = useState('wss://popdemo.dedis.ch/52af0cf9'); // https://127.0.0.1:8080
>>>>>>> f68f6646
  const [laoId, setLaoId] = useState('');

  if (laoIdIn !== 'NO-ID') {
    console.log('PASSED');
    console.log(laoIdIn);
    setLaoId(laoIdIn);
  }

  const onButtonConfirm = () => {
    const parentNavigation = navigation.dangerouslyGetParent();
    if (parentNavigation === undefined) {
      return;
    }

    const parentNavigation2 = parentNavigation.dangerouslyGetParent();
    if (parentNavigation2 === undefined) {
      return;
    }

    if (!connectTo(serverUrl)) {
      return;
    }

    const channel = validateLaoId(laoId);
    if (channel === undefined) {
      return;
    }

    subscribeToChannel(channel)
      .then(() => {
        parentNavigation.navigate(STRINGS.app_navigation_tab_organizer, {
          screen: 'Attendee',
        });
      })
      .catch((reason) => console.error(`Failed to establish lao connection: ${reason}`));
  };

  return (
    <View style={styleContainer.flex}>
      <View style={styles.viewCenter}>
        <TextBlock text={STRINGS.connect_confirm_description} />
        <TextInput
          style={styles.textInput}
          placeholder={STRINGS.connect_server_uri}
          onChangeText={(input: string) => setServerUrl(input)}
          defaultValue={serverUrl}
        />
        <TextInput
          style={styles.textInput}
          placeholder={STRINGS.connect_lao_id}
          onChangeText={(input: string) => setLaoId(input)}
          defaultValue={laoId}
        />
      </View>
      <WideButtonView
        title={STRINGS.general_button_confirm}
        onPress={() => onButtonConfirm()}
      />
      <WideButtonView
        title={STRINGS.general_button_cancel}
        onPress={() => navigation.navigate(STRINGS.connect_scanning_title)}
      />
    </View>
  );
};

const propTypes = {
  navigation: PROPS_TYPE.navigation.isRequired,
};

ConnectConfirm.propTypes = propTypes;

type IPropTypes = PropTypes.InferProps<typeof propTypes>;

export default ConnectConfirm;<|MERGE_RESOLUTION|>--- conflicted
+++ resolved
@@ -6,7 +6,7 @@
 import PropTypes from 'prop-types';
 
 import { getNetworkManager } from 'network';
-import { subscribeToChannel } from 'network/CommunicationApi';
+import { establishLaoConnection } from 'network/CommunicationApi';
 import { Channel, channelFromId, Hash } from 'model/objects';
 
 import { Spacing, Typography } from 'styles';
@@ -64,13 +64,9 @@
 }
 
 const ConnectConfirm = ({ navigation }: IPropTypes) => {
-<<<<<<< HEAD
-  const [serverUrl, setServerUrl] = useState('https://127.0.0.1:9000');
-=======
   const laoIdIn = 'NO-ID';
 
   const [serverUrl, setServerUrl] = useState('wss://popdemo.dedis.ch/52af0cf9'); // https://127.0.0.1:8080
->>>>>>> f68f6646
   const [laoId, setLaoId] = useState('');
 
   if (laoIdIn !== 'NO-ID') {
@@ -99,7 +95,7 @@
       return;
     }
 
-    subscribeToChannel(channel)
+    establishLaoConnection(channel)
       .then(() => {
         parentNavigation.navigate(STRINGS.app_navigation_tab_organizer, {
           screen: 'Attendee',

import { ExtendedMessage } from 'model/network/method/message';
import {
  ActionType,
  CloseRollCall,
  CreateRollCall,
  ObjectType,
  OpenRollCall,
} from 'model/network/method/message/data';
import {
  RollCall, RollCallStatus, Wallet, getUserSocialChannel,
} from 'model/objects';
import {
  addEvent,
  AsyncDispatch,
  dispatch,
  getStore,
  makeCurrentLao,
  setLaoLastRollCall,
  updateEvent,
} from 'store';
import { subscribeToChannel } from 'network/CommunicationApi';
import { getEventFromId, hasWitnessSignatureQuorum } from './Utils';

const getCurrentLao = makeCurrentLao();

function handleRollCallCreateMessage(msg: ExtendedMessage): boolean {
  if (msg.messageData.object !== ObjectType.ROLL_CALL
    || msg.messageData.action !== ActionType.CREATE) {
    console.warn('handleRollCallCreateMessage was called to process an unsupported message', msg);
    return false;
  }

  const makeErr = (err: string) => `roll_call/create was not processed: ${err}`;

  const storeState = getStore().getState();
  const lao = getCurrentLao(storeState);
  if (!lao) {
    console.warn(makeErr('no LAO is currently active'));
    return false;
  }

  const rcMsgData = msg.messageData as CreateRollCall;

  const rc = new RollCall({
    id: rcMsgData.id,
    name: rcMsgData.name,
    location: rcMsgData.location,
    description: rcMsgData.description,
    creation: rcMsgData.creation,
    proposed_start: rcMsgData.proposed_start,
    proposed_end: rcMsgData.proposed_end,
    status: RollCallStatus.CREATED,
  });

  dispatch(addEvent(lao.id, rc.toState()));
  return true;
}

function handleRollCallOpenMessage(msg: ExtendedMessage): boolean {
  if (msg.messageData.object !== ObjectType.ROLL_CALL
    || msg.messageData.action !== ActionType.OPEN) {
    console.warn('handleRollCallOpenMessage was called to process an unsupported message', msg);
    return false;
  }

  const makeErr = (err: string) => `roll_call/open was not processed: ${err}`;

  const storeState = getStore().getState();
  const lao = getCurrentLao(storeState);
  if (!lao) {
    console.warn(makeErr('no LAO is currently active'));
    return false;
  }

  const rcMsgData = msg.messageData as OpenRollCall;
  const oldRC = getEventFromId(storeState, rcMsgData.opens) as RollCall;
  if (!oldRC) {
    console.warn(makeErr("no known roll call matching the 'opens' field"));
    return false;
  }

  const rc = new RollCall({
    ...oldRC,
    idAlias: rcMsgData.update_id,
    opened_at: rcMsgData.opened_at,
    status: RollCallStatus.OPENED,
  });

  dispatch(updateEvent(lao.id, rc.toState()));
  return true;
}

function handleRollCallCloseMessage(msg: ExtendedMessage): boolean {
  if (msg.messageData.object !== ObjectType.ROLL_CALL
    || msg.messageData.action !== ActionType.CLOSE) {
    console.warn('handleRollCallCloseMessage was called to process an unsupported message', msg);
    return false;
  }

  const makeErr = (err: string) => `roll_call/close was not processed: ${err}`;

  const storeState = getStore().getState();
  const lao = getCurrentLao(storeState);
  if (!lao) {
    console.warn(makeErr('no LAO is currently active'));
    return false;
  }

  const rcMsgData = msg.messageData as CloseRollCall;
  const oldRC = getEventFromId(storeState, rcMsgData.closes) as RollCall;
  if (!oldRC) {
    console.warn(makeErr("no known roll call matching the 'closes' field"));
    return false;
  }

  const rc = new RollCall({
    ...oldRC,
    idAlias: rcMsgData.update_id,
    closed_at: rcMsgData.closed_at,
    status: RollCallStatus.CLOSED,
    attendees: rcMsgData.attendees,
  });

  // We can now dispatch an updated (closed) roll call, containing the attendees' public keys.
  dispatch(updateEvent(lao.id, rc.toState()));

  // ... and update the Lao state to point to the latest roll call, if we have a token in it.
  dispatch(async (aDispatch: AsyncDispatch) => {
    try {
      const token = await Wallet.generateToken(lao.id, rc.id);
      const hasToken = rc.containsToken(token);
      aDispatch(setLaoLastRollCall(lao.id, rc.id, hasToken));
    } catch (err) {
      console.debug(err);
    }
  });

<<<<<<< HEAD
  // For now, everyone is automatically subscribed to the organizer at the end of a roll call
  subscribeToChannel(getUserSocialChannel(lao.id, lao.organizer.valueOf()))
=======
  // For now, everyone is automatically subscribed to the organizer's social channel at the end of
  // the roll call
  subscribeToChannel(getUserSocialChannel(lao.id, lao.organizer))
>>>>>>> 2825cc9d
    .catch((err) => {
      console.error(`Could not subscribe to social channel of organizer ${lao.organizer}, error:`,
        err);
    });

  return true;
}

export function handleRollCallMessage(msg: ExtendedMessage) {
  if (msg.messageData.object !== ObjectType.ROLL_CALL) {
    console.warn('handleRollCallMessage was called to process an unsupported message', msg);
    return false;
  }

  if (!hasWitnessSignatureQuorum(msg.witness_signatures)) {
    console.info('Roll-call operation will not be processed until witness quorum is reached', msg);
    return false;
  }

  switch (msg.messageData.action) {
    case ActionType.CREATE:
      return handleRollCallCreateMessage(msg);

    case ActionType.OPEN:
      return handleRollCallOpenMessage(msg);

    case ActionType.CLOSE:
      return handleRollCallCloseMessage(msg);

    case ActionType.REOPEN:
      // TODO: currently unsupported
      // fallthrough

    default:
      console.warn('A LAO message was received but'
        + ' its processing logic is not yet implemented:', msg);
      return false;
  }
}<|MERGE_RESOLUTION|>--- conflicted
+++ resolved
@@ -135,14 +135,9 @@
     }
   });
 
-<<<<<<< HEAD
-  // For now, everyone is automatically subscribed to the organizer at the end of a roll call
-  subscribeToChannel(getUserSocialChannel(lao.id, lao.organizer.valueOf()))
-=======
   // For now, everyone is automatically subscribed to the organizer's social channel at the end of
   // the roll call
   subscribeToChannel(getUserSocialChannel(lao.id, lao.organizer))
->>>>>>> 2825cc9d
     .catch((err) => {
       console.error(`Could not subscribe to social channel of organizer ${lao.organizer}, error:`,
         err);

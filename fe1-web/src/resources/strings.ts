--- conflicted
+++ resolved
@@ -175,26 +175,16 @@
   export const roll_call_create_name = 'Name*';
 
   /* --- Roll-call open page Strings --- */
-<<<<<<< HEAD
   export const roll_call_open = 'Open Roll-Call';
+  export const roll_call_reopen = 'Re-open Roll-Call';
 
   /* --- Roll-call scanning Strings --- */
+  export const roll_call_scan_attendees = 'Scan Attendees';
   export const roll_call_scan_description =
     'Please scan each participant’s Roll-call QR code exactly once.';
   export const roll_call_scan_participant = 'participant scanned';
   export const roll_call_scan_close = 'Close Roll-Call';
   export const roll_call_scan_close_confirmation = 'Do you confirm to close the roll-call ?';
-=======
-  roll_call_open: 'Open Roll-Call',
-  roll_call_reopen: 'Re-open Roll-Call',
-
-  /* --- Roll-call scanning Strings --- */
-  roll_call_scan_attendees: 'Scan Attendees',
-  roll_call_scan_description: 'Please scan each participant’s Roll-call QR code exactly once.',
-  roll_call_scan_participant: 'participant scanned',
-  roll_call_scan_close: 'Close Roll-Call',
-  roll_call_scan_close_confirmation: 'Do you confirm to close the roll-call ?',
->>>>>>> e2e126de
 
   /* --- Roll-call manually add attendee manually Strings --- */
   export const roll_call_add_attendee_manually = 'Add an attendee manually';

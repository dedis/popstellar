--- conflicted
+++ resolved
@@ -146,7 +146,6 @@
   export const discussion_create_open = 'discussion open';
 
   /* --- Election creation Strings --- */
-<<<<<<< HEAD
   election_create_setup: 'Election Setup',
   election_create_name: 'Name*',
   election_create_version_open_ballot: 'Open Ballot',
@@ -161,20 +160,6 @@
   election_method_Plurality: 'Plurality',
   election_method_Approval: 'Approval',
   election_wait_for_election_key: 'Waiting for the election key to be broadcasted',
-=======
-  export const election_create_setup = 'Election Setup';
-  export const election_create_name = 'Name*';
-  export const election_create_start_time = 'Start time';
-  export const election_create_finish_time = 'End time';
-  export const election_create_question = 'Question*';
-  export const election_create_voting_method = 'Voting method';
-  export const election_create_ballot_option = 'Option';
-  export const election_create_ballot_options = 'Ballot Options';
-  export const election_voting_method = 'Voting Method';
-  export const election_method_Plurality = 'Plurality';
-  export const election_method_Approval = 'Approval';
-  export const election_version_identifier = '1.0.0';
->>>>>>> dfce8b34
 
   /* --- Event Creation Strings --- */
   export const modal_event_creation_failed = 'Event creation failed';

--- conflicted
+++ resolved
@@ -146,24 +146,10 @@
   export const discussion_create_open = 'discussion open';
 
   /* --- Election creation Strings --- */
-<<<<<<< HEAD
-  election_create_setup: 'Election Setup',
-  election_create_name: 'Name*',
-  election_create_version_open_ballot: 'Open Ballot',
-  election_create_version_secret_ballot: 'Secret Ballot',
-  election_create_start_time: 'Start time: ',
-  election_create_finish_time: 'End time:  ',
-  election_create_question: 'Question*',
-  election_create_voting_method: 'Voting method',
-  election_create_ballot_option: 'Option',
-  election_create_ballot_options: 'Ballot Options',
-  election_voting_method: 'Voting Method',
-  election_method_Plurality: 'Plurality',
-  election_method_Approval: 'Approval',
-  election_wait_for_election_key: 'Waiting for the election key to be broadcasted',
-=======
   export const election_create_setup = 'Election Setup';
   export const election_create_name = 'Name*';
+  export const election_create_version_open_ballot = 'Open Ballot';
+  export const election_create_version_secret_ballot = 'Secret Ballot';
   export const election_create_start_time = 'Start time= ';
   export const election_create_finish_time = 'End time:  export const ';
   export const election_create_question = 'Question*';
@@ -173,8 +159,7 @@
   export const election_voting_method = 'Voting Method';
   export const election_method_Plurality = 'Plurality';
   export const election_method_Approval = 'Approval';
-  export const election_version_identifier = '1.0.0';
->>>>>>> af80835d
+  export const election_wait_for_election_key = 'Waiting for the election key to be broadcasted';
 
   /* --- Event Creation Strings --- */
   export const modal_event_creation_failed = 'Event creation failed';

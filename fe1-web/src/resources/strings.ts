--- conflicted
+++ resolved
@@ -175,9 +175,10 @@
 
   /* --- Election creation Strings --- */
   export const election_create_setup = 'Election Setup';
-<<<<<<< HEAD
   export const election_create_name = 'Name';
   export const election_create_name_placeholder = 'Election Q1 2022';
+  export const election_create_version_open_ballot = 'Open Ballot';
+  export const election_create_version_secret_ballot = 'Secret Ballot';
   export const election_create_start_time = 'Start time';
   export const election_create_finish_time = 'End time';
   export const election_create_question = 'Question';
@@ -188,15 +189,6 @@
 
   export const election_create_ballot_options = 'Ballot Options';
 
-=======
-  export const election_create_name = 'Name*';
-  export const election_create_version_open_ballot = 'Open Ballot';
-  export const election_create_version_secret_ballot = 'Secret Ballot';
-  export const election_create_start_time = 'Start time';
-  export const election_create_finish_time = 'End time';
-
-  export const election_create_question = 'Question*';
->>>>>>> b1384044
   export const election_create_voting_method = 'Voting method';
   export const election_create_ballot_option = 'Option';
   export const election_voting_method = 'Voting Method';

--- conflicted
+++ resolved
@@ -103,12 +103,6 @@
   export const navigation_digital_cash_wallet_scanner = 'Digital Cash Scanner';
 
   /* --- Social Media Navigation Strings --- */
-<<<<<<< HEAD
-  export const social_media_navigation_tab_home = 'Home';
-  export const social_media_navigation_tab_home_title = 'Social Media';
-  export const social_media_navigation_tab_search = 'Search';
-  export const social_media_navigation_tab_follows = 'My Follows';
-=======
 
   export const social_media_navigation_tab_home = 'Social Media Home';
   export const social_media_navigation_tab_home_title = 'Feed';
@@ -122,7 +116,6 @@
   export const social_media_navigation_tab_top_chirps = 'Top Chirps';
   export const social_media_navigation_tab_top_chirps_title = 'Top Chirps';
 
->>>>>>> 1e1f6beb
   export const social_media_navigation_tab_profile = 'My Profile';
   export const social_media_navigation_tab_profile_title = 'My Profile';
 

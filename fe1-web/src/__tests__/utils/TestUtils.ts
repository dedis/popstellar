import testKeyPair from 'test_data/keypair.json';

import { KeyPairRegistry } from 'core/keypair';
import { JsonRpcMethod, JsonRpcRequest, JsonRpcResponse } from 'core/network/jsonrpc';
import { MessageRegistry } from 'core/network/jsonrpc/messages';
<<<<<<< HEAD
import { EventTags, Hash, KeyPair, PopToken, PublicKey, Timestamp } from 'core/objects';
=======
import { Channel, Hash, KeyPair, PopToken, PublicKey, Timestamp } from 'core/objects';
>>>>>>> 89dd6ba1
import { Lao, LaoState } from 'features/lao/objects';
import { EventTypeRollCall, RollCall, RollCallStatus } from 'features/rollCall/objects';

export const mockPublicKey = testKeyPair.publicKey;
export const mockPrivateKey = testKeyPair.privateKey;
export const mockKeyPair = KeyPair.fromState({
  publicKey: mockPublicKey,
  privateKey: mockPrivateKey,
});

export const mockPublicKey2 = testKeyPair.publicKey2;
export const mockPrivateKey2 = testKeyPair.privateKey2;

export const mockPopToken = PopToken.fromState({
  publicKey: testKeyPair.publicKey2,
  privateKey: testKeyPair.privateKey2,
});

export const org = new PublicKey(mockPublicKey);

// MOCK LAO
export const mockLaoName = 'MyLao';
export const mockLaoCreationTime = new Timestamp(1600000000);
export const mockLaoIdHash: Hash = Hash.fromStringArray(
  org.toString(),
  mockLaoCreationTime.toString(),
  mockLaoName,
);
export const mockLaoId: string = mockLaoIdHash.toString();

export const mockLaoState: LaoState = {
  id: mockLaoId,
  name: mockLaoName,
  creation: mockLaoCreationTime.valueOf(),
  last_modified: mockLaoCreationTime.valueOf(),
  organizer: org.valueOf(),
  witnesses: [],
  server_addresses: [],
};
export const mockLao = Lao.fromState(mockLaoState);

// MOCK ROLL CALL
const mockRCName = 'myRollCall';
const mockRCLocation = 'location';
const mockRCTimestampStart = new Timestamp(1620255600);
const mockRCTimestampEnd = new Timestamp(1620357600);
const mockRCAttendees = ['attendee1', 'attendee2'];

const mockRCIdHash = Hash.fromStringArray(
  EventTags.ROLL_CALL,
  mockLaoId,
  mockRCTimestampStart.toString(),
  mockRCName,
);

export const mockRollCallState: any = {
  id: mockRCIdHash.valueOf(),
  eventType: EventTypeRollCall,
  start: mockRCTimestampStart.valueOf(),
  name: mockRCName,
  location: mockRCLocation,
  creation: mockRCTimestampStart.valueOf(),
  proposedStart: mockRCTimestampStart.valueOf(),
  proposedEnd: mockRCTimestampEnd.valueOf(),
  status: RollCallStatus.CLOSED,
  attendees: mockRCAttendees,
};
export const mockRC = RollCall.fromState(mockRollCallState);

export const defaultMessageDataFields = ['object', 'action'];

export const mockReduxAction = {
  type: '',
  payload: undefined,
};

export const messageRegistryInstance = new MessageRegistry();

export const mockSignatureType = 'some signature';

export const mockMessageRegistry = {
  getSignatureType: jest.fn().mockImplementation(() => mockSignatureType),
  buildMessageData: jest.fn().mockImplementation((input) => JSON.stringify(input)),
} as unknown as MessageRegistry;

export const mockKeyPairRegistry = {
  getSignatureKeyPair: jest.fn().mockImplementation(() => Promise.resolve(mockKeyPair)),
} as unknown as KeyPairRegistry;

export const mockChannel: Channel = 'some channel';
export const mockAddress = 'some address';

export const mockJsonRequest: Partial<JsonRpcRequest> = {
  jsonrpc: 'some data',
  method: JsonRpcMethod.BROADCAST,
  params: { channel: mockChannel },
};

export const mockJsonResponse: Partial<JsonRpcResponse> = { id: 0, result: [] };<|MERGE_RESOLUTION|>--- conflicted
+++ resolved
@@ -3,11 +3,7 @@
 import { KeyPairRegistry } from 'core/keypair';
 import { JsonRpcMethod, JsonRpcRequest, JsonRpcResponse } from 'core/network/jsonrpc';
 import { MessageRegistry } from 'core/network/jsonrpc/messages';
-<<<<<<< HEAD
 import { EventTags, Hash, KeyPair, PopToken, PublicKey, Timestamp } from 'core/objects';
-=======
-import { Channel, Hash, KeyPair, PopToken, PublicKey, Timestamp } from 'core/objects';
->>>>>>> 89dd6ba1
 import { Lao, LaoState } from 'features/lao/objects';
 import { EventTypeRollCall, RollCall, RollCallStatus } from 'features/rollCall/objects';
 

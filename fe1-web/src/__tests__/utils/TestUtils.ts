--- conflicted
+++ resolved
@@ -94,11 +94,7 @@
 } as unknown as KeyPairRegistry;
 
 export const mockChannel: Channel = 'some channel';
-<<<<<<< HEAD
-export const mockAddress = 'wss://some-address.com';
-=======
 export const mockAddress = 'wss://some-address.com:8000/';
->>>>>>> 0b86e803
 
 export const mockJsonRequest: Partial<JsonRpcRequest> = {
   jsonrpc: 'some data',

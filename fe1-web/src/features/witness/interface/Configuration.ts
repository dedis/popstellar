--- conflicted
+++ resolved
@@ -26,17 +26,16 @@
   getCurrentLao: () => WitnessFeature.Lao;
 
   /**
-<<<<<<< HEAD
    * A hook returning the current lao id
    * @returns The current lao id
    */
   useCurrentLaoId: () => Hash | undefined;
-=======
+
+  /**
    * Returns the currently active lao id. Should be used outside react components
    * @returns The current lao or undefined if there is none.
    */
   getCurrentLaoId: () => Hash | undefined;
->>>>>>> aee5fdba
 
   /**
    * Returns whether the user is witness of the current lao

--- conflicted
+++ resolved
@@ -3,12 +3,8 @@
 import { KeyPairStore } from 'core/keypair';
 import { getMessagesState } from 'core/network/ingestion';
 import { ExtendedMessage } from 'core/network/ingestion/ExtendedMessage';
-<<<<<<< HEAD
-import { Timestamp } from 'core/objects';
+import { Timestamp, Hash } from 'core/objects';
 import { dispatch, getStore } from 'core/redux';
-=======
-import { Hash } from 'core/objects';
->>>>>>> aee5fdba
 
 import { WitnessConfiguration, WitnessFeature } from '../interface';
 import { addMessageToWitness, isMessageToWitness } from '../reducer';

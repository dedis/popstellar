<<<<<<< HEAD
import { KeyPairStore } from 'core/keypair';
import { ExtendedMessage } from 'core/network/ingestion/ExtendedMessage';
import {
  ActionType,
  AfterProcessingHandler,
  ObjectType,
  ProcessableMessage,
} from 'core/network/jsonrpc/messages';
import { Timestamp } from 'core/objects';
import { dispatch, getStore } from 'core/redux';
=======
import { ActionType, ObjectType } from 'core/network/jsonrpc/messages';
import { getStore } from 'core/redux';
>>>>>>> 0b96f074

import {
  MESSAGE_TO_WITNESS_NOTIFICATION_TYPE,
  WitnessConfiguration,
  WitnessFeature,
} from '../interface';
import { addMessageToWitness, getMessageToWitness } from '../reducer';
import { WitnessMessage } from './messages';
import { handleWitnessMessage } from './WitnessHandler';
<<<<<<< HEAD
import { requestWitnessMessage } from './WitnessMessageApi';

/**
 * Is executed after a message has been successfully handled.
 * It handles the passive witnessing for messages and prepares
 * the application store for the act of manually witnessing
 * other messages
 */
const afterMessageProcessingHandler =
  (
    enabled: WitnessConfiguration['enabled'],
    addNotification: WitnessConfiguration['addNotification'],
    getCurrentLao: WitnessConfiguration['getCurrentLao'],
    /* isLaoWitness: WitnessConfiguration['isLaoWitness'] */
  ): AfterProcessingHandler =>
  (msg: ProcessableMessage) => {
    // check if this message has already been signed by us
    const publicKey = KeyPairStore.getPublicKey();
    const signedByUs = msg.witness_signatures.find((sig) =>
      sig.signature.verify(publicKey, msg.message_id),
    );

    if (signedByUs) {
      // if it was, return. we do not have to sign it twice.
      return;
    }

    const storedMessage = getMessageToWitness(msg.message_id.valueOf(), getStore().getState());
    if (storedMessage) {
      // this message is already stored in the witness reducer
      // and hence does not have to be stored a second time
      return;
    }

    const entry = getWitnessRegistryEntry(msg.messageData);
    const lao = getCurrentLao();

    if (entry) {
      // we have a wintessing entry for this message type

      switch (entry.type) {
        case WitnessingType.PASSIVE:
          if (!enabled) {
            return;
          }

          requestWitnessMessage(msg.channel, msg.message_id);
          break;

        case WitnessingType.ACTIVE:
          // only send witness messages if we are a witness
          /* if (!isLaoWitness()) {
            break;
          } */

          dispatch(addMessageToWitness(new ExtendedMessage(msg).toState()));
          dispatch(
            addNotification({
              laoId: lao.id.valueOf(),
              title: `Witnessing required: ${msg.messageData.object}#${msg.messageData.action}`,
              timestamp: Timestamp.EpochNow().valueOf(),
              type: MESSAGE_TO_WITNESS_NOTIFICATION_TYPE,
              messageId: msg.message_id.valueOf(),
            } as WitnessFeature.MessageToWitnessNotification),
          );
          break;

        case WitnessingType.NO_WITNESSING:
        default:
          break;
      }
    }
  };
=======
import { afterMessageProcessingHandler, makeWitnessStoreWatcher } from './WitnessStoreWatcher';
>>>>>>> 0b96f074

/**
 * Configures the network callbacks in a MessageRegistry.
 *
 * @param config - The witness feature configuration object
 */
export const configureNetwork = (config: WitnessConfiguration) => {
  config.messageRegistry.add(
    ObjectType.MESSAGE,
    ActionType.WITNESS,
    handleWitnessMessage(config.getCurrentLao),
    WitnessMessage.fromJson,
  );

<<<<<<< HEAD
  config.messageRegistry.addAfterProcessingHandler(
    afterMessageProcessingHandler(
      config.enabled,
      config.addNotification,
      config.getCurrentLao /* config.isLaoWitness */,
    ),
  );
=======
  // listen for new processable messages
  const store = getStore();
  store.subscribe(makeWitnessStoreWatcher(store, afterMessageProcessingHandler(config.enabled)));
  /* config.messageRegistry.addAfterProcessingHandler(
    afterMessageProcessingHandler(config.enabled, config.isLaoWitness),
  ); */
>>>>>>> 0b96f074
};<|MERGE_RESOLUTION|>--- conflicted
+++ resolved
@@ -1,104 +1,10 @@
-<<<<<<< HEAD
-import { KeyPairStore } from 'core/keypair';
-import { ExtendedMessage } from 'core/network/ingestion/ExtendedMessage';
-import {
-  ActionType,
-  AfterProcessingHandler,
-  ObjectType,
-  ProcessableMessage,
-} from 'core/network/jsonrpc/messages';
-import { Timestamp } from 'core/objects';
-import { dispatch, getStore } from 'core/redux';
-=======
 import { ActionType, ObjectType } from 'core/network/jsonrpc/messages';
 import { getStore } from 'core/redux';
->>>>>>> 0b96f074
 
-import {
-  MESSAGE_TO_WITNESS_NOTIFICATION_TYPE,
-  WitnessConfiguration,
-  WitnessFeature,
-} from '../interface';
-import { addMessageToWitness, getMessageToWitness } from '../reducer';
+import { WitnessConfiguration } from '../interface';
 import { WitnessMessage } from './messages';
 import { handleWitnessMessage } from './WitnessHandler';
-<<<<<<< HEAD
-import { requestWitnessMessage } from './WitnessMessageApi';
-
-/**
- * Is executed after a message has been successfully handled.
- * It handles the passive witnessing for messages and prepares
- * the application store for the act of manually witnessing
- * other messages
- */
-const afterMessageProcessingHandler =
-  (
-    enabled: WitnessConfiguration['enabled'],
-    addNotification: WitnessConfiguration['addNotification'],
-    getCurrentLao: WitnessConfiguration['getCurrentLao'],
-    /* isLaoWitness: WitnessConfiguration['isLaoWitness'] */
-  ): AfterProcessingHandler =>
-  (msg: ProcessableMessage) => {
-    // check if this message has already been signed by us
-    const publicKey = KeyPairStore.getPublicKey();
-    const signedByUs = msg.witness_signatures.find((sig) =>
-      sig.signature.verify(publicKey, msg.message_id),
-    );
-
-    if (signedByUs) {
-      // if it was, return. we do not have to sign it twice.
-      return;
-    }
-
-    const storedMessage = getMessageToWitness(msg.message_id.valueOf(), getStore().getState());
-    if (storedMessage) {
-      // this message is already stored in the witness reducer
-      // and hence does not have to be stored a second time
-      return;
-    }
-
-    const entry = getWitnessRegistryEntry(msg.messageData);
-    const lao = getCurrentLao();
-
-    if (entry) {
-      // we have a wintessing entry for this message type
-
-      switch (entry.type) {
-        case WitnessingType.PASSIVE:
-          if (!enabled) {
-            return;
-          }
-
-          requestWitnessMessage(msg.channel, msg.message_id);
-          break;
-
-        case WitnessingType.ACTIVE:
-          // only send witness messages if we are a witness
-          /* if (!isLaoWitness()) {
-            break;
-          } */
-
-          dispatch(addMessageToWitness(new ExtendedMessage(msg).toState()));
-          dispatch(
-            addNotification({
-              laoId: lao.id.valueOf(),
-              title: `Witnessing required: ${msg.messageData.object}#${msg.messageData.action}`,
-              timestamp: Timestamp.EpochNow().valueOf(),
-              type: MESSAGE_TO_WITNESS_NOTIFICATION_TYPE,
-              messageId: msg.message_id.valueOf(),
-            } as WitnessFeature.MessageToWitnessNotification),
-          );
-          break;
-
-        case WitnessingType.NO_WITNESSING:
-        default:
-          break;
-      }
-    }
-  };
-=======
 import { afterMessageProcessingHandler, makeWitnessStoreWatcher } from './WitnessStoreWatcher';
->>>>>>> 0b96f074
 
 /**
  * Configures the network callbacks in a MessageRegistry.
@@ -113,20 +19,7 @@
     WitnessMessage.fromJson,
   );
 
-<<<<<<< HEAD
-  config.messageRegistry.addAfterProcessingHandler(
-    afterMessageProcessingHandler(
-      config.enabled,
-      config.addNotification,
-      config.getCurrentLao /* config.isLaoWitness */,
-    ),
-  );
-=======
   // listen for new processable messages
   const store = getStore();
   store.subscribe(makeWitnessStoreWatcher(store, afterMessageProcessingHandler(config.enabled)));
-  /* config.messageRegistry.addAfterProcessingHandler(
-    afterMessageProcessingHandler(config.enabled, config.isLaoWitness),
-  ); */
->>>>>>> 0b96f074
 };
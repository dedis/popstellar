--- conflicted
+++ resolved
@@ -69,23 +69,7 @@
     CreateMeeting: React.ComponentType<any>;
   };
 
-<<<<<<< HEAD
-  eventTypes: {
-    eventType: string;
-    navigationNames: {
-      createEvent:
-        | typeof STRINGS.navigation_lao_organizer_creation_meeting
-        | typeof STRINGS.navigation_lao_organizer_creation_roll_call
-        | typeof STRINGS.navigation_lao_organizer_creation_election;
-    };
-    Component: React.ComponentType<{
-      eventId: string;
-      isOrganizer: boolean | null | undefined;
-    }>;
-  }[];
-=======
   eventTypes: EventType[];
->>>>>>> e36c6a3b
 
   context: MeetingReactContext;
 
@@ -97,7 +81,10 @@
 interface EventType {
   eventType: string;
   navigationNames: {
-    createEvent: string;
+    createEvent:
+      | typeof STRINGS.navigation_lao_organizer_creation_meeting
+      | typeof STRINGS.navigation_lao_organizer_creation_roll_call
+      | typeof STRINGS.navigation_lao_organizer_creation_election;
   };
   Component: React.ComponentType<{
     eventId: string;

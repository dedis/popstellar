import { CompositeScreenProps } from '@react-navigation/core';
import { useNavigation } from '@react-navigation/native';
import { StackScreenProps } from '@react-navigation/stack';
import React, { useState } from 'react';
import { Text } from 'react-native';
import { useToast } from 'react-native-toast-notifications';

import { ConfirmModal, DatePicker, DismissModal, Input } from 'core/components';
import { onChangeEndTime, onChangeStartTime } from 'core/components/DatePicker';
import ScreenWrapper from 'core/components/ScreenWrapper';
import { ToolbarItem } from 'core/components/Toolbar';
import { onConfirmEventCreation } from 'core/functions/UI';
import { AppParamList } from 'core/navigation/typing/AppParamList';
import { LaoEventsParamList } from 'core/navigation/typing/LaoEventsParamList';
import { LaoParamList } from 'core/navigation/typing/LaoParamList';
import { Timestamp } from 'core/objects';
import { Typography } from 'core/styles';
import { FOUR_SECONDS } from 'resources/const';
import STRINGS from 'resources/strings';

import { MeetingHooks } from '../hooks';
import { MeetingFeature } from '../interface';
import { requestCreateMeeting } from '../network/MeetingMessageApi';

const DEFAULT_MEETING_DURATION = 3600;

type NavigationProps = CompositeScreenProps<
  StackScreenProps<LaoEventsParamList, typeof STRINGS.events_create_meeting>,
  CompositeScreenProps<
    StackScreenProps<LaoParamList, typeof STRINGS.navigation_lao_events>,
    StackScreenProps<AppParamList, typeof STRINGS.navigation_app_lao>
  >
>;

/**
 * Screen to create a meeting event: a name text input, a start time text and its buttons,
 * a finish time text and its buttons, a location text input, a confirm button and a cancel button
 */
const CreateMeeting = () => {
  const navigation = useNavigation<NavigationProps['navigation']>();
  const toast = useToast();
  const laoId = MeetingHooks.useCurrentLaoId();
  const isConnected = MeetingHooks.useConnectedToLao();

  const [meetingName, setMeetingName] = useState('');
  const [startTime, setStartTime] = useState(Timestamp.EpochNow());
  const [endTime, setEndTime] = useState(Timestamp.EpochNow().addSeconds(DEFAULT_MEETING_DURATION));
  const [modalEndIsVisible, setModalEndIsVisible] = useState(false);
  const [modalStartIsVisible, setModalStartIsVisible] = useState(false);

  const [location, setLocation] = useState('');

  const confirmButtonEnabled: boolean = isConnected === true && meetingName !== '';

  const createMeeting = () => {
    requestCreateMeeting(laoId, meetingName, startTime, location, endTime)
      .then(() => {
        navigation.navigate(STRINGS.navigation_lao_events_home);
      })
      .catch((err) => {
        console.error('Could not create meeting, error:', err);
        toast.show(`Could not create meeting, error: ${err}`, {
          type: 'danger',
          placement: 'bottom',
          duration: FOUR_SECONDS,
        });
      });
  };

  const buildDatePicker = () => {
    const startDate = startTime.toDate();
    const endDate = endTime.toDate();

    return (
      <>
        <Text style={[Typography.paragraph, Typography.important]}>
          {STRINGS.meeting_create_start_time}
        </Text>

        <DatePicker
          selected={startDate}
          onChange={(date: Date) =>
            onChangeStartTime(date, setStartTime, setEndTime, DEFAULT_MEETING_DURATION)
          }
        />
        <Text style={[Typography.paragraph, Typography.important]}>
          {STRINGS.meeting_create_finish_time}
        </Text>

        <DatePicker
          selected={endDate}
          onChange={(date: Date) => onChangeEndTime(date, startTime, setEndTime)}
        />
      </>
    );
  };

  const toolbarItems: ToolbarItem[] = [
    {
      title: STRINGS.meeting_create_meeting,
      disabled: !confirmButtonEnabled,
      onPress: () =>
        onConfirmEventCreation(
          startTime,
          endTime,
          createMeeting,
          setModalStartIsVisible,
          setModalEndIsVisible,
        ),
    },
  ];

  return (
    <ScreenWrapper toolbarItems={toolbarItems}>
      <Text style={[Typography.paragraph, Typography.important]}>
        {STRINGS.meeting_create_name}
      </Text>
      <Input
        value={meetingName}
        onChange={setMeetingName}
        placeholder={STRINGS.meeting_create_name_placeholder}
        testID="meeting_name_selector"
      />
      {buildDatePicker()}
      <Text style={[Typography.paragraph, Typography.important]}>
        {STRINGS.meeting_create_location}
      </Text>
      <Input
        value={location}
        onChange={setLocation}
        placeholder={STRINGS.meeting_create_location_placeholder}
      />
<<<<<<< HEAD
=======

      {!isConnected && (
        <Text style={[Typography.paragraph, Typography.error]}>
          {STRINGS.event_creation_must_be_connected}
        </Text>
      )}
      {meetingName === '' && (
        <Text style={[Typography.paragraph, Typography.error]}>
          {STRINGS.event_creation_name_not_empty}
        </Text>
      )}

>>>>>>> 7ea8c20c
      <DismissModal
        visibility={modalEndIsVisible}
        setVisibility={setModalEndIsVisible}
        title={STRINGS.modal_event_creation_failed}
        description={STRINGS.modal_event_ends_in_past}
      />
      <ConfirmModal
        visibility={modalStartIsVisible}
        setVisibility={setModalStartIsVisible}
        title={STRINGS.modal_event_creation_failed}
        description={STRINGS.modal_event_starts_in_past}
        onConfirmPress={() => createMeeting()}
        buttonConfirmText={STRINGS.modal_button_start_now}
      />
    </ScreenWrapper>
  );
};

export default CreateMeeting;

export const CreateMeetingScreen: MeetingFeature.LaoEventScreen = {
  id: STRINGS.events_create_meeting,
  Component: CreateMeeting,
};<|MERGE_RESOLUTION|>--- conflicted
+++ resolved
@@ -130,8 +130,6 @@
         onChange={setLocation}
         placeholder={STRINGS.meeting_create_location_placeholder}
       />
-<<<<<<< HEAD
-=======
 
       {!isConnected && (
         <Text style={[Typography.paragraph, Typography.error]}>
@@ -144,7 +142,6 @@
         </Text>
       )}
 
->>>>>>> 7ea8c20c
       <DismissModal
         visibility={modalEndIsVisible}
         setVisibility={setModalEndIsVisible}

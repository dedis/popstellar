import 'react-datepicker/dist/react-datepicker.css';

import { CompositeScreenProps } from '@react-navigation/core';
import { useNavigation } from '@react-navigation/native';
import { StackScreenProps } from '@react-navigation/stack';
import React, { useState } from 'react';
import { Platform, Text, View } from 'react-native';
import { useToast } from 'react-native-toast-notifications';

import {
  ConfirmModal,
  DatePicker,
  DismissModal,
  ParagraphBlock,
  TextBlock,
  TextInputLine,
  Button,
} from 'core/components';
import { onChangeEndTime, onChangeStartTime } from 'core/components/DatePicker';
import { onConfirmEventCreation } from 'core/functions/UI';
import { AppParamList } from 'core/navigation/typing/AppParamList';
import { LaoOrganizerParamList } from 'core/navigation/typing/LaoOrganizerParamList';
import { LaoParamList } from 'core/navigation/typing/LaoParamList';
import { Timestamp } from 'core/objects';
<<<<<<< HEAD
import { Typography } from 'core/styles';
=======
import { createEventStyles as styles } from 'core/styles/stylesheets/createEventStyles';
>>>>>>> daee6229
import { FOUR_SECONDS } from 'resources/const';
import STRINGS from 'resources/strings';

import { MeetingHooks } from '../hooks';
import { requestCreateMeeting } from '../network/MeetingMessageApi';

const DEFAULT_MEETING_DURATION = 3600;

type NavigationProps = CompositeScreenProps<
  StackScreenProps<LaoOrganizerParamList, typeof STRINGS.navigation_lao_organizer_creation_meeting>,
  CompositeScreenProps<
    StackScreenProps<LaoParamList, typeof STRINGS.navigation_lao_events>,
    StackScreenProps<AppParamList, typeof STRINGS.navigation_app_lao>
  >
>;

/**
 * Screen to create a meeting event: a name text input, a start time text and its buttons,
 * a finish time text and its buttons, a location text input, a confirm button and a cancel button
 */
<<<<<<< HEAD
const CreateMeeting = ({ route }: any) => {
  const styles = route.params;

  const navigation = useNavigation<NavigationProps['navigation']>();
=======

const CreateMeeting = () => {
  // FIXME: Navigation should use a defined type here (instead of any)
  const navigation = useNavigation<any>();
>>>>>>> daee6229
  const toast = useToast();
  const laoId = MeetingHooks.useCurrentLaoId();

  const [meetingName, setMeetingName] = useState('');
  const [startTime, setStartTime] = useState(Timestamp.EpochNow());
  const [endTime, setEndTime] = useState(Timestamp.EpochNow().addSeconds(DEFAULT_MEETING_DURATION));
  const [modalEndIsVisible, setModalEndIsVisible] = useState(false);
  const [modalStartIsVisible, setModalStartIsVisible] = useState(false);

  const [location, setLocation] = useState('');

  const confirmButtonVisibility: boolean = meetingName !== '';

  const createMeeting = () => {
    requestCreateMeeting(laoId, meetingName, startTime, location, endTime)
      .then(() => {
        navigation.navigate(STRINGS.navigation_lao_organizer_home);
      })
      .catch((err) => {
        console.error('Could not create meeting, error:', err);
        toast.show(`Could not create meeting, error: ${err}`, {
          type: 'danger',
          placement: 'top',
          duration: FOUR_SECONDS,
        });
      });
  };

  const buildDatePickerWeb = () => {
    const startDate = startTime.toDate();
    const endDate = endTime.toDate();

    return (
      <View style={styles.viewVertical}>
        <View style={[styles.view, styles.padding]}>
          <ParagraphBlock text={STRINGS.meeting_create_start_time} />
          <DatePicker
            selected={startDate}
            onChange={(date: Date) =>
              onChangeStartTime(date, setStartTime, setEndTime, DEFAULT_MEETING_DURATION)
            }
          />
        </View>
        <View style={[styles.view, styles.padding, styles.zIndexInitial]}>
          <ParagraphBlock text={STRINGS.meeting_create_finish_time} />
          <DatePicker
            selected={endDate}
            onChange={(date: Date) => onChangeEndTime(date, startTime, setEndTime)}
          />
        </View>
      </View>
    );
  };

  return (
    <>
      <TextBlock text="Create a meeting" />
      <TextInputLine
        placeholder={STRINGS.meeting_create_name}
        onChangeText={(text: string) => {
          setMeetingName(text);
        }}
      />

      {/* see archive branches for date picker used for native apps */}
      {Platform.OS === 'web' && buildDatePickerWeb()}

      <TextInputLine
        placeholder={STRINGS.meeting_create_location}
        onChangeText={(text: string) => {
          setLocation(text);
        }}
      />
      <Button
        onPress={() =>
          onConfirmEventCreation(
            startTime,
            endTime,
            createMeeting,
            setModalStartIsVisible,
            setModalEndIsVisible,
          )
        }
        disabled={!confirmButtonVisibility}>
        <Text style={[Typography.base, Typography.centered, Typography.negative]}>
          {STRINGS.general_button_confirm}
        </Text>
      </Button>

      <Button onPress={navigation.goBack}>
        <Text style={[Typography.base, Typography.centered, Typography.negative]}>
          {STRINGS.general_button_cancel}
        </Text>
      </Button>

      <DismissModal
        visibility={modalEndIsVisible}
        setVisibility={setModalEndIsVisible}
        title={STRINGS.modal_event_creation_failed}
        description={STRINGS.modal_event_ends_in_past}
      />
      <ConfirmModal
        visibility={modalStartIsVisible}
        setVisibility={setModalStartIsVisible}
        title={STRINGS.modal_event_creation_failed}
        description={STRINGS.modal_event_starts_in_past}
        onConfirmPress={() => createMeeting()}
        buttonConfirmText={STRINGS.modal_button_start_now}
        buttonCancelText={STRINGS.modal_button_go_back}
      />
    </>
  );
};

export default CreateMeeting;<|MERGE_RESOLUTION|>--- conflicted
+++ resolved
@@ -22,11 +22,8 @@
 import { LaoOrganizerParamList } from 'core/navigation/typing/LaoOrganizerParamList';
 import { LaoParamList } from 'core/navigation/typing/LaoParamList';
 import { Timestamp } from 'core/objects';
-<<<<<<< HEAD
 import { Typography } from 'core/styles';
-=======
 import { createEventStyles as styles } from 'core/styles/stylesheets/createEventStyles';
->>>>>>> daee6229
 import { FOUR_SECONDS } from 'resources/const';
 import STRINGS from 'resources/strings';
 
@@ -47,17 +44,8 @@
  * Screen to create a meeting event: a name text input, a start time text and its buttons,
  * a finish time text and its buttons, a location text input, a confirm button and a cancel button
  */
-<<<<<<< HEAD
-const CreateMeeting = ({ route }: any) => {
-  const styles = route.params;
-
+const CreateMeeting = () => {
   const navigation = useNavigation<NavigationProps['navigation']>();
-=======
-
-const CreateMeeting = () => {
-  // FIXME: Navigation should use a defined type here (instead of any)
-  const navigation = useNavigation<any>();
->>>>>>> daee6229
   const toast = useToast();
   const laoId = MeetingHooks.useCurrentLaoId();
 

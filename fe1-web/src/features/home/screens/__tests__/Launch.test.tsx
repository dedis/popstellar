--- conflicted
+++ resolved
@@ -5,11 +5,7 @@
 import { combineReducers } from 'redux';
 
 import MockNavigator from '__tests__/components/MockNavigator';
-<<<<<<< HEAD
-import { mockChannel, mockLao, mockLaoId, mockReduxAction } from '__tests__/utils';
-=======
 import { mockChannel, mockLao, mockReduxAction } from '__tests__/utils';
->>>>>>> 8f7ca540
 import FeatureContext from 'core/contexts/FeatureContext';
 import { HOME_FEATURE_IDENTIFIER, HomeReactContext } from 'features/home/interface';
 
@@ -24,11 +20,7 @@
     LaoList: () => null,
     homeNavigationScreens: [],
     getLaoChannel: () => mockChannel,
-<<<<<<< HEAD
-    useCurrentLaoId: () => mockLaoId,
-=======
     useConnectedToLao: () => true,
->>>>>>> 8f7ca540
     useDisconnectFromLao: () => () => {},
     getLaoById: () => mockLao,
     resubscribeToLao: () => Promise.resolve(),

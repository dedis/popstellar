--- conflicted
+++ resolved
@@ -411,12 +411,6 @@
                                   "flexDirection": "row",
                                 }
                               }
-<<<<<<< HEAD
-                              value=""
-                            />
-                            <View
-                              accessible={true}
-=======
                             >
                               <TextInput
                                 editable={true}
@@ -446,18 +440,12 @@
                               />
                             </View>
                             <RNGestureHandlerButton
->>>>>>> 3d401a34
                               collapsable={false}
-                              focusable={true}
-                              onBlur={[Function]}
-                              onClick={[Function]}
-                              onFocus={[Function]}
-                              onResponderGrant={[Function]}
-                              onResponderMove={[Function]}
-                              onResponderRelease={[Function]}
-                              onResponderTerminate={[Function]}
-                              onResponderTerminationRequest={[Function]}
-                              onStartShouldSetResponder={[Function]}
+                              onGestureEvent={[Function]}
+                              onGestureHandlerEvent={[Function]}
+                              onGestureHandlerStateChange={[Function]}
+                              onHandlerStateChange={[Function]}
+                              rippleColor={0}
                               style={
                                 Object {
                                   "flex": 1,
@@ -465,67 +453,52 @@
                                 }
                               }
                             >
-                              <RNGestureHandlerButton
+                              <View
+                                accessible={true}
                                 collapsable={false}
-                                onGestureEvent={[Function]}
-                                onGestureHandlerEvent={[Function]}
-                                onGestureHandlerStateChange={[Function]}
-                                onHandlerStateChange={[Function]}
-                                rippleColor={0}
+                                nativeID="animatedComponent"
                                 style={
                                   Object {
-                                    "marginBottom": 16,
-                                    "width": "100%",
+                                    "opacity": 1,
                                   }
                                 }
                               >
                                 <View
-                                  accessible={true}
-                                  collapsable={false}
-                                  nativeID="animatedComponent"
                                   style={
-                                    Object {
-                                      "opacity": 1,
-                                    }
+                                    Array [
+                                      Object {
+                                        "backgroundColor": "#3742fa",
+                                        "borderColor": "#3742fa",
+                                        "borderRadius": 16,
+                                        "borderWidth": 1,
+                                        "padding": 8,
+                                      },
+                                    ]
                                   }
                                 >
-                                  <View
+                                  <Text
                                     style={
                                       Array [
                                         Object {
-                                          "backgroundColor": "#3742fa",
-                                          "borderColor": "#3742fa",
-                                          "borderRadius": 16,
-                                          "borderWidth": 1,
-                                          "padding": 8,
+                                          "color": "#000",
+                                          "fontSize": 20,
+                                          "lineHeight": 26,
+                                          "textAlign": "left",
+                                        },
+                                        Object {
+                                          "textAlign": "center",
+                                        },
+                                        Object {
+                                          "color": "#fff",
                                         },
                                       ]
                                     }
                                   >
-                                    <Text
-                                      style={
-                                        Array [
-                                          Object {
-                                            "color": "#000",
-                                            "fontSize": 20,
-                                            "lineHeight": 26,
-                                            "textAlign": "left",
-                                          },
-                                          Object {
-                                            "textAlign": "center",
-                                          },
-                                          Object {
-                                            "color": "#fff",
-                                          },
-                                        ]
-                                      }
-                                    >
-                                      Connect
-                                    </Text>
-                                  </View>
+                                    Connect
+                                  </Text>
                                 </View>
-                              </RNGestureHandlerButton>
-                            </View>
+                              </View>
+                            </RNGestureHandlerButton>
                           </View>
                         </View>
                       </RCTScrollView>

// Jest Snapshot v1, https://goo.gl/fbAQLP

exports[`ConnectOpenScan renders correctly 1`] = `
<View
  style={
    {
      "flex": 1,
    }
  }
>
  <RNCSafeAreaProvider
    onInsetsChange={[Function]}
    style={
      [
        {
          "flex": 1,
        },
        undefined,
      ]
    }
  >
    <View
      style={
        [
          {
            "backgroundColor": "rgb(242, 242, 242)",
            "flex": 1,
          },
          undefined,
        ]
      }
    >
      <View
        collapsable={false}
        pointerEvents="box-none"
        style={
          {
            "zIndex": 1,
          }
        }
      >
        <View
          accessibilityElementsHidden={false}
          importantForAccessibility="auto"
          onLayout={[Function]}
          pointerEvents="box-none"
          style={null}
        >
          <View
            collapsable={false}
            pointerEvents="box-none"
            style={
              {
                "bottom": 0,
                "left": 0,
                "opacity": 1,
                "position": "absolute",
                "right": 0,
                "top": 0,
                "zIndex": 0,
              }
            }
          >
            <View
              collapsable={false}
              style={
                {
                  "backgroundColor": "rgb(255, 255, 255)",
                  "borderBottomColor": "rgb(216, 216, 216)",
                  "flex": 1,
                  "shadowColor": "rgb(216, 216, 216)",
                  "shadowOffset": {
                    "height": 0.5,
                    "width": 0,
                  },
                  "shadowOpacity": 0.85,
                  "shadowRadius": 0,
                }
              }
            />
          </View>
          <View
            collapsable={false}
            pointerEvents="box-none"
            style={
              {
                "height": 44,
                "maxHeight": undefined,
                "minHeight": undefined,
                "opacity": undefined,
                "transform": undefined,
              }
            }
          >
            <View
              pointerEvents="none"
              style={
                {
                  "height": 0,
                }
              }
            />
            <View
              pointerEvents="box-none"
              style={
                {
                  "alignItems": "stretch",
                  "flex": 1,
                  "flexDirection": "row",
                }
              }
            >
              <View
                collapsable={false}
                pointerEvents="box-none"
                style={
                  {
                    "alignItems": "flex-start",
                    "flexBasis": 0,
                    "flexGrow": 1,
                    "justifyContent": "center",
                    "marginStart": 0,
                    "opacity": 1,
                  }
                }
              />
              <View
                collapsable={false}
                pointerEvents="box-none"
                style={
                  {
                    "justifyContent": "center",
                    "marginHorizontal": 16,
                    "maxWidth": 718,
                    "opacity": 1,
                  }
                }
              >
                <Text
                  accessibilityRole="header"
                  aria-level="1"
                  collapsable={false}
                  numberOfLines={1}
                  onLayout={[Function]}
                  style={
                    {
                      "color": "rgb(28, 28, 30)",
                      "fontSize": 17,
                      "fontWeight": "600",
                    }
                  }
                >
                  MockScreen
                </Text>
              </View>
              <View
                collapsable={false}
                pointerEvents="box-none"
                style={
                  {
                    "alignItems": "flex-end",
                    "flexBasis": 0,
                    "flexGrow": 1,
                    "justifyContent": "center",
                    "marginEnd": 0,
                    "opacity": 1,
                  }
                }
              />
            </View>
          </View>
        </View>
      </View>
      <RNSScreenContainer
        onLayout={[Function]}
        style={
          {
            "flex": 1,
          }
        }
      >
        <RNSScreen
          activityState={2}
          collapsable={false}
          forwardedRef={[Function]}
          gestureResponseDistance={
            {
              "bottom": -1,
              "end": -1,
              "start": -1,
              "top": -1,
            }
          }
          pointerEvents="box-none"
          style={
            {
              "bottom": 0,
              "left": 0,
              "position": "absolute",
              "right": 0,
              "top": 0,
            }
          }
        >
          <View
            collapsable={false}
            style={
              {
                "opacity": 1,
              }
            }
          />
          <View
            accessibilityElementsHidden={false}
            closing={false}
            gestureVelocityImpact={0.3}
            importantForAccessibility="auto"
            onClose={[Function]}
            onGestureBegin={[Function]}
            onGestureCanceled={[Function]}
            onGestureEnd={[Function]}
            onOpen={[Function]}
            onTransition={[Function]}
            pointerEvents="box-none"
            style={
              [
                {
                  "display": "flex",
                  "overflow": undefined,
                },
                {
                  "bottom": 0,
                  "left": 0,
                  "position": "absolute",
                  "right": 0,
                  "top": 0,
                },
              ]
            }
            transitionSpec={
              {
                "close": {
                  "animation": "spring",
                  "config": {
                    "damping": 500,
                    "mass": 3,
                    "overshootClamping": true,
                    "restDisplacementThreshold": 10,
                    "restSpeedThreshold": 10,
                    "stiffness": 1000,
                  },
                },
                "open": {
                  "animation": "spring",
                  "config": {
                    "damping": 500,
                    "mass": 3,
                    "overshootClamping": true,
                    "restDisplacementThreshold": 10,
                    "restSpeedThreshold": 10,
                    "stiffness": 1000,
                  },
                },
              }
            }
          >
            <View
              collapsable={false}
              pointerEvents="box-none"
              style={
                {
                  "flex": 1,
                }
              }
            >
              <View
                collapsable={false}
                forwardedRef={[Function]}
                handlerTag={1}
                handlerType="PanGestureHandler"
                needsOffscreenAlphaCompositing={false}
                onGestureHandlerEvent={[Function]}
                onGestureHandlerStateChange={[Function]}
                style={
                  {
                    "flex": 1,
                    "transform": [
                      {
                        "translateX": 0,
                      },
                      {
                        "translateX": 0,
                      },
                    ],
                  }
                }
              >
                <View
                  pointerEvents="box-none"
                  style={
                    [
                      {
                        "flex": 1,
                        "overflow": "hidden",
                      },
                      [
                        {
                          "backgroundColor": "rgb(242, 242, 242)",
                        },
                        undefined,
                      ],
                    ]
                  }
                >
                  <View
                    style={
                      {
                        "flex": 1,
                        "flexDirection": "column-reverse",
                      }
                    }
                  >
                    <View
                      style={
                        {
                          "flex": 1,
                        }
                      }
                    >
                      <View
                        style={
                          {
                            "flex": 1,
                            "overflow": "hidden",
                          }
                        }
                      >
                        <View
                          style={
                            {
                              "bottom": 0,
                              "left": 0,
                              "position": "absolute",
                              "right": 0,
                              "top": 0,
                              "zIndex": 0,
                            }
                          }
                        />
                        <View
                          style={
                            {
                              "flex": 1,
                              "flexDirection": "column",
                              "margin": 16,
                            }
                          }
                        >
                          <View
                            style={
                              {
                                "bottom": 0,
                                "flex": 1,
                              }
                            }
                          >
                            <View
                              style={
                                {
                                  "alignItems": "center",
                                  "flex": 1,
                                  "justifyContent": "space-between",
                                  "marginVertical": 16,
                                }
                              }
                            >
                              <View />
                              <View
                                style={
                                  {
                                    "opacity": 0.5,
                                  }
                                }
                              >
                                <RNSVGSvgView
                                  align="xMidYMid"
                                  bbHeight="300"
                                  bbWidth="300"
                                  focusable={false}
                                  height={300}
                                  meetOrSlice={0}
                                  minX={0}
                                  minY={0}
                                  style={
                                    [
                                      {
                                        "backgroundColor": "transparent",
                                        "borderWidth": 0,
                                      },
                                      {
                                        "flex": 0,
                                        "height": 300,
                                        "width": 300,
                                      },
                                    ]
                                  }
                                  vbHeight={494}
                                  vbWidth={494}
                                  width={300}
                                >
                                  <RNSVGGroup>
                                    <RNSVGPath
                                      d="M392.4 101.2h-22.398v22.398H392.4V101.2Zm44.801-44.801h-112v112h112v-112Zm-22.398 89.602h-67.199V78.802h67.199v67.199Zm-313.6-22.398h22.398v-22.398h-22.398v22.398ZM56.402 168.4h112v-112h-112v112Zm22.402-89.598h67.199v67.199H78.804V78.802Zm313.6 291.2h-22.398V392.4h22.398v-22.398Zm44.801-44.801h-112v112h112v-112Zm-22.398 89.602h-67.199v-67.199h67.199v67.199Zm-156.8-291.2h22.398v-22.398h22.398V78.807h-22.398V56.409h-67.199v22.398h44.801v22.398h-22.398v44.801h22.398v-22.403Zm-22.398 22.398h-22.398v22.398h22.398v-22.398Zm-44.801-22.398v22.398h22.398v-22.398h-22.398Zm0-22.402h22.398V78.803h-22.398v22.398Zm-44.801 112h-22.398v22.398h22.398v-22.398Zm89.602-22.398v22.398h67.199v-22.398H280.41v-44.801h-22.398v44.801h-22.403Zm-22.402-22.402h-22.398v44.801h22.398v-44.801Zm-44.801 22.402h-22.398v22.398h22.398v-22.398Zm-89.598 0v22.398h44.801v-22.398H78.808Zm112 44.801v-22.398H168.41v22.398h22.398Zm-44.801 22.398h22.398v-22.398h-22.398v22.398Zm-89.602-22.398h22.398v-22.398H56.405v22.398Zm0 22.398V280.4h22.398v-22.398H56.405ZM78.807 280.4v22.398h22.398V280.4H78.807Zm-22.402 44.801v44.801h22.398v-22.398h22.398v-22.398l-44.796-.005Zm44.801 44.801h44.801v-22.398h-44.801v22.398Zm246.4-112v-22.398h-22.398v22.398h22.398Zm-156.8 112h-22.398V392.4h22.398v-22.398ZM168.404 392.4h-112v44.801h22.398v-22.398H101.2v22.398h22.398v-22.398h22.398v22.398h67.199v-22.398h-44.801l.01-22.403Zm89.602 44.801v-22.398h-22.398v22.398h22.398Zm22.398 0h22.398v-22.398h-22.398v22.398Zm0-156.8h44.801v-22.398h-22.398v-22.398h-22.398v22.398h-22.398v67.199h44.801v-22.398h-22.398l-.01-22.403Zm-67.199 134.4h22.398v-22.398h-22.398v22.398Zm-44.801-89.602h-22.398v22.398h44.801v-44.801h-22.398l-.005 22.403ZM146.006 258h-22.398v-22.398H101.21v44.801h22.398v22.398H101.21v22.398h44.801L146.006 258Zm89.602 112v22.398h22.398V370h22.398v22.398h22.398v-44.801h-67.199v-44.801h-22.398v67.199l22.403.005Zm-67.203-89.602h22.398v22.398h22.398v-22.398h22.398V258H168.4l.005 22.398Zm44.801-44.797h22.398v-22.398h-22.398v22.398Zm22.402 0v22.398h22.398v-22.398h-22.398Zm89.598 0v-22.398h-22.398v22.398h22.398Zm22.402-44.801H325.21v22.398h22.398V190.8Zm22.398 0v44.801h22.398V190.8h-22.398Zm0 89.598v22.398h22.398v-22.398h22.398V258H437.2v-44.801h-22.398v22.398h-22.398v22.398h-44.801v22.398l22.403.005ZM325.205 302.8h22.398v-22.398h-22.398V302.8ZM414.807.4v22.398h56v56h22.398V.4h-78.398Zm-392 22.402h56V.404H.409v78.398h22.398v-56Zm0 392H.409V493.2h78.398v-22.398h-56v-56Zm448 56h-56V493.2h78.398v-78.398h-22.398v56Zm-33.602-168v-22.398h-22.398v22.398h22.398Z"
                                      fill={
                                        {
                                          "payload": 4294967295,
                                          "type": 0,
                                        }
                                      }
                                      propList={
                                        [
                                          "fill",
                                        ]
                                      }
                                    />
                                  </RNSVGGroup>
                                </RNSVGSvgView>
                              </View>
                              <View
                                style={{}}
                              >
                                <View
                                  style={
                                    {
                                      "backgroundColor": "#fff",
                                      "borderRadius": 8,
                                      "padding": 8,
                                    }
                                  }
                                >
                                  <View
                                    accessible={true}
                                    collapsable={false}
                                    focusable={true}
                                    onClick={[Function]}
                                    onResponderGrant={[Function]}
                                    onResponderMove={[Function]}
                                    onResponderRelease={[Function]}
                                    onResponderTerminate={[Function]}
                                    onResponderTerminationRequest={[Function]}
                                    onStartShouldSetResponder={[Function]}
                                    style={
                                      {
                                        "opacity": 1,
                                      }
                                    }
                                  >
                                    <Text
                                      style={
                                        [
                                          {
                                            "color": "#000",
                                            "fontSize": 20,
                                            "lineHeight": 26,
                                            "textAlign": "left",
                                          },
                                          {
                                            "color": "#3742fa",
                                          },
                                        ]
                                      }
                                    >
                                      Enter Manually
                                    </Text>
                                  </View>
                                </View>
                              </View>
                            </View>
                          </View>
<<<<<<< HEAD
                          <View
                            style={
                              {
                                "flexDirection": "column",
                              }
                            }
                          >
                            <View
                              style={
                                {
                                  "alignSelf": "flex-end",
                                  "backgroundColor": "#fff",
                                  "borderRadius": 8,
                                  "padding": 8,
                                }
                              }
                            >
                              <View
                                accessible={true}
                                collapsable={false}
                                focusable={true}
                                onClick={[Function]}
                                onResponderGrant={[Function]}
                                onResponderMove={[Function]}
                                onResponderRelease={[Function]}
                                onResponderTerminate={[Function]}
                                onResponderTerminationRequest={[Function]}
                                onStartShouldSetResponder={[Function]}
                                style={
                                  {
                                    "alignSelf": "flex-end",
                                    "marginLeft": "auto",
                                    "opacity": 1,
                                  }
                                }
                              >
                                <View>
                                  {"name":"ios-camera-reverse","size":25,"color":"#3742fa"}
                                </View>
                              </View>
                            </View>
                          </View>
=======
>>>>>>> 4ee63996
                        </View>
                      </View>
                    </View>
                  </View>
                </View>
              </View>
            </View>
          </View>
        </RNSScreen>
      </RNSScreenContainer>
    </View>
  </RNCSafeAreaProvider>
</View>
`;<|MERGE_RESOLUTION|>--- conflicted
+++ resolved
@@ -442,86 +442,63 @@
                                     accessible={true}
                                     collapsable={false}
                                     focusable={true}
+                                    onBlur={[Function]}
                                     onClick={[Function]}
+                                    onFocus={[Function]}
                                     onResponderGrant={[Function]}
                                     onResponderMove={[Function]}
                                     onResponderRelease={[Function]}
                                     onResponderTerminate={[Function]}
                                     onResponderTerminationRequest={[Function]}
                                     onStartShouldSetResponder={[Function]}
-                                    style={
-                                      {
-                                        "opacity": 1,
-                                      }
-                                    }
                                   >
-                                    <Text
-                                      style={
-                                        [
+                                    <RNGestureHandlerButton
+                                      collapsable={false}
+                                      delayLongPress={600}
+                                      enabled={true}
+                                      exclusive={true}
+                                      handlerTag={2}
+                                      handlerType="NativeViewGestureHandler"
+                                      onGestureEvent={[Function]}
+                                      onGestureHandlerEvent={[Function]}
+                                      onGestureHandlerStateChange={[Function]}
+                                      onHandlerStateChange={[Function]}
+                                      rippleColor={0}
+                                      touchSoundDisabled={false}
+                                    >
+                                      <View
+                                        accessible={true}
+                                        collapsable={false}
+                                        style={
                                           {
-                                            "color": "#000",
-                                            "fontSize": 20,
-                                            "lineHeight": 26,
-                                            "textAlign": "left",
-                                          },
-                                          {
-                                            "color": "#3742fa",
-                                          },
-                                        ]
-                                      }
-                                    >
-                                      Enter Manually
-                                    </Text>
+                                            "opacity": 1,
+                                          }
+                                        }
+                                      >
+                                        <Text
+                                          style={
+                                            [
+                                              {
+                                                "color": "#000",
+                                                "fontSize": 20,
+                                                "lineHeight": 26,
+                                                "textAlign": "left",
+                                              },
+                                              {
+                                                "color": "#3742fa",
+                                              },
+                                            ]
+                                          }
+                                        >
+                                          Enter Manually
+                                        </Text>
+                                      </View>
+                                    </RNGestureHandlerButton>
                                   </View>
                                 </View>
                               </View>
                             </View>
                           </View>
-<<<<<<< HEAD
-                          <View
-                            style={
-                              {
-                                "flexDirection": "column",
-                              }
-                            }
-                          >
-                            <View
-                              style={
-                                {
-                                  "alignSelf": "flex-end",
-                                  "backgroundColor": "#fff",
-                                  "borderRadius": 8,
-                                  "padding": 8,
-                                }
-                              }
-                            >
-                              <View
-                                accessible={true}
-                                collapsable={false}
-                                focusable={true}
-                                onClick={[Function]}
-                                onResponderGrant={[Function]}
-                                onResponderMove={[Function]}
-                                onResponderRelease={[Function]}
-                                onResponderTerminate={[Function]}
-                                onResponderTerminationRequest={[Function]}
-                                onStartShouldSetResponder={[Function]}
-                                style={
-                                  {
-                                    "alignSelf": "flex-end",
-                                    "marginLeft": "auto",
-                                    "opacity": 1,
-                                  }
-                                }
-                              >
-                                <View>
-                                  {"name":"ios-camera-reverse","size":25,"color":"#3742fa"}
-                                </View>
-                              </View>
-                            </View>
-                          </View>
-=======
->>>>>>> 4ee63996
                         </View>
                       </View>
                     </View>

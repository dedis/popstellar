// Jest Snapshot v1, https://goo.gl/fbAQLP

exports[`Launch renders correctly 1`] = `
<View
  style={
    Object {
      "flex": 1,
    }
  }
>
  <RNCSafeAreaProvider
    onInsetsChange={[Function]}
    style={
      Array [
        Object {
          "flex": 1,
        },
        undefined,
      ]
    }
  >
    <View
      style={
        Array [
          Object {
            "backgroundColor": "rgb(242, 242, 242)",
            "flex": 1,
          },
          undefined,
        ]
      }
    >
      <View
        pointerEvents="box-none"
        style={
          Object {
            "zIndex": 1,
          }
        }
      >
        <View
          accessibilityElementsHidden={false}
          importantForAccessibility="auto"
          onLayout={[Function]}
          pointerEvents="box-none"
          style={null}
        >
          <View
            pointerEvents="box-none"
            style={
              Object {
                "bottom": 0,
                "left": 0,
                "opacity": 1,
                "position": "absolute",
                "right": 0,
                "top": 0,
                "zIndex": 0,
              }
            }
          >
            <View
              collapsable={false}
              nativeID="animatedComponent"
              style={
                Object {
                  "backgroundColor": "rgb(255, 255, 255)",
                  "borderBottomColor": "rgb(216, 216, 216)",
                  "flex": 1,
                  "shadowColor": "rgb(216, 216, 216)",
                  "shadowOffset": Object {
                    "height": 0.5,
                    "width": 0,
                  },
                  "shadowOpacity": 0.85,
                  "shadowRadius": 0,
                }
              }
            />
          </View>
          <View
            collapsable={false}
            nativeID="animatedComponent"
            pointerEvents="box-none"
            style={
              Object {
                "height": 44,
                "maxHeight": undefined,
                "minHeight": undefined,
                "opacity": undefined,
                "transform": undefined,
              }
            }
          >
            <View
              pointerEvents="none"
              style={
                Object {
                  "height": 0,
                }
              }
            />
            <View
              pointerEvents="box-none"
              style={
                Object {
                  "alignItems": "stretch",
                  "flex": 1,
                  "flexDirection": "row",
                }
              }
            >
              <View
                pointerEvents="box-none"
                style={
                  Object {
                    "alignItems": "flex-start",
                    "flexBasis": 0,
                    "flexGrow": 1,
                    "justifyContent": "center",
                    "marginStart": 0,
                    "opacity": 1,
                  }
                }
              />
              <View
                pointerEvents="box-none"
                style={
                  Object {
                    "justifyContent": "center",
                    "marginHorizontal": 16,
                    "maxWidth": 718,
                    "opacity": 1,
                  }
                }
              >
                <Text
                  accessibilityRole="header"
                  aria-level="1"
                  collapsable={false}
                  nativeID="animatedComponent"
                  numberOfLines={1}
                  onLayout={[Function]}
                  style={
                    Object {
                      "color": "rgb(28, 28, 30)",
                      "fontSize": 17,
                      "fontWeight": "600",
                    }
                  }
                >
                  MockScreen
                </Text>
              </View>
              <View
                pointerEvents="box-none"
                style={
                  Object {
                    "alignItems": "flex-end",
                    "flexBasis": 0,
                    "flexGrow": 1,
                    "justifyContent": "center",
                    "marginEnd": 0,
                    "opacity": 1,
                  }
                }
              />
            </View>
          </View>
        </View>
      </View>
      <RNSScreenContainer
        onLayout={[Function]}
        style={
          Object {
            "flex": 1,
          }
        }
      >
        <RNSScreen
          activityState={2}
          forwardedRef={[Function]}
          pointerEvents="box-none"
          style={
            Object {
              "bottom": 0,
              "left": 0,
              "position": "absolute",
              "right": 0,
              "top": 0,
            }
          }
        >
          <View
            collapsable={false}
            style={
              Object {
                "opacity": 1,
              }
            }
          />
          <View
            accessibilityElementsHidden={false}
            closing={false}
            gestureVelocityImpact={0.3}
            importantForAccessibility="auto"
            onClose={[Function]}
            onGestureBegin={[Function]}
            onGestureCanceled={[Function]}
            onGestureEnd={[Function]}
            onOpen={[Function]}
            onTransition={[Function]}
            pointerEvents="box-none"
            style={
              Array [
                Object {
                  "display": "flex",
                  "overflow": undefined,
                },
                Object {
                  "bottom": 0,
                  "left": 0,
                  "position": "absolute",
                  "right": 0,
                  "top": 0,
                },
              ]
            }
            transitionSpec={
              Object {
                "close": Object {
                  "animation": "spring",
                  "config": Object {
                    "damping": 500,
                    "mass": 3,
                    "overshootClamping": true,
                    "restDisplacementThreshold": 10,
                    "restSpeedThreshold": 10,
                    "stiffness": 1000,
                  },
                },
                "open": Object {
                  "animation": "spring",
                  "config": Object {
                    "damping": 500,
                    "mass": 3,
                    "overshootClamping": true,
                    "restDisplacementThreshold": 10,
                    "restSpeedThreshold": 10,
                    "stiffness": 1000,
                  },
                },
              }
            }
          >
            <View
              collapsable={false}
              nativeID="animatedComponent"
              pointerEvents="box-none"
              style={
                Object {
                  "flex": 1,
                }
              }
            >
              <View
                collapsable={false}
                forwardedRef={[Function]}
                needsOffscreenAlphaCompositing={false}
                onGestureHandlerEvent={[Function]}
                onGestureHandlerStateChange={[Function]}
                style={
                  Object {
                    "flex": 1,
                    "transform": Array [
                      Object {
                        "translateX": 0,
                      },
                      Object {
                        "translateX": 0,
                      },
                    ],
                  }
                }
              >
                <View
                  style={
                    Array [
                      Object {
                        "flex": 1,
                        "overflow": "hidden",
                      },
                      Array [
                        Object {
                          "backgroundColor": "rgb(242, 242, 242)",
                        },
                        undefined,
                      ],
                    ]
                  }
                >
                  <View
                    style={
                      Object {
                        "flex": 1,
                        "flexDirection": "column-reverse",
                      }
                    }
                  >
                    <View
                      style={
                        Object {
                          "flex": 1,
                        }
                      }
                    >
                      <RCTScrollView
                        collapsable={false}
                        onGestureHandlerEvent={[Function]}
                        onGestureHandlerStateChange={[Function]}
                        style={
                          Object {
                            "padding": 16,
                          }
                        }
                      >
                        <View>
                          <View
                            style={
                              Object {
                                "flex": 1,
                                "justifyContent": "space-evenly",
                              }
                            }
                          >
                            <View
                              style={
                                Object {
                                  "justifyContent": "flex-start",
                                }
                              }
                            >
                              <Text
                                style={
                                  Object {
                                    "color": "#000",
                                    "fontSize": 32,
                                    "fontWeight": "bold",
                                    "lineHeight": 41,
                                    "marginBottom": 16,
                                    "textAlign": "left",
                                  }
                                }
                              >
                                Launch a new organization 🚀
                              </Text>
                              <Text
                                style={
                                  Array [
                                    Object {
                                      "color": "#000",
                                      "fontSize": 20,
                                      "lineHeight": 26,
                                      "marginBottom": 16,
                                      "textAlign": "left",
                                    },
                                    Object {
                                      "fontWeight": "bold",
                                    },
                                  ]
                                }
                              >
                                Organization name
                              </Text>
                              <View
                                style={
<<<<<<< HEAD
                                  Object {
                                    "flex": 1,
                                    "flexDirection": "row",
                                  }
=======
                                  Array [
                                    Object {
                                      "color": "#000",
                                      "fontSize": 20,
                                      "lineHeight": 26,
                                      "marginBottom": 16,
                                      "textAlign": "left",
                                    },
                                    Object {
                                      "backgroundColor": "#fff",
                                      "borderColor": "#fff",
                                      "borderRadius": 8,
                                      "borderWidth": 1,
                                      "flex": 1,
                                      "padding": 8,
                                    },
                                  ]
>>>>>>> f12f5c1f
                                }
                              >
                                <TextInput
                                  editable={true}
                                  onChangeText={[Function]}
                                  placeholder="Organization name"
                                  style={
                                    Array [
                                      Object {
                                        "color": "#000",
                                        "fontSize": 20,
                                        "lineHeight": 26,
                                        "marginBottom": 16,
                                        "textAlign": "left",
                                      },
                                      Object {
                                        "backgroundColor": "#fff",
                                        "borderRadius": 8,
                                        "flex": 1,
                                        "padding": 8,
                                        "width": 50,
                                      },
                                    ]
                                  }
                                  value=""
                                />
                              </View>
                              <Text
                                style={
                                  Array [
                                    Object {
                                      "color": "#000",
                                      "fontSize": 20,
                                      "lineHeight": 26,
                                      "marginBottom": 16,
                                      "textAlign": "left",
                                    },
                                    Object {
                                      "fontWeight": "bold",
                                    },
                                  ]
                                }
                              >
                                Address
                              </Text>
                              <View
                                style={
<<<<<<< HEAD
                                  Object {
                                    "flex": 1,
                                    "flexDirection": "row",
                                  }
=======
                                  Array [
                                    Object {
                                      "color": "#000",
                                      "fontSize": 20,
                                      "lineHeight": 26,
                                      "marginBottom": 16,
                                      "textAlign": "left",
                                    },
                                    Object {
                                      "backgroundColor": "#fff",
                                      "borderColor": "#fff",
                                      "borderRadius": 8,
                                      "borderWidth": 1,
                                      "flex": 1,
                                      "padding": 8,
                                    },
                                  ]
>>>>>>> f12f5c1f
                                }
                              >
                                <TextInput
                                  editable={true}
                                  onChangeText={[Function]}
                                  placeholder="Address"
                                  style={
                                    Array [
                                      Object {
                                        "color": "#000",
                                        "fontSize": 20,
                                        "lineHeight": 26,
                                        "marginBottom": 16,
                                        "textAlign": "left",
                                      },
                                      Object {
                                        "backgroundColor": "#fff",
                                        "borderRadius": 8,
                                        "flex": 1,
                                        "padding": 8,
                                        "width": 50,
                                      },
                                    ]
                                  }
                                  value="ws://127.0.0.1:9000/organizer/client"
                                />
                              </View>
                            </View>
                            <View
                              style={
                                Object {
                                  "justifyContent": "flex-end",
                                }
                              }
                            >
                              <RNGestureHandlerButton
                                collapsable={false}
                                onGestureEvent={[Function]}
                                onGestureHandlerEvent={[Function]}
                                onGestureHandlerStateChange={[Function]}
                                onHandlerStateChange={[Function]}
                                rippleColor={0}
                                style={
                                  Object {
                                    "flex": 1,
                                    "marginBottom": 16,
                                  }
                                }
                              >
                                <View
                                  accessible={true}
                                  collapsable={false}
                                  nativeID="animatedComponent"
                                  style={
                                    Object {
                                      "opacity": 1,
                                    }
                                  }
                                >
                                  <View
                                    style={
                                      Array [
                                        Object {
                                          "backgroundColor": "#3742fa",
                                          "borderColor": "#3742fa",
                                          "borderRadius": 16,
                                          "borderWidth": 1,
                                          "padding": 8,
                                        },
                                      ]
                                    }
                                  >
                                    <Text
                                      style={
                                        Array [
                                          Object {
                                            "color": "#000",
                                            "fontSize": 20,
                                            "lineHeight": 26,
                                            "textAlign": "left",
                                          },
                                          Object {
                                            "textAlign": "center",
                                          },
                                          Object {
                                            "color": "#fff",
                                          },
                                        ]
                                      }
                                    >
                                      Launch
                                    </Text>
                                  </View>
                                </View>
                              </RNGestureHandlerButton>
                              <RNGestureHandlerButton
                                collapsable={false}
                                onGestureEvent={[Function]}
                                onGestureHandlerEvent={[Function]}
                                onGestureHandlerStateChange={[Function]}
                                onHandlerStateChange={[Function]}
                                rippleColor={0}
                                style={
                                  Object {
                                    "flex": 1,
                                    "marginBottom": 16,
                                  }
                                }
                              >
                                <View
                                  accessible={true}
                                  collapsable={false}
                                  nativeID="animatedComponent"
                                  style={
                                    Object {
                                      "opacity": 1,
                                    }
                                  }
                                >
                                  <View
                                    style={
                                      Array [
                                        Object {
                                          "backgroundColor": "#3742fa",
                                          "borderColor": "#3742fa",
                                          "borderRadius": 16,
                                          "borderWidth": 1,
                                          "padding": 8,
                                        },
                                      ]
                                    }
                                  >
                                    <Text
                                      style={
                                        Array [
                                          Object {
                                            "color": "#000",
                                            "fontSize": 20,
                                            "lineHeight": 26,
                                            "textAlign": "left",
                                          },
                                          Object {
                                            "textAlign": "center",
                                          },
                                          Object {
                                            "color": "#fff",
                                          },
                                        ]
                                      }
                                    >
                                      [TEST] Connect to LocalMockServer.ts (use 'npm run startServer')
                                    </Text>
                                  </View>
                                </View>
                              </RNGestureHandlerButton>
                              <RNGestureHandlerButton
                                collapsable={false}
                                onGestureEvent={[Function]}
                                onGestureHandlerEvent={[Function]}
                                onGestureHandlerStateChange={[Function]}
                                onHandlerStateChange={[Function]}
                                rippleColor={0}
                                style={
                                  Object {
                                    "flex": 1,
                                    "marginBottom": 16,
                                  }
                                }
                              >
                                <View
                                  accessible={true}
                                  collapsable={false}
                                  nativeID="animatedComponent"
                                  style={
                                    Object {
                                      "opacity": 1,
                                    }
                                  }
                                >
                                  <View
                                    style={
                                      Array [
                                        Object {
                                          "backgroundColor": "#3742fa",
                                          "borderColor": "#3742fa",
                                          "borderRadius": 16,
                                          "borderWidth": 1,
                                          "padding": 8,
                                        },
                                      ]
                                    }
                                  >
                                    <Text
                                      style={
                                        Array [
                                          Object {
                                            "color": "#000",
                                            "fontSize": 20,
                                            "lineHeight": 26,
                                            "textAlign": "left",
                                          },
                                          Object {
                                            "textAlign": "center",
                                          },
                                          Object {
                                            "color": "#fff",
                                          },
                                        ]
                                      }
                                    >
                                      [TEST] Clear (persistent) storage
                                    </Text>
                                  </View>
                                </View>
                              </RNGestureHandlerButton>
                              <RNGestureHandlerButton
                                collapsable={false}
                                onGestureEvent={[Function]}
                                onGestureHandlerEvent={[Function]}
                                onGestureHandlerStateChange={[Function]}
                                onHandlerStateChange={[Function]}
                                rippleColor={0}
                                style={
                                  Object {
                                    "flex": 1,
                                    "marginBottom": 16,
                                  }
                                }
                              >
                                <View
                                  accessible={true}
                                  collapsable={false}
                                  nativeID="animatedComponent"
                                  style={
                                    Object {
                                      "opacity": 1,
                                    }
                                  }
                                >
                                  <View
                                    style={
                                      Array [
                                        Object {
                                          "backgroundColor": "#3742fa",
                                          "borderColor": "#3742fa",
                                          "borderRadius": 16,
                                          "borderWidth": 1,
                                          "padding": 8,
                                        },
                                      ]
                                    }
                                  >
                                    <Text
                                      style={
                                        Array [
                                          Object {
                                            "color": "#000",
                                            "fontSize": 20,
                                            "lineHeight": 26,
                                            "textAlign": "left",
                                          },
                                          Object {
                                            "textAlign": "center",
                                          },
                                          Object {
                                            "color": "#fff",
                                          },
                                        ]
                                      }
                                    >
                                      Cancel
                                    </Text>
                                  </View>
                                </View>
                              </RNGestureHandlerButton>
                            </View>
                          </View>
                        </View>
                      </RCTScrollView>
                    </View>
                  </View>
                </View>
              </View>
            </View>
          </View>
        </RNSScreen>
      </RNSScreenContainer>
    </View>
  </RNCSafeAreaProvider>
</View>
`;<|MERGE_RESOLUTION|>--- conflicted
+++ resolved
@@ -372,14 +372,11 @@
                               >
                                 Organization name
                               </Text>
-                              <View
-                                style={
-<<<<<<< HEAD
-                                  Object {
-                                    "flex": 1,
-                                    "flexDirection": "row",
-                                  }
-=======
+                              <TextInput
+                                editable={true}
+                                onChangeText={[Function]}
+                                placeholder="Organization name"
+                                style={
                                   Array [
                                     Object {
                                       "color": "#000",
@@ -397,34 +394,9 @@
                                       "padding": 8,
                                     },
                                   ]
->>>>>>> f12f5c1f
-                                }
-                              >
-                                <TextInput
-                                  editable={true}
-                                  onChangeText={[Function]}
-                                  placeholder="Organization name"
-                                  style={
-                                    Array [
-                                      Object {
-                                        "color": "#000",
-                                        "fontSize": 20,
-                                        "lineHeight": 26,
-                                        "marginBottom": 16,
-                                        "textAlign": "left",
-                                      },
-                                      Object {
-                                        "backgroundColor": "#fff",
-                                        "borderRadius": 8,
-                                        "flex": 1,
-                                        "padding": 8,
-                                        "width": 50,
-                                      },
-                                    ]
-                                  }
-                                  value=""
-                                />
-                              </View>
+                                }
+                                value=""
+                              />
                               <Text
                                 style={
                                   Array [
@@ -443,14 +415,11 @@
                               >
                                 Address
                               </Text>
-                              <View
-                                style={
-<<<<<<< HEAD
-                                  Object {
-                                    "flex": 1,
-                                    "flexDirection": "row",
-                                  }
-=======
+                              <TextInput
+                                editable={true}
+                                onChangeText={[Function]}
+                                placeholder="Address"
+                                style={
                                   Array [
                                     Object {
                                       "color": "#000",
@@ -468,34 +437,9 @@
                                       "padding": 8,
                                     },
                                   ]
->>>>>>> f12f5c1f
-                                }
-                              >
-                                <TextInput
-                                  editable={true}
-                                  onChangeText={[Function]}
-                                  placeholder="Address"
-                                  style={
-                                    Array [
-                                      Object {
-                                        "color": "#000",
-                                        "fontSize": 20,
-                                        "lineHeight": 26,
-                                        "marginBottom": 16,
-                                        "textAlign": "left",
-                                      },
-                                      Object {
-                                        "backgroundColor": "#fff",
-                                        "borderRadius": 8,
-                                        "flex": 1,
-                                        "padding": 8,
-                                        "width": 50,
-                                      },
-                                    ]
-                                  }
-                                  value="ws://127.0.0.1:9000/organizer/client"
-                                />
-                              </View>
+                                }
+                                value="ws://127.0.0.1:9000/organizer/client"
+                              />
                             </View>
                             <View
                               style={
@@ -513,8 +457,8 @@
                                 rippleColor={0}
                                 style={
                                   Object {
-                                    "flex": 1,
                                     "marginBottom": 16,
+                                    "width": "100%",
                                   }
                                 }
                               >
@@ -573,8 +517,8 @@
                                 rippleColor={0}
                                 style={
                                   Object {
-                                    "flex": 1,
                                     "marginBottom": 16,
+                                    "width": "100%",
                                   }
                                 }
                               >
@@ -633,8 +577,8 @@
                                 rippleColor={0}
                                 style={
                                   Object {
-                                    "flex": 1,
                                     "marginBottom": 16,
+                                    "width": "100%",
                                   }
                                 }
                               >
@@ -693,8 +637,8 @@
                                 rippleColor={0}
                                 style={
                                   Object {
-                                    "flex": 1,
                                     "marginBottom": 16,
+                                    "width": "100%",
                                   }
                                 }
                               >

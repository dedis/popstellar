// Jest Snapshot v1, https://goo.gl/fbAQLP

exports[`Launch renders correctly 1`] = `
<View
  style={
    Object {
      "flex": 1,
    }
  }
>
  <RNCSafeAreaProvider
    onInsetsChange={[Function]}
    style={
      Array [
        Object {
          "flex": 1,
        },
        undefined,
      ]
    }
  >
    <View
      style={
        Array [
          Object {
            "backgroundColor": "rgb(242, 242, 242)",
            "flex": 1,
          },
          undefined,
        ]
      }
    >
      <View
        pointerEvents="box-none"
        style={
          Object {
            "zIndex": 1,
          }
        }
      >
        <View
          accessibilityElementsHidden={false}
          importantForAccessibility="auto"
          onLayout={[Function]}
          pointerEvents="box-none"
          style={null}
        >
          <View
            pointerEvents="box-none"
            style={
              Object {
                "bottom": 0,
                "left": 0,
                "opacity": 1,
                "position": "absolute",
                "right": 0,
                "top": 0,
                "zIndex": 0,
              }
            }
          >
            <View
              collapsable={false}
              nativeID="animatedComponent"
              style={
                Object {
                  "backgroundColor": "rgb(255, 255, 255)",
                  "borderBottomColor": "rgb(216, 216, 216)",
                  "flex": 1,
                  "shadowColor": "rgb(216, 216, 216)",
                  "shadowOffset": Object {
                    "height": 0.5,
                    "width": 0,
                  },
                  "shadowOpacity": 0.85,
                  "shadowRadius": 0,
                }
              }
            />
          </View>
          <View
            collapsable={false}
            nativeID="animatedComponent"
            pointerEvents="box-none"
            style={
              Object {
                "height": 44,
                "maxHeight": undefined,
                "minHeight": undefined,
                "opacity": undefined,
                "transform": undefined,
              }
            }
          >
            <View
              pointerEvents="none"
              style={
                Object {
                  "height": 0,
                }
              }
            />
            <View
              pointerEvents="box-none"
              style={
                Object {
                  "alignItems": "stretch",
                  "flex": 1,
                  "flexDirection": "row",
                }
              }
            >
              <View
                pointerEvents="box-none"
                style={
                  Object {
                    "alignItems": "flex-start",
                    "flexBasis": 0,
                    "flexGrow": 1,
                    "justifyContent": "center",
                    "marginStart": 0,
                    "opacity": 1,
                  }
                }
              />
              <View
                pointerEvents="box-none"
                style={
                  Object {
                    "justifyContent": "center",
                    "marginHorizontal": 16,
                    "maxWidth": 718,
                    "opacity": 1,
                  }
                }
              >
                <Text
                  accessibilityRole="header"
                  aria-level="1"
                  collapsable={false}
                  nativeID="animatedComponent"
                  numberOfLines={1}
                  onLayout={[Function]}
                  style={
                    Object {
                      "color": "rgb(28, 28, 30)",
                      "fontSize": 17,
                      "fontWeight": "600",
                    }
                  }
                >
                  MockScreen
                </Text>
              </View>
              <View
                pointerEvents="box-none"
                style={
                  Object {
                    "alignItems": "flex-end",
                    "flexBasis": 0,
                    "flexGrow": 1,
                    "justifyContent": "center",
                    "marginEnd": 0,
                    "opacity": 1,
                  }
                }
              />
            </View>
          </View>
        </View>
      </View>
      <RNSScreenContainer
        onLayout={[Function]}
        style={
          Object {
            "flex": 1,
          }
        }
      >
        <RNSScreen
          activityState={2}
          forwardedRef={[Function]}
          pointerEvents="box-none"
          style={
            Object {
              "bottom": 0,
              "left": 0,
              "position": "absolute",
              "right": 0,
              "top": 0,
            }
          }
        >
          <View
            collapsable={false}
            style={
              Object {
                "opacity": 1,
              }
            }
          />
          <View
            accessibilityElementsHidden={false}
            closing={false}
            gestureVelocityImpact={0.3}
            importantForAccessibility="auto"
            onClose={[Function]}
            onGestureBegin={[Function]}
            onGestureCanceled={[Function]}
            onGestureEnd={[Function]}
            onOpen={[Function]}
            onTransition={[Function]}
            pointerEvents="box-none"
            style={
              Array [
                Object {
                  "display": "flex",
                  "overflow": undefined,
                },
                Object {
                  "bottom": 0,
                  "left": 0,
                  "position": "absolute",
                  "right": 0,
                  "top": 0,
                },
              ]
            }
            transitionSpec={
              Object {
                "close": Object {
                  "animation": "spring",
                  "config": Object {
                    "damping": 500,
                    "mass": 3,
                    "overshootClamping": true,
                    "restDisplacementThreshold": 10,
                    "restSpeedThreshold": 10,
                    "stiffness": 1000,
                  },
                },
                "open": Object {
                  "animation": "spring",
                  "config": Object {
                    "damping": 500,
                    "mass": 3,
                    "overshootClamping": true,
                    "restDisplacementThreshold": 10,
                    "restSpeedThreshold": 10,
                    "stiffness": 1000,
                  },
                },
              }
            }
          >
            <View
              collapsable={false}
              nativeID="animatedComponent"
              pointerEvents="box-none"
              style={
                Object {
                  "flex": 1,
                }
              }
            >
              <View
                collapsable={false}
                forwardedRef={[Function]}
                needsOffscreenAlphaCompositing={false}
                onGestureHandlerEvent={[Function]}
                onGestureHandlerStateChange={[Function]}
                style={
                  Object {
                    "flex": 1,
                    "transform": Array [
                      Object {
                        "translateX": 0,
                      },
                      Object {
                        "translateX": 0,
                      },
                    ],
                  }
                }
              >
                <View
                  style={
                    Array [
                      Object {
                        "flex": 1,
                        "overflow": "hidden",
                      },
                      Array [
                        Object {
                          "backgroundColor": "rgb(242, 242, 242)",
                        },
                        undefined,
                      ],
                    ]
                  }
                >
                  <View
                    style={
                      Object {
                        "flex": 1,
                        "flexDirection": "column-reverse",
                      }
                    }
                  >
                    <View
                      style={
                        Object {
                          "flex": 1,
                        }
                      }
                    >
                      <RCTScrollView
                        collapsable={false}
                        onGestureHandlerEvent={[Function]}
                        onGestureHandlerStateChange={[Function]}
                        style={
                          Object {
                            "padding": 16,
                          }
                        }
                      >
                        <View>
                          <View
                            style={
                              Object {
                                "flex": 1,
                                "justifyContent": "space-evenly",
                              }
                            }
                          >
                            <View
                              style={
                                Object {
                                  "justifyContent": "flex-start",
                                }
                              }
                            >
                              <Text
                                style={
                                  Object {
                                    "color": "#000",
                                    "fontSize": 32,
                                    "fontWeight": "bold",
                                    "lineHeight": 41,
                                    "marginBottom": 16,
                                    "textAlign": "left",
                                  }
                                }
                              >
                                Launch a new organization 🚀
                              </Text>
                              <Text
                                style={
                                  Array [
                                    Object {
                                      "color": "#000",
                                      "fontSize": 20,
                                      "lineHeight": 26,
                                      "marginBottom": 16,
                                      "textAlign": "left",
                                    },
                                    Object {
                                      "fontWeight": "bold",
                                    },
                                  ]
                                }
                              >
                                Organization name
                              </Text>
                              <View
                                style={
                                  Object {
                                    "flex": 1,
                                    "flexDirection": "row",
                                  }
                                }
                              >
                                <TextInput
                                  editable={true}
                                  onChangeText={[Function]}
                                  placeholder="Organization name"
                                  style={
                                    Array [
                                      Object {
                                        "color": "#000",
                                        "fontSize": 20,
                                        "lineHeight": 26,
                                        "marginBottom": 16,
                                        "textAlign": "left",
                                      },
                                      Object {
                                        "backgroundColor": "#fff",
                                        "borderColor": "#fff",
                                        "borderRadius": 8,
                                        "borderWidth": 1,
                                        "flex": 1,
                                        "padding": 8,
                                        "width": 50,
                                      },
                                    ]
                                  }
                                  value=""
                                />
                              </View>
                              <Text
                                style={
                                  Array [
                                    Object {
                                      "color": "#000",
                                      "fontSize": 20,
                                      "lineHeight": 26,
                                      "marginBottom": 16,
                                      "textAlign": "left",
                                    },
                                    Object {
                                      "fontWeight": "bold",
                                    },
                                  ]
                                }
                              >
                                Address
                              </Text>
                              <View
                                style={
                                  Object {
                                    "flex": 1,
                                    "flexDirection": "row",
                                  }
                                }
                              >
                                <TextInput
                                  editable={true}
                                  onChangeText={[Function]}
                                  placeholder="Address"
                                  style={
                                    Array [
                                      Object {
                                        "color": "#000",
                                        "fontSize": 20,
                                        "lineHeight": 26,
                                        "marginBottom": 16,
                                        "textAlign": "left",
                                      },
                                      Object {
                                        "backgroundColor": "#fff",
                                        "borderColor": "#fff",
                                        "borderRadius": 8,
                                        "borderWidth": 1,
                                        "flex": 1,
                                        "padding": 8,
                                        "width": 50,
                                      },
                                    ]
                                  }
                                  value="ws://127.0.0.1:9000/organizer/client"
                                />
                              </View>
                            </View>
                            <View
                              style={
                                Object {
                                  "justifyContent": "flex-end",
                                }
                              }
                            >
                              <RNGestureHandlerButton
                                collapsable={false}
                                onGestureEvent={[Function]}
                                onGestureHandlerEvent={[Function]}
                                onGestureHandlerStateChange={[Function]}
                                onHandlerStateChange={[Function]}
                                rippleColor={0}
                                style={
                                  Object {
                                    "flex": 1,
                                    "marginBottom": 16,
                                  }
                                }
                              >
                                <View
                                  accessible={true}
                                  collapsable={false}
                                  nativeID="animatedComponent"
                                  style={
                                    Object {
                                      "opacity": 1,
                                    }
                                  }
                                >
                                  <View
                                    style={
                                      Array [
                                        Object {
                                          "backgroundColor": "#3742fa",
                                          "borderColor": "#3742fa",
                                          "borderRadius": 16,
                                          "borderWidth": 1,
                                          "padding": 8,
                                        },
                                      ]
                                    }
                                  >
                                    <Text
                                      style={
                                        Array [
                                          Object {
                                            "color": "#000",
                                            "fontSize": 20,
                                            "lineHeight": 26,
                                            "textAlign": "left",
                                          },
                                          Object {
                                            "textAlign": "center",
                                          },
                                          Object {
                                            "color": "#fff",
                                          },
                                        ]
                                      }
                                    >
                                      Launch
                                    </Text>
                                  </View>
                                </View>
                              </RNGestureHandlerButton>
                              <RNGestureHandlerButton
                                collapsable={false}
                                onGestureEvent={[Function]}
                                onGestureHandlerEvent={[Function]}
                                onGestureHandlerStateChange={[Function]}
                                onHandlerStateChange={[Function]}
                                rippleColor={0}
                                style={
                                  Object {
                                    "flex": 1,
                                    "marginBottom": 16,
                                  }
                                }
                              >
                                <View
                                  accessible={true}
                                  collapsable={false}
                                  nativeID="animatedComponent"
                                  style={
                                    Object {
                                      "opacity": 1,
                                    }
                                  }
                                >
                                  <View
                                    style={
                                      Array [
                                        Object {
                                          "backgroundColor": "#3742fa",
                                          "borderColor": "#3742fa",
                                          "borderRadius": 16,
                                          "borderWidth": 1,
                                          "padding": 8,
                                        },
                                      ]
                                    }
                                  >
                                    <Text
                                      style={
                                        Array [
                                          Object {
                                            "color": "#000",
                                            "fontSize": 20,
                                            "lineHeight": 26,
                                            "textAlign": "left",
                                          },
                                          Object {
                                            "textAlign": "center",
                                          },
                                          Object {
                                            "color": "#fff",
                                          },
                                        ]
                                      }
                                    >
                                      [TEST] Connect to LocalMockServer.ts (use 'npm run startServer')
                                    </Text>
                                  </View>
                                </View>
                              </RNGestureHandlerButton>
                              <RNGestureHandlerButton
                                collapsable={false}
                                onGestureEvent={[Function]}
                                onGestureHandlerEvent={[Function]}
                                onGestureHandlerStateChange={[Function]}
                                onHandlerStateChange={[Function]}
                                rippleColor={0}
                                style={
                                  Object {
                                    "flex": 1,
                                    "marginBottom": 16,
                                  }
                                }
                              >
                                <View
                                  accessible={true}
                                  collapsable={false}
                                  nativeID="animatedComponent"
                                  style={
                                    Object {
                                      "opacity": 1,
                                    }
                                  }
                                >
                                  <View
                                    style={
                                      Array [
                                        Object {
                                          "backgroundColor": "#3742fa",
                                          "borderColor": "#3742fa",
                                          "borderRadius": 16,
                                          "borderWidth": 1,
                                          "padding": 8,
                                        },
                                      ]
                                    }
                                  >
                                    <Text
                                      style={
                                        Array [
                                          Object {
                                            "color": "#000",
                                            "fontSize": 20,
                                            "lineHeight": 26,
                                            "textAlign": "left",
                                          },
                                          Object {
                                            "textAlign": "center",
                                          },
                                          Object {
                                            "color": "#fff",
                                          },
                                        ]
                                      }
                                    >
                                      [TEST] Clear (persistent) storage
                                    </Text>
                                  </View>
                                </View>
                              </RNGestureHandlerButton>
<<<<<<< HEAD
=======
                              <RNGestureHandlerButton
                                collapsable={false}
                                onGestureEvent={[Function]}
                                onGestureHandlerEvent={[Function]}
                                onGestureHandlerStateChange={[Function]}
                                onHandlerStateChange={[Function]}
                                rippleColor={0}
                                style={
                                  Object {
                                    "flex": 1,
                                    "marginBottom": 16,
                                  }
                                }
                              >
                                <View
                                  accessible={true}
                                  collapsable={false}
                                  nativeID="animatedComponent"
                                  style={
                                    Object {
                                      "opacity": 1,
                                    }
                                  }
                                >
                                  <View
                                    style={
                                      Array [
                                        Object {
                                          "backgroundColor": "#3742fa",
                                          "borderColor": "#3742fa",
                                          "borderRadius": 16,
                                          "borderWidth": 1,
                                          "padding": 8,
                                        },
                                      ]
                                    }
                                  >
                                    <Text
                                      style={
                                        Array [
                                          Object {
                                            "color": "#000",
                                            "fontSize": 20,
                                            "lineHeight": 26,
                                            "textAlign": "left",
                                          },
                                          Object {
                                            "textAlign": "center",
                                          },
                                          Object {
                                            "color": "#fff",
                                          },
                                        ]
                                      }
                                    >
                                      Cancel
                                    </Text>
                                  </View>
                                </View>
                              </RNGestureHandlerButton>
>>>>>>> 3cd501d7
                            </View>
                          </View>
                        </View>
                      </RCTScrollView>
                    </View>
                  </View>
                </View>
              </View>
            </View>
          </View>
        </RNSScreen>
      </RNSScreenContainer>
    </View>
  </RNCSafeAreaProvider>
</View>
`;<|MERGE_RESOLUTION|>--- conflicted
+++ resolved
@@ -648,8 +648,6 @@
                                   </View>
                                 </View>
                               </RNGestureHandlerButton>
-<<<<<<< HEAD
-=======
                               <RNGestureHandlerButton
                                 collapsable={false}
                                 onGestureEvent={[Function]}
@@ -710,7 +708,6 @@
                                   </View>
                                 </View>
                               </RNGestureHandlerButton>
->>>>>>> 3cd501d7
                             </View>
                           </View>
                         </View>

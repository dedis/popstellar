// Jest Snapshot v1, https://goo.gl/fbAQLP

exports[`Launch renders correctly 1`] = `
<View
  style={
    Object {
      "flex": 1,
    }
  }
>
  <RNCSafeAreaProvider
    onInsetsChange={[Function]}
    style={
      Array [
        Object {
          "flex": 1,
        },
        undefined,
      ]
    }
  >
    <View
      style={
        Array [
          Object {
            "backgroundColor": "rgb(242, 242, 242)",
            "flex": 1,
          },
          undefined,
        ]
      }
    >
      <View
        pointerEvents="box-none"
        style={
          Object {
            "zIndex": 1,
          }
        }
      >
        <View
          accessibilityElementsHidden={false}
          importantForAccessibility="auto"
          onLayout={[Function]}
          pointerEvents="box-none"
          style={null}
        >
          <View
            pointerEvents="box-none"
            style={
              Object {
                "bottom": 0,
                "left": 0,
                "opacity": 1,
                "position": "absolute",
                "right": 0,
                "top": 0,
                "zIndex": 0,
              }
            }
          >
            <View
              collapsable={false}
              nativeID="animatedComponent"
              style={
                Object {
                  "backgroundColor": "rgb(255, 255, 255)",
                  "borderBottomColor": "rgb(216, 216, 216)",
                  "flex": 1,
                  "shadowColor": "rgb(216, 216, 216)",
                  "shadowOffset": Object {
                    "height": 0.5,
                    "width": 0,
                  },
                  "shadowOpacity": 0.85,
                  "shadowRadius": 0,
                }
              }
            />
          </View>
          <View
            collapsable={false}
            nativeID="animatedComponent"
            pointerEvents="box-none"
            style={
              Object {
                "height": 44,
                "maxHeight": undefined,
                "minHeight": undefined,
                "opacity": undefined,
                "transform": undefined,
              }
            }
          >
            <View
              pointerEvents="none"
              style={
                Object {
                  "height": 0,
                }
              }
            />
            <View
              pointerEvents="box-none"
              style={
                Object {
                  "alignItems": "stretch",
                  "flex": 1,
                  "flexDirection": "row",
                }
              }
            >
              <View
                pointerEvents="box-none"
                style={
                  Object {
                    "alignItems": "flex-start",
                    "flexBasis": 0,
                    "flexGrow": 1,
                    "justifyContent": "center",
                    "marginStart": 0,
                    "opacity": 1,
                  }
                }
              />
              <View
                pointerEvents="box-none"
                style={
                  Object {
                    "justifyContent": "center",
                    "marginHorizontal": 16,
                    "maxWidth": 718,
                    "opacity": 1,
                  }
                }
              >
                <Text
                  accessibilityRole="header"
                  aria-level="1"
                  collapsable={false}
                  nativeID="animatedComponent"
                  numberOfLines={1}
                  onLayout={[Function]}
                  style={
                    Object {
                      "color": "rgb(28, 28, 30)",
                      "fontSize": 17,
                      "fontWeight": "600",
                    }
                  }
                >
                  MockScreen
                </Text>
              </View>
              <View
                pointerEvents="box-none"
                style={
                  Object {
                    "alignItems": "flex-end",
                    "flexBasis": 0,
                    "flexGrow": 1,
                    "justifyContent": "center",
                    "marginEnd": 0,
                    "opacity": 1,
                  }
                }
              />
            </View>
          </View>
        </View>
      </View>
      <RNSScreenContainer
        onLayout={[Function]}
        style={
          Object {
            "flex": 1,
          }
        }
      >
        <RNSScreen
          activityState={2}
          forwardedRef={[Function]}
          pointerEvents="box-none"
          style={
            Object {
              "bottom": 0,
              "left": 0,
              "position": "absolute",
              "right": 0,
              "top": 0,
            }
          }
        >
          <View
            collapsable={false}
            style={
              Object {
                "opacity": 1,
              }
            }
          />
          <View
            accessibilityElementsHidden={false}
            closing={false}
            gestureVelocityImpact={0.3}
            importantForAccessibility="auto"
            onClose={[Function]}
            onGestureBegin={[Function]}
            onGestureCanceled={[Function]}
            onGestureEnd={[Function]}
            onOpen={[Function]}
            onTransition={[Function]}
            pointerEvents="box-none"
            style={
              Array [
                Object {
                  "display": "flex",
                  "overflow": undefined,
                },
                Object {
                  "bottom": 0,
                  "left": 0,
                  "position": "absolute",
                  "right": 0,
                  "top": 0,
                },
              ]
            }
            transitionSpec={
              Object {
                "close": Object {
                  "animation": "spring",
                  "config": Object {
                    "damping": 500,
                    "mass": 3,
                    "overshootClamping": true,
                    "restDisplacementThreshold": 10,
                    "restSpeedThreshold": 10,
                    "stiffness": 1000,
                  },
                },
                "open": Object {
                  "animation": "spring",
                  "config": Object {
                    "damping": 500,
                    "mass": 3,
                    "overshootClamping": true,
                    "restDisplacementThreshold": 10,
                    "restSpeedThreshold": 10,
                    "stiffness": 1000,
                  },
                },
              }
            }
          >
            <View
              collapsable={false}
              nativeID="animatedComponent"
              pointerEvents="box-none"
              style={
                Object {
                  "flex": 1,
                }
              }
            >
              <View
                collapsable={false}
                forwardedRef={[Function]}
                needsOffscreenAlphaCompositing={false}
                onGestureHandlerEvent={[Function]}
                onGestureHandlerStateChange={[Function]}
                style={
                  Object {
                    "flex": 1,
                    "transform": Array [
                      Object {
                        "translateX": 0,
                      },
                      Object {
                        "translateX": 0,
                      },
                    ],
                  }
                }
              >
                <View
                  style={
                    Array [
                      Object {
                        "flex": 1,
                        "overflow": "hidden",
                      },
                      Array [
                        Object {
                          "backgroundColor": "rgb(242, 242, 242)",
                        },
                        undefined,
                      ],
                    ]
                  }
                >
                  <View
                    style={
                      Object {
                        "flex": 1,
                        "flexDirection": "column-reverse",
                      }
                    }
                  >
                    <View
                      style={
                        Object {
                          "flex": 1,
                        }
                      }
                    >
                      <RCTScrollView
                        collapsable={false}
                        onGestureHandlerEvent={[Function]}
                        onGestureHandlerStateChange={[Function]}
                        style={
                          Object {
                            "padding": 16,
                          }
                        }
                      >
                        <View>
                          <View
                            style={
                              Object {
                                "flex": 1,
                                "justifyContent": "space-evenly",
                              }
                            }
                          >
                            <View
                              style={
                                Object {
                                  "justifyContent": "flex-start",
                                }
                              }
                            >
                              <Text
                                style={
                                  Object {
                                    "color": "#000",
                                    "fontSize": 32,
                                    "fontWeight": "bold",
                                    "lineHeight": 41,
                                    "marginBottom": 16,
                                    "textAlign": "left",
                                  }
                                }
                              >
                                Launch a new organization 🚀
                              </Text>
                              <Text
                                style={
                                  Array [
                                    Object {
                                      "color": "#000",
                                      "fontSize": 20,
                                      "lineHeight": 26,
                                      "marginBottom": 16,
                                      "textAlign": "left",
                                    },
                                    Object {
                                      "fontWeight": "bold",
                                    },
                                  ]
                                }
                              >
                                Organization name
                              </Text>
                              <View
                                style={
                                  Object {
                                    "flex": 1,
                                    "flexDirection": "row",
                                  }
                                }
<<<<<<< HEAD
                                testID="launch_organization_name_selector"
                                value=""
                              />
=======
                              >
                                <TextInput
                                  editable={true}
                                  onChangeText={[Function]}
                                  placeholder="Organization name"
                                  style={
                                    Array [
                                      Object {
                                        "color": "#000",
                                        "fontSize": 20,
                                        "lineHeight": 26,
                                        "marginBottom": 16,
                                        "textAlign": "left",
                                      },
                                      Object {
                                        "backgroundColor": "#fff",
                                        "borderColor": "#fff",
                                        "borderRadius": 8,
                                        "borderWidth": 1,
                                        "flex": 1,
                                        "padding": 8,
                                        "width": 50,
                                      },
                                    ]
                                  }
                                  value=""
                                />
                              </View>
>>>>>>> 3d401a34
                              <Text
                                style={
                                  Array [
                                    Object {
                                      "color": "#000",
                                      "fontSize": 20,
                                      "lineHeight": 26,
                                      "marginBottom": 16,
                                      "textAlign": "left",
                                    },
                                    Object {
                                      "fontWeight": "bold",
                                    },
                                  ]
                                }
                              >
                                Address
                              </Text>
                              <View
                                style={
                                  Object {
                                    "flex": 1,
                                    "flexDirection": "row",
                                  }
                                }
<<<<<<< HEAD
                                testID="launch_address_selector"
                                value="ws://127.0.0.1:9000/organizer/client"
                              />
=======
                              >
                                <TextInput
                                  editable={true}
                                  onChangeText={[Function]}
                                  placeholder="Address"
                                  style={
                                    Array [
                                      Object {
                                        "color": "#000",
                                        "fontSize": 20,
                                        "lineHeight": 26,
                                        "marginBottom": 16,
                                        "textAlign": "left",
                                      },
                                      Object {
                                        "backgroundColor": "#fff",
                                        "borderColor": "#fff",
                                        "borderRadius": 8,
                                        "borderWidth": 1,
                                        "flex": 1,
                                        "padding": 8,
                                        "width": 50,
                                      },
                                    ]
                                  }
                                  value="ws://127.0.0.1:9000/organizer/client"
                                />
                              </View>
>>>>>>> 3d401a34
                            </View>
                            <View
                              style={
                                Object {
                                  "justifyContent": "flex-end",
                                }
                              }
                            >
                              <View
                                accessible={true}
                                collapsable={false}
                                focusable={true}
                                onBlur={[Function]}
                                onClick={[Function]}
                                onFocus={[Function]}
                                onResponderGrant={[Function]}
                                onResponderMove={[Function]}
                                onResponderRelease={[Function]}
                                onResponderTerminate={[Function]}
                                onResponderTerminationRequest={[Function]}
                                onStartShouldSetResponder={[Function]}
                                style={
                                  Object {
                                    "flex": 1,
                                    "marginBottom": 16,
                                  }
                                }
                                testID="launch_launch_selector"
                              >
                                <RNGestureHandlerButton
                                  collapsable={false}
                                  onGestureEvent={[Function]}
                                  onGestureHandlerEvent={[Function]}
                                  onGestureHandlerStateChange={[Function]}
                                  onHandlerStateChange={[Function]}
                                  rippleColor={0}
                                  style={
                                    Object {
                                      "marginBottom": 16,
                                      "width": "100%",
                                    }
                                  }
                                >
                                  <View
                                    accessible={true}
                                    collapsable={false}
                                    nativeID="animatedComponent"
                                    style={
                                      Object {
                                        "opacity": 1,
                                      }
                                    }
                                  >
                                    <View
                                      style={
                                        Array [
                                          Object {
                                            "backgroundColor": "#3742fa",
                                            "borderColor": "#3742fa",
                                            "borderRadius": 16,
                                            "borderWidth": 1,
                                            "padding": 8,
                                          },
                                        ]
                                      }
                                    >
                                      <Text
                                        style={
                                          Array [
                                            Object {
                                              "color": "#000",
                                              "fontSize": 20,
                                              "lineHeight": 26,
                                              "textAlign": "left",
                                            },
                                            Object {
                                              "textAlign": "center",
                                            },
                                            Object {
                                              "color": "#fff",
                                            },
                                          ]
                                        }
                                      >
                                        Launch
                                      </Text>
                                    </View>
                                  </View>
                                </RNGestureHandlerButton>
                              </View>
                              <View
                                accessible={true}
                                collapsable={false}
                                focusable={true}
                                onBlur={[Function]}
                                onClick={[Function]}
                                onFocus={[Function]}
                                onResponderGrant={[Function]}
                                onResponderMove={[Function]}
                                onResponderRelease={[Function]}
                                onResponderTerminate={[Function]}
                                onResponderTerminationRequest={[Function]}
                                onStartShouldSetResponder={[Function]}
                                style={
                                  Object {
                                    "flex": 1,
                                    "marginBottom": 16,
                                  }
                                }
                              >
                                <RNGestureHandlerButton
                                  collapsable={false}
                                  onGestureEvent={[Function]}
                                  onGestureHandlerEvent={[Function]}
                                  onGestureHandlerStateChange={[Function]}
                                  onHandlerStateChange={[Function]}
                                  rippleColor={0}
                                  style={
                                    Object {
                                      "marginBottom": 16,
                                      "width": "100%",
                                    }
                                  }
                                >
                                  <View
                                    accessible={true}
                                    collapsable={false}
                                    nativeID="animatedComponent"
                                    style={
                                      Object {
                                        "opacity": 1,
                                      }
                                    }
                                  >
                                    <View
                                      style={
                                        Array [
                                          Object {
                                            "backgroundColor": "#3742fa",
                                            "borderColor": "#3742fa",
                                            "borderRadius": 16,
                                            "borderWidth": 1,
                                            "padding": 8,
                                          },
                                        ]
                                      }
                                    >
                                      <Text
                                        style={
                                          Array [
                                            Object {
                                              "color": "#000",
                                              "fontSize": 20,
                                              "lineHeight": 26,
                                              "textAlign": "left",
                                            },
                                            Object {
                                              "textAlign": "center",
                                            },
                                            Object {
                                              "color": "#fff",
                                            },
                                          ]
                                        }
                                      >
                                        [TEST] Connect to LocalMockServer.ts (use 'npm run startServer')
                                      </Text>
                                    </View>
                                  </View>
                                </RNGestureHandlerButton>
                              </View>
                              <View
                                accessible={true}
                                collapsable={false}
                                focusable={true}
                                onBlur={[Function]}
                                onClick={[Function]}
                                onFocus={[Function]}
                                onResponderGrant={[Function]}
                                onResponderMove={[Function]}
                                onResponderRelease={[Function]}
                                onResponderTerminate={[Function]}
                                onResponderTerminationRequest={[Function]}
                                onStartShouldSetResponder={[Function]}
                                style={
                                  Object {
                                    "flex": 1,
                                    "marginBottom": 16,
                                  }
                                }
                              >
                                <RNGestureHandlerButton
                                  collapsable={false}
                                  onGestureEvent={[Function]}
                                  onGestureHandlerEvent={[Function]}
                                  onGestureHandlerStateChange={[Function]}
                                  onHandlerStateChange={[Function]}
                                  rippleColor={0}
                                  style={
                                    Object {
                                      "marginBottom": 16,
                                      "width": "100%",
                                    }
                                  }
                                >
                                  <View
                                    accessible={true}
                                    collapsable={false}
                                    nativeID="animatedComponent"
                                    style={
                                      Object {
                                        "opacity": 1,
                                      }
                                    }
                                  >
                                    <View
                                      style={
                                        Array [
                                          Object {
                                            "backgroundColor": "#3742fa",
                                            "borderColor": "#3742fa",
                                            "borderRadius": 16,
                                            "borderWidth": 1,
                                            "padding": 8,
                                          },
                                        ]
                                      }
                                    >
                                      <Text
                                        style={
                                          Array [
                                            Object {
                                              "color": "#000",
                                              "fontSize": 20,
                                              "lineHeight": 26,
                                              "textAlign": "left",
                                            },
                                            Object {
                                              "textAlign": "center",
                                            },
                                            Object {
                                              "color": "#fff",
                                            },
                                          ]
                                        }
                                      >
                                        [TEST] Clear (persistent) storage
                                      </Text>
                                    </View>
                                  </View>
                                </RNGestureHandlerButton>
                              </View>
                              <View
                                accessible={true}
                                collapsable={false}
                                focusable={true}
                                onBlur={[Function]}
                                onClick={[Function]}
                                onFocus={[Function]}
                                onResponderGrant={[Function]}
                                onResponderMove={[Function]}
                                onResponderRelease={[Function]}
                                onResponderTerminate={[Function]}
                                onResponderTerminationRequest={[Function]}
                                onStartShouldSetResponder={[Function]}
                                style={
                                  Object {
                                    "flex": 1,
                                    "marginBottom": 16,
                                  }
                                }
                              >
                                <RNGestureHandlerButton
                                  collapsable={false}
                                  onGestureEvent={[Function]}
                                  onGestureHandlerEvent={[Function]}
                                  onGestureHandlerStateChange={[Function]}
                                  onHandlerStateChange={[Function]}
                                  rippleColor={0}
                                  style={
                                    Object {
                                      "marginBottom": 16,
                                      "width": "100%",
                                    }
                                  }
                                >
                                  <View
                                    accessible={true}
                                    collapsable={false}
                                    nativeID="animatedComponent"
                                    style={
                                      Object {
                                        "opacity": 1,
                                      }
                                    }
                                  >
                                    <View
                                      style={
                                        Array [
                                          Object {
                                            "backgroundColor": "#3742fa",
                                            "borderColor": "#3742fa",
                                            "borderRadius": 16,
                                            "borderWidth": 1,
                                            "padding": 8,
                                          },
                                        ]
                                      }
                                    >
                                      <Text
                                        style={
                                          Array [
                                            Object {
                                              "color": "#000",
                                              "fontSize": 20,
                                              "lineHeight": 26,
                                              "textAlign": "left",
                                            },
                                            Object {
                                              "textAlign": "center",
                                            },
                                            Object {
                                              "color": "#fff",
                                            },
                                          ]
                                        }
                                      >
                                        Cancel
                                      </Text>
                                    </View>
                                  </View>
                                </RNGestureHandlerButton>
                              </View>
                            </View>
                          </View>
                        </View>
                      </RCTScrollView>
                    </View>
                  </View>
                </View>
              </View>
            </View>
          </View>
        </RNSScreen>
      </RNSScreenContainer>
    </View>
  </RNCSafeAreaProvider>
</View>
`;<|MERGE_RESOLUTION|>--- conflicted
+++ resolved
@@ -379,11 +379,6 @@
                                     "flexDirection": "row",
                                   }
                                 }
-<<<<<<< HEAD
-                                testID="launch_organization_name_selector"
-                                value=""
-                              />
-=======
                               >
                                 <TextInput
                                   editable={true}
@@ -412,7 +407,6 @@
                                   value=""
                                 />
                               </View>
->>>>>>> 3d401a34
                               <Text
                                 style={
                                   Array [
@@ -438,11 +432,6 @@
                                     "flexDirection": "row",
                                   }
                                 }
-<<<<<<< HEAD
-                                testID="launch_address_selector"
-                                value="ws://127.0.0.1:9000/organizer/client"
-                              />
-=======
                               >
                                 <TextInput
                                   editable={true}
@@ -471,7 +460,6 @@
                                   value="ws://127.0.0.1:9000/organizer/client"
                                 />
                               </View>
->>>>>>> 3d401a34
                             </View>
                             <View
                               style={
@@ -480,101 +468,73 @@
                                 }
                               }
                             >
-                              <View
-                                accessible={true}
+                              <RNGestureHandlerButton
                                 collapsable={false}
-                                focusable={true}
-                                onBlur={[Function]}
-                                onClick={[Function]}
-                                onFocus={[Function]}
-                                onResponderGrant={[Function]}
-                                onResponderMove={[Function]}
-                                onResponderRelease={[Function]}
-                                onResponderTerminate={[Function]}
-                                onResponderTerminationRequest={[Function]}
-                                onStartShouldSetResponder={[Function]}
+                                onGestureEvent={[Function]}
+                                onGestureHandlerEvent={[Function]}
+                                onGestureHandlerStateChange={[Function]}
+                                onHandlerStateChange={[Function]}
+                                rippleColor={0}
                                 style={
                                   Object {
                                     "flex": 1,
                                     "marginBottom": 16,
                                   }
                                 }
-                                testID="launch_launch_selector"
-                              >
-                                <RNGestureHandlerButton
+                              >
+                                <View
+                                  accessible={true}
                                   collapsable={false}
-                                  onGestureEvent={[Function]}
-                                  onGestureHandlerEvent={[Function]}
-                                  onGestureHandlerStateChange={[Function]}
-                                  onHandlerStateChange={[Function]}
-                                  rippleColor={0}
+                                  nativeID="animatedComponent"
                                   style={
                                     Object {
-                                      "marginBottom": 16,
-                                      "width": "100%",
+                                      "opacity": 1,
                                     }
                                   }
                                 >
                                   <View
-                                    accessible={true}
-                                    collapsable={false}
-                                    nativeID="animatedComponent"
                                     style={
-                                      Object {
-                                        "opacity": 1,
-                                      }
+                                      Array [
+                                        Object {
+                                          "backgroundColor": "#3742fa",
+                                          "borderColor": "#3742fa",
+                                          "borderRadius": 16,
+                                          "borderWidth": 1,
+                                          "padding": 8,
+                                        },
+                                      ]
                                     }
                                   >
-                                    <View
+                                    <Text
                                       style={
                                         Array [
                                           Object {
-                                            "backgroundColor": "#3742fa",
-                                            "borderColor": "#3742fa",
-                                            "borderRadius": 16,
-                                            "borderWidth": 1,
-                                            "padding": 8,
+                                            "color": "#000",
+                                            "fontSize": 20,
+                                            "lineHeight": 26,
+                                            "textAlign": "left",
+                                          },
+                                          Object {
+                                            "textAlign": "center",
+                                          },
+                                          Object {
+                                            "color": "#fff",
                                           },
                                         ]
                                       }
                                     >
-                                      <Text
-                                        style={
-                                          Array [
-                                            Object {
-                                              "color": "#000",
-                                              "fontSize": 20,
-                                              "lineHeight": 26,
-                                              "textAlign": "left",
-                                            },
-                                            Object {
-                                              "textAlign": "center",
-                                            },
-                                            Object {
-                                              "color": "#fff",
-                                            },
-                                          ]
-                                        }
-                                      >
-                                        Launch
-                                      </Text>
-                                    </View>
+                                      Launch
+                                    </Text>
                                   </View>
-                                </RNGestureHandlerButton>
-                              </View>
-                              <View
-                                accessible={true}
+                                </View>
+                              </RNGestureHandlerButton>
+                              <RNGestureHandlerButton
                                 collapsable={false}
-                                focusable={true}
-                                onBlur={[Function]}
-                                onClick={[Function]}
-                                onFocus={[Function]}
-                                onResponderGrant={[Function]}
-                                onResponderMove={[Function]}
-                                onResponderRelease={[Function]}
-                                onResponderTerminate={[Function]}
-                                onResponderTerminationRequest={[Function]}
-                                onStartShouldSetResponder={[Function]}
+                                onGestureEvent={[Function]}
+                                onGestureHandlerEvent={[Function]}
+                                onGestureHandlerStateChange={[Function]}
+                                onHandlerStateChange={[Function]}
+                                rippleColor={0}
                                 style={
                                   Object {
                                     "flex": 1,
@@ -582,80 +542,59 @@
                                   }
                                 }
                               >
-                                <RNGestureHandlerButton
+                                <View
+                                  accessible={true}
                                   collapsable={false}
-                                  onGestureEvent={[Function]}
-                                  onGestureHandlerEvent={[Function]}
-                                  onGestureHandlerStateChange={[Function]}
-                                  onHandlerStateChange={[Function]}
-                                  rippleColor={0}
+                                  nativeID="animatedComponent"
                                   style={
                                     Object {
-                                      "marginBottom": 16,
-                                      "width": "100%",
+                                      "opacity": 1,
                                     }
                                   }
                                 >
                                   <View
-                                    accessible={true}
-                                    collapsable={false}
-                                    nativeID="animatedComponent"
                                     style={
-                                      Object {
-                                        "opacity": 1,
-                                      }
+                                      Array [
+                                        Object {
+                                          "backgroundColor": "#3742fa",
+                                          "borderColor": "#3742fa",
+                                          "borderRadius": 16,
+                                          "borderWidth": 1,
+                                          "padding": 8,
+                                        },
+                                      ]
                                     }
                                   >
-                                    <View
+                                    <Text
                                       style={
                                         Array [
                                           Object {
-                                            "backgroundColor": "#3742fa",
-                                            "borderColor": "#3742fa",
-                                            "borderRadius": 16,
-                                            "borderWidth": 1,
-                                            "padding": 8,
+                                            "color": "#000",
+                                            "fontSize": 20,
+                                            "lineHeight": 26,
+                                            "textAlign": "left",
+                                          },
+                                          Object {
+                                            "textAlign": "center",
+                                          },
+                                          Object {
+                                            "color": "#fff",
                                           },
                                         ]
                                       }
                                     >
-                                      <Text
-                                        style={
-                                          Array [
-                                            Object {
-                                              "color": "#000",
-                                              "fontSize": 20,
-                                              "lineHeight": 26,
-                                              "textAlign": "left",
-                                            },
-                                            Object {
-                                              "textAlign": "center",
-                                            },
-                                            Object {
-                                              "color": "#fff",
-                                            },
-                                          ]
-                                        }
-                                      >
-                                        [TEST] Connect to LocalMockServer.ts (use 'npm run startServer')
-                                      </Text>
-                                    </View>
+                                      [TEST] Connect to LocalMockServer.ts (use 'npm run startServer')
+                                    </Text>
                                   </View>
-                                </RNGestureHandlerButton>
-                              </View>
-                              <View
-                                accessible={true}
+                                </View>
+                              </RNGestureHandlerButton>
+                              <RNGestureHandlerButton
                                 collapsable={false}
-                                focusable={true}
-                                onBlur={[Function]}
-                                onClick={[Function]}
-                                onFocus={[Function]}
-                                onResponderGrant={[Function]}
-                                onResponderMove={[Function]}
-                                onResponderRelease={[Function]}
-                                onResponderTerminate={[Function]}
-                                onResponderTerminationRequest={[Function]}
-                                onStartShouldSetResponder={[Function]}
+                                onGestureEvent={[Function]}
+                                onGestureHandlerEvent={[Function]}
+                                onGestureHandlerStateChange={[Function]}
+                                onHandlerStateChange={[Function]}
+                                rippleColor={0}
                                 style={
                                   Object {
                                     "flex": 1,
@@ -663,80 +602,59 @@
                                   }
                                 }
                               >
-                                <RNGestureHandlerButton
+                                <View
+                                  accessible={true}
                                   collapsable={false}
-                                  onGestureEvent={[Function]}
-                                  onGestureHandlerEvent={[Function]}
-                                  onGestureHandlerStateChange={[Function]}
-                                  onHandlerStateChange={[Function]}
-                                  rippleColor={0}
+                                  nativeID="animatedComponent"
                                   style={
                                     Object {
-                                      "marginBottom": 16,
-                                      "width": "100%",
+                                      "opacity": 1,
                                     }
                                   }
                                 >
                                   <View
-                                    accessible={true}
-                                    collapsable={false}
-                                    nativeID="animatedComponent"
                                     style={
-                                      Object {
-                                        "opacity": 1,
-                                      }
+                                      Array [
+                                        Object {
+                                          "backgroundColor": "#3742fa",
+                                          "borderColor": "#3742fa",
+                                          "borderRadius": 16,
+                                          "borderWidth": 1,
+                                          "padding": 8,
+                                        },
+                                      ]
                                     }
                                   >
-                                    <View
+                                    <Text
                                       style={
                                         Array [
                                           Object {
-                                            "backgroundColor": "#3742fa",
-                                            "borderColor": "#3742fa",
-                                            "borderRadius": 16,
-                                            "borderWidth": 1,
-                                            "padding": 8,
+                                            "color": "#000",
+                                            "fontSize": 20,
+                                            "lineHeight": 26,
+                                            "textAlign": "left",
+                                          },
+                                          Object {
+                                            "textAlign": "center",
+                                          },
+                                          Object {
+                                            "color": "#fff",
                                           },
                                         ]
                                       }
                                     >
-                                      <Text
-                                        style={
-                                          Array [
-                                            Object {
-                                              "color": "#000",
-                                              "fontSize": 20,
-                                              "lineHeight": 26,
-                                              "textAlign": "left",
-                                            },
-                                            Object {
-                                              "textAlign": "center",
-                                            },
-                                            Object {
-                                              "color": "#fff",
-                                            },
-                                          ]
-                                        }
-                                      >
-                                        [TEST] Clear (persistent) storage
-                                      </Text>
-                                    </View>
+                                      [TEST] Clear (persistent) storage
+                                    </Text>
                                   </View>
-                                </RNGestureHandlerButton>
-                              </View>
-                              <View
-                                accessible={true}
+                                </View>
+                              </RNGestureHandlerButton>
+                              <RNGestureHandlerButton
                                 collapsable={false}
-                                focusable={true}
-                                onBlur={[Function]}
-                                onClick={[Function]}
-                                onFocus={[Function]}
-                                onResponderGrant={[Function]}
-                                onResponderMove={[Function]}
-                                onResponderRelease={[Function]}
-                                onResponderTerminate={[Function]}
-                                onResponderTerminationRequest={[Function]}
-                                onStartShouldSetResponder={[Function]}
+                                onGestureEvent={[Function]}
+                                onGestureHandlerEvent={[Function]}
+                                onGestureHandlerStateChange={[Function]}
+                                onHandlerStateChange={[Function]}
+                                rippleColor={0}
                                 style={
                                   Object {
                                     "flex": 1,
@@ -744,67 +662,52 @@
                                   }
                                 }
                               >
-                                <RNGestureHandlerButton
+                                <View
+                                  accessible={true}
                                   collapsable={false}
-                                  onGestureEvent={[Function]}
-                                  onGestureHandlerEvent={[Function]}
-                                  onGestureHandlerStateChange={[Function]}
-                                  onHandlerStateChange={[Function]}
-                                  rippleColor={0}
+                                  nativeID="animatedComponent"
                                   style={
                                     Object {
-                                      "marginBottom": 16,
-                                      "width": "100%",
+                                      "opacity": 1,
                                     }
                                   }
                                 >
                                   <View
-                                    accessible={true}
-                                    collapsable={false}
-                                    nativeID="animatedComponent"
                                     style={
-                                      Object {
-                                        "opacity": 1,
-                                      }
+                                      Array [
+                                        Object {
+                                          "backgroundColor": "#3742fa",
+                                          "borderColor": "#3742fa",
+                                          "borderRadius": 16,
+                                          "borderWidth": 1,
+                                          "padding": 8,
+                                        },
+                                      ]
                                     }
                                   >
-                                    <View
+                                    <Text
                                       style={
                                         Array [
                                           Object {
-                                            "backgroundColor": "#3742fa",
-                                            "borderColor": "#3742fa",
-                                            "borderRadius": 16,
-                                            "borderWidth": 1,
-                                            "padding": 8,
+                                            "color": "#000",
+                                            "fontSize": 20,
+                                            "lineHeight": 26,
+                                            "textAlign": "left",
+                                          },
+                                          Object {
+                                            "textAlign": "center",
+                                          },
+                                          Object {
+                                            "color": "#fff",
                                           },
                                         ]
                                       }
                                     >
-                                      <Text
-                                        style={
-                                          Array [
-                                            Object {
-                                              "color": "#000",
-                                              "fontSize": 20,
-                                              "lineHeight": 26,
-                                              "textAlign": "left",
-                                            },
-                                            Object {
-                                              "textAlign": "center",
-                                            },
-                                            Object {
-                                              "color": "#fff",
-                                            },
-                                          ]
-                                        }
-                                      >
-                                        Cancel
-                                      </Text>
-                                    </View>
+                                      Cancel
+                                    </Text>
                                   </View>
-                                </RNGestureHandlerButton>
-                              </View>
+                                </View>
+                              </RNGestureHandlerButton>
                             </View>
                           </View>
                         </View>

--- conflicted
+++ resolved
@@ -88,24 +88,6 @@
         throw new Error('The scanned QR code did not contain any server address');
       }
 
-<<<<<<< HEAD
-      // if we are already connected to a LAO, then only allow new connections
-      // to servers for the same LAO id
-      if (laoId && !connectToLao.lao.equals(laoId)) {
-        toast.show(
-          `The scanned QR code is for a different LAO than the one currently connected to`,
-          {
-            type: 'warning',
-            placement: 'top',
-            duration: FOUR_SECONDS,
-          },
-        );
-
-        return false;
-      }
-
-=======
->>>>>>> 0d250701
       const laoChannel = getLaoChannel(connectToLao.lao);
 
       if (!laoChannel) {

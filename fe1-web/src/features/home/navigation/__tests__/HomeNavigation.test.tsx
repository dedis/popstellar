--- conflicted
+++ resolved
@@ -4,11 +4,7 @@
 import { Provider } from 'react-redux';
 
 import MockNavigator from '__tests__/components/MockNavigator';
-<<<<<<< HEAD
-import { mockChannel, mockLao, mockLaoId, mockReduxAction } from '__tests__/utils';
-=======
 import { mockChannel, mockLao, mockReduxAction } from '__tests__/utils';
->>>>>>> 8f7ca540
 import FeatureContext from 'core/contexts/FeatureContext';
 import { HomeFeature, HomeReactContext, HOME_FEATURE_IDENTIFIER } from 'features/home/interface';
 import { Home } from 'features/home/screens';
@@ -28,11 +24,7 @@
       { id: 'home2' as HomeFeature.HomeScreen['id'], Component: Home },
     ],
     getLaoChannel: () => mockChannel,
-<<<<<<< HEAD
-    useCurrentLaoId: () => mockLaoId,
-=======
     useConnectedToLao: () => true,
->>>>>>> 8f7ca540
     useDisconnectFromLao: () => () => {},
     getLaoById: () => mockLao,
     resubscribeToLao: () => Promise.resolve(),

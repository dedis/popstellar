import { createMaterialTopTabNavigator } from '@react-navigation/material-top-tabs';
import React from 'react';
import { Platform, StyleSheet } from 'react-native';

<<<<<<< HEAD
import { ConnectNavigation } from 'features/connect/navigation';
import { WalletNavigation } from 'features/wallet/navigation';
=======
>>>>>>> 08e64694
import STRINGS from 'resources/strings';

import { Home } from '../screens';
import { HomeHooks } from '../hooks';

/**
 * The main tab navigation component. It creates a tab navigator between the Home, Connect, Launch
 * and Wallet components.
 */
const HomeTopTabNavigator = createMaterialTopTabNavigator();

const styles = StyleSheet.create({
  navigator: {
    ...Platform.select({
      web: {
        width: '100vw',
      },
      default: {},
    }),
  },
});

const MainNavigation = () => {
  const screens = HomeHooks.useMainNavigationScreens();

  return (
    <HomeTopTabNavigator.Navigator
      style={styles.navigator}
      initialRouteName={STRINGS.navigation_tab_home}
      screenOptions={{
        swipeEnabled: false,
      }}>
      <HomeTopTabNavigator.Screen name={STRINGS.navigation_tab_home} component={Home} />
      {screens
        .sort((a, b) => a.order - b.order)
        .map(({ name, Component }) => (
          <HomeTopTabNavigator.Screen key={name} name={name} component={Component} />
        ))}
    </HomeTopTabNavigator.Navigator>
  );
};

export default MainNavigation;<|MERGE_RESOLUTION|>--- conflicted
+++ resolved
@@ -2,15 +2,10 @@
 import React from 'react';
 import { Platform, StyleSheet } from 'react-native';
 
-<<<<<<< HEAD
-import { ConnectNavigation } from 'features/connect/navigation';
-import { WalletNavigation } from 'features/wallet/navigation';
-=======
->>>>>>> 08e64694
 import STRINGS from 'resources/strings';
 
+import { HomeHooks } from '../hooks';
 import { Home } from '../screens';
-import { HomeHooks } from '../hooks';
 
 /**
  * The main tab navigation component. It creates a tab navigator between the Home, Connect, Launch

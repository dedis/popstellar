import { describe } from '@jest/globals';
import { configureStore } from '@reduxjs/toolkit';
import { renderHook } from '@testing-library/react-hooks';
import React from 'react';
import { Provider } from 'react-redux';
import { combineReducers } from 'redux';

<<<<<<< HEAD
import { mockLao, mockLaoId } from '__tests__/utils';
=======
import { mockLao } from '__tests__/utils';
>>>>>>> e9e7a31d
import FeatureContext from 'core/contexts/FeatureContext';
import { HOME_FEATURE_IDENTIFIER, HomeFeature, HomeReactContext } from 'features/home/interface';
import { LaoHooks } from 'features/lao/hooks';
import { laoReducer, setCurrentLao } from 'features/lao/reducer';

import { HomeHooks } from '../index';

const requestCreateLao = jest.fn();
const addLaoServerAddress = jest.fn();
const getLaoChannel = jest.fn();
const connectToTestLao = jest.fn();
const LaoList = jest.fn();
const hasSeed = jest.fn();
const resubscribeToLao = jest.fn();
const forgetSeed = jest.fn();
const homeNavigationScreens: HomeFeature.HomeScreen[] = [
  {
    Component: LaoList,
    id: 'x' as HomeFeature.HomeScreen['id'],
    title: 'X',
  },
];

const contextValue = {
  [HOME_FEATURE_IDENTIFIER]: {
    requestCreateLao,
    addLaoServerAddress,
    connectToTestLao,
    useLaoList: LaoHooks.useLaoList,
    LaoList,
    homeNavigationScreens,
    getLaoChannel,
    useConnectedToLao: () => false,
    hasSeed,
    useDisconnectFromLao: () => () => {},
    getLaoById: () => mockLao,
    resubscribeToLao,
    forgetSeed,
  } as HomeReactContext,
};

// setup mock store
const mockStore = configureStore({ reducer: combineReducers(laoReducer) });
mockStore.dispatch(setCurrentLao(mockLao));

const wrapper = ({ children }: { children: React.ReactNode }) => (
  <Provider store={mockStore}>
    <FeatureContext.Provider value={contextValue}>{children}</FeatureContext.Provider>
  </Provider>
);

describe('Home hooks', () => {
  describe('useCreateLao', () => {
    it('should return the function for creating a lao', () => {
      const { result } = renderHook(() => HomeHooks.useRequestCreateLao(), { wrapper });
      expect(result.current).toEqual(requestCreateLao);
    });
  });

  describe('useAddLaoServerAddress', () => {
    it('should return the function for adding a lao address', () => {
      const { result } = renderHook(() => HomeHooks.useAddLaoServerAddress(), { wrapper });
      expect(result.current).toEqual(addLaoServerAddress);
    });
  });

  describe('useConnectToTestLao', () => {
    it('should return the function for connecting to the test lao', () => {
      const { result } = renderHook(() => HomeHooks.useConnectToTestLao(), { wrapper });
      expect(result.current).toEqual(connectToTestLao);
    });
  });

  describe('useLaoList', () => {
    it('should return the list of current laos', () => {
      const { result } = renderHook(() => HomeHooks.useLaoList(), { wrapper });
      expect(result.current).toEqual([mockLao]);
    });
  });

  describe('useLaoListComponent', () => {
    it('should return the lao list component', () => {
      const { result } = renderHook(() => HomeHooks.useLaoListComponent(), { wrapper });
      expect(result.current).toEqual(LaoList);
    });
  });

  describe('useMainNavigationScreens', () => {
    it('should return the main navigation screens', () => {
      const { result } = renderHook(() => HomeHooks.useHomeNavigationScreens(), { wrapper });
      expect(result.current).toEqual(homeNavigationScreens);
    });
  });

<<<<<<< HEAD
  describe('useCurrentLaoId', () => {
    it('should return the the current lao id', () => {
      const { result } = renderHook(() => HomeHooks.useCurrentLaoId(), { wrapper });
      expect(result.current).toEqual(mockLaoId);
=======
  describe('useConnectedToLao', () => {
    it('should return whether the app is currently connected to a lao', () => {
      const { result } = renderHook(() => HomeHooks.useConnectedToLao(), { wrapper });
      expect(result.current).toBeFalse();
>>>>>>> e9e7a31d
    });
  });

  describe('useGetLaoChannel', () => {
    it('should return the function for getting a channel by lao id', () => {
      const { result } = renderHook(() => HomeHooks.useGetLaoChannel(), { wrapper });
      expect(result.current).toEqual(getLaoChannel);
    });
  });

  describe('useResubscribeToLao', () => {
    it('should return the function for resubscribing to a lao', () => {
      const { result } = renderHook(() => HomeHooks.useResubscribeToLao(), { wrapper });
      expect(result.current).toEqual(resubscribeToLao);
    });
  });
});<|MERGE_RESOLUTION|>--- conflicted
+++ resolved
@@ -5,11 +5,7 @@
 import { Provider } from 'react-redux';
 import { combineReducers } from 'redux';
 
-<<<<<<< HEAD
-import { mockLao, mockLaoId } from '__tests__/utils';
-=======
 import { mockLao } from '__tests__/utils';
->>>>>>> e9e7a31d
 import FeatureContext from 'core/contexts/FeatureContext';
 import { HOME_FEATURE_IDENTIFIER, HomeFeature, HomeReactContext } from 'features/home/interface';
 import { LaoHooks } from 'features/lao/hooks';
@@ -104,17 +100,10 @@
     });
   });
 
-<<<<<<< HEAD
-  describe('useCurrentLaoId', () => {
-    it('should return the the current lao id', () => {
-      const { result } = renderHook(() => HomeHooks.useCurrentLaoId(), { wrapper });
-      expect(result.current).toEqual(mockLaoId);
-=======
   describe('useConnectedToLao', () => {
     it('should return whether the app is currently connected to a lao', () => {
       const { result } = renderHook(() => HomeHooks.useConnectedToLao(), { wrapper });
       expect(result.current).toBeFalse();
->>>>>>> e9e7a31d
     });
   });
 

// Jest Snapshot v1, https://goo.gl/fbAQLP

exports[`DigitalCashWallet renders correctly for non-organizers 1`] = `
<View
  style={
    {
      "flex": 1,
    }
  }
>
  <RNCSafeAreaProvider
    onInsetsChange={[Function]}
    style={
      [
        {
          "flex": 1,
        },
        undefined,
      ]
    }
  >
    <View
      style={
        [
          {
            "backgroundColor": "rgb(242, 242, 242)",
            "flex": 1,
          },
          undefined,
        ]
      }
    >
      <View
        collapsable={false}
        pointerEvents="box-none"
        style={
          {
            "zIndex": 1,
          }
        }
      >
        <View
          accessibilityElementsHidden={false}
          importantForAccessibility="auto"
          onLayout={[Function]}
          pointerEvents="box-none"
          style={null}
        >
          <View
            collapsable={false}
            pointerEvents="box-none"
            style={
              {
                "bottom": 0,
                "left": 0,
                "opacity": 1,
                "position": "absolute",
                "right": 0,
                "top": 0,
                "zIndex": 0,
              }
            }
          >
            <View
              collapsable={false}
              style={
                {
                  "backgroundColor": "rgb(255, 255, 255)",
                  "borderBottomColor": "rgb(216, 216, 216)",
                  "flex": 1,
                  "shadowColor": "rgb(216, 216, 216)",
                  "shadowOffset": {
                    "height": 0.5,
                    "width": 0,
                  },
                  "shadowOpacity": 0.85,
                  "shadowRadius": 0,
                }
              }
            />
          </View>
          <View
            collapsable={false}
            pointerEvents="box-none"
            style={
              {
                "height": 44,
                "maxHeight": undefined,
                "minHeight": undefined,
                "opacity": undefined,
                "transform": undefined,
              }
            }
          >
            <View
              pointerEvents="none"
              style={
                {
                  "height": 0,
                }
              }
            />
            <View
              pointerEvents="box-none"
              style={
                {
                  "alignItems": "stretch",
                  "flex": 1,
                  "flexDirection": "row",
                }
              }
            >
              <View
                collapsable={false}
                pointerEvents="box-none"
                style={
                  {
                    "alignItems": "flex-start",
                    "flexBasis": 0,
                    "flexGrow": 1,
                    "justifyContent": "center",
                    "marginStart": 0,
                    "opacity": 1,
                  }
                }
              />
              <View
                collapsable={false}
                pointerEvents="box-none"
                style={
                  {
                    "justifyContent": "center",
                    "marginHorizontal": 16,
                    "maxWidth": 718,
                    "opacity": 1,
                  }
                }
              >
                <Text
                  accessibilityRole="header"
                  aria-level="1"
                  collapsable={false}
                  numberOfLines={1}
                  onLayout={[Function]}
                  style={
                    {
                      "color": "rgb(28, 28, 30)",
                      "fontSize": 17,
                      "fontWeight": "600",
                    }
                  }
                >
                  MockScreen
                </Text>
              </View>
              <View
                collapsable={false}
                pointerEvents="box-none"
                style={
                  {
                    "alignItems": "flex-end",
                    "flexBasis": 0,
                    "flexGrow": 1,
                    "justifyContent": "center",
                    "marginEnd": 0,
                    "opacity": 1,
                  }
                }
              />
            </View>
          </View>
        </View>
      </View>
      <RNSScreenContainer
        onLayout={[Function]}
        style={
          {
            "flex": 1,
          }
        }
      >
        <RNSScreen
          activityState={2}
          collapsable={false}
          forwardedRef={[Function]}
          gestureResponseDistance={
            {
              "bottom": -1,
              "end": -1,
              "start": -1,
              "top": -1,
            }
          }
          pointerEvents="box-none"
          style={
            {
              "bottom": 0,
              "left": 0,
              "position": "absolute",
              "right": 0,
              "top": 0,
            }
          }
        >
          <View
            collapsable={false}
            style={
              {
                "opacity": 1,
              }
            }
          />
          <View
            accessibilityElementsHidden={false}
            closing={false}
            gestureVelocityImpact={0.3}
            importantForAccessibility="auto"
            onClose={[Function]}
            onGestureBegin={[Function]}
            onGestureCanceled={[Function]}
            onGestureEnd={[Function]}
            onOpen={[Function]}
            onTransition={[Function]}
            pointerEvents="box-none"
            style={
              [
                {
                  "display": "flex",
                  "overflow": undefined,
                },
                {
                  "bottom": 0,
                  "left": 0,
                  "position": "absolute",
                  "right": 0,
                  "top": 0,
                },
              ]
            }
            transitionSpec={
              {
                "close": {
                  "animation": "spring",
                  "config": {
                    "damping": 500,
                    "mass": 3,
                    "overshootClamping": true,
                    "restDisplacementThreshold": 10,
                    "restSpeedThreshold": 10,
                    "stiffness": 1000,
                  },
                },
                "open": {
                  "animation": "spring",
                  "config": {
                    "damping": 500,
                    "mass": 3,
                    "overshootClamping": true,
                    "restDisplacementThreshold": 10,
                    "restSpeedThreshold": 10,
                    "stiffness": 1000,
                  },
                },
              }
            }
          >
            <View
              collapsable={false}
              pointerEvents="box-none"
              style={
                {
                  "flex": 1,
                }
              }
            >
              <View
                collapsable={false}
                forwardedRef={[Function]}
                handlerTag={3}
                handlerType="PanGestureHandler"
                needsOffscreenAlphaCompositing={false}
                onGestureHandlerEvent={[Function]}
                onGestureHandlerStateChange={[Function]}
                style={
                  {
                    "flex": 1,
                    "transform": [
                      {
                        "translateX": 0,
                      },
                      {
                        "translateX": 0,
                      },
                    ],
                  }
                }
              >
                <View
                  pointerEvents="box-none"
                  style={
                    [
                      {
                        "flex": 1,
                        "overflow": "hidden",
                      },
                      [
                        {
                          "backgroundColor": "rgb(242, 242, 242)",
                        },
                        undefined,
                      ],
                    ]
                  }
                >
                  <View
                    style={
                      {
                        "flex": 1,
                        "flexDirection": "column-reverse",
                      }
                    }
                  >
                    <View
                      style={
                        {
                          "flex": 1,
                        }
                      }
                    >
                      <View
                        style={
                          {
                            "flex": 1,
                            "overflow": "hidden",
                          }
                        }
                      >
                        <View
                          style={
                            {
                              "bottom": 0,
                              "left": 0,
                              "position": "absolute",
                              "right": 0,
                              "top": 0,
                              "zIndex": 0,
                            }
                          }
                        >
                          <View />
                        </View>
                        <View
                          style={
                            {
                              "flex": 1,
                              "flexDirection": "column",
                              "margin": 16,
                            }
                          }
                        >
                          <View
                            style={
                              {
                                "bottom": 0,
                                "flex": 1,
                              }
                            }
                          >
                            <View
                              style={
                                {
                                  "flex": 1,
                                  "flexDirection": "row",
                                  "justifyContent": "space-between",
                                }
                              }
                            >
                              <View>
                                <View
                                  style={
                                    {
                                      "backgroundColor": "#fff",
                                      "borderRadius": 8,
                                      "padding": 8,
                                    }
                                  }
                                >
                                  <RNGestureHandlerButton
                                    collapsable={false}
                                    delayLongPress={600}
                                    enabled={true}
                                    exclusive={true}
                                    handlerTag={4}
                                    handlerType="NativeViewGestureHandler"
                                    onGestureEvent={[Function]}
                                    onGestureHandlerEvent={[Function]}
                                    onGestureHandlerStateChange={[Function]}
                                    onHandlerStateChange={[Function]}
                                    rippleColor={0}
                                    touchSoundDisabled={false}
                                  >
                                    <View
                                      accessible={true}
                                      collapsable={false}
                                      style={
                                        {
                                          "opacity": 1,
                                        }
                                      }
                                    >
                                      <View>
                                        {"name":"ios-close","size":25,"color":"#3742fa"}
                                      </View>
                                    </View>
                                  </RNGestureHandlerButton>
                                </View>
                              </View>
                            </View>
                          </View>
<<<<<<< HEAD
                          <View
                            style={
                              {
                                "flexDirection": "column",
                              }
                            }
                          >
                            <View
                              style={
                                {
                                  "alignSelf": "flex-end",
                                  "backgroundColor": "#fff",
                                  "borderRadius": 8,
                                  "padding": 8,
                                }
                              }
                            >
                              <View
                                accessible={true}
                                collapsable={false}
                                focusable={true}
                                onClick={[Function]}
                                onResponderGrant={[Function]}
                                onResponderMove={[Function]}
                                onResponderRelease={[Function]}
                                onResponderTerminate={[Function]}
                                onResponderTerminationRequest={[Function]}
                                onStartShouldSetResponder={[Function]}
                                style={
                                  {
                                    "alignSelf": "flex-end",
                                    "marginLeft": "auto",
                                    "opacity": 1,
                                  }
                                }
                              >
                                <View>
                                  {"name":"ios-camera-reverse","size":25,"color":"#3742fa"}
                                </View>
                              </View>
                            </View>
                          </View>
=======
>>>>>>> 4ee63996
                        </View>
                      </View>
                    </View>
                  </View>
                </View>
              </View>
            </View>
          </View>
        </RNSScreen>
      </RNSScreenContainer>
    </View>
  </RNCSafeAreaProvider>
</View>
`;

exports[`DigitalCashWallet renders correctly for organizers 1`] = `
<View
  style={
    {
      "flex": 1,
    }
  }
>
  <RNCSafeAreaProvider
    onInsetsChange={[Function]}
    style={
      [
        {
          "flex": 1,
        },
        undefined,
      ]
    }
  >
    <View
      style={
        [
          {
            "backgroundColor": "rgb(242, 242, 242)",
            "flex": 1,
          },
          undefined,
        ]
      }
    >
      <View
        collapsable={false}
        pointerEvents="box-none"
        style={
          {
            "zIndex": 1,
          }
        }
      >
        <View
          accessibilityElementsHidden={false}
          importantForAccessibility="auto"
          onLayout={[Function]}
          pointerEvents="box-none"
          style={null}
        >
          <View
            collapsable={false}
            pointerEvents="box-none"
            style={
              {
                "bottom": 0,
                "left": 0,
                "opacity": 1,
                "position": "absolute",
                "right": 0,
                "top": 0,
                "zIndex": 0,
              }
            }
          >
            <View
              collapsable={false}
              style={
                {
                  "backgroundColor": "rgb(255, 255, 255)",
                  "borderBottomColor": "rgb(216, 216, 216)",
                  "flex": 1,
                  "shadowColor": "rgb(216, 216, 216)",
                  "shadowOffset": {
                    "height": 0.5,
                    "width": 0,
                  },
                  "shadowOpacity": 0.85,
                  "shadowRadius": 0,
                }
              }
            />
          </View>
          <View
            collapsable={false}
            pointerEvents="box-none"
            style={
              {
                "height": 44,
                "maxHeight": undefined,
                "minHeight": undefined,
                "opacity": undefined,
                "transform": undefined,
              }
            }
          >
            <View
              pointerEvents="none"
              style={
                {
                  "height": 0,
                }
              }
            />
            <View
              pointerEvents="box-none"
              style={
                {
                  "alignItems": "stretch",
                  "flex": 1,
                  "flexDirection": "row",
                }
              }
            >
              <View
                collapsable={false}
                pointerEvents="box-none"
                style={
                  {
                    "alignItems": "flex-start",
                    "flexBasis": 0,
                    "flexGrow": 1,
                    "justifyContent": "center",
                    "marginStart": 0,
                    "opacity": 1,
                  }
                }
              />
              <View
                collapsable={false}
                pointerEvents="box-none"
                style={
                  {
                    "justifyContent": "center",
                    "marginHorizontal": 16,
                    "maxWidth": 718,
                    "opacity": 1,
                  }
                }
              >
                <Text
                  accessibilityRole="header"
                  aria-level="1"
                  collapsable={false}
                  numberOfLines={1}
                  onLayout={[Function]}
                  style={
                    {
                      "color": "rgb(28, 28, 30)",
                      "fontSize": 17,
                      "fontWeight": "600",
                    }
                  }
                >
                  MockScreen
                </Text>
              </View>
              <View
                collapsable={false}
                pointerEvents="box-none"
                style={
                  {
                    "alignItems": "flex-end",
                    "flexBasis": 0,
                    "flexGrow": 1,
                    "justifyContent": "center",
                    "marginEnd": 0,
                    "opacity": 1,
                  }
                }
              />
            </View>
          </View>
        </View>
      </View>
      <RNSScreenContainer
        onLayout={[Function]}
        style={
          {
            "flex": 1,
          }
        }
      >
        <RNSScreen
          activityState={2}
          collapsable={false}
          forwardedRef={[Function]}
          gestureResponseDistance={
            {
              "bottom": -1,
              "end": -1,
              "start": -1,
              "top": -1,
            }
          }
          pointerEvents="box-none"
          style={
            {
              "bottom": 0,
              "left": 0,
              "position": "absolute",
              "right": 0,
              "top": 0,
            }
          }
        >
          <View
            collapsable={false}
            style={
              {
                "opacity": 1,
              }
            }
          />
          <View
            accessibilityElementsHidden={false}
            closing={false}
            gestureVelocityImpact={0.3}
            importantForAccessibility="auto"
            onClose={[Function]}
            onGestureBegin={[Function]}
            onGestureCanceled={[Function]}
            onGestureEnd={[Function]}
            onOpen={[Function]}
            onTransition={[Function]}
            pointerEvents="box-none"
            style={
              [
                {
                  "display": "flex",
                  "overflow": undefined,
                },
                {
                  "bottom": 0,
                  "left": 0,
                  "position": "absolute",
                  "right": 0,
                  "top": 0,
                },
              ]
            }
            transitionSpec={
              {
                "close": {
                  "animation": "spring",
                  "config": {
                    "damping": 500,
                    "mass": 3,
                    "overshootClamping": true,
                    "restDisplacementThreshold": 10,
                    "restSpeedThreshold": 10,
                    "stiffness": 1000,
                  },
                },
                "open": {
                  "animation": "spring",
                  "config": {
                    "damping": 500,
                    "mass": 3,
                    "overshootClamping": true,
                    "restDisplacementThreshold": 10,
                    "restSpeedThreshold": 10,
                    "stiffness": 1000,
                  },
                },
              }
            }
          >
            <View
              collapsable={false}
              pointerEvents="box-none"
              style={
                {
                  "flex": 1,
                }
              }
            >
              <View
                collapsable={false}
                forwardedRef={[Function]}
                handlerTag={1}
                handlerType="PanGestureHandler"
                needsOffscreenAlphaCompositing={false}
                onGestureHandlerEvent={[Function]}
                onGestureHandlerStateChange={[Function]}
                style={
                  {
                    "flex": 1,
                    "transform": [
                      {
                        "translateX": 0,
                      },
                      {
                        "translateX": 0,
                      },
                    ],
                  }
                }
              >
                <View
                  pointerEvents="box-none"
                  style={
                    [
                      {
                        "flex": 1,
                        "overflow": "hidden",
                      },
                      [
                        {
                          "backgroundColor": "rgb(242, 242, 242)",
                        },
                        undefined,
                      ],
                    ]
                  }
                >
                  <View
                    style={
                      {
                        "flex": 1,
                        "flexDirection": "column-reverse",
                      }
                    }
                  >
                    <View
                      style={
                        {
                          "flex": 1,
                        }
                      }
                    >
                      <View
                        style={
                          {
                            "flex": 1,
                            "overflow": "hidden",
                          }
                        }
                      >
                        <View
                          style={
                            {
                              "bottom": 0,
                              "left": 0,
                              "position": "absolute",
                              "right": 0,
                              "top": 0,
                              "zIndex": 0,
                            }
                          }
                        >
                          <View />
                        </View>
                        <View
                          style={
                            {
                              "flex": 1,
                              "flexDirection": "column",
                              "margin": 16,
                            }
                          }
                        >
                          <View
                            style={
                              {
                                "bottom": 0,
                                "flex": 1,
                              }
                            }
                          >
                            <View
                              style={
                                {
                                  "flex": 1,
                                  "flexDirection": "row",
                                  "justifyContent": "space-between",
                                }
                              }
                            >
                              <View>
                                <View
                                  style={
                                    {
                                      "backgroundColor": "#fff",
                                      "borderRadius": 8,
                                      "padding": 8,
                                    }
                                  }
                                >
                                  <RNGestureHandlerButton
                                    collapsable={false}
                                    delayLongPress={600}
                                    enabled={true}
                                    exclusive={true}
                                    handlerTag={2}
                                    handlerType="NativeViewGestureHandler"
                                    onGestureEvent={[Function]}
                                    onGestureHandlerEvent={[Function]}
                                    onGestureHandlerStateChange={[Function]}
                                    onHandlerStateChange={[Function]}
                                    rippleColor={0}
                                    touchSoundDisabled={false}
                                  >
                                    <View
                                      accessible={true}
                                      collapsable={false}
                                      style={
                                        {
                                          "opacity": 1,
                                        }
                                      }
                                    >
                                      <View>
                                        {"name":"ios-close","size":25,"color":"#3742fa"}
                                      </View>
                                    </View>
                                  </RNGestureHandlerButton>
                                </View>
                              </View>
                            </View>
                          </View>
<<<<<<< HEAD
                          <View
                            style={
                              {
                                "flexDirection": "column",
                              }
                            }
                          >
                            <View
                              style={
                                {
                                  "alignSelf": "flex-end",
                                  "backgroundColor": "#fff",
                                  "borderRadius": 8,
                                  "padding": 8,
                                }
                              }
                            >
                              <View
                                accessible={true}
                                collapsable={false}
                                focusable={true}
                                onClick={[Function]}
                                onResponderGrant={[Function]}
                                onResponderMove={[Function]}
                                onResponderRelease={[Function]}
                                onResponderTerminate={[Function]}
                                onResponderTerminationRequest={[Function]}
                                onStartShouldSetResponder={[Function]}
                                style={
                                  {
                                    "alignSelf": "flex-end",
                                    "marginLeft": "auto",
                                    "opacity": 1,
                                  }
                                }
                              >
                                <View>
                                  {"name":"ios-camera-reverse","size":25,"color":"#3742fa"}
                                </View>
                              </View>
                            </View>
                          </View>
=======
>>>>>>> 4ee63996
                        </View>
                      </View>
                    </View>
                  </View>
                </View>
              </View>
            </View>
          </View>
        </RNSScreen>
      </RNSScreenContainer>
    </View>
  </RNCSafeAreaProvider>
</View>
`;<|MERGE_RESOLUTION|>--- conflicted
+++ resolved
@@ -417,51 +417,6 @@
                               </View>
                             </View>
                           </View>
-<<<<<<< HEAD
-                          <View
-                            style={
-                              {
-                                "flexDirection": "column",
-                              }
-                            }
-                          >
-                            <View
-                              style={
-                                {
-                                  "alignSelf": "flex-end",
-                                  "backgroundColor": "#fff",
-                                  "borderRadius": 8,
-                                  "padding": 8,
-                                }
-                              }
-                            >
-                              <View
-                                accessible={true}
-                                collapsable={false}
-                                focusable={true}
-                                onClick={[Function]}
-                                onResponderGrant={[Function]}
-                                onResponderMove={[Function]}
-                                onResponderRelease={[Function]}
-                                onResponderTerminate={[Function]}
-                                onResponderTerminationRequest={[Function]}
-                                onStartShouldSetResponder={[Function]}
-                                style={
-                                  {
-                                    "alignSelf": "flex-end",
-                                    "marginLeft": "auto",
-                                    "opacity": 1,
-                                  }
-                                }
-                              >
-                                <View>
-                                  {"name":"ios-camera-reverse","size":25,"color":"#3742fa"}
-                                </View>
-                              </View>
-                            </View>
-                          </View>
-=======
->>>>>>> 4ee63996
                         </View>
                       </View>
                     </View>
@@ -894,51 +849,6 @@
                               </View>
                             </View>
                           </View>
-<<<<<<< HEAD
-                          <View
-                            style={
-                              {
-                                "flexDirection": "column",
-                              }
-                            }
-                          >
-                            <View
-                              style={
-                                {
-                                  "alignSelf": "flex-end",
-                                  "backgroundColor": "#fff",
-                                  "borderRadius": 8,
-                                  "padding": 8,
-                                }
-                              }
-                            >
-                              <View
-                                accessible={true}
-                                collapsable={false}
-                                focusable={true}
-                                onClick={[Function]}
-                                onResponderGrant={[Function]}
-                                onResponderMove={[Function]}
-                                onResponderRelease={[Function]}
-                                onResponderTerminate={[Function]}
-                                onResponderTerminationRequest={[Function]}
-                                onStartShouldSetResponder={[Function]}
-                                style={
-                                  {
-                                    "alignSelf": "flex-end",
-                                    "marginLeft": "auto",
-                                    "opacity": 1,
-                                  }
-                                }
-                              >
-                                <View>
-                                  {"name":"ios-camera-reverse","size":25,"color":"#3742fa"}
-                                </View>
-                              </View>
-                            </View>
-                          </View>
-=======
->>>>>>> 4ee63996
                         </View>
                       </View>
                     </View>

--- conflicted
+++ resolved
@@ -288,15 +288,10 @@
             <QRCode value={ScannablePopToken.encodePopToken({ pop_token: popToken })} visibility />
           </View>
 
-<<<<<<< HEAD
-          <Text style={[Typography.small, styles.publicKey]}>{popToken}</Text>
+          <Text style={[Typography.small, styles.publicKey]} selectable>
+            {popToken}
+          </Text>
           <PoPTextButton onPress={() => Clipboard.setStringAsync(popToken)}>
-=======
-          <Text style={[Typography.small, styles.publicKey]} selectable>
-            {publicKey}
-          </Text>
-          <PoPTextButton onPress={() => Clipboard.setStringAsync(publicKey)}>
->>>>>>> 35ef8578
             {STRINGS.wallet_single_roll_call_copy_pop_token}
           </PoPTextButton>
         </ScrollView>

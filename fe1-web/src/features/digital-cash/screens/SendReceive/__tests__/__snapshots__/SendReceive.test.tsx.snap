--- conflicted
+++ resolved
@@ -427,74 +427,48 @@
                                   }
                                 }
                               >
-                                <View
-                                  accessible={true}
+                                <RNGestureHandlerButton
                                   collapsable={false}
-                                  focusable={true}
-                                  onBlur={[Function]}
-                                  onClick={[Function]}
-                                  onFocus={[Function]}
-                                  onResponderGrant={[Function]}
-                                  onResponderMove={[Function]}
-                                  onResponderRelease={[Function]}
-                                  onResponderTerminate={[Function]}
-                                  onResponderTerminationRequest={[Function]}
-                                  onStartShouldSetResponder={[Function]}
+                                  onGestureEvent={[Function]}
+                                  onGestureHandlerEvent={[Function]}
+                                  onGestureHandlerStateChange={[Function]}
+                                  onHandlerStateChange={[Function]}
+                                  rippleColor={0}
                                   style={
                                     Object {
                                       "marginBottom": 16,
                                     }
                                   }
                                 >
-                                  <RNGestureHandlerButton
+                                  <View
+                                    accessible={true}
                                     collapsable={false}
-                                    onGestureEvent={[Function]}
-                                    onGestureHandlerEvent={[Function]}
-                                    onGestureHandlerStateChange={[Function]}
-                                    onHandlerStateChange={[Function]}
-                                    rippleColor={0}
+                                    nativeID="animatedComponent"
                                     style={
                                       Object {
-                                        "flex": 1,
-                                        "marginBottom": 16,
+                                        "opacity": 1,
                                       }
                                     }
                                   >
                                     <View
-                                      accessible={true}
-                                      collapsable={false}
-                                      nativeID="animatedComponent"
                                       style={
-                                        Object {
-                                          "opacity": 1,
-                                        }
+                                        Array [
+                                          Object {
+                                            "backgroundColor": "#3742fa",
+                                            "borderColor": "#3742fa",
+                                            "borderRadius": 16,
+                                            "borderWidth": 1,
+                                            "padding": 8,
+                                          },
+                                        ]
                                       }
                                     >
-<<<<<<< HEAD
-                                      <View
-                                        style={
-                                          Array [
-                                            Object {
-                                              "backgroundColor": "#3742fa",
-                                              "borderColor": "#3742fa",
-                                              "borderRadius": 16,
-                                              "borderWidth": 1,
-                                              "padding": 8,
-                                            },
-                                          ]
-                                        }
-                                      >
-                                        <View>
-                                          <Text />
-                                        </View>
-=======
                                       <View>
                                         {"name":"ios-scan","size":25,"color":"#fff"}
->>>>>>> 3a181213
                                       </View>
                                     </View>
-                                  </RNGestureHandlerButton>
-                                </View>
+                                  </View>
+                                </RNGestureHandlerButton>
                               </View>
                             </View>
                             <Text
@@ -551,90 +525,69 @@
                               />
                             </View>
                           </View>
-                          <View
-                            accessible={true}
+                          <RNGestureHandlerButton
                             collapsable={false}
-                            focusable={true}
-                            onBlur={[Function]}
-                            onClick={[Function]}
-                            onFocus={[Function]}
-                            onResponderGrant={[Function]}
-                            onResponderMove={[Function]}
-                            onResponderRelease={[Function]}
-                            onResponderTerminate={[Function]}
-                            onResponderTerminationRequest={[Function]}
-                            onStartShouldSetResponder={[Function]}
+                            onGestureEvent={[Function]}
+                            onGestureHandlerEvent={[Function]}
+                            onGestureHandlerStateChange={[Function]}
+                            onHandlerStateChange={[Function]}
+                            rippleColor={0}
                             style={
                               Object {
                                 "marginBottom": 16,
                               }
                             }
                           >
-                            <RNGestureHandlerButton
+                            <View
+                              accessible={true}
                               collapsable={false}
-                              onGestureEvent={[Function]}
-                              onGestureHandlerEvent={[Function]}
-                              onGestureHandlerStateChange={[Function]}
-                              onHandlerStateChange={[Function]}
-                              rippleColor={0}
+                              nativeID="animatedComponent"
                               style={
                                 Object {
-                                  "flex": 1,
-                                  "marginBottom": 16,
+                                  "opacity": 1,
                                 }
                               }
                             >
                               <View
-                                accessible={true}
-                                collapsable={false}
-                                nativeID="animatedComponent"
                                 style={
-                                  Object {
-                                    "opacity": 1,
-                                  }
+                                  Array [
+                                    Object {
+                                      "backgroundColor": "#3742fa",
+                                      "borderColor": "#3742fa",
+                                      "borderRadius": 16,
+                                      "borderWidth": 1,
+                                      "padding": 8,
+                                    },
+                                    Object {
+                                      "backgroundColor": "#8E8E8E",
+                                      "borderColor": "#8E8E8E",
+                                    },
+                                  ]
                                 }
                               >
-                                <View
+                                <Text
                                   style={
                                     Array [
                                       Object {
-                                        "backgroundColor": "#3742fa",
-                                        "borderColor": "#3742fa",
-                                        "borderRadius": 16,
-                                        "borderWidth": 1,
-                                        "padding": 8,
+                                        "color": "#000",
+                                        "fontSize": 20,
+                                        "lineHeight": 26,
+                                        "textAlign": "left",
                                       },
                                       Object {
-                                        "backgroundColor": "#8E8E8E",
-                                        "borderColor": "#8E8E8E",
+                                        "textAlign": "center",
+                                      },
+                                      Object {
+                                        "color": "#fff",
                                       },
                                     ]
                                   }
                                 >
-                                  <Text
-                                    style={
-                                      Array [
-                                        Object {
-                                          "color": "#000",
-                                          "fontSize": 20,
-                                          "lineHeight": 26,
-                                          "textAlign": "left",
-                                        },
-                                        Object {
-                                          "textAlign": "center",
-                                        },
-                                        Object {
-                                          "color": "#fff",
-                                        },
-                                      ]
-                                    }
-                                  >
-                                    Send Transaction
-                                  </Text>
-                                </View>
+                                  Send Transaction
+                                </Text>
                               </View>
-                            </RNGestureHandlerButton>
-                          </View>
+                            </View>
+                          </RNGestureHandlerButton>
                         </View>
                       </RCTScrollView>
                     </View>
@@ -1077,91 +1030,46 @@
                                   }
                                 }
                               >
-                                <View
-                                  accessible={true}
+                                <RNGestureHandlerButton
                                   collapsable={false}
-                                  focusable={true}
-                                  onBlur={[Function]}
-                                  onClick={[Function]}
-                                  onFocus={[Function]}
-                                  onResponderGrant={[Function]}
-                                  onResponderMove={[Function]}
-                                  onResponderRelease={[Function]}
-                                  onResponderTerminate={[Function]}
-                                  onResponderTerminationRequest={[Function]}
-                                  onStartShouldSetResponder={[Function]}
+                                  onGestureEvent={[Function]}
+                                  onGestureHandlerEvent={[Function]}
+                                  onGestureHandlerStateChange={[Function]}
+                                  onHandlerStateChange={[Function]}
+                                  rippleColor={0}
                                   style={
                                     Object {
                                       "marginBottom": 16,
                                     }
                                   }
                                 >
-                                  <RNGestureHandlerButton
-                                    collapsable={false}
-                                    onGestureEvent={[Function]}
-                                    onGestureHandlerEvent={[Function]}
-                                    onGestureHandlerStateChange={[Function]}
-                                    onHandlerStateChange={[Function]}
-                                    rippleColor={0}
+                                  <View
+                                    accessible={true}
                                     style={
                                       Object {
-                                        "flex": 1,
-                                        "marginBottom": 16,
+                                        "opacity": 1,
                                       }
                                     }
                                   >
                                     <View
-                                      accessible={true}
                                       style={
-                                        Object {
-                                          "opacity": 1,
-                                        }
+                                        Array [
+                                          Object {
+                                            "backgroundColor": "#3742fa",
+                                            "borderColor": "#3742fa",
+                                            "borderRadius": 16,
+                                            "borderWidth": 1,
+                                            "padding": 8,
+                                          },
+                                        ]
                                       }
                                     >
-<<<<<<< HEAD
-                                      <View
-                                        style={
-                                          Array [
-                                            Object {
-                                              "backgroundColor": "#3742fa",
-                                              "borderColor": "#3742fa",
-                                              "borderRadius": 16,
-                                              "borderWidth": 1,
-                                              "padding": 8,
-                                            },
-                                          ]
-                                        }
-                                      >
-                                        <View>
-                                          <Text
-                                            allowFontScaling={false}
-                                            style={
-                                              Array [
-                                                Object {
-                                                  "color": "#fff",
-                                                  "fontSize": 25,
-                                                },
-                                                undefined,
-                                                Object {
-                                                  "fontFamily": "ionicons",
-                                                  "fontStyle": "normal",
-                                                  "fontWeight": "normal",
-                                                },
-                                                Object {},
-                                              ]
-                                            }
-                                          >
-                                            
-                                          </Text>
-                                        </View>
-=======
                                       <View>
                                         {"name":"ios-scan","size":25,"color":"#fff"}
->>>>>>> 3a181213
                                       </View>
                                     </View>
-                                  </RNGestureHandlerButton>
-                                </View>
+                                  </View>
+                                </RNGestureHandlerButton>
                               </View>
                             </View>
                             <Text
@@ -1218,88 +1126,67 @@
                               />
                             </View>
                           </View>
-                          <View
-                            accessible={true}
+                          <RNGestureHandlerButton
                             collapsable={false}
-                            focusable={true}
-                            onBlur={[Function]}
-                            onClick={[Function]}
-                            onFocus={[Function]}
-                            onResponderGrant={[Function]}
-                            onResponderMove={[Function]}
-                            onResponderRelease={[Function]}
-                            onResponderTerminate={[Function]}
-                            onResponderTerminationRequest={[Function]}
-                            onStartShouldSetResponder={[Function]}
+                            onGestureEvent={[Function]}
+                            onGestureHandlerEvent={[Function]}
+                            onGestureHandlerStateChange={[Function]}
+                            onHandlerStateChange={[Function]}
+                            rippleColor={0}
                             style={
                               Object {
                                 "marginBottom": 16,
                               }
                             }
                           >
-                            <RNGestureHandlerButton
-                              collapsable={false}
-                              onGestureEvent={[Function]}
-                              onGestureHandlerEvent={[Function]}
-                              onGestureHandlerStateChange={[Function]}
-                              onHandlerStateChange={[Function]}
-                              rippleColor={0}
+                            <View
+                              accessible={true}
                               style={
                                 Object {
-                                  "flex": 1,
-                                  "marginBottom": 16,
+                                  "opacity": 1,
                                 }
                               }
                             >
                               <View
-                                accessible={true}
                                 style={
-                                  Object {
-                                    "opacity": 1,
-                                  }
+                                  Array [
+                                    Object {
+                                      "backgroundColor": "#3742fa",
+                                      "borderColor": "#3742fa",
+                                      "borderRadius": 16,
+                                      "borderWidth": 1,
+                                      "padding": 8,
+                                    },
+                                    Object {
+                                      "backgroundColor": "#8E8E8E",
+                                      "borderColor": "#8E8E8E",
+                                    },
+                                  ]
                                 }
                               >
-                                <View
+                                <Text
                                   style={
                                     Array [
                                       Object {
-                                        "backgroundColor": "#3742fa",
-                                        "borderColor": "#3742fa",
-                                        "borderRadius": 16,
-                                        "borderWidth": 1,
-                                        "padding": 8,
+                                        "color": "#000",
+                                        "fontSize": 20,
+                                        "lineHeight": 26,
+                                        "textAlign": "left",
                                       },
                                       Object {
-                                        "backgroundColor": "#8E8E8E",
-                                        "borderColor": "#8E8E8E",
+                                        "textAlign": "center",
+                                      },
+                                      Object {
+                                        "color": "#fff",
                                       },
                                     ]
                                   }
                                 >
-                                  <Text
-                                    style={
-                                      Array [
-                                        Object {
-                                          "color": "#000",
-                                          "fontSize": 20,
-                                          "lineHeight": 26,
-                                          "textAlign": "left",
-                                        },
-                                        Object {
-                                          "textAlign": "center",
-                                        },
-                                        Object {
-                                          "color": "#fff",
-                                        },
-                                      ]
-                                    }
-                                  >
-                                    Send Transaction
-                                  </Text>
-                                </View>
+                                  Send Transaction
+                                </Text>
                               </View>
-                            </RNGestureHandlerButton>
-                          </View>
+                            </View>
+                          </RNGestureHandlerButton>
                         </View>
                       </RCTScrollView>
                     </View>

--- conflicted
+++ resolved
@@ -1,10 +1,10 @@
 import { useNavigation } from '@react-navigation/core';
 import { createStackNavigator, StackScreenProps } from '@react-navigation/stack';
 import React from 'react';
+import { TouchableOpacity } from 'react-native-gesture-handler';
 
 import { PoPIcon } from 'core/components';
 import { makeIcon } from 'core/components/PoPIcon';
-import PoPTouchableOpacity from 'core/components/PoPTouchableOpacity';
 import { useActionSheet } from 'core/hooks/ActionSheet';
 import { AppParamList } from 'core/navigation/typing/AppParamList';
 import { WalletParamList } from 'core/navigation/typing/WalletParamList';
@@ -43,15 +43,9 @@
   };
 
   return (
-<<<<<<< HEAD
-    <PoPTouchableOpacity onPress={onPressOptions}>
-      <PoPIcon name="options" color={Color.primary} size={Icon.size} />
-    </PoPTouchableOpacity>
-=======
     <TouchableOpacity onPress={onPressOptions}>
       <PoPIcon name="options" color={Color.inactive} size={Icon.size} />
     </TouchableOpacity>
->>>>>>> 3d401a34
   );
 };
 
@@ -116,10 +110,5 @@
   Component: WalletNavigation,
   tabBarIcon: makeIcon('wallet'),
   order: 99999999,
-<<<<<<< HEAD
-  headerRight: () => <WalletNavigationHeaderRight />,
-  testID: 'navigation-wallet-screen',
-=======
   headerShown: false,
->>>>>>> 3d401a34
 };
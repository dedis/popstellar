import { useNavigation } from '@react-navigation/core';
import { createStackNavigator, StackScreenProps } from '@react-navigation/stack';
import React, { useState } from 'react';
import { TouchableOpacity } from 'react-native-gesture-handler';

<<<<<<< HEAD
import OptionsIcon from 'core/components/icons/OptionsIcon';
import WalletIcon from 'core/components/icons/WalletIcon';
import { useActionSheet } from 'core/hooks/ActionSheet';
=======
import { Icon } from 'core/components';
import { makeIcon } from 'core/components/Icon';
>>>>>>> 640c5e23
import { AppParamList } from 'core/navigation/typing/AppParamList';
import { WalletParamList } from 'core/navigation/typing/WalletParamList';
import { Color, Icon } from 'core/styles';
import STRINGS from 'resources/strings';

import { WalletFeature } from '../interface';
import { forget } from '../objects';
import { clearDummyWalletState, createDummyWalletState } from '../objects/DummyWallet';
import { WalletHome } from '../screens';

const Stack = createStackNavigator<WalletParamList>();

/**
 * Defines the Wallet stack navigation.
 * Allows to navigate between the wallet screens.
 */
export default function WalletNavigation() {
  return (
    <Stack.Navigator
      screenOptions={{
        headerShown: false,
      }}>
      <Stack.Screen name={STRINGS.navigation_wallet_home_tab} component={WalletHome} />
    </Stack.Navigator>
  );
}

/* can be in the lao or home navigation but we only need the top app navigation which is always present */
type NavigationProps = StackScreenProps<AppParamList, typeof STRINGS.navigation_app_lao>;

const WalletNavigationHeaderRight = () => {
  const navigation = useNavigation<NavigationProps['navigation']>();

  const showActionSheet = useActionSheet();

  const [isDebug, setIsDebug] = useState(false);

  const onPressOptions = () => {
    showActionSheet([
      {
        displayName: STRINGS.wallet_home_logout,
        action: () => {
          forget();
          navigation.navigate(STRINGS.navigation_app_wallet_create_seed);
        },
      },
      {
        displayName: STRINGS.wallet_home_toggle_debug,
        action: () => {
          if (isDebug) {
            clearDummyWalletState();
            setIsDebug(false);
          } else {
            createDummyWalletState().then(() => setIsDebug(true));
          }
        },
      },
    ]);
  };

  return (
    <TouchableOpacity onPress={onPressOptions}>
<<<<<<< HEAD
      <OptionsIcon color={Color.inactive} size={Icon.size} />
=======
      <Icon name="options" color={Colors.primary} size={25} />
>>>>>>> 640c5e23
    </TouchableOpacity>
  );
};

export const WalletNavigationScreen: WalletFeature.HomeScreen & WalletFeature.LaoScreen = {
  id: STRINGS.navigation_home_wallet,
  Component: WalletNavigation,
  tabBarIcon: makeIcon('wallet'),
  order: 99999999,
  headerRight: () => <WalletNavigationHeaderRight />,
};<|MERGE_RESOLUTION|>--- conflicted
+++ resolved
@@ -3,14 +3,9 @@
 import React, { useState } from 'react';
 import { TouchableOpacity } from 'react-native-gesture-handler';
 
-<<<<<<< HEAD
-import OptionsIcon from 'core/components/icons/OptionsIcon';
-import WalletIcon from 'core/components/icons/WalletIcon';
+import { PoPIcon } from 'core/components';
+import { makeIcon } from 'core/components/PoPIcon';
 import { useActionSheet } from 'core/hooks/ActionSheet';
-=======
-import { Icon } from 'core/components';
-import { makeIcon } from 'core/components/Icon';
->>>>>>> 640c5e23
 import { AppParamList } from 'core/navigation/typing/AppParamList';
 import { WalletParamList } from 'core/navigation/typing/WalletParamList';
 import { Color, Icon } from 'core/styles';
@@ -73,11 +68,7 @@
 
   return (
     <TouchableOpacity onPress={onPressOptions}>
-<<<<<<< HEAD
-      <OptionsIcon color={Color.inactive} size={Icon.size} />
-=======
-      <Icon name="options" color={Colors.primary} size={25} />
->>>>>>> 640c5e23
+      <PoPIcon name="options" color={Color.primary} size={Icon.size} />
     </TouchableOpacity>
   );
 };

--- conflicted
+++ resolved
@@ -41,19 +41,10 @@
     });
   });
 
-<<<<<<< HEAD
   describe('WalletHooks.useRollCallsByLaoIdSelector', () => {
     it('should return a map from lao ids to a map from roll call ids to roll call instances', () => {
       const { result } = renderHook(() => WalletHooks.useRollCallsByLaoId(), { wrapper });
       expect(result.current).toEqual(rollCallByIdMapByLaoId);
-=======
-  describe('useEventByTypeSelector', () => {
-    it('should return the current lao id', () => {
-      const { result } = renderHook(() => WalletHooks.useEventByTypeSelector('type'), { wrapper });
-      expect(result.current).toEqual(eventByTypeSelector);
-      expect(makeEventByTypeSelector).toHaveBeenCalledWith('type');
-      expect(makeEventByTypeSelector).toHaveBeenCalledTimes(1);
->>>>>>> 5636aa76
     });
   });
 });
--- conflicted
+++ resolved
@@ -2,11 +2,7 @@
 import { renderHook } from '@testing-library/react-hooks';
 import React from 'react';
 
-<<<<<<< HEAD
-import { mockKeyPair, mockLaoId, mockLaoIdHash } from '__tests__/utils';
-=======
-import { mockLaoId, mockLaoIdHash, mockLaoName } from '__tests__/utils';
->>>>>>> cec8538b
+import { mockKeyPair, mockLaoId, mockLaoIdHash, mockLaoName } from '__tests__/utils';
 import FeatureContext from 'core/contexts/FeatureContext';
 import { mockRollCall, mockRollCallState } from 'features/rollCall/__tests__/utils';
 import { WalletReactContext, WALLET_FEATURE_IDENTIFIER } from 'features/wallet/interface';
@@ -19,26 +15,20 @@
     [mockRollCallState.id]: mockRollCall,
   },
 };
-<<<<<<< HEAD
-const useRollCallsByLaoId = jest.fn(() => rollCallByIdMapByLaoId);
+
 const getLaoOrganizer = jest.fn(() => mockKeyPair.publicKey);
-=======
 const useRollCallsByLaoId = jest.fn((laoId) => rollCallByIdMapByLaoId[laoId]);
->>>>>>> cec8538b
 
 const contextValue = {
   [WALLET_FEATURE_IDENTIFIER]: {
     useCurrentLaoId: () => mockLaoIdHash,
     getEventById,
     useRollCallsByLaoId,
-<<<<<<< HEAD
     getLaoOrganizer,
-=======
     useLaoIds: () => [mockLaoIdHash],
     useNamesByLaoId: () => ({ [mockLaoId]: mockLaoName }),
     walletItemGenerators: [],
     walletNavigationScreens: [],
->>>>>>> cec8538b
   } as WalletReactContext,
 };
 

// Jest Snapshot v1, https://goo.gl/fbAQLP

exports[`Wallet create seed screen renders correctly 1`] = `
<View
  style={
    Object {
      "flex": 1,
    }
  }
>
  <RNCSafeAreaProvider
    onInsetsChange={[Function]}
    style={
      Array [
        Object {
          "flex": 1,
        },
        undefined,
      ]
    }
  >
    <View
      style={
        Array [
          Object {
            "backgroundColor": "rgb(242, 242, 242)",
            "flex": 1,
          },
          undefined,
        ]
      }
    >
      <View
        pointerEvents="box-none"
        style={
          Object {
            "zIndex": 1,
          }
        }
      >
        <View
          accessibilityElementsHidden={false}
          importantForAccessibility="auto"
          onLayout={[Function]}
          pointerEvents="box-none"
          style={null}
        >
          <View
            pointerEvents="box-none"
            style={
              Object {
                "bottom": 0,
                "left": 0,
                "opacity": 1,
                "position": "absolute",
                "right": 0,
                "top": 0,
                "zIndex": 0,
              }
            }
          >
            <View
              collapsable={false}
              nativeID="animatedComponent"
              style={
                Object {
                  "backgroundColor": "rgb(255, 255, 255)",
                  "borderBottomColor": "rgb(216, 216, 216)",
                  "flex": 1,
                  "shadowColor": "rgb(216, 216, 216)",
                  "shadowOffset": Object {
                    "height": 0.5,
                    "width": 0,
                  },
                  "shadowOpacity": 0.85,
                  "shadowRadius": 0,
                }
              }
            />
          </View>
          <View
            collapsable={false}
            nativeID="animatedComponent"
            pointerEvents="box-none"
            style={
              Object {
                "height": 44,
                "maxHeight": undefined,
                "minHeight": undefined,
                "opacity": undefined,
                "transform": undefined,
              }
            }
          >
            <View
              pointerEvents="none"
              style={
                Object {
                  "height": 0,
                }
              }
            />
            <View
              pointerEvents="box-none"
              style={
                Object {
                  "alignItems": "stretch",
                  "flex": 1,
                  "flexDirection": "row",
                }
              }
            >
              <View
                pointerEvents="box-none"
                style={
                  Object {
                    "alignItems": "flex-start",
                    "flexBasis": 0,
                    "flexGrow": 1,
                    "justifyContent": "center",
                    "marginStart": 0,
                    "opacity": 1,
                  }
                }
              />
              <View
                pointerEvents="box-none"
                style={
                  Object {
                    "justifyContent": "center",
                    "marginHorizontal": 16,
                    "maxWidth": 718,
                    "opacity": 1,
                  }
                }
              >
                <Text
                  accessibilityRole="header"
                  aria-level="1"
                  collapsable={false}
                  nativeID="animatedComponent"
                  numberOfLines={1}
                  onLayout={[Function]}
                  style={
                    Object {
                      "color": "rgb(28, 28, 30)",
                      "fontSize": 17,
                      "fontWeight": "600",
                    }
                  }
                >
                  MockScreen
                </Text>
              </View>
              <View
                pointerEvents="box-none"
                style={
                  Object {
                    "alignItems": "flex-end",
                    "flexBasis": 0,
                    "flexGrow": 1,
                    "justifyContent": "center",
                    "marginEnd": 0,
                    "opacity": 1,
                  }
                }
              />
            </View>
          </View>
        </View>
      </View>
      <RNSScreenContainer
        onLayout={[Function]}
        style={
          Object {
            "flex": 1,
          }
        }
      >
        <RNSScreen
          activityState={2}
          forwardedRef={[Function]}
          pointerEvents="box-none"
          style={
            Object {
              "bottom": 0,
              "left": 0,
              "position": "absolute",
              "right": 0,
              "top": 0,
            }
          }
        >
          <View
            collapsable={false}
            style={
              Object {
                "opacity": 1,
              }
            }
          />
          <View
            accessibilityElementsHidden={false}
            closing={false}
            gestureVelocityImpact={0.3}
            importantForAccessibility="auto"
            onClose={[Function]}
            onGestureBegin={[Function]}
            onGestureCanceled={[Function]}
            onGestureEnd={[Function]}
            onOpen={[Function]}
            onTransition={[Function]}
            pointerEvents="box-none"
            style={
              Array [
                Object {
                  "display": "flex",
                  "overflow": undefined,
                },
                Object {
                  "bottom": 0,
                  "left": 0,
                  "position": "absolute",
                  "right": 0,
                  "top": 0,
                },
              ]
            }
            transitionSpec={
              Object {
                "close": Object {
                  "animation": "spring",
                  "config": Object {
                    "damping": 500,
                    "mass": 3,
                    "overshootClamping": true,
                    "restDisplacementThreshold": 10,
                    "restSpeedThreshold": 10,
                    "stiffness": 1000,
                  },
                },
                "open": Object {
                  "animation": "spring",
                  "config": Object {
                    "damping": 500,
                    "mass": 3,
                    "overshootClamping": true,
                    "restDisplacementThreshold": 10,
                    "restSpeedThreshold": 10,
                    "stiffness": 1000,
                  },
                },
              }
            }
          >
            <View
              collapsable={false}
              nativeID="animatedComponent"
              pointerEvents="box-none"
              style={
                Object {
                  "flex": 1,
                }
              }
            >
              <View
                collapsable={false}
                forwardedRef={[Function]}
                needsOffscreenAlphaCompositing={false}
                onGestureHandlerEvent={[Function]}
                onGestureHandlerStateChange={[Function]}
                style={
                  Object {
                    "flex": 1,
                    "transform": Array [
                      Object {
                        "translateX": 0,
                      },
                      Object {
                        "translateX": 0,
                      },
                    ],
                  }
                }
              >
                <View
                  style={
                    Array [
                      Object {
                        "flex": 1,
                        "overflow": "hidden",
                      },
                      Array [
                        Object {
                          "backgroundColor": "rgb(242, 242, 242)",
                        },
                        undefined,
                      ],
                    ]
                  }
                >
                  <View
                    style={
                      Object {
                        "flex": 1,
                        "flexDirection": "column-reverse",
                      }
                    }
                  >
                    <View
                      style={
                        Object {
                          "flex": 1,
                        }
                      }
                    >
                      <View
                        style={
                          Object {
                            "backgroundColor": "#3742fa",
                            "flex": 1,
<<<<<<< HEAD
                          }
                        }
                      >
                        <RCTScrollView
                          collapsable={false}
                          onGestureHandlerEvent={[Function]}
                          onGestureHandlerStateChange={[Function]}
=======
                            "height": "100%",
                            "justifyContent": "center",
                            "padding": 20,
                          }
                        }
                      >
                        <View
                          accessible={true}
                          focusable={true}
                          onClick={[Function]}
                          onResponderGrant={[Function]}
                          onResponderMove={[Function]}
                          onResponderRelease={[Function]}
                          onResponderTerminate={[Function]}
                          onResponderTerminationRequest={[Function]}
                          onStartShouldSetResponder={[Function]}
                          style={
                            Object {
                              "alignContent": "center",
                              "alignItems": "center",
                              "backgroundColor": "#2196F3",
                              "borderRadius": 30,
                              "height": 65,
                              "justifyContent": "center",
                              "opacity": 1,
                              "shadowColor": "gray",
                              "shadowOffset": Object {
                                "height": 2,
                                "width": 2,
                              },
                              "width": 65,
                            }
                          }
                        >
                          <Text />
                        </View>
                        <View
                          style={
                            Object {
                              "padding": "2rem",
                            }
                          }
                        />
                        <Text
>>>>>>> 9597d70b
                          style={
                            Object {
                              "padding": 48,
                            }
                          }
                        >
                          <View>
                            <View
                              style={
                                Object {
                                  "flex": 1,
                                  "justifyContent": "center",
                                }
                              }
                            >
                              <Text
                                style={
                                  Array [
                                    Object {
                                      "fontSize": 32,
                                      "fontWeight": "bold",
                                      "lineHeight": 41,
                                      "marginBottom": 16,
                                      "textAlign": "left",
                                    },
                                    Object {
                                      "color": "#fff",
                                    },
                                  ]
                                }
                              >
                                Hey there 👋
                              </Text>
<<<<<<< HEAD
                              <Text
                                style={
                                  Array [
                                    Object {
                                      "fontSize": 20,
                                      "lineHeight": 26,
                                      "marginBottom": 16,
                                      "textAlign": "left",
                                    },
                                    Object {
                                      "color": "#fff",
                                    },
                                  ]
                                }
                              >
                                It seems as if you are using POPStellar for the first time?
                              </Text>
                              <Text
                                style={
                                  Object {
                                    "fontSize": 20,
                                    "lineHeight": 26,
                                    "marginBottom": 16,
                                    "textAlign": "left",
                                  }
                                }
                              >
                                <Text
                                  style={
                                    Object {
                                      "color": "#fff",
                                    }
                                  }
                                >
                                  As a first step, you need to set up your
                                </Text>
                                <Text>
                                   
                                </Text>
                                <Text
                                  style={
                                    Object {
                                      "color": "#ff4757",
                                    }
                                  }
                                >
                                  wallet 🔒
                                </Text>
                                <Text>
                                   
                                </Text>
                                <Text
                                  style={
                                    Object {
                                      "color": "#fff",
                                    }
                                  }
                                >
                                  that is secured using a
                                </Text>
                                <Text>
                                   
                                </Text>
                                <Text
                                  style={
                                    Object {
                                      "color": "#ff4757",
                                    }
                                  }
                                >
                                  seed 🔑
                                </Text>
                                <Text
                                  style={
                                    Object {
                                      "color": "#fff",
                                    }
                                  }
                                >
                                  . 
                                </Text>
                                <Text
                                  style={
                                    Object {
                                      "color": "#fff",
                                    }
                                  }
                                >
                                  It is very important that you keep a backup copy of your
                                </Text>
                                <Text>
                                   
                                </Text>
                                <Text
                                  style={
                                    Object {
                                      "color": "#ff4757",
                                    }
                                  }
                                >
                                  seed 🔑
                                </Text>
                                <Text
                                  style={
                                    Object {
                                      "color": "#fff",
                                    }
                                  }
                                >
                                  , as it is the only way to restore your PoP tokens.
                                </Text>
                              </Text>
                              <View
                                style={
                                  Object {
                                    "alignItems": "center",
                                    "flex": 1,
                                    "flexDirection": "row",
                                    "marginVertical": 16,
                                  }
                                }
                              >
                                <TextInput
                                  editable={false}
                                  selectTextOnFocus={true}
                                  style={
                                    Array [
                                      Object {
                                        "borderRadius": 16,
                                        "borderWidth": 1,
                                        "flexGrow": 1,
                                        "fontSize": 20,
                                        "lineHeight": 26,
                                        "marginRight": 16,
                                        "padding": 8,
                                        "textAlign": "center",
                                      },
                                      Object {
                                        "color": "#fff",
                                      },
                                      Object {
                                        "borderColor": "#fff",
                                      },
                                    ]
                                  }
                                  value="one two three"
                                />
                                <View
                                  accessible={true}
                                  collapsable={false}
                                  focusable={true}
                                  onBlur={[Function]}
                                  onClick={[Function]}
                                  onFocus={[Function]}
                                  onResponderGrant={[Function]}
                                  onResponderMove={[Function]}
                                  onResponderRelease={[Function]}
                                  onResponderTerminate={[Function]}
                                  onResponderTerminationRequest={[Function]}
                                  onStartShouldSetResponder={[Function]}
                                >
                                  <View>
                                    <Text />
                                  </View>
                                </View>
                              </View>
                              <Text
                                style={
                                  Object {
                                    "fontSize": 20,
                                    "lineHeight": 26,
                                    "marginBottom": 16,
                                    "textAlign": "left",
                                  }
                                }
                              >
                                <Text
                                  style={
                                    Object {
                                      "color": "#fff",
                                    }
                                  }
                                >
                                  If you have backed up the above
                                </Text>
                                <Text>
                                   
                                </Text>
                                <Text
                                  style={
                                    Object {
                                      "color": "#ff4757",
                                    }
                                  }
                                >
                                  seed 🔑
                                </Text>
                                <Text
                                  style={
                                    Object {
                                      "color": "#fff",
                                    }
                                  }
                                >
                                  , you can continue and start using the POPStellar application. The purpose of this application is to demonstrate use cases for proofs of personhood (PoP).
                                </Text>
                              </Text>
                              <RNGestureHandlerButton
                                collapsable={false}
                                onGestureEvent={[Function]}
                                onGestureHandlerEvent={[Function]}
                                onGestureHandlerStateChange={[Function]}
                                onHandlerStateChange={[Function]}
                                rippleColor={0}
                                style={
                                  Object {
                                    "marginBottom": 16,
                                    "width": "100%",
                                  }
                                }
                              >
                                <View
                                  accessible={true}
                                  style={
                                    Object {
                                      "opacity": 1,
                                    }
                                  }
                                >
                                  <View
                                    style={
                                      Array [
                                        Object {
                                          "backgroundColor": "#3742fa",
                                          "borderColor": "#3742fa",
                                          "borderRadius": 16,
                                          "borderWidth": 1,
                                          "padding": 8,
                                        },
                                        Object {
                                          "borderColor": "#fff",
                                        },
                                      ]
                                    }
                                  >
                                    <Text
                                      style={
                                        Array [
                                          Object {
                                            "fontSize": 20,
                                            "lineHeight": 26,
                                            "textAlign": "left",
                                          },
                                          Object {
                                            "textAlign": "center",
                                          },
                                          Object {
                                            "color": "#fff",
                                          },
                                        ]
                                      }
                                    >
                                      Start exploring POPStellar 🤩
                                    </Text>
                                  </View>
                                </View>
                              </RNGestureHandlerButton>
                              <RNGestureHandlerButton
                                collapsable={false}
                                onGestureEvent={[Function]}
                                onGestureHandlerEvent={[Function]}
                                onGestureHandlerStateChange={[Function]}
                                onHandlerStateChange={[Function]}
                                rippleColor={0}
                                style={
                                  Object {
                                    "marginBottom": 16,
                                    "width": "100%",
                                  }
                                }
                              >
                                <View
                                  accessible={true}
                                  style={
                                    Object {
                                      "opacity": 1,
                                    }
                                  }
                                >
                                  <View
                                    style={
                                      Array [
                                        Object {
                                          "backgroundColor": "#3742fa",
                                          "borderColor": "#3742fa",
                                          "borderRadius": 16,
                                          "borderWidth": 1,
                                          "padding": 8,
                                        },
                                        Object {
                                          "borderColor": "#fff",
                                        },
                                      ]
                                    }
                                  >
                                    <Text
                                      style={
                                        Array [
                                          Object {
                                            "fontSize": 20,
                                            "lineHeight": 26,
                                            "textAlign": "left",
                                          },
                                          Object {
                                            "textAlign": "center",
                                          },
                                          Object {
                                            "color": "#fff",
                                          },
                                        ]
                                      }
                                    >
                                      I have already used this application and know previous seed 🧐
                                    </Text>
                                  </View>
                                </View>
                              </RNGestureHandlerButton>
                            </View>
                          </View>
                        </RCTScrollView>
=======
                            </View>
                          </View>
                        </View>
>>>>>>> 9597d70b
                      </View>
                    </View>
                  </View>
                </View>
              </View>
            </View>
          </View>
        </RNSScreen>
      </RNSScreenContainer>
    </View>
  </RNCSafeAreaProvider>
</View>
`;<|MERGE_RESOLUTION|>--- conflicted
+++ resolved
@@ -319,7 +319,6 @@
                           Object {
                             "backgroundColor": "#3742fa",
                             "flex": 1,
-<<<<<<< HEAD
                           }
                         }
                       >
@@ -327,52 +326,6 @@
                           collapsable={false}
                           onGestureHandlerEvent={[Function]}
                           onGestureHandlerStateChange={[Function]}
-=======
-                            "height": "100%",
-                            "justifyContent": "center",
-                            "padding": 20,
-                          }
-                        }
-                      >
-                        <View
-                          accessible={true}
-                          focusable={true}
-                          onClick={[Function]}
-                          onResponderGrant={[Function]}
-                          onResponderMove={[Function]}
-                          onResponderRelease={[Function]}
-                          onResponderTerminate={[Function]}
-                          onResponderTerminationRequest={[Function]}
-                          onStartShouldSetResponder={[Function]}
-                          style={
-                            Object {
-                              "alignContent": "center",
-                              "alignItems": "center",
-                              "backgroundColor": "#2196F3",
-                              "borderRadius": 30,
-                              "height": 65,
-                              "justifyContent": "center",
-                              "opacity": 1,
-                              "shadowColor": "gray",
-                              "shadowOffset": Object {
-                                "height": 2,
-                                "width": 2,
-                              },
-                              "width": 65,
-                            }
-                          }
-                        >
-                          <Text />
-                        </View>
-                        <View
-                          style={
-                            Object {
-                              "padding": "2rem",
-                            }
-                          }
-                        />
-                        <Text
->>>>>>> 9597d70b
                           style={
                             Object {
                               "padding": 48,
@@ -406,7 +359,6 @@
                               >
                                 Hey there 👋
                               </Text>
-<<<<<<< HEAD
                               <Text
                                 style={
                                   Array [
@@ -444,7 +396,7 @@
                                   As a first step, you need to set up your
                                 </Text>
                                 <Text>
-                                   
+
                                 </Text>
                                 <Text
                                   style={
@@ -456,7 +408,7 @@
                                   wallet 🔒
                                 </Text>
                                 <Text>
-                                   
+
                                 </Text>
                                 <Text
                                   style={
@@ -468,7 +420,7 @@
                                   that is secured using a
                                 </Text>
                                 <Text>
-                                   
+
                                 </Text>
                                 <Text
                                   style={
@@ -486,7 +438,7 @@
                                     }
                                   }
                                 >
-                                  . 
+                                  .
                                 </Text>
                                 <Text
                                   style={
@@ -498,7 +450,7 @@
                                   It is very important that you keep a backup copy of your
                                 </Text>
                                 <Text>
-                                   
+
                                 </Text>
                                 <Text
                                   style={
@@ -593,7 +545,7 @@
                                   If you have backed up the above
                                 </Text>
                                 <Text>
-                                   
+
                                 </Text>
                                 <Text
                                   style={
@@ -737,11 +689,6 @@
                             </View>
                           </View>
                         </RCTScrollView>
-=======
-                            </View>
-                          </View>
-                        </View>
->>>>>>> 9597d70b
                       </View>
                     </View>
                   </View>

// Jest Snapshot v1, https://goo.gl/fbAQLP

exports[`Wallet set seed screen renders correctly 1`] = `
<View
  style={
    Object {
      "flex": 1,
    }
  }
>
  <RNCSafeAreaProvider
    onInsetsChange={[Function]}
    style={
      Array [
        Object {
          "flex": 1,
        },
        undefined,
      ]
    }
  >
    <View
      style={
        Array [
          Object {
            "backgroundColor": "rgb(242, 242, 242)",
            "flex": 1,
          },
          undefined,
        ]
      }
    >
      <View
        collapsable={false}
        pointerEvents="box-none"
        style={
          Object {
            "zIndex": 1,
          }
        }
      >
        <View
          accessibilityElementsHidden={false}
          importantForAccessibility="auto"
          onLayout={[Function]}
          pointerEvents="box-none"
          style={null}
        >
          <View
            collapsable={false}
            pointerEvents="box-none"
            style={
              Object {
                "bottom": 0,
                "left": 0,
                "opacity": 1,
                "position": "absolute",
                "right": 0,
                "top": 0,
                "zIndex": 0,
              }
            }
          >
            <View
              collapsable={false}
              style={
                Object {
                  "backgroundColor": "rgb(255, 255, 255)",
                  "borderBottomColor": "rgb(216, 216, 216)",
                  "flex": 1,
                  "shadowColor": "rgb(216, 216, 216)",
                  "shadowOffset": Object {
                    "height": 0.5,
                    "width": 0,
                  },
                  "shadowOpacity": 0.85,
                  "shadowRadius": 0,
                }
              }
            />
          </View>
          <View
            collapsable={false}
            pointerEvents="box-none"
            style={
              Object {
                "height": 44,
                "maxHeight": undefined,
                "minHeight": undefined,
                "opacity": undefined,
                "transform": undefined,
              }
            }
          >
            <View
              pointerEvents="none"
              style={
                Object {
                  "height": 0,
                }
              }
            />
            <View
              pointerEvents="box-none"
              style={
                Object {
                  "alignItems": "stretch",
                  "flex": 1,
                  "flexDirection": "row",
                }
              }
            >
              <View
                collapsable={false}
                pointerEvents="box-none"
                style={
                  Object {
                    "alignItems": "flex-start",
                    "flexBasis": 0,
                    "flexGrow": 1,
                    "justifyContent": "center",
                    "marginStart": 0,
                    "opacity": 1,
                  }
                }
              />
              <View
                collapsable={false}
                pointerEvents="box-none"
                style={
                  Object {
                    "justifyContent": "center",
                    "marginHorizontal": 16,
                    "maxWidth": 718,
                    "opacity": 1,
                  }
                }
              >
                <Text
                  accessibilityRole="header"
                  aria-level="1"
                  collapsable={false}
                  numberOfLines={1}
                  onLayout={[Function]}
                  style={
                    Object {
                      "color": "rgb(28, 28, 30)",
                      "fontSize": 17,
                      "fontWeight": "600",
                    }
                  }
                >
                  MockScreen
                </Text>
              </View>
              <View
                collapsable={false}
                pointerEvents="box-none"
                style={
                  Object {
                    "alignItems": "flex-end",
                    "flexBasis": 0,
                    "flexGrow": 1,
                    "justifyContent": "center",
                    "marginEnd": 0,
                    "opacity": 1,
                  }
                }
              />
            </View>
          </View>
        </View>
      </View>
      <RNSScreenContainer
        onLayout={[Function]}
        style={
          Object {
            "flex": 1,
          }
        }
      >
        <RNSScreen
          activityState={2}
          collapsable={false}
          forwardedRef={[Function]}
          gestureResponseDistance={
            Object {
              "bottom": -1,
              "end": -1,
              "start": -1,
              "top": -1,
            }
          }
          pointerEvents="box-none"
          style={
            Object {
              "bottom": 0,
              "left": 0,
              "position": "absolute",
              "right": 0,
              "top": 0,
            }
          }
        >
          <View
            collapsable={false}
            style={
              Object {
                "opacity": 1,
              }
            }
          />
          <View
            accessibilityElementsHidden={false}
            closing={false}
            gestureVelocityImpact={0.3}
            importantForAccessibility="auto"
            onClose={[Function]}
            onGestureBegin={[Function]}
            onGestureCanceled={[Function]}
            onGestureEnd={[Function]}
            onOpen={[Function]}
            onTransition={[Function]}
            pointerEvents="box-none"
            style={
              Array [
                Object {
                  "display": "flex",
                  "overflow": undefined,
                },
                Object {
                  "bottom": 0,
                  "left": 0,
                  "position": "absolute",
                  "right": 0,
                  "top": 0,
                },
              ]
            }
            transitionSpec={
              Object {
                "close": Object {
                  "animation": "spring",
                  "config": Object {
                    "damping": 500,
                    "mass": 3,
                    "overshootClamping": true,
                    "restDisplacementThreshold": 10,
                    "restSpeedThreshold": 10,
                    "stiffness": 1000,
                  },
                },
                "open": Object {
                  "animation": "spring",
                  "config": Object {
                    "damping": 500,
                    "mass": 3,
                    "overshootClamping": true,
                    "restDisplacementThreshold": 10,
                    "restSpeedThreshold": 10,
                    "stiffness": 1000,
                  },
                },
              }
            }
          >
            <View
              collapsable={false}
              pointerEvents="box-none"
              style={
                Object {
                  "flex": 1,
                }
              }
            >
              <View
                collapsable={false}
                forwardedRef={[Function]}
                handlerTag={1}
                handlerType="PanGestureHandler"
                needsOffscreenAlphaCompositing={false}
                onGestureHandlerEvent={[Function]}
                onGestureHandlerStateChange={[Function]}
                style={
                  Object {
                    "flex": 1,
                    "transform": Array [
                      Object {
                        "translateX": 0,
                      },
                      Object {
                        "translateX": 0,
                      },
                    ],
                  }
                }
              >
                <View
                  pointerEvents="box-none"
                  style={
                    Array [
                      Object {
                        "flex": 1,
                        "overflow": "hidden",
                      },
                      Array [
                        Object {
                          "backgroundColor": "rgb(242, 242, 242)",
                        },
                        undefined,
                      ],
                    ]
                  }
                >
                  <View
                    style={
                      Object {
                        "flex": 1,
                        "flexDirection": "column-reverse",
                      }
                    }
                  >
                    <View
                      style={
                        Object {
                          "flex": 1,
                        }
                      }
                    >
                      <View
                        style={
                          Object {
                            "flex": 1,
                          }
                        }
                      >
                        <RCTScrollView
                          collapsable={false}
                          handlerTag={2}
                          handlerType="NativeViewGestureHandler"
                          onGestureHandlerEvent={[Function]}
                          onGestureHandlerStateChange={[Function]}
                          style={
                            Object {
                              "padding": 16,
                            }
                          }
                        >
                          <View>
                            <View>
                              <Text
                                style={
                                  Object {
                                    "color": "#000",
                                    "fontSize": 32,
                                    "fontWeight": "bold",
                                    "lineHeight": 41,
                                    "marginBottom": 16,
                                    "textAlign": "left",
                                  }
                                }
                              >
                                My 12 word seed 🔑 is ...
                              </Text>
                              <Text
                                style={
                                  Object {
                                    "color": "#000",
                                    "fontSize": 20,
                                    "lineHeight": 26,
                                    "marginBottom": 16,
                                    "textAlign": "left",
                                  }
                                }
                              >
                                In order to restore your wallet, you need to enter your previous 12-word seed below and press "Restore Wallet"
                              </Text>
                              <TextInput
                                defaultValue=""
                                onChangeText={[Function]}
                                placeholder="grape sock height they tiny voyage kid young domain trumpet three patrol"
                                placeholderTextColor="#8E8E8E"
                                selectTextOnFocus={true}
                                style={
                                  Object {
                                    "borderBottomWidth": 1,
                                    "borderColor": "#000",
                                    "color": "#000",
                                    "fontSize": 20,
                                    "lineHeight": 26,
                                    "marginVertical": 8,
                                    "padding": 8,
                                    "textAlign": "left",
                                  }
                                }
                              />
                            </View>
                          </View>
                        </RCTScrollView>
                        <View
                          style={
                            Object {
                              "alignItems": "center",
                              "backgroundColor": "#fff",
                              "borderColor": "rgb(216, 216, 216)",
                              "borderTopWidth": 1,
                              "flexDirection": "row",
                              "justifyContent": "space-around",
                              "paddingHorizontal": 16,
                              "paddingVertical": 16,
                            }
                          }
                        >
                          <View
                            accessible={true}
                            collapsable={false}
<<<<<<< HEAD
                            handlerTag={2}
                            handlerType="NativeViewGestureHandler"
                            onGestureHandlerEvent={[Function]}
                            onGestureHandlerStateChange={[Function]}
                            style={
                              Object {
                                "padding": 16,
                              }
                            }
                            waitFor={
                              Array [
                                Object {
                                  "current": null,
                                },
                              ]
                            }
=======
                            focusable={true}
                            onBlur={[Function]}
                            onClick={[Function]}
                            onFocus={[Function]}
                            onResponderGrant={[Function]}
                            onResponderMove={[Function]}
                            onResponderRelease={[Function]}
                            onResponderTerminate={[Function]}
                            onResponderTerminationRequest={[Function]}
                            onStartShouldSetResponder={[Function]}
                            style={Object {}}
>>>>>>> 1e1f6beb
                          >
                            <RNGestureHandlerButton
                              collapsable={false}
                              exclusive={true}
                              handlerTag={3}
                              handlerType="NativeViewGestureHandler"
                              onGestureEvent={[Function]}
                              onGestureHandlerEvent={[Function]}
                              onGestureHandlerStateChange={[Function]}
                              onHandlerStateChange={[Function]}
                              rippleColor={0}
                              touchSoundDisabled={false}
                            >
                              <View
                                accessible={true}
                                collapsable={false}
                                style={
                                  Object {
                                    "opacity": 1,
                                  }
                                }
                              >
                                <View
                                  style={
                                    Array [
                                      Object {
                                        "backgroundColor": "#3742fa",
                                        "borderColor": "#3742fa",
                                        "borderRadius": 8,
                                        "borderWidth": 1,
                                        "padding": 8,
                                      },
                                      Object {
                                        "backgroundColor": "transparent",
                                      },
                                    ]
                                  }
                                >
                                  <Text
                                    style={
                                      Array [
                                        Object {
                                          "color": "#000",
                                          "fontSize": 20,
                                          "lineHeight": 26,
                                          "textAlign": "left",
                                        },
                                        Object {
                                          "textAlign": "center",
                                        },
                                        Object {
                                          "color": "#fff",
                                        },
                                        Object {
                                          "color": "#3742fa",
                                        },
                                      ]
                                    }
                                  >
                                    Go back
                                  </Text>
                                </View>
                              </View>
                            </RNGestureHandlerButton>
                          </View>
                          <View
                            accessible={true}
                            collapsable={false}
                            focusable={true}
                            onBlur={[Function]}
                            onClick={[Function]}
                            onFocus={[Function]}
                            onResponderGrant={[Function]}
                            onResponderMove={[Function]}
                            onResponderRelease={[Function]}
                            onResponderTerminate={[Function]}
                            onResponderTerminationRequest={[Function]}
                            onStartShouldSetResponder={[Function]}
                            style={Object {}}
                          >
                            <RNGestureHandlerButton
                              collapsable={false}
                              exclusive={true}
                              handlerTag={4}
                              handlerType="NativeViewGestureHandler"
                              onGestureEvent={[Function]}
                              onGestureHandlerEvent={[Function]}
                              onGestureHandlerStateChange={[Function]}
                              onHandlerStateChange={[Function]}
                              rippleColor={0}
                              touchSoundDisabled={false}
                            >
                              <View
                                accessible={true}
                                collapsable={false}
                                style={
                                  Object {
                                    "opacity": 1,
                                  }
                                }
                              >
                                <View
                                  style={
                                    Array [
                                      Object {
                                        "backgroundColor": "#3742fa",
                                        "borderColor": "#3742fa",
                                        "borderRadius": 8,
                                        "borderWidth": 1,
                                        "padding": 8,
                                      },
                                    ]
                                  }
                                >
<<<<<<< HEAD
                                  <RNGestureHandlerButton
                                    collapsable={false}
                                    delayLongPress={600}
                                    enabled={true}
                                    exclusive={true}
                                    handlerTag={3}
                                    handlerType="NativeViewGestureHandler"
                                    onGestureEvent={[Function]}
                                    onGestureHandlerEvent={[Function]}
                                    onGestureHandlerStateChange={[Function]}
                                    onHandlerStateChange={[Function]}
                                    rippleColor={0}
                                    touchSoundDisabled={false}
                                  >
                                    <View
                                      accessible={true}
                                      collapsable={false}
                                      style={
=======
                                  <Text
                                    style={
                                      Array [
>>>>>>> 1e1f6beb
                                        Object {
                                          "color": "#000",
                                          "fontSize": 20,
                                          "lineHeight": 26,
                                          "textAlign": "left",
                                        },
                                        Object {
                                          "textAlign": "center",
                                        },
                                        Object {
                                          "color": "#fff",
                                        },
                                      ]
                                    }
<<<<<<< HEAD
                                  }
                                >
                                  <RNGestureHandlerButton
                                    collapsable={false}
                                    delayLongPress={600}
                                    enabled={true}
                                    exclusive={true}
                                    handlerTag={4}
                                    handlerType="NativeViewGestureHandler"
                                    onGestureEvent={[Function]}
                                    onGestureHandlerEvent={[Function]}
                                    onGestureHandlerStateChange={[Function]}
                                    onHandlerStateChange={[Function]}
                                    rippleColor={0}
                                    touchSoundDisabled={false}
=======
>>>>>>> 1e1f6beb
                                  >
                                    Restore Wallet
                                  </Text>
                                </View>
                              </View>
                            </RNGestureHandlerButton>
                          </View>
                        </View>
                      </View>
                    </View>
                  </View>
                </View>
              </View>
            </View>
          </View>
        </RNSScreen>
      </RNSScreenContainer>
    </View>
  </RNCSafeAreaProvider>
</View>
`;<|MERGE_RESOLUTION|>--- conflicted
+++ resolved
@@ -414,24 +414,6 @@
                           <View
                             accessible={true}
                             collapsable={false}
-<<<<<<< HEAD
-                            handlerTag={2}
-                            handlerType="NativeViewGestureHandler"
-                            onGestureHandlerEvent={[Function]}
-                            onGestureHandlerStateChange={[Function]}
-                            style={
-                              Object {
-                                "padding": 16,
-                              }
-                            }
-                            waitFor={
-                              Array [
-                                Object {
-                                  "current": null,
-                                },
-                              ]
-                            }
-=======
                             focusable={true}
                             onBlur={[Function]}
                             onClick={[Function]}
@@ -443,7 +425,6 @@
                             onResponderTerminationRequest={[Function]}
                             onStartShouldSetResponder={[Function]}
                             style={Object {}}
->>>>>>> 1e1f6beb
                           >
                             <RNGestureHandlerButton
                               collapsable={false}
@@ -558,30 +539,9 @@
                                     ]
                                   }
                                 >
-<<<<<<< HEAD
-                                  <RNGestureHandlerButton
-                                    collapsable={false}
-                                    delayLongPress={600}
-                                    enabled={true}
-                                    exclusive={true}
-                                    handlerTag={3}
-                                    handlerType="NativeViewGestureHandler"
-                                    onGestureEvent={[Function]}
-                                    onGestureHandlerEvent={[Function]}
-                                    onGestureHandlerStateChange={[Function]}
-                                    onHandlerStateChange={[Function]}
-                                    rippleColor={0}
-                                    touchSoundDisabled={false}
-                                  >
-                                    <View
-                                      accessible={true}
-                                      collapsable={false}
-                                      style={
-=======
                                   <Text
                                     style={
                                       Array [
->>>>>>> 1e1f6beb
                                         Object {
                                           "color": "#000",
                                           "fontSize": 20,
@@ -596,24 +556,6 @@
                                         },
                                       ]
                                     }
-<<<<<<< HEAD
-                                  }
-                                >
-                                  <RNGestureHandlerButton
-                                    collapsable={false}
-                                    delayLongPress={600}
-                                    enabled={true}
-                                    exclusive={true}
-                                    handlerTag={4}
-                                    handlerType="NativeViewGestureHandler"
-                                    onGestureEvent={[Function]}
-                                    onGestureHandlerEvent={[Function]}
-                                    onGestureHandlerStateChange={[Function]}
-                                    onHandlerStateChange={[Function]}
-                                    rippleColor={0}
-                                    touchSoundDisabled={false}
-=======
->>>>>>> 1e1f6beb
                                   >
                                     Restore Wallet
                                   </Text>

import { render } from '@testing-library/react-native';
import React from 'react';
import { Provider } from 'react-redux';
import { combineReducers, createStore } from 'redux';

import MockNavigator from '__tests__/components/MockNavigator';
<<<<<<< HEAD
import { mockKeyPair, mockLao, mockLaoId, mockLaoIdHash, mockPopToken } from '__tests__/utils';
=======
import { mockLao, mockLaoId, mockLaoIdHash, mockLaoName, mockPopToken } from '__tests__/utils';
>>>>>>> cec8538b
import FeatureContext from 'core/contexts/FeatureContext';
import { EventTags, Hash, Timestamp } from 'core/objects';
import { getEventById } from 'features/events/functions';
import { addEvent, eventReducer, makeEventByTypeSelector } from 'features/events/reducer';
import { RollCallHooks } from 'features/rollCall/hooks';
import { RollCallReactContext, ROLLCALL_FEATURE_IDENTIFIER } from 'features/rollCall/interface';
import { RollCall, RollCallStatus } from 'features/rollCall/objects';
import { addRollCall, rollCallReducer } from 'features/rollCall/reducer';
import { hasSeed } from 'features/wallet/functions';
import { WalletReactContext, WALLET_FEATURE_IDENTIFIER } from 'features/wallet/interface';
import { walletReducer } from 'features/wallet/reducer';

import { generateToken, recoverWalletRollCallTokens } from '../../objects';
import { RollCallToken } from '../../objects/RollCallToken';
import { WalletHome } from '../index';

jest.mock('core/platform/Storage');
jest.mock('core/platform/crypto/browser');
jest.mock('features/wallet/objects/Wallet');
jest.mock('core/components/QRCode.tsx', () => 'qrcode');

// disable animations
jest.useFakeTimers('modern');
jest.setSystemTime(new Date(1620255600000)); // 5 May 2021

const mockRCName = 'myRollCall';
const mockRCLocation = 'location';
const mockRCTimestampStart = new Timestamp(1620255600);
const mockRCTimestampEnd = new Timestamp(1620357600);
const mockRCAttendees = ['attendee1', 'attendee2'];

const mockRCIdAliasHash = Hash.fromStringArray(
  EventTags.ROLL_CALL,
  mockLaoId,
  mockRCTimestampStart.toString(),
  mockRCName,
);

const mockRCIdHash = Hash.fromStringArray(
  EventTags.ROLL_CALL,
  mockLaoId,
  mockRCIdAliasHash.valueOf(),
  mockRCName,
);

const mockRollCallState = {
  id: mockRCIdHash.valueOf(),
  idAlias: mockRCIdAliasHash.valueOf(),
  eventType: RollCall.EVENT_TYPE,
  start: mockRCTimestampStart.valueOf(),
  end: mockRCTimestampEnd.valueOf(),
  name: mockRCName,
  location: mockRCLocation,
  creation: mockRCTimestampStart.valueOf(),
  proposedStart: mockRCTimestampStart.valueOf(),
  proposedEnd: mockRCTimestampEnd.valueOf(),
  status: RollCallStatus.CLOSED,
  attendees: mockRCAttendees,
};
const mockRollCall = RollCall.fromState(mockRollCallState);

const contextValue = {
  [WALLET_FEATURE_IDENTIFIER]: {
    useCurrentLaoId: () => mockLaoIdHash,
    getEventById,
    useRollCallsByLaoId: RollCallHooks.useRollCallsByLaoId,
<<<<<<< HEAD
    getLaoOrganizer: jest.fn(() => mockKeyPair.publicKey),
=======
    useLaoIds: () => [mockLaoIdHash],
    useNamesByLaoId: () => ({ [mockLaoId]: mockLaoName }),
    walletItemGenerators: [],
    walletNavigationScreens: [],
>>>>>>> cec8538b
  } as WalletReactContext,
  [ROLLCALL_FEATURE_IDENTIFIER]: {
    useCurrentLaoId: () => mockLaoIdHash,
    generateToken,
    hasSeed,
    makeEventByTypeSelector,
  } as RollCallReactContext,
};

beforeEach(() => {
  jest.clearAllMocks();
});

describe('Wallet home', () => {
  it('renders correctly with an empty wallet', () => {
    const mockStore = createStore(
      combineReducers({ ...walletReducer, ...rollCallReducer, ...eventReducer }),
    );

    (recoverWalletRollCallTokens as jest.Mock).mockImplementation(() => Promise.resolve([]));

    const component = render(
      <Provider store={mockStore}>
        <FeatureContext.Provider value={contextValue}>
          <MockNavigator component={WalletHome} />
        </FeatureContext.Provider>
      </Provider>,
    ).toJSON();
    expect(component).toMatchSnapshot();
  });

  it('renders correctly with a non empty wallet', () => {
    const mockStore = createStore(
      combineReducers({ ...walletReducer, ...rollCallReducer, ...eventReducer }),
    );

    const mockRCToken = new RollCallToken({
      token: mockPopToken,
      laoId: mockLao.id,
      rollCallId: mockRollCall.id,
      rollCallName: mockRollCall.name,
    });

    // make the selector return data
    mockStore.dispatch(
      addEvent(mockLaoId, {
        eventType: RollCall.EVENT_TYPE,
        id: mockRollCallState.id,
        start: mockRollCallState.proposedStart,
        end: mockRollCallState.proposedEnd,
      }),
    );
    mockStore.dispatch(addRollCall(mockRollCallState));

    (recoverWalletRollCallTokens as jest.Mock).mockImplementation(() =>
      Promise.resolve([mockRCToken]),
    );

    const component = render(
      <Provider store={mockStore}>
        <FeatureContext.Provider value={contextValue}>
          <MockNavigator component={WalletHome} />
        </FeatureContext.Provider>
      </Provider>,
    );

    expect(component).toMatchSnapshot();
  });
});<|MERGE_RESOLUTION|>--- conflicted
+++ resolved
@@ -4,11 +4,7 @@
 import { combineReducers, createStore } from 'redux';
 
 import MockNavigator from '__tests__/components/MockNavigator';
-<<<<<<< HEAD
-import { mockKeyPair, mockLao, mockLaoId, mockLaoIdHash, mockPopToken } from '__tests__/utils';
-=======
 import { mockLao, mockLaoId, mockLaoIdHash, mockLaoName, mockPopToken } from '__tests__/utils';
->>>>>>> cec8538b
 import FeatureContext from 'core/contexts/FeatureContext';
 import { EventTags, Hash, Timestamp } from 'core/objects';
 import { getEventById } from 'features/events/functions';
@@ -75,14 +71,10 @@
     useCurrentLaoId: () => mockLaoIdHash,
     getEventById,
     useRollCallsByLaoId: RollCallHooks.useRollCallsByLaoId,
-<<<<<<< HEAD
-    getLaoOrganizer: jest.fn(() => mockKeyPair.publicKey),
-=======
     useLaoIds: () => [mockLaoIdHash],
     useNamesByLaoId: () => ({ [mockLaoId]: mockLaoName }),
     walletItemGenerators: [],
     walletNavigationScreens: [],
->>>>>>> cec8538b
   } as WalletReactContext,
   [ROLLCALL_FEATURE_IDENTIFIER]: {
     useCurrentLaoId: () => mockLaoIdHash,

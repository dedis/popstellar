--- conflicted
+++ resolved
@@ -18,12 +18,7 @@
 import { walletReducer } from 'features/wallet/reducer';
 import STRINGS from 'resources/strings';
 
-<<<<<<< HEAD
-import { recoverWalletRollCallTokens } from '../../objects';
-=======
 import { generateToken, recoverWalletRollCallTokens } from '../../objects';
-import { clearDummyWalletState, createDummyWalletState } from '../../objects/DummyWallet';
->>>>>>> d0a5aa2e
 import { RollCallToken } from '../../objects/RollCallToken';
 import { WalletHome } from '../index';
 
@@ -146,57 +141,4 @@
 
     expect(component).toMatchSnapshot();
   });
-<<<<<<< HEAD
-=======
-
-  it('enables correctly the debug mode', async () => {
-    const mockStore = createStore(
-      combineReducers({ ...walletReducer, ...rollCallReducer, ...eventReducer }),
-    );
-
-    const mockCreateWalletState = (createDummyWalletState as jest.Mock).mockImplementation(() =>
-      Promise.resolve(),
-    );
-    const { getByText } = render(
-      <Provider store={mockStore}>
-        <FeatureContext.Provider value={contextValue}>
-          <MockNavigator component={WalletHome} />
-        </FeatureContext.Provider>
-      </Provider>,
-    );
-    const toggleDebugButton = getByText('Set debug mode on [TESTING]');
-
-    fireEvent.press(toggleDebugButton);
-    await waitFor(() => {
-      expect(mockCreateWalletState).toHaveBeenCalledTimes(1);
-    });
-  });
-
-  it('disables correctly the debug mode', async () => {
-    const mockStore = createStore(
-      combineReducers({ ...walletReducer, ...rollCallReducer, ...eventReducer }),
-    );
-
-    (createDummyWalletState as jest.Mock).mockImplementation(() => Promise.resolve());
-
-    const mockClearWalletState = clearDummyWalletState as jest.Mock;
-    const { getByText } = render(
-      <Provider store={mockStore}>
-        <FeatureContext.Provider value={contextValue}>
-          <MockNavigator component={WalletHome} />
-        </FeatureContext.Provider>
-      </Provider>,
-    );
-
-    const toggleButtonOn = getByText('Set debug mode on [TESTING]');
-    fireEvent.press(toggleButtonOn);
-
-    await waitFor(() => {
-      const toggleButtonOff = getByText('Set debug mode off [TESTING]');
-      fireEvent.press(toggleButtonOff);
-    });
-
-    expect(mockClearWalletState).toHaveBeenCalledTimes(1);
-  });
->>>>>>> d0a5aa2e
 });
import { useNavigation } from '@react-navigation/native';
import React, { useState } from 'react';
import { StyleSheet, View, ViewStyle } from 'react-native';

import { BackRoundButton, TextBlock, TextInputLine, WideButtonView } from 'core/components';
import containerStyles from 'core/styles/stylesheets/containerStyles';
import STRINGS from 'resources/strings';

import * as Wallet from '../objects';

const styles = StyleSheet.create({
  smallPadding: {
    padding: '1rem',
  } as ViewStyle,
<<<<<<< HEAD
=======
  largePadding: {
    padding: '2rem',
  } as ViewStyle,
  container: {
    ...containerStyles.centeredY,
    padding: 20,
    height: '100%',
  } as ViewStyle,
>>>>>>> ba6654ad
});

/**
 * Wallet screen to set an already existing mnemonic
 */
const WalletSetSeed = () => {
  /* used to set the mnemonic seed inserted by the user */
  const [seed, setSeed] = useState('');

  // FIXME: Navigation should use a defined type here (instead of any)
  const navigation = useNavigation<any>();

  const initWallet = async () => {
    try {
      await Wallet.importMnemonic(seed);
      navigation.reset({
        index: 0,
        routes: [{ name: STRINGS.navigation_wallet_home_tab }],
      });
    } catch {
      navigation.navigate(STRINGS.navigation_wallet_error);
    }
  };

  return (
    <View style={styles.container}>
      <BackRoundButton onClick={() => navigation.navigate(STRINGS.navigation_wallet_setup_tab)} />
      <View style={styles.largePadding} />
      <TextBlock text={STRINGS.type_seed_info} />
      <TextInputLine
        placeholder={STRINGS.type_seed_example}
        onChangeText={(input: string) => setSeed(input)}
      />
      <View style={styles.smallPadding} />
      <WideButtonView title={STRINGS.save_seed_and_connect} onPress={() => initWallet()} />
    </View>
  );
};

export default WalletSetSeed;<|MERGE_RESOLUTION|>--- conflicted
+++ resolved
@@ -12,8 +12,6 @@
   smallPadding: {
     padding: '1rem',
   } as ViewStyle,
-<<<<<<< HEAD
-=======
   largePadding: {
     padding: '2rem',
   } as ViewStyle,
@@ -22,7 +20,6 @@
     padding: 20,
     height: '100%',
   } as ViewStyle,
->>>>>>> ba6654ad
 });
 
 /**

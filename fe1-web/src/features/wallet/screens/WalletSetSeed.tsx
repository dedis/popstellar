import { useNavigation } from '@react-navigation/native';
import React, { useState } from 'react';
import { StyleSheet, View, ViewStyle } from 'react-native';

import { TextBlock, TextInputLine, WideButtonView } from 'core/components';
import containerStyles from 'core/styles/stylesheets/containerStyles';
import STRINGS from 'resources/strings';

import * as Wallet from '../objects';

const styles = StyleSheet.create({
  smallPadding: {
    padding: '1rem',
  } as ViewStyle,
  largePadding: {
    padding: '2rem',
  } as ViewStyle,
});

/**
 * Wallet screen to set an already existing mnemonic
 */
const WalletSetSeed = () => {
  /* used to set the mnemonic seed inserted by the user */
  const [seed, setSeed] = useState('');
  const navigation = useNavigation<any>();

  // FIXME: Navigation should use a defined type here (instead of any)
  const navigation = useNavigation<any>();

  const initWallet = async () => {
    try {
      await Wallet.importMnemonic(seed);
      navigation.reset({
        index: 0,
<<<<<<< HEAD
        routes: [{ name: STRINGS.navigation_wallet_home_tab }],
      });
    } catch {
=======
        routes: [{ name: STRINGS.navigation_synced_wallet }],
      });
    } catch (e) {
      console.error(e);
>>>>>>> bcad783a
      navigation.navigate(STRINGS.navigation_wallet_error);
    }
  };

  return (
    <View style={containerStyles.centeredXY}>
      <TextBlock text={STRINGS.type_seed_info} />
      <TextInputLine
        placeholder={STRINGS.type_seed_example}
        onChangeText={(input: string) => setSeed(input)}
      />
      <View style={styles.smallPadding} />
      <WideButtonView title={STRINGS.save_seed_and_connect} onPress={() => initWallet()} />
      <WideButtonView
        title={STRINGS.back_to_wallet_setup}
        onPress={() => navigation.navigate(STRINGS.navigation_wallet_setup_tab)}
      />
    </View>
  );
};

export default WalletSetSeed;<|MERGE_RESOLUTION|>--- conflicted
+++ resolved
@@ -23,7 +23,6 @@
 const WalletSetSeed = () => {
   /* used to set the mnemonic seed inserted by the user */
   const [seed, setSeed] = useState('');
-  const navigation = useNavigation<any>();
 
   // FIXME: Navigation should use a defined type here (instead of any)
   const navigation = useNavigation<any>();
@@ -33,16 +32,9 @@
       await Wallet.importMnemonic(seed);
       navigation.reset({
         index: 0,
-<<<<<<< HEAD
         routes: [{ name: STRINGS.navigation_wallet_home_tab }],
       });
     } catch {
-=======
-        routes: [{ name: STRINGS.navigation_synced_wallet }],
-      });
-    } catch (e) {
-      console.error(e);
->>>>>>> bcad783a
       navigation.navigate(STRINGS.navigation_wallet_error);
     }
   };

import { useNavigation } from '@react-navigation/native';
import React, { useEffect, useState } from 'react';
import { StyleSheet, View, ViewStyle, Text, TextStyle, TextInput } from 'react-native';
import { useSelector } from 'react-redux';

import { QRCode, WideButtonView } from 'core/components';
import { KeyPairStore } from 'core/keypair';
import { Typography } from 'core/styles';
import containerStyles from 'core/styles/stylesheets/containerStyles';
import STRINGS from 'resources/strings';

import { RollCallTokensDropDown } from '../components';
<<<<<<< HEAD
import { requestCoinbaseTransaction } from '../network';
=======
import { WalletHooks } from '../hooks';
import { WalletFeature } from '../interface';
>>>>>>> 4602a026
import * as Wallet from '../objects';
import { createDummyWalletState, clearDummyWalletState } from '../objects/DummyWallet';
import { RollCallToken } from '../objects/RollCallToken';

const styles = StyleSheet.create({
  homeContainer: {
    ...containerStyles.centeredXY,
    padding: 30,
  } as ViewStyle,
  smallPadding: {
    padding: '1rem',
  } as ViewStyle,
  tokenSelectContainer: {
    flexDirection: 'row',
    marginTop: 30,
    marginBottom: 20,
  } as ViewStyle,
  textBase: Typography.base as TextStyle,
  textImportant: Typography.important as TextStyle,
});

/**
 * Wallet UI once the wallet is synced
 */
const WalletHome = () => {
  const [sendValue, setSendValue] = useState(0);
  const [tokens, setTokens] = useState<RollCallToken[]>();
  const [selectedTokenIndex, setSelectedTokenIndex] = useState(-1);
  const [isDebug, setIsDebug] = useState(false);

  const rollCallSelector = WalletHooks.useEventByTypeSelector<WalletFeature.RollCall>(
    WalletFeature.EventType.ROLL_CALL,
  );
  const rollCalls = useSelector(rollCallSelector);

  const laoId = WalletHooks.useCurrentLaoId();

  // FIXME: Navigation should use a defined type here (instead of any)
  const navigation = useNavigation<any>();

  useEffect(() => {
    if (!laoId || !rollCalls || !rollCalls[laoId.valueOf()]) {
      // Clear tokens screen state
      setSelectedTokenIndex(-1);
      setTokens(undefined);
      return;
    }

    Wallet.recoverWalletRollCallTokens(rollCalls, laoId)
      .then((rct) => {
        if (rct.length > 0) {
          setTokens(rct);
          setSelectedTokenIndex(0);
        }
      })
      .catch((e) => {
        console.debug(e);
      });
  }, [rollCalls, isDebug, laoId]);

  const toggleDebugMode = () => {
    if (isDebug) {
      clearDummyWalletState();
      setIsDebug(false);
    } else {
      createDummyWalletState().then(() => setIsDebug(true));
    }
  };

  const tokenInfos = () => {
    if (selectedTokenIndex !== -1 && tokens) {
      const rollCallName = `Roll Call name: ${tokens[selectedTokenIndex].rollCallName.valueOf()}`;
      return (
        <View style={containerStyles.centeredXY}>
          <Text style={styles.textBase}>{rollCallName}</Text>
          <QRCode value={tokens[selectedTokenIndex].token.publicKey.valueOf()} visibility />
        </View>
      );
    }
    return <Text style={styles.textBase}>{STRINGS.no_tokens_in_wallet}</Text>;
  };

  const sendField = () => {
    return (
      <>
        <WideButtonView
          title={STRINGS.cash_send}
          onPress={() => {
            requestCoinbaseTransaction(
              KeyPairStore.get(),
              tokens![selectedTokenIndex].token.publicKey,
              sendValue,
            );
          }}
        />
        <TextInput
          onChangeText={(t) => {
            setSendValue(Number.parseInt(t, 10));
          }}
        />
      </>
    );
  };

  return (
    <View style={styles.homeContainer}>
      <Text style={styles.textImportant}>{STRINGS.wallet_welcome}</Text>
      <View style={styles.tokenSelectContainer}>
        {tokens && (
          <RollCallTokensDropDown
            rollCallTokens={tokens}
            onIndexChange={setSelectedTokenIndex}
            selectedTokenIndex={selectedTokenIndex}
          />
        )}
      </View>
      {tokenInfos()}
      <View style={styles.smallPadding} />
      <WideButtonView
        title={STRINGS.logout_from_wallet}
        onPress={() => {
          Wallet.forget();
          navigation.reset({
            index: 0,
            routes: [{ name: STRINGS.navigation_wallet_setup_tab }],
          });
        }}
      />
      <WideButtonView
        title={(isDebug ? 'Set debug mode off' : 'Set debug mode on').concat(' [TESTING]')}
        onPress={() => toggleDebugMode()}
      />
      {tokens && sendField()}
    </View>
  );
};

export default WalletHome;<|MERGE_RESOLUTION|>--- conflicted
+++ resolved
@@ -10,12 +10,9 @@
 import STRINGS from 'resources/strings';
 
 import { RollCallTokensDropDown } from '../components';
-<<<<<<< HEAD
-import { requestCoinbaseTransaction } from '../network';
-=======
 import { WalletHooks } from '../hooks';
 import { WalletFeature } from '../interface';
->>>>>>> 4602a026
+import { requestCoinbaseTransaction } from '../network';
 import * as Wallet from '../objects';
 import { createDummyWalletState, clearDummyWalletState } from '../objects/DummyWallet';
 import { RollCallToken } from '../objects/RollCallToken';

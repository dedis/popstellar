--- conflicted
+++ resolved
@@ -11,15 +11,12 @@
 
 import { RollCallTokensDropDown, SendModal, RoundIconButton } from '../components';
 import { WalletHooks } from '../hooks';
-<<<<<<< HEAD
-import { WalletFeature } from '../interface';
 import { requestCoinbaseTransaction } from '../network';
-=======
->>>>>>> 5e6813a0
 import * as Wallet from '../objects';
 import { createDummyWalletState, clearDummyWalletState } from '../objects/DummyWallet';
 import { RollCallToken } from '../objects/RollCallToken';
 import { DigitalCashStore } from '../store';
+import { WalletFeature } from "../interface";
 
 const styles = StyleSheet.create({
   homeContainer: {

import { useNavigation } from '@react-navigation/native';
import React, { useEffect, useMemo, useState } from 'react';
import { StyleSheet, View, ViewStyle, Text, TextStyle } from 'react-native';
import { useToast } from 'react-native-toast-notifications';
import { useSelector } from 'react-redux';

<<<<<<< HEAD
import { QRCode, WideButtonView } from 'core/components';
import { KeyPairStore } from 'core/keypair';
import { PublicKey } from 'core/objects';
=======
import { LogoutRoundButton, QRCode } from 'core/components';
>>>>>>> 7075a627
import { Typography } from 'core/styles';
import containerStyles from 'core/styles/stylesheets/containerStyles';
import STRINGS from 'resources/strings';

import { RollCallTokensDropDown, SendModal, RoundIconButton } from '../components';
import { WalletHooks } from '../hooks';
import { requestCoinbaseTransaction, requestSendTransaction } from '../network';
import * as Wallet from '../objects';
import { RollCallToken } from '../objects/RollCallToken';
import { makeBalanceSelector } from '../reducer';

const styles = StyleSheet.create({
  homeContainer: {
    ...containerStyles.centeredXY,
    padding: 30,
  } as ViewStyle,
  smallPadding: {
    padding: '1rem',
  } as ViewStyle,
  tokenSelectContainer: {
    flexDirection: 'row',
    marginTop: 30,
    marginBottom: 20,
  } as ViewStyle,
<<<<<<< HEAD
  mainButtonsContainer: {
    display: 'flex',
    flexDirection: 'row',
    justifyContent: 'space-around',
    minWidth: '50%',
    margin: 'auto',
    marginTop: 20,
  } as ViewStyle,
  textBase: Typography.base as TextStyle,
=======
  textBase: Typography.baseCentered as TextStyle,
>>>>>>> 7075a627
  textImportant: Typography.important as TextStyle,
  topBar: {
    display: 'flex',
    flexDirection: 'row',
    width: '100%',
    justifyContent: 'space-between',
    alignItems: 'center',
    paddingLeft: 20,
    paddingRight: 20,
  } as ViewStyle,
});

/**
 * Wallet UI once the wallet is synced
 */
const WalletHome = () => {
  const [sendModalVisible, setSendModalVisible] = useState(false);
  const [tokens, setTokens] = useState<RollCallToken[]>();
  const [selectedTokenIndex, setSelectedTokenIndex] = useState(-1);

  const toast = useToast();

  const rollCalls = WalletHooks.useRollCallsByLaoId();

  const laoId = WalletHooks.useCurrentLaoId();

  const balanceSelector = useMemo(() => {
    if (!laoId || selectedTokenIndex === -1 || !tokens) {
      return () => 0;
    }
    return makeBalanceSelector(laoId, tokens[selectedTokenIndex].token.publicKey.valueOf());
  }, [tokens, laoId, selectedTokenIndex]);
  const balance = useSelector(balanceSelector);

  // FIXME: Navigation should use a defined type here (instead of any)
  const navigation = useNavigation<any>();

  useEffect(() => {
    if (!laoId || !rollCalls || !rollCalls[laoId.valueOf()]) {
      // Clear tokens screen state
      setSelectedTokenIndex(-1);
      setTokens(undefined);
      return;
    }

    Wallet.recoverWalletRollCallTokens(rollCalls, laoId)
      .then((rct) => {
        if (rct.length > 0) {
          setTokens(rct);
          setSelectedTokenIndex(0);
        }
      })
      .catch((e) => {
        console.debug(e);
      });
  }, [rollCalls, laoId]);

  const tokenInfos = () => {
    if (selectedTokenIndex !== -1 && tokens) {
      const selectedToken = tokens[selectedTokenIndex];
      const rollCallName = `Roll Call name: ${selectedToken.rollCallName.valueOf()}`;
      return (
        <View style={containerStyles.centeredXY}>
          <Text style={styles.textBase}>{rollCallName}</Text>
          <Text style={styles.textBase}>{STRINGS.wallet_balance + balance.valueOf()}</Text>
          <QRCode value={tokens[selectedTokenIndex].token.publicKey.valueOf()} visibility />
        </View>
      );
    }
    return <Text style={styles.textBase}>{STRINGS.no_tokens_in_wallet}</Text>;
  };

  return (
    <View style={styles.homeContainer}>
      <View style={styles.topBar}>
        <Text style={styles.textImportant}>{STRINGS.wallet_welcome}</Text>
        <LogoutRoundButton
          onClick={() => {
            Wallet.forget();
            navigation.reset({
              index: 0,
              routes: [{ name: STRINGS.navigation_wallet_setup_tab }],
            });
          }}
        />
      </View>
      <View style={styles.tokenSelectContainer}>
        {tokens && (
          <RollCallTokensDropDown
            rollCallTokens={tokens}
            onIndexChange={setSelectedTokenIndex}
            selectedTokenIndex={selectedTokenIndex}
          />
        )}
      </View>
      {tokenInfos()}
      {tokens && (
        <View style={styles.mainButtonsContainer}>
          <RoundIconButton
            name="send"
            onClick={() => {
              setSendModalVisible(true);
            }}
          />
        </View>
      )}
      <SendModal
        modalVisible={sendModalVisible}
        setModalVisible={setSendModalVisible}
        send={(receiver: string, amount: number, isCoinbase: boolean) => {
          if (isCoinbase) {
            requestCoinbaseTransaction(KeyPairStore.get(), new PublicKey(receiver), amount, laoId!)
              .then(() => toast.show('Sent coinbase transaction'))
              .catch((err) => {
                console.error('Failed sending the transaction : ', err);
              });
          } else {
            requestSendTransaction(
              tokens![selectedTokenIndex].token,
              new PublicKey(receiver),
              amount,
              laoId!,
            )
              .then(() => toast.show('Sent transaction'))
              .catch((err) => {
                console.error('Failed sending the transaction : ', err);
              });
          }
          setSendModalVisible(false);
        }}
      />
      <View style={styles.smallPadding} />
    </View>
  );
};

export default WalletHome;<|MERGE_RESOLUTION|>--- conflicted
+++ resolved
@@ -4,13 +4,9 @@
 import { useToast } from 'react-native-toast-notifications';
 import { useSelector } from 'react-redux';
 
-<<<<<<< HEAD
-import { QRCode, WideButtonView } from 'core/components';
+import { LogoutRoundButton, QRCode } from 'core/components';
 import { KeyPairStore } from 'core/keypair';
 import { PublicKey } from 'core/objects';
-=======
-import { LogoutRoundButton, QRCode } from 'core/components';
->>>>>>> 7075a627
 import { Typography } from 'core/styles';
 import containerStyles from 'core/styles/stylesheets/containerStyles';
 import STRINGS from 'resources/strings';
@@ -35,7 +31,6 @@
     marginTop: 30,
     marginBottom: 20,
   } as ViewStyle,
-<<<<<<< HEAD
   mainButtonsContainer: {
     display: 'flex',
     flexDirection: 'row',
@@ -44,10 +39,7 @@
     margin: 'auto',
     marginTop: 20,
   } as ViewStyle,
-  textBase: Typography.base as TextStyle,
-=======
   textBase: Typography.baseCentered as TextStyle,
->>>>>>> 7075a627
   textImportant: Typography.important as TextStyle,
   topBar: {
     display: 'flex',

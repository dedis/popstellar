// Jest Snapshot v1, https://goo.gl/fbAQLP

exports[`NotificationScreen renders correctly 1`] = `
<View
  style={
    Object {
      "flex": 1,
    }
  }
>
  <RNCSafeAreaProvider
    onInsetsChange={[Function]}
    style={
      Array [
        Object {
          "flex": 1,
        },
        undefined,
      ]
    }
  >
    <View
      style={
        Array [
          Object {
            "backgroundColor": "rgb(242, 242, 242)",
            "flex": 1,
          },
          undefined,
        ]
      }
    >
      <View
        pointerEvents="box-none"
        style={
          Object {
            "zIndex": 1,
          }
        }
      >
        <View
          accessibilityElementsHidden={false}
          importantForAccessibility="auto"
          onLayout={[Function]}
          pointerEvents="box-none"
          style={null}
        >
          <View
            pointerEvents="box-none"
            style={
              Object {
                "bottom": 0,
                "left": 0,
                "opacity": 1,
                "position": "absolute",
                "right": 0,
                "top": 0,
                "zIndex": 0,
              }
            }
          >
            <View
              collapsable={false}
              nativeID="animatedComponent"
              style={
                Object {
                  "backgroundColor": "rgb(255, 255, 255)",
                  "borderBottomColor": "rgb(216, 216, 216)",
                  "flex": 1,
                  "shadowColor": "rgb(216, 216, 216)",
                  "shadowOffset": Object {
                    "height": 0.5,
                    "width": 0,
                  },
                  "shadowOpacity": 0.85,
                  "shadowRadius": 0,
                }
              }
            />
          </View>
          <View
            collapsable={false}
            nativeID="animatedComponent"
            pointerEvents="box-none"
            style={
              Object {
                "height": 44,
                "maxHeight": undefined,
                "minHeight": undefined,
                "opacity": undefined,
                "transform": undefined,
              }
            }
          >
            <View
              pointerEvents="none"
              style={
                Object {
                  "height": 0,
                }
              }
            />
            <View
              pointerEvents="box-none"
              style={
                Object {
                  "alignItems": "stretch",
                  "flex": 1,
                  "flexDirection": "row",
                }
              }
            >
              <View
                pointerEvents="box-none"
                style={
                  Object {
                    "alignItems": "flex-start",
                    "flexBasis": 0,
                    "flexGrow": 1,
                    "justifyContent": "center",
                    "marginStart": 0,
                    "opacity": 1,
                  }
                }
              />
              <View
                pointerEvents="box-none"
                style={
                  Object {
                    "justifyContent": "center",
                    "marginHorizontal": 16,
                    "maxWidth": 718,
                    "opacity": 1,
                  }
                }
              >
                <Text
                  accessibilityRole="header"
                  aria-level="1"
                  collapsable={false}
                  nativeID="animatedComponent"
                  numberOfLines={1}
                  onLayout={[Function]}
                  style={
                    Object {
                      "color": "rgb(28, 28, 30)",
                      "fontSize": 17,
                      "fontWeight": "600",
                    }
                  }
                >
                  MockScreen
                </Text>
              </View>
              <View
                pointerEvents="box-none"
                style={
                  Object {
                    "alignItems": "flex-end",
                    "flexBasis": 0,
                    "flexGrow": 1,
                    "justifyContent": "center",
                    "marginEnd": 0,
                    "opacity": 1,
                  }
                }
              />
            </View>
          </View>
        </View>
      </View>
      <RNSScreenContainer
        onLayout={[Function]}
        style={
          Object {
            "flex": 1,
          }
        }
      >
        <RNSScreen
          activityState={2}
          forwardedRef={[Function]}
          pointerEvents="box-none"
          style={
            Object {
              "bottom": 0,
              "left": 0,
              "position": "absolute",
              "right": 0,
              "top": 0,
            }
          }
        >
          <View
            collapsable={false}
            style={
              Object {
                "opacity": 1,
              }
            }
          />
          <View
            accessibilityElementsHidden={false}
            closing={false}
            gestureVelocityImpact={0.3}
            importantForAccessibility="auto"
            onClose={[Function]}
            onGestureBegin={[Function]}
            onGestureCanceled={[Function]}
            onGestureEnd={[Function]}
            onOpen={[Function]}
            onTransition={[Function]}
            pointerEvents="box-none"
            style={
              Array [
                Object {
                  "display": "flex",
                  "overflow": undefined,
                },
                Object {
                  "bottom": 0,
                  "left": 0,
                  "position": "absolute",
                  "right": 0,
                  "top": 0,
                },
              ]
            }
            transitionSpec={
              Object {
                "close": Object {
                  "animation": "spring",
                  "config": Object {
                    "damping": 500,
                    "mass": 3,
                    "overshootClamping": true,
                    "restDisplacementThreshold": 10,
                    "restSpeedThreshold": 10,
                    "stiffness": 1000,
                  },
                },
                "open": Object {
                  "animation": "spring",
                  "config": Object {
                    "damping": 500,
                    "mass": 3,
                    "overshootClamping": true,
                    "restDisplacementThreshold": 10,
                    "restSpeedThreshold": 10,
                    "stiffness": 1000,
                  },
                },
              }
            }
          >
            <View
              collapsable={false}
              nativeID="animatedComponent"
              pointerEvents="box-none"
              style={
                Object {
                  "flex": 1,
                }
              }
            >
              <View
                collapsable={false}
                forwardedRef={[Function]}
                needsOffscreenAlphaCompositing={false}
                onGestureHandlerEvent={[Function]}
                onGestureHandlerStateChange={[Function]}
                style={
                  Object {
                    "flex": 1,
                    "transform": Array [
                      Object {
                        "translateX": 0,
                      },
                      Object {
                        "translateX": 0,
                      },
                    ],
                  }
                }
              >
                <View
                  style={
                    Array [
                      Object {
                        "flex": 1,
                        "overflow": "hidden",
                      },
                      Array [
                        Object {
                          "backgroundColor": "rgb(242, 242, 242)",
                        },
                        undefined,
                      ],
                    ]
                  }
                >
                  <View
                    style={
                      Object {
                        "flex": 1,
                        "flexDirection": "column-reverse",
                      }
                    }
                  >
                    <View
                      style={
                        Object {
                          "flex": 1,
                        }
                      }
                    >
                      <RCTScrollView
                        collapsable={false}
                        onGestureHandlerEvent={[Function]}
                        onGestureHandlerStateChange={[Function]}
                        style={
                          Object {
                            "padding": 16,
                          }
                        }
                      >
                        <View>
                          <View
                            style={
                              Object {
                                "borderRadius": 16,
                                "marginBottom": 16,
                              }
                            }
                          >
                            <View
                              accessible={true}
                              focusable={true}
                              onClick={[Function]}
                              onResponderGrant={[Function]}
                              onResponderMove={[Function]}
                              onResponderRelease={[Function]}
                              onResponderTerminate={[Function]}
                              onResponderTerminationRequest={[Function]}
                              onStartShouldSetResponder={[Function]}
                            >
                              <View
                                style={
                                  Object {
                                    "alignItems": "center",
                                    "backgroundColor": "rgb(242, 242, 242)",
                                    "borderColor": "#bcbbc1",
                                    "flexDirection": "row",
                                    "padding": 14,
                                    "paddingLeft": 0,
                                    "paddingRight": 0,
                                  }
                                }
                                testID="padView"
                              >
                                <View
                                  style={
                                    Array [
                                      Object {
                                        "alignItems": "flex-start",
                                        "flex": 1,
                                        "justifyContent": "center",
                                      },
                                      undefined,
                                    ]
                                  }
                                  theme={
                                    Object {
                                      "colors": Object {
                                        "black": "#242424",
                                        "disabled": "hsl(208, 8%, 90%)",
                                        "divider": "#bcbbc1",
                                        "error": "#ff190c",
                                        "grey0": "#393e42",
                                        "grey1": "#43484d",
                                        "grey2": "#5e6977",
                                        "grey3": "#86939e",
                                        "grey4": "#bdc6cf",
                                        "grey5": "#e1e8ee",
                                        "greyOutline": "#bbb",
                                        "platform": Object {
                                          "android": Object {
                                            "error": "#f44336",
                                            "grey": "rgba(0, 0, 0, 0.54)",
                                            "primary": "#2196f3",
                                            "searchBg": "#dcdce1",
                                            "secondary": "#9C27B0",
                                            "success": "#4caf50",
                                            "warning": "#ffeb3b",
                                          },
                                          "default": Object {
                                            "error": "#ff3b30",
                                            "grey": "#7d7d7d",
                                            "primary": "#007aff",
                                            "searchBg": "#dcdce1",
                                            "secondary": "#5856d6",
                                            "success": "#4cd964",
                                            "warning": "#ffcc00",
                                          },
                                          "ios": Object {
                                            "error": "#ff3b30",
                                            "grey": "#7d7d7d",
                                            "primary": "#007aff",
                                            "searchBg": "#dcdce1",
                                            "secondary": "#5856d6",
                                            "success": "#4cd964",
                                            "warning": "#ffcc00",
                                          },
                                          "web": Object {
                                            "error": "#ff190c",
                                            "grey": "#393e42",
                                            "primary": "#2089dc",
                                            "searchBg": "#303337",
                                            "secondary": "#ca71eb",
                                            "success": "#52c41a",
                                            "warning": "#faad14",
                                          },
                                        },
                                        "primary": "#2089dc",
                                        "searchBg": "#303337",
                                        "secondary": "#ca71eb",
                                        "success": "#52c41a",
                                        "warning": "#faad14",
                                        "white": "#ffffff",
                                      },
                                    }
                                  }
                                >
                                  <Text
                                    style={
                                      Object {
                                        "backgroundColor": "transparent",
                                        "color": "#000",
                                        "fontSize": 20,
                                        "fontWeight": "bold",
                                        "lineHeight": 26,
                                        "textAlign": "left",
                                      }
                                    }
                                    testID="listItemTitle"
                                  >
                                    Notifications
                                  </Text>
                                </View>
                                <View
                                  style={
                                    Object {
                                      "paddingLeft": 16,
                                    }
                                  }
                                />
                                <View
                                  collapsable={false}
                                  nativeID="animatedComponent"
                                  style={
                                    Object {
                                      "transform": Array [
                                        Object {
                                          "rotate": "0deg",
                                        },
                                      ],
                                    }
                                  }
                                >
                                  <View
                                    style={
                                      Object {
                                        "overflow": "hidden",
                                      }
                                    }
                                  >
                                    <View>
                                      <View
                                        style={
                                          Object {
                                            "alignItems": "center",
                                            "backgroundColor": "transparent",
                                            "justifyContent": "center",
                                          }
                                        }
                                      >
                                        <Text />
                                      </View>
                                    </View>
                                  </View>
                                </View>
                              </View>
                            </View>
                            <View
                              collapsable={false}
                              nativeID="animatedComponent"
                              style={
                                Object {
                                  "maxHeight": "0%",
                                  "opacity": 0,
                                }
                              }
                            >
                              <View
                                accessible={true}
                                focusable={true}
                                onClick={[Function]}
                                onResponderGrant={[Function]}
                                onResponderMove={[Function]}
                                onResponderRelease={[Function]}
                                onResponderTerminate={[Function]}
                                onResponderTerminationRequest={[Function]}
                                onStartShouldSetResponder={[Function]}
                                style={
                                  Array [
                                    Object {
                                      "backgroundColor": "#fff",
                                    },
                                    Object {
                                      "borderTopLeftRadius": 16,
                                      "borderTopRightRadius": 16,
                                    },
                                    Object {
                                      "borderBottomLeftRadius": 16,
                                      "borderBottomRightRadius": 16,
                                    },
                                  ]
                                }
                              >
                                <View
                                  style={
                                    Object {
                                      "alignItems": "center",
                                      "backgroundColor": "#fff",
                                      "borderBottomLeftRadius": 16,
                                      "borderBottomRightRadius": 16,
                                      "borderColor": "#bcbbc1",
                                      "borderTopLeftRadius": 16,
                                      "borderTopRightRadius": 16,
                                      "flexDirection": "row",
                                      "padding": 14,
                                    }
                                  }
                                  testID="padView"
                                >
                                  <View
                                    style={
                                      Object {
                                        "marginRight": 16,
                                      }
                                    }
                                  >
                                    <View>
                                      {"name":"ios-eye","size":25,"color":"#000"}
                                    </View>
                                  </View>
                                  <View
                                    style={
                                      Object {
                                        "paddingLeft": 16,
                                      }
                                    }
                                  />
                                  <View
                                    style={
                                      Array [
                                        Object {
                                          "alignItems": "flex-start",
                                          "flex": 1,
                                          "justifyContent": "center",
                                        },
                                        undefined,
                                      ]
                                    }
                                    theme={
                                      Object {
                                        "colors": Object {
                                          "black": "#242424",
                                          "disabled": "hsl(208, 8%, 90%)",
                                          "divider": "#bcbbc1",
                                          "error": "#ff190c",
                                          "grey0": "#393e42",
                                          "grey1": "#43484d",
                                          "grey2": "#5e6977",
                                          "grey3": "#86939e",
                                          "grey4": "#bdc6cf",
                                          "grey5": "#e1e8ee",
                                          "greyOutline": "#bbb",
                                          "platform": Object {
                                            "android": Object {
                                              "error": "#f44336",
                                              "grey": "rgba(0, 0, 0, 0.54)",
                                              "primary": "#2196f3",
                                              "searchBg": "#dcdce1",
                                              "secondary": "#9C27B0",
                                              "success": "#4caf50",
                                              "warning": "#ffeb3b",
                                            },
                                            "default": Object {
                                              "error": "#ff3b30",
                                              "grey": "#7d7d7d",
                                              "primary": "#007aff",
                                              "searchBg": "#dcdce1",
                                              "secondary": "#5856d6",
                                              "success": "#4cd964",
                                              "warning": "#ffcc00",
                                            },
                                            "ios": Object {
                                              "error": "#ff3b30",
                                              "grey": "#7d7d7d",
                                              "primary": "#007aff",
                                              "searchBg": "#dcdce1",
                                              "secondary": "#5856d6",
                                              "success": "#4cd964",
                                              "warning": "#ffcc00",
                                            },
                                            "web": Object {
                                              "error": "#ff190c",
                                              "grey": "#393e42",
                                              "primary": "#2089dc",
                                              "searchBg": "#303337",
                                              "secondary": "#ca71eb",
                                              "success": "#52c41a",
                                              "warning": "#faad14",
                                            },
                                          },
                                          "primary": "#2089dc",
                                          "searchBg": "#303337",
                                          "secondary": "#ca71eb",
                                          "success": "#52c41a",
                                          "warning": "#faad14",
                                          "white": "#ffffff",
                                        },
                                      }
                                    }
                                  >
                                    <Text
                                      style={
                                        Object {
                                          "backgroundColor": "transparent",
                                          "color": "#000",
                                          "fontSize": 20,
                                          "lineHeight": 26,
                                          "textAlign": "left",
                                        }
                                      }
                                      testID="listItemTitle"
                                    >
                                      another notification
                                    </Text>
                                    <Text
                                      style={
                                        Object {
                                          "backgroundColor": "transparent",
                                          "color": "#242424",
                                          "fontSize": 16,
                                          "lineHeight": 20,
                                        }
                                      }
                                      testID="listItemTitle"
                                    >
                                      <time
                                        dateTime="1970-01-01T00:00:01.000Z"
                                        title="1970-01-01 00:00"
                                      >
                                        53 years ago
                                      </time>
                                    </Text>
                                  </View>
                                </View>
                              </View>
                            </View>
                            <View
                              accessible={true}
                              focusable={true}
                              onClick={[Function]}
                              onResponderGrant={[Function]}
                              onResponderMove={[Function]}
                              onResponderRelease={[Function]}
                              onResponderTerminate={[Function]}
                              onResponderTerminationRequest={[Function]}
                              onStartShouldSetResponder={[Function]}
                            >
                              <View
                                style={
                                  Object {
                                    "alignItems": "center",
                                    "backgroundColor": "rgb(242, 242, 242)",
                                    "borderColor": "#bcbbc1",
                                    "flexDirection": "row",
                                    "padding": 14,
                                    "paddingLeft": 0,
                                    "paddingRight": 0,
                                  }
                                }
                                testID="padView"
                              >
                                <View
                                  style={
                                    Array [
                                      Object {
                                        "alignItems": "flex-start",
                                        "flex": 1,
                                        "justifyContent": "center",
                                      },
                                      undefined,
                                    ]
                                  }
                                  theme={
                                    Object {
                                      "colors": Object {
                                        "black": "#242424",
                                        "disabled": "hsl(208, 8%, 90%)",
                                        "divider": "#bcbbc1",
                                        "error": "#ff190c",
                                        "grey0": "#393e42",
                                        "grey1": "#43484d",
                                        "grey2": "#5e6977",
                                        "grey3": "#86939e",
                                        "grey4": "#bdc6cf",
                                        "grey5": "#e1e8ee",
                                        "greyOutline": "#bbb",
                                        "platform": Object {
                                          "android": Object {
                                            "error": "#f44336",
                                            "grey": "rgba(0, 0, 0, 0.54)",
                                            "primary": "#2196f3",
                                            "searchBg": "#dcdce1",
                                            "secondary": "#9C27B0",
                                            "success": "#4caf50",
                                            "warning": "#ffeb3b",
                                          },
                                          "default": Object {
                                            "error": "#ff3b30",
                                            "grey": "#7d7d7d",
                                            "primary": "#007aff",
                                            "searchBg": "#dcdce1",
                                            "secondary": "#5856d6",
                                            "success": "#4cd964",
                                            "warning": "#ffcc00",
                                          },
                                          "ios": Object {
                                            "error": "#ff3b30",
                                            "grey": "#7d7d7d",
                                            "primary": "#007aff",
                                            "searchBg": "#dcdce1",
                                            "secondary": "#5856d6",
                                            "success": "#4cd964",
                                            "warning": "#ffcc00",
                                          },
                                          "web": Object {
                                            "error": "#ff190c",
                                            "grey": "#393e42",
                                            "primary": "#2089dc",
                                            "searchBg": "#303337",
                                            "secondary": "#ca71eb",
                                            "success": "#52c41a",
                                            "warning": "#faad14",
                                          },
                                        },
                                        "primary": "#2089dc",
                                        "searchBg": "#303337",
                                        "secondary": "#ca71eb",
                                        "success": "#52c41a",
                                        "warning": "#faad14",
                                        "white": "#ffffff",
                                      },
                                    }
                                  }
                                >
                                  <Text
                                    style={
                                      Object {
                                        "backgroundColor": "transparent",
                                        "color": "#000",
                                        "fontSize": 20,
                                        "fontWeight": "bold",
                                        "lineHeight": 26,
                                        "textAlign": "left",
                                      }
                                    }
                                    testID="listItemTitle"
                                  >
                                    Read Notifications
                                  </Text>
                                </View>
                                <View
                                  style={
                                    Object {
                                      "paddingLeft": 16,
                                    }
                                  }
                                />
                                <View
                                  collapsable={false}
                                  nativeID="animatedComponent"
                                  style={
                                    Object {
                                      "transform": Array [
                                        Object {
                                          "rotate": "0deg",
                                        },
                                      ],
                                    }
                                  }
                                >
                                  <View
                                    style={
                                      Object {
                                        "overflow": "hidden",
                                      }
                                    }
                                  >
                                    <View>
                                      <View
                                        style={
                                          Object {
                                            "alignItems": "center",
                                            "backgroundColor": "transparent",
                                            "justifyContent": "center",
                                          }
                                        }
                                      >
                                        <Text />
                                      </View>
                                    </View>
                                  </View>
                                </View>
                              </View>
                            </View>
                            <View
                              collapsable={false}
                              nativeID="animatedComponent"
                              style={
                                Object {
                                  "maxHeight": "0%",
                                  "opacity": 0,
                                }
                              }
                            >
                              <View
                                accessible={true}
                                focusable={true}
                                onClick={[Function]}
                                onResponderGrant={[Function]}
                                onResponderMove={[Function]}
                                onResponderRelease={[Function]}
                                onResponderTerminate={[Function]}
                                onResponderTerminationRequest={[Function]}
                                onStartShouldSetResponder={[Function]}
                                style={
                                  Array [
                                    Object {
                                      "backgroundColor": "#fff",
                                    },
                                    Object {
                                      "borderTopLeftRadius": 16,
                                      "borderTopRightRadius": 16,
                                    },
                                    Object {
                                      "borderBottomLeftRadius": 16,
                                      "borderBottomRightRadius": 16,
                                    },
                                  ]
                                }
                              >
                                <View
                                  style={
                                    Object {
                                      "alignItems": "center",
                                      "backgroundColor": "#fff",
                                      "borderBottomLeftRadius": 16,
                                      "borderBottomRightRadius": 16,
                                      "borderColor": "#bcbbc1",
                                      "borderTopLeftRadius": 16,
                                      "borderTopRightRadius": 16,
                                      "flexDirection": "row",
                                      "padding": 14,
                                    }
                                  }
                                  testID="padView"
                                >
                                  <View
                                    style={
                                      Object {
                                        "marginRight": 16,
                                      }
                                    }
                                  >
                                    <View>
                                      {"name":"ios-eye","size":25,"color":"#000"}
                                    </View>
                                  </View>
                                  <View
                                    style={
                                      Object {
                                        "paddingLeft": 16,
                                      }
                                    }
                                  />
                                  <View
                                    style={
                                      Array [
                                        Object {
                                          "alignItems": "flex-start",
                                          "flex": 1,
                                          "justifyContent": "center",
                                        },
                                        undefined,
                                      ]
                                    }
                                    theme={
                                      Object {
                                        "colors": Object {
                                          "black": "#242424",
                                          "disabled": "hsl(208, 8%, 90%)",
                                          "divider": "#bcbbc1",
                                          "error": "#ff190c",
                                          "grey0": "#393e42",
                                          "grey1": "#43484d",
                                          "grey2": "#5e6977",
                                          "grey3": "#86939e",
                                          "grey4": "#bdc6cf",
                                          "grey5": "#e1e8ee",
                                          "greyOutline": "#bbb",
                                          "platform": Object {
                                            "android": Object {
                                              "error": "#f44336",
                                              "grey": "rgba(0, 0, 0, 0.54)",
                                              "primary": "#2196f3",
                                              "searchBg": "#dcdce1",
                                              "secondary": "#9C27B0",
                                              "success": "#4caf50",
                                              "warning": "#ffeb3b",
                                            },
                                            "default": Object {
                                              "error": "#ff3b30",
                                              "grey": "#7d7d7d",
                                              "primary": "#007aff",
                                              "searchBg": "#dcdce1",
                                              "secondary": "#5856d6",
                                              "success": "#4cd964",
                                              "warning": "#ffcc00",
                                            },
                                            "ios": Object {
                                              "error": "#ff3b30",
                                              "grey": "#7d7d7d",
                                              "primary": "#007aff",
                                              "searchBg": "#dcdce1",
                                              "secondary": "#5856d6",
                                              "success": "#4cd964",
                                              "warning": "#ffcc00",
                                            },
                                            "web": Object {
                                              "error": "#ff190c",
                                              "grey": "#393e42",
                                              "primary": "#2089dc",
                                              "searchBg": "#303337",
                                              "secondary": "#ca71eb",
                                              "success": "#52c41a",
                                              "warning": "#faad14",
                                            },
                                          },
                                          "primary": "#2089dc",
                                          "searchBg": "#303337",
                                          "secondary": "#ca71eb",
                                          "success": "#52c41a",
                                          "warning": "#faad14",
                                          "white": "#ffffff",
                                        },
                                      }
                                    }
                                  >
                                    <Text
                                      style={
                                        Object {
                                          "backgroundColor": "transparent",
                                          "color": "#000",
                                          "fontSize": 20,
                                          "lineHeight": 26,
                                          "textAlign": "left",
                                        }
                                      }
                                      testID="listItemTitle"
                                    >
                                      a notification
                                    </Text>
                                    <Text
                                      style={
                                        Object {
                                          "backgroundColor": "transparent",
                                          "color": "#242424",
                                          "fontSize": 16,
                                          "lineHeight": 20,
                                        }
                                      }
                                      testID="listItemTitle"
                                    />
                                  </View>
                                </View>
                              </View>
                            </View>
                          </View>
                        </View>
                      </RCTScrollView>
                    </View>
                  </View>
                </View>
              </View>
            </View>
          </View>
        </RNSScreen>
      </RNSScreenContainer>
    </View>
  </RNCSafeAreaProvider>
</View>
`;

exports[`NotificationScreenRightHeader renders correctly 1`] = `
<View
  style={
    Object {
      "flex": 1,
    }
  }
>
  <RNCSafeAreaProvider
    onInsetsChange={[Function]}
    style={
      Array [
        Object {
          "flex": 1,
        },
        undefined,
      ]
    }
  >
    <View
      style={
        Array [
          Object {
            "backgroundColor": "rgb(242, 242, 242)",
            "flex": 1,
          },
          undefined,
        ]
      }
    >
      <View
        pointerEvents="box-none"
        style={
          Object {
            "zIndex": 1,
          }
        }
      >
        <View
          accessibilityElementsHidden={false}
          importantForAccessibility="auto"
          onLayout={[Function]}
          pointerEvents="box-none"
          style={null}
        >
          <View
            pointerEvents="box-none"
            style={
              Object {
                "bottom": 0,
                "left": 0,
                "opacity": 1,
                "position": "absolute",
                "right": 0,
                "top": 0,
                "zIndex": 0,
              }
            }
          >
            <View
              collapsable={false}
              nativeID="animatedComponent"
              style={
                Object {
                  "backgroundColor": "rgb(255, 255, 255)",
                  "borderBottomColor": "rgb(216, 216, 216)",
                  "flex": 1,
                  "shadowColor": "rgb(216, 216, 216)",
                  "shadowOffset": Object {
                    "height": 0.5,
                    "width": 0,
                  },
                  "shadowOpacity": 0.85,
                  "shadowRadius": 0,
                }
              }
            />
          </View>
          <View
            collapsable={false}
            nativeID="animatedComponent"
            pointerEvents="box-none"
            style={
              Object {
                "height": 44,
                "maxHeight": undefined,
                "minHeight": undefined,
                "opacity": undefined,
                "transform": undefined,
              }
            }
          >
            <View
              pointerEvents="none"
              style={
                Object {
                  "height": 0,
                }
              }
            />
            <View
              pointerEvents="box-none"
              style={
                Object {
                  "alignItems": "stretch",
                  "flex": 1,
                  "flexDirection": "row",
                }
              }
            >
              <View
                pointerEvents="box-none"
                style={
                  Object {
                    "alignItems": "flex-start",
                    "flexBasis": 0,
                    "flexGrow": 1,
                    "justifyContent": "center",
                    "marginStart": 0,
                    "opacity": 1,
                  }
                }
              />
              <View
                pointerEvents="box-none"
                style={
                  Object {
                    "justifyContent": "center",
                    "marginHorizontal": 16,
                    "maxWidth": 718,
                    "opacity": 1,
                  }
                }
              >
                <Text
                  accessibilityRole="header"
                  aria-level="1"
                  collapsable={false}
                  nativeID="animatedComponent"
                  numberOfLines={1}
                  onLayout={[Function]}
                  style={
                    Object {
                      "color": "rgb(28, 28, 30)",
                      "fontSize": 17,
                      "fontWeight": "600",
                    }
                  }
                >
                  MockScreen
                </Text>
              </View>
              <View
                pointerEvents="box-none"
                style={
                  Object {
                    "alignItems": "flex-end",
                    "flexBasis": 0,
                    "flexGrow": 1,
                    "justifyContent": "center",
                    "marginEnd": 0,
                    "opacity": 1,
                  }
                }
              />
            </View>
          </View>
        </View>
      </View>
      <RNSScreenContainer
        onLayout={[Function]}
        style={
          Object {
            "flex": 1,
          }
        }
      >
        <RNSScreen
          activityState={2}
          forwardedRef={[Function]}
          pointerEvents="box-none"
          style={
            Object {
              "bottom": 0,
              "left": 0,
              "position": "absolute",
              "right": 0,
              "top": 0,
            }
          }
        >
          <View
            collapsable={false}
            style={
              Object {
                "opacity": 1,
              }
            }
          />
          <View
            accessibilityElementsHidden={false}
            closing={false}
            gestureVelocityImpact={0.3}
            importantForAccessibility="auto"
            onClose={[Function]}
            onGestureBegin={[Function]}
            onGestureCanceled={[Function]}
            onGestureEnd={[Function]}
            onOpen={[Function]}
            onTransition={[Function]}
            pointerEvents="box-none"
            style={
              Array [
                Object {
                  "display": "flex",
                  "overflow": undefined,
                },
                Object {
                  "bottom": 0,
                  "left": 0,
                  "position": "absolute",
                  "right": 0,
                  "top": 0,
                },
              ]
            }
            transitionSpec={
              Object {
                "close": Object {
                  "animation": "spring",
                  "config": Object {
                    "damping": 500,
                    "mass": 3,
                    "overshootClamping": true,
                    "restDisplacementThreshold": 10,
                    "restSpeedThreshold": 10,
                    "stiffness": 1000,
                  },
                },
                "open": Object {
                  "animation": "spring",
                  "config": Object {
                    "damping": 500,
                    "mass": 3,
                    "overshootClamping": true,
                    "restDisplacementThreshold": 10,
                    "restSpeedThreshold": 10,
                    "stiffness": 1000,
                  },
                },
              }
            }
          >
            <View
              collapsable={false}
              nativeID="animatedComponent"
              pointerEvents="box-none"
              style={
                Object {
                  "flex": 1,
                }
              }
            >
              <View
                collapsable={false}
                forwardedRef={[Function]}
                needsOffscreenAlphaCompositing={false}
                onGestureHandlerEvent={[Function]}
                onGestureHandlerStateChange={[Function]}
                style={
                  Object {
                    "flex": 1,
                    "transform": Array [
                      Object {
                        "translateX": 0,
                      },
                      Object {
                        "translateX": 0,
                      },
                    ],
                  }
                }
              >
                <View
                  style={
                    Array [
                      Object {
                        "flex": 1,
                        "overflow": "hidden",
                      },
                      Array [
                        Object {
                          "backgroundColor": "rgb(242, 242, 242)",
                        },
                        undefined,
                      ],
                    ]
                  }
                >
                  <View
                    style={
                      Object {
                        "flex": 1,
                        "flexDirection": "column-reverse",
                      }
                    }
                  >
                    <View
                      style={
                        Object {
                          "flex": 1,
                        }
                      }
                    >
                      <View
                        accessible={true}
                        collapsable={false}
                        focusable={true}
                        onBlur={[Function]}
                        onClick={[Function]}
                        onFocus={[Function]}
                        onResponderGrant={[Function]}
                        onResponderMove={[Function]}
                        onResponderRelease={[Function]}
                        onResponderTerminate={[Function]}
                        onResponderTerminationRequest={[Function]}
                        onStartShouldSetResponder={[Function]}
                      >
                        <RNGestureHandlerButton
                          collapsable={false}
                          onGestureEvent={[Function]}
                          onGestureHandlerEvent={[Function]}
                          onGestureHandlerStateChange={[Function]}
                          onHandlerStateChange={[Function]}
                          rippleColor={0}
                        >
<<<<<<< HEAD
                          <View
                            accessible={true}
                            collapsable={false}
                            nativeID="animatedComponent"
                            style={
                              Object {
                                "opacity": 1,
                              }
                            }
                          >
                            <View>
                              <Text
                                allowFontScaling={false}
                                style={
                                  Array [
                                    Object {
                                      "color": "#8E8E8E",
                                      "fontSize": 25,
                                    },
                                    undefined,
                                    Object {
                                      "fontFamily": "ionicons",
                                      "fontStyle": "normal",
                                      "fontWeight": "normal",
                                    },
                                    Object {},
                                  ]
                                }
                              >
                                
                              </Text>
                            </View>
=======
                          <View>
                            {"name":"ios-ellipsis-horizontal","size":25,"color":"#8E8E8E"}
>>>>>>> 3a181213
                          </View>
                        </RNGestureHandlerButton>
                      </View>
                    </View>
                  </View>
                </View>
              </View>
            </View>
          </View>
        </RNSScreen>
      </RNSScreenContainer>
    </View>
  </RNCSafeAreaProvider>
</View>
`;<|MERGE_RESOLUTION|>--- conflicted
+++ resolved
@@ -1330,68 +1330,29 @@
                         }
                       }
                     >
-                      <View
-                        accessible={true}
+                      <RNGestureHandlerButton
                         collapsable={false}
-                        focusable={true}
-                        onBlur={[Function]}
-                        onClick={[Function]}
-                        onFocus={[Function]}
-                        onResponderGrant={[Function]}
-                        onResponderMove={[Function]}
-                        onResponderRelease={[Function]}
-                        onResponderTerminate={[Function]}
-                        onResponderTerminationRequest={[Function]}
-                        onStartShouldSetResponder={[Function]}
+                        onGestureEvent={[Function]}
+                        onGestureHandlerEvent={[Function]}
+                        onGestureHandlerStateChange={[Function]}
+                        onHandlerStateChange={[Function]}
+                        rippleColor={0}
                       >
-                        <RNGestureHandlerButton
+                        <View
+                          accessible={true}
                           collapsable={false}
-                          onGestureEvent={[Function]}
-                          onGestureHandlerEvent={[Function]}
-                          onGestureHandlerStateChange={[Function]}
-                          onHandlerStateChange={[Function]}
-                          rippleColor={0}
+                          nativeID="animatedComponent"
+                          style={
+                            Object {
+                              "opacity": 1,
+                            }
+                          }
                         >
-<<<<<<< HEAD
-                          <View
-                            accessible={true}
-                            collapsable={false}
-                            nativeID="animatedComponent"
-                            style={
-                              Object {
-                                "opacity": 1,
-                              }
-                            }
-                          >
-                            <View>
-                              <Text
-                                allowFontScaling={false}
-                                style={
-                                  Array [
-                                    Object {
-                                      "color": "#8E8E8E",
-                                      "fontSize": 25,
-                                    },
-                                    undefined,
-                                    Object {
-                                      "fontFamily": "ionicons",
-                                      "fontStyle": "normal",
-                                      "fontWeight": "normal",
-                                    },
-                                    Object {},
-                                  ]
-                                }
-                              >
-                                
-                              </Text>
-                            </View>
-=======
                           <View>
                             {"name":"ios-ellipsis-horizontal","size":25,"color":"#8E8E8E"}
->>>>>>> 3a181213
                           </View>
-                        </RNGestureHandlerButton>
-                      </View>
+                        </View>
+                      </RNGestureHandlerButton>
                     </View>
                   </View>
                 </View>

--- conflicted
+++ resolved
@@ -2,24 +2,14 @@
 import { createMaterialTopTabNavigator } from '@react-navigation/material-top-tabs';
 import React, { useEffect, useState } from 'react';
 import { useSelector } from 'react-redux';
-<<<<<<< HEAD
-=======
-import { useEffect, useState } from 'react';
->>>>>>> 864182b0
 
 import { PublicKey } from 'core/objects';
-<<<<<<< HEAD
-import { gray, popBlue } from 'core/styles/colors';
-=======
-import { generateToken } from 'features/wallet/objects';
->>>>>>> 864182b0
 import { makeEventGetter } from 'features/events/reducer';
 import { selectCurrentLao } from 'features/lao/reducer';
 import { RollCall } from 'features/rollCall/objects';
 import { generateToken } from 'features/wallet/objects';
 import STRINGS from 'resources/strings';
 
-import { selectCurrentLao } from 'features/lao/reducer';
 import { SocialFollows, SocialHome, SocialProfile } from '../screens';
 import SocialSearchNavigation from './SocialSearchNavigation';
 

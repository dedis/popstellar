--- conflicted
+++ resolved
@@ -86,13 +86,6 @@
           },
           headerTitleStyle: Typography.topNavigationHeading,
           headerTitleAlign: 'center',
-<<<<<<< HEAD
-        })}>
-        <Tab.Screen
-          name={STRINGS.social_media_navigation_tab_home}
-          component={SocialHome}
-          options={{ title: STRINGS.social_media_navigation_tab_home_title }}
-=======
         }}>
         <Tab.Screen
           name={STRINGS.social_media_navigation_tab_home}
@@ -109,7 +102,6 @@
             title: STRINGS.social_media_navigation_tab_top_chirps_title,
             tabBarIcon: topChirpsIcon,
           }}
->>>>>>> 1e1f6beb
         />
         <Tab.Screen
           name={STRINGS.social_media_navigation_tab_search}

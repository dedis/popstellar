// Jest Snapshot v1, https://goo.gl/fbAQLP

exports[`SocialHome renders correctly 1`] = `
<View
  style={
    {
      "flex": 1,
    }
  }
>
  <RCTScrollView
    collapsable={false}
    handlerTag={1}
    handlerType="NativeViewGestureHandler"
    onGestureHandlerEvent={[Function]}
    onGestureHandlerStateChange={[Function]}
    style={
      {
        "padding": 16,
      }
    }
    waitFor={
      [
        {
          "current": null,
        },
      ]
    }
  >
    <View>
      <Text
        style={
          [
            {
              "color": "#000",
              "fontSize": 20,
              "lineHeight": 26,
              "textAlign": "left",
            },
            {
              "color": "#000",
              "fontSize": 20,
              "lineHeight": 26,
              "marginBottom": 16,
              "textAlign": "left",
            },
          ]
        }
      >
        So far nobody has published a chirp and you could be the first one to do so!
      </Text>
<<<<<<< HEAD
      <Text
        style={
          [
            {
              "color": "#000",
              "fontSize": 20,
              "lineHeight": 26,
              "textAlign": "left",
            },
            {
              "color": "#000",
              "fontSize": 20,
              "lineHeight": 26,
              "marginBottom": 16,
              "textAlign": "left",
            },
          ]
        }
      >
        The button for doing so is located in the navigation bar all the way to the right. Be creative ✨
      </Text>
=======
>>>>>>> aa3b3b5c
      <View
        style={
          {
            "marginBottom": 16,
          }
        }
      >
        <View
          style={
            {
              "backgroundColor": "#fff",
              "borderColor": "#000",
              "borderRadius": 8,
              "flexDirection": "row",
              "padding": 16,
            }
          }
        >
          <View
            style={
              {
                "marginRight": 16,
              }
            }
          >
            <blockies
              bgColor="#ffffff"
              scale={5}
              seed="oKHk3AivbpNXk_SfFcHDaVHcCcY8IBfHE7auXJ7h4ms="
              size={8}
              spotColor="#008ec2"
            />
          </View>
          <View
            style={
              {
                "display": "flex",
                "flexDirection": "column",
                "flexGrow": 1,
              }
            }
          >
            <TextInput
              multiline={true}
              numberOfLines={1}
              onBlur={[Function]}
              onChangeText={[Function]}
              onFocus={[Function]}
              placeholder="Your chirp"
              placeholderTextColor="#8E8E8E"
              selectTextOnFocus={true}
              style={
                [
                  {
                    "color": "#000",
                    "fontSize": 20,
                    "lineHeight": 26,
                    "textAlign": "left",
                  },
                  {
                    "alignContent": "flex-end",
                    "borderColor": "#000",
                    "borderRadius": 8,
                    "borderWidth": 1,
                    "padding": 16,
                  },
                ]
              }
              testID="new_chirp_input"
              value=""
            />
            <View
              style={
                {
                  "alignItems": "center",
                  "alignSelf": "flex-end",
                  "flexDirection": "row",
                  "marginTop": 16,
                }
              }
            >
              <View
                style={
                  {
                    "marginRight": 16,
                  }
                }
              >
                <Text
                  style={
                    [
                      {
                        "color": "#000",
                        "fontSize": 20,
                        "lineHeight": 26,
                        "textAlign": "left",
                      },
                    ]
                  }
                >
                  300
                </Text>
              </View>
              <View
                accessible={true}
                collapsable={false}
                focusable={true}
                onBlur={[Function]}
                onClick={[Function]}
                onFocus={[Function]}
                onResponderGrant={[Function]}
                onResponderMove={[Function]}
                onResponderRelease={[Function]}
                onResponderTerminate={[Function]}
                onResponderTerminationRequest={[Function]}
                onStartShouldSetResponder={[Function]}
                style={{}}
                testID="new_chirp_publish"
              >
                <RNGestureHandlerButton
                  collapsable={false}
                  delayLongPress={600}
                  enabled={true}
                  exclusive={true}
                  handlerTag={2}
                  handlerType="NativeViewGestureHandler"
                  onGestureEvent={[Function]}
                  onGestureHandlerEvent={[Function]}
                  onGestureHandlerStateChange={[Function]}
                  onHandlerStateChange={[Function]}
                  rippleColor={0}
                  touchSoundDisabled={false}
                >
                  <View
                    accessible={true}
                    collapsable={false}
                    style={
                      {
                        "opacity": 1,
                      }
                    }
                  >
                    <View
                      style={
                        [
                          {
                            "backgroundColor": "#3742fa",
                            "borderColor": "#3742fa",
                            "borderRadius": 8,
                            "borderWidth": 1,
                            "padding": 8,
                          },
                          {
                            "backgroundColor": "#8E8E8E",
                            "borderColor": "#8E8E8E",
                          },
                        ]
                      }
                    >
                      <Text
                        style={
                          [
                            {
                              "color": "#000",
                              "fontSize": 20,
                              "lineHeight": 26,
                              "textAlign": "left",
                            },
                            {
                              "textAlign": "center",
                            },
                            {
                              "color": "#fff",
                            },
                          ]
                        }
                      >
                        Publish
                      </Text>
                    </View>
                  </View>
                </RNGestureHandlerButton>
              </View>
            </View>
          </View>
        </View>
      </View>
    </View>
  </RCTScrollView>
</View>
`;<|MERGE_RESOLUTION|>--- conflicted
+++ resolved
@@ -49,30 +49,6 @@
       >
         So far nobody has published a chirp and you could be the first one to do so!
       </Text>
-<<<<<<< HEAD
-      <Text
-        style={
-          [
-            {
-              "color": "#000",
-              "fontSize": 20,
-              "lineHeight": 26,
-              "textAlign": "left",
-            },
-            {
-              "color": "#000",
-              "fontSize": 20,
-              "lineHeight": 26,
-              "marginBottom": 16,
-              "textAlign": "left",
-            },
-          ]
-        }
-      >
-        The button for doing so is located in the navigation bar all the way to the right. Be creative ✨
-      </Text>
-=======
->>>>>>> aa3b3b5c
       <View
         style={
           {

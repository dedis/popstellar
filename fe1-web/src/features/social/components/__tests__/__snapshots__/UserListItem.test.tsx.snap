--- conflicted
+++ resolved
@@ -48,19 +48,6 @@
         >
           <View
             collapsable={false}
-<<<<<<< HEAD
-            delayLongPress={600}
-            enabled={true}
-            exclusive={true}
-            handlerTag={5}
-            handlerType="NativeViewGestureHandler"
-            onGestureEvent={[Function]}
-            onGestureHandlerEvent={[Function]}
-            onGestureHandlerStateChange={[Function]}
-            onHandlerStateChange={[Function]}
-            rippleColor={0}
-            touchSoundDisabled={false}
-=======
             pointerEvents="box-none"
             style={
               Object {
@@ -73,7 +60,6 @@
                 "zIndex": 0,
               }
             }
->>>>>>> 1e1f6beb
           >
             <View
               collapsable={false}
@@ -95,19 +81,6 @@
           </View>
           <View
             collapsable={false}
-<<<<<<< HEAD
-            delayLongPress={600}
-            enabled={true}
-            exclusive={true}
-            handlerTag={6}
-            handlerType="NativeViewGestureHandler"
-            onGestureEvent={[Function]}
-            onGestureHandlerEvent={[Function]}
-            onGestureHandlerStateChange={[Function]}
-            onHandlerStateChange={[Function]}
-            rippleColor={0}
-            touchSoundDisabled={false}
-=======
             pointerEvents="box-none"
             style={
               Object {
@@ -118,7 +91,6 @@
                 "transform": undefined,
               }
             }
->>>>>>> 1e1f6beb
           >
             <View
               pointerEvents="none"
@@ -127,145 +99,7 @@
                   "height": 0,
                 }
               }
-<<<<<<< HEAD
-            >
-              <View
-                style={
-                  Array [
-                    Object {
-                      "backgroundColor": "#3742fa",
-                      "borderColor": "#3742fa",
-                      "borderRadius": 8,
-                      "borderWidth": 1,
-                      "padding": 8,
-                    },
-                    Object {
-                      "backgroundColor": "#8E8E8E",
-                      "borderColor": "#8E8E8E",
-                    },
-                  ]
-                }
-              >
-                <Text
-                  style={
-                    Array [
-                      Object {
-                        "color": "#000",
-                        "fontSize": 20,
-                        "lineHeight": 26,
-                        "textAlign": "left",
-                      },
-                      Object {
-                        "textAlign": "center",
-                      },
-                      Object {
-                        "color": "#fff",
-                      },
-                    ]
-                  }
-                >
-                  Profile
-                </Text>
-              </View>
-            </View>
-          </RNGestureHandlerButton>
-        </View>
-      </View>
-    </View>
-  </View>
-</View>
-`;
-
-exports[`UserListItem renders correctly after clicking on follow 1`] = `
-<View
-  style={
-    Object {
-      "borderColor": "gray",
-      "borderTopWidth": 0,
-      "borderWidth": 1,
-      "flexDirection": "row",
-      "padding": 10,
-      "width": 600,
-    }
-  }
->
-  <View
-    style={
-      Object {
-        "width": 60,
-      }
-    }
-  >
-    ProfileIcon
-  </View>
-  <View
-    style={
-      Object {
-        "flexDirection": "column",
-        "width": 540,
-      }
-    }
-  >
-    <Text
-      style={
-        Object {
-          "fontSize": 18,
-          "fontWeight": "600",
-        }
-      }
-    >
-      PublicKey
-    </Text>
-    <View
-      style={
-        Object {
-          "flexDirection": "row",
-        }
-      }
-    >
-      <View
-        style={
-          Object {
-            "flex": 1,
-          }
-        }
-      >
-        <View
-          accessible={true}
-          collapsable={false}
-          focusable={true}
-          onBlur={[Function]}
-          onClick={[Function]}
-          onFocus={[Function]}
-          onResponderGrant={[Function]}
-          onResponderMove={[Function]}
-          onResponderRelease={[Function]}
-          onResponderTerminate={[Function]}
-          onResponderTerminationRequest={[Function]}
-          onStartShouldSetResponder={[Function]}
-          style={
-            Object {
-              "marginBottom": 16,
-            }
-          }
-        >
-          <RNGestureHandlerButton
-            collapsable={false}
-            delayLongPress={600}
-            enabled={true}
-            exclusive={true}
-            handlerTag={7}
-            handlerType="NativeViewGestureHandler"
-            onGestureEvent={[Function]}
-            onGestureHandlerEvent={[Function]}
-            onGestureHandlerStateChange={[Function]}
-            onHandlerStateChange={[Function]}
-            rippleColor={0}
-            touchSoundDisabled={false}
-          >
-=======
             />
->>>>>>> 1e1f6beb
             <View
               pointerEvents="box-none"
               style={
@@ -370,19 +204,6 @@
         >
           <View
             collapsable={false}
-<<<<<<< HEAD
-            delayLongPress={600}
-            enabled={true}
-            exclusive={true}
-            handlerTag={8}
-            handlerType="NativeViewGestureHandler"
-            onGestureEvent={[Function]}
-            onGestureHandlerEvent={[Function]}
-            onGestureHandlerStateChange={[Function]}
-            onHandlerStateChange={[Function]}
-            rippleColor={0}
-            touchSoundDisabled={false}
-=======
             style={
               Object {
                 "opacity": 1,
@@ -442,7 +263,6 @@
                 },
               }
             }
->>>>>>> 1e1f6beb
           >
             <View
               collapsable={false}

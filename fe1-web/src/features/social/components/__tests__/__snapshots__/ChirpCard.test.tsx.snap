// Jest Snapshot v1, https://goo.gl/fbAQLP

exports[`ChirpCard for deletion render correct for a deleted chirp 1`] = `
<View
  style={
    Object {
      "flex": 1,
    }
  }
>
  <RNCSafeAreaProvider
    onInsetsChange={[Function]}
    style={
      Array [
        Object {
          "flex": 1,
        },
        undefined,
      ]
    }
  >
    <View
      style={
        Array [
          Object {
            "backgroundColor": "rgb(242, 242, 242)",
            "flex": 1,
          },
          undefined,
        ]
      }
    >
      <View
        collapsable={false}
        pointerEvents="box-none"
        style={
          Object {
            "zIndex": 1,
          }
        }
      >
        <View
          accessibilityElementsHidden={false}
          importantForAccessibility="auto"
          onLayout={[Function]}
          pointerEvents="box-none"
          style={null}
        >
          <View
            collapsable={false}
            pointerEvents="box-none"
            style={
              Object {
                "bottom": 0,
                "left": 0,
                "opacity": 1,
                "position": "absolute",
                "right": 0,
                "top": 0,
                "zIndex": 0,
              }
            }
          >
            <View
              collapsable={false}
              style={
                Object {
                  "backgroundColor": "rgb(255, 255, 255)",
                  "borderBottomColor": "rgb(216, 216, 216)",
                  "flex": 1,
                  "shadowColor": "rgb(216, 216, 216)",
                  "shadowOffset": Object {
                    "height": 0.5,
                    "width": 0,
                  },
                  "shadowOpacity": 0.85,
                  "shadowRadius": 0,
                }
              }
            />
          </View>
          <View
            collapsable={false}
            pointerEvents="box-none"
            style={
              Object {
                "height": 44,
                "maxHeight": undefined,
                "minHeight": undefined,
                "opacity": undefined,
                "transform": undefined,
              }
            }
          >
            <View
              pointerEvents="none"
              style={
                Object {
                  "height": 0,
                }
              }
            />
            <View
              pointerEvents="box-none"
              style={
                Object {
                  "alignItems": "stretch",
                  "flex": 1,
                  "flexDirection": "row",
                }
              }
            >
              <View
                collapsable={false}
                pointerEvents="box-none"
                style={
                  Object {
                    "alignItems": "flex-start",
                    "flexBasis": 0,
                    "flexGrow": 1,
                    "justifyContent": "center",
                    "marginStart": 0,
                    "opacity": 1,
                  }
                }
              />
              <View
                collapsable={false}
                pointerEvents="box-none"
                style={
                  Object {
                    "justifyContent": "center",
                    "marginHorizontal": 16,
                    "maxWidth": 718,
                    "opacity": 1,
                  }
                }
              >
                <Text
                  accessibilityRole="header"
                  aria-level="1"
                  collapsable={false}
                  numberOfLines={1}
                  onLayout={[Function]}
                  style={
                    Object {
                      "color": "rgb(28, 28, 30)",
                      "fontSize": 17,
                      "fontWeight": "600",
                    }
                  }
                >
                  MockScreen
                </Text>
              </View>
              <View
                collapsable={false}
                pointerEvents="box-none"
                style={
                  Object {
                    "alignItems": "flex-end",
                    "flexBasis": 0,
                    "flexGrow": 1,
                    "justifyContent": "center",
                    "marginEnd": 0,
                    "opacity": 1,
                  }
                }
              />
            </View>
          </View>
        </View>
      </View>
      <RNSScreenContainer
        onLayout={[Function]}
        style={
          Object {
            "flex": 1,
          }
        }
      >
        <RNSScreen
          activityState={2}
          collapsable={false}
          forwardedRef={[Function]}
          gestureResponseDistance={
            Object {
              "bottom": -1,
              "end": -1,
              "start": -1,
              "top": -1,
            }
          }
          pointerEvents="box-none"
          style={
            Object {
              "bottom": 0,
              "left": 0,
              "position": "absolute",
              "right": 0,
              "top": 0,
            }
          }
        >
          <View
            collapsable={false}
            style={
              Object {
                "opacity": 1,
              }
            }
          />
          <View
            accessibilityElementsHidden={false}
            closing={false}
            gestureVelocityImpact={0.3}
            importantForAccessibility="auto"
            onClose={[Function]}
            onGestureBegin={[Function]}
            onGestureCanceled={[Function]}
            onGestureEnd={[Function]}
            onOpen={[Function]}
            onTransition={[Function]}
            pointerEvents="box-none"
            style={
              Array [
                Object {
                  "display": "flex",
                  "overflow": undefined,
                },
                Object {
                  "bottom": 0,
                  "left": 0,
                  "position": "absolute",
                  "right": 0,
                  "top": 0,
                },
              ]
            }
            transitionSpec={
              Object {
                "close": Object {
                  "animation": "spring",
                  "config": Object {
                    "damping": 500,
                    "mass": 3,
                    "overshootClamping": true,
                    "restDisplacementThreshold": 10,
                    "restSpeedThreshold": 10,
                    "stiffness": 1000,
                  },
                },
                "open": Object {
                  "animation": "spring",
                  "config": Object {
                    "damping": 500,
                    "mass": 3,
                    "overshootClamping": true,
                    "restDisplacementThreshold": 10,
                    "restSpeedThreshold": 10,
                    "stiffness": 1000,
                  },
                },
              }
            }
          >
            <View
              collapsable={false}
              pointerEvents="box-none"
              style={
                Object {
                  "flex": 1,
                }
              }
            >
              <View
                collapsable={false}
                forwardedRef={[Function]}
                handlerTag={18}
                handlerType="PanGestureHandler"
                needsOffscreenAlphaCompositing={false}
                onGestureHandlerEvent={[Function]}
                onGestureHandlerStateChange={[Function]}
                style={
                  Object {
                    "flex": 1,
                    "transform": Array [
                      Object {
                        "translateX": 0,
                      },
                      Object {
                        "translateX": 0,
                      },
                    ],
                  }
                }
              >
                <View
                  pointerEvents="box-none"
                  style={
                    Array [
                      Object {
                        "flex": 1,
                        "overflow": "hidden",
                      },
                      Array [
                        Object {
                          "backgroundColor": "rgb(242, 242, 242)",
                        },
                        undefined,
                      ],
                    ]
                  }
                >
                  <View
                    style={
                      Object {
                        "flex": 1,
                        "flexDirection": "column-reverse",
                      }
                    }
                  >
                    <View
                      style={
                        Object {
                          "flex": 1,
                        }
                      }
                    >
                      <View
                        style={
                          Array [
                            Object {
                              "backgroundColor": "#fff",
                            },
                          ]
                        }
                      >
                        <View
                          style={
                            Object {
                              "alignItems": "center",
                              "backgroundColor": "#fff",
                              "borderBottomWidth": 0.5,
                              "borderColor": "#bcbbc1",
                              "flexDirection": "row",
                              "padding": 14,
                            }
                          }
                          testID="RNE__LISTITEM__padView"
                        >
                          <View
                            accessible={true}
                            collapsable={false}
                            focusable={true}
                            onBlur={[Function]}
                            onClick={[Function]}
                            onFocus={[Function]}
                            onResponderGrant={[Function]}
                            onResponderMove={[Function]}
                            onResponderRelease={[Function]}
                            onResponderTerminate={[Function]}
                            onResponderTerminationRequest={[Function]}
                            onStartShouldSetResponder={[Function]}
                          >
                            <RNGestureHandlerButton
                              collapsable={false}
                              exclusive={true}
                              handlerTag={19}
                              handlerType="NativeViewGestureHandler"
                              onGestureEvent={[Function]}
                              onGestureHandlerEvent={[Function]}
                              onGestureHandlerStateChange={[Function]}
                              onHandlerStateChange={[Function]}
                              rippleColor={0}
                              touchSoundDisabled={false}
                            >
                              <View
                                accessible={true}
                                collapsable={false}
                                style={
                                  Object {
                                    "opacity": 1,
                                  }
                                }
                              >
                                <View
                                  style={
                                    Array [
                                      Object {
                                        "marginRight": 16,
                                      },
                                      Object {
                                        "alignSelf": "flex-start",
                                      },
                                    ]
                                  }
                                >
                                  ProfileIcon
                                </View>
                              </View>
                            </RNGestureHandlerButton>
                          </View>
                          <View
                            style={
                              Object {
                                "paddingLeft": 16,
                              }
                            }
                          />
                          <View
                            style={
                              Array [
                                Object {
                                  "alignItems": "flex-start",
                                  "flex": 1,
                                  "justifyContent": "center",
                                },
                                undefined,
                              ]
                            }
                            theme={
                              Object {
                                "colors": Object {
                                  "background": "#ffffff",
                                  "black": "#242424",
                                  "disabled": "hsl(208, 8%, 90%)",
                                  "divider": "#bcbbc1",
                                  "error": "#ff190c",
                                  "grey0": "#393e42",
                                  "grey1": "#43484d",
                                  "grey2": "#5e6977",
                                  "grey3": "#86939e",
                                  "grey4": "#bdc6cf",
                                  "grey5": "#e1e8ee",
                                  "greyOutline": "#bbb",
                                  "platform": Object {
                                    "android": Object {
                                      "error": "#f44336",
                                      "grey": "rgba(0, 0, 0, 0.54)",
                                      "primary": "#2196f3",
                                      "searchBg": "#dcdce1",
                                      "secondary": "#9C27B0",
                                      "success": "#4caf50",
                                      "warning": "#ffeb3b",
                                    },
                                    "default": Object {
                                      "error": "#ff3b30",
                                      "grey": "#7d7d7d",
                                      "primary": "#007aff",
                                      "searchBg": "#dcdce1",
                                      "secondary": "#5856d6",
                                      "success": "#4cd964",
                                      "warning": "#ffcc00",
                                    },
                                    "ios": Object {
                                      "error": "#ff3b30",
                                      "grey": "#7d7d7d",
                                      "primary": "#007aff",
                                      "searchBg": "#dcdce1",
                                      "secondary": "#5856d6",
                                      "success": "#4cd964",
                                      "warning": "#ffcc00",
                                    },
                                    "web": Object {
                                      "error": "#ff190c",
                                      "grey": "#393e42",
                                      "primary": "#2089dc",
                                      "searchBg": "#303337",
                                      "secondary": "#ca71eb",
                                      "success": "#52c41a",
                                      "warning": "#faad14",
                                    },
                                  },
                                  "primary": "#2089dc",
                                  "searchBg": "#303337",
                                  "secondary": "#03dac4",
                                  "success": "#52c41a",
                                  "warning": "#faad14",
                                  "white": "#ffffff",
                                },
                                "spacing": Object {
                                  "lg": 12,
                                  "md": 8,
                                  "sm": 4,
                                  "xl": 24,
                                  "xs": 2,
                                },
                              }
                            }
                          >
                            <Text
                              accessibilityRole="text"
                              numberOfLines={1}
                              style={
                                Object {
                                  "backgroundColor": "transparent",
                                  "color": "#8E8E8E",
                                  "fontSize": 16,
                                  "lineHeight": 20,
                                  "textAlign": "left",
                                }
                              }
                              testID="listItemTitle"
                            >
                              oKHk3AivbpNXk_SfFcHDaVHcCcY8IBfHE7auXJ7h4ms=
                            </Text>
                            <Text
                              accessibilityRole="text"
                              style={
                                Object {
                                  "backgroundColor": "transparent",
                                  "color": "#242424",
                                  "fontSize": 15,
                                }
                              }
                              testID="listItemTitle"
                            >
                              <Text
                                style={
                                  Array [
                                    Object {
                                      "color": "#000",
                                      "fontSize": 20,
                                      "lineHeight": 26,
                                      "textAlign": "left",
                                    },
                                    Object {
                                      "color": "#8E8E8E",
                                    },
                                  ]
                                }
                              >
                                This chirp was deleted
                              </Text>
                            </Text>
                            <View
                              style={
                                Object {
                                  "flexDirection": "row",
                                  "flexWrap": "wrap",
                                  "width": "100%",
                                }
                              }
                            >
                              <View
                                style={
                                  Object {
                                    "flexGrow": 1,
                                  }
                                }
                              />
                              <View
                                style={
                                  Object {
                                    "alignSelf": "flex-end",
                                    "marginLeft": "auto",
                                    "marginTop": 16,
                                  }
                                }
                              >
                                <Text
                                  style={
                                    Array [
                                      Object {
                                        "color": "#000",
                                        "fontSize": 20,
                                        "lineHeight": 26,
                                        "textAlign": "left",
                                      },
                                      Object {
                                        "fontSize": 16,
                                        "lineHeight": 20,
                                      },
                                    ]
                                  }
                                >
                                  <time
                                    dateTime="2020-12-31T23:00:00.000Z"
                                    title="2020-12-31 23:00"
                                  >
                                    4 months ago
                                  </time>
                                </Text>
                              </View>
                            </View>
                          </View>
                        </View>
                      </View>
                    </View>
                  </View>
                </View>
              </View>
            </View>
          </View>
        </RNSScreen>
      </RNSScreenContainer>
    </View>
  </RNCSafeAreaProvider>
</View>
`;

exports[`ChirpCard for deletion renders correctly for non-sender 1`] = `
<View
  style={
    Object {
      "flex": 1,
    }
  }
>
  <RNCSafeAreaProvider
    onInsetsChange={[Function]}
    style={
      Array [
        Object {
          "flex": 1,
        },
        undefined,
      ]
    }
  >
    <View
      style={
        Array [
          Object {
            "backgroundColor": "rgb(242, 242, 242)",
            "flex": 1,
          },
          undefined,
        ]
      }
    >
      <View
        collapsable={false}
        pointerEvents="box-none"
        style={
          Object {
            "zIndex": 1,
          }
        }
      >
        <View
          accessibilityElementsHidden={false}
          importantForAccessibility="auto"
          onLayout={[Function]}
          pointerEvents="box-none"
          style={null}
        >
          <View
            collapsable={false}
            pointerEvents="box-none"
            style={
              Object {
                "bottom": 0,
                "left": 0,
                "opacity": 1,
                "position": "absolute",
                "right": 0,
                "top": 0,
                "zIndex": 0,
              }
            }
          >
            <View
              collapsable={false}
              style={
                Object {
                  "backgroundColor": "rgb(255, 255, 255)",
                  "borderBottomColor": "rgb(216, 216, 216)",
                  "flex": 1,
                  "shadowColor": "rgb(216, 216, 216)",
                  "shadowOffset": Object {
                    "height": 0.5,
                    "width": 0,
                  },
                  "shadowOpacity": 0.85,
                  "shadowRadius": 0,
                }
              }
            />
          </View>
          <View
            collapsable={false}
            pointerEvents="box-none"
            style={
              Object {
                "height": 44,
                "maxHeight": undefined,
                "minHeight": undefined,
                "opacity": undefined,
                "transform": undefined,
              }
            }
          >
            <View
              pointerEvents="none"
              style={
                Object {
                  "height": 0,
                }
              }
            />
            <View
              pointerEvents="box-none"
              style={
                Object {
                  "alignItems": "stretch",
                  "flex": 1,
                  "flexDirection": "row",
                }
              }
            >
              <View
                collapsable={false}
                pointerEvents="box-none"
                style={
                  Object {
                    "alignItems": "flex-start",
                    "flexBasis": 0,
                    "flexGrow": 1,
                    "justifyContent": "center",
                    "marginStart": 0,
                    "opacity": 1,
                  }
                }
              />
              <View
                collapsable={false}
                pointerEvents="box-none"
                style={
                  Object {
                    "justifyContent": "center",
                    "marginHorizontal": 16,
                    "maxWidth": 718,
                    "opacity": 1,
                  }
                }
              >
                <Text
                  accessibilityRole="header"
                  aria-level="1"
                  collapsable={false}
                  numberOfLines={1}
                  onLayout={[Function]}
                  style={
<<<<<<< HEAD
                    Object {
                      "color": "rgb(28, 28, 30)",
                      "fontSize": 17,
                      "fontWeight": "600",
                    }
=======
                    Array [
                      Object {
                        "backgroundColor": "#3742fa",
                        "borderColor": "#3742fa",
                        "borderRadius": 8,
                        "borderWidth": 1,
                        "padding": 8,
                      },
                      Object {
                        "backgroundColor": "#8E8E8E",
                        "borderColor": "#8E8E8E",
                      },
                    ]
>>>>>>> 6fa8d263
                  }
                >
                  MockScreen
                </Text>
              </View>
              <View
                collapsable={false}
                pointerEvents="box-none"
                style={
                  Object {
                    "alignItems": "flex-end",
                    "flexBasis": 0,
                    "flexGrow": 1,
                    "justifyContent": "center",
                    "marginEnd": 0,
                    "opacity": 1,
                  }
                }
              />
            </View>
          </View>
        </View>
      </View>
      <RNSScreenContainer
        onLayout={[Function]}
        style={
          Object {
            "flex": 1,
          }
        }
      >
        <RNSScreen
          activityState={2}
          collapsable={false}
          forwardedRef={[Function]}
          gestureResponseDistance={
            Object {
              "bottom": -1,
              "end": -1,
              "start": -1,
              "top": -1,
            }
          }
          pointerEvents="box-none"
          style={
            Object {
              "bottom": 0,
              "left": 0,
              "position": "absolute",
              "right": 0,
              "top": 0,
            }
          }
        >
          <View
            collapsable={false}
            style={
              Object {
                "opacity": 1,
              }
            }
          />
          <View
            accessibilityElementsHidden={false}
            closing={false}
            gestureVelocityImpact={0.3}
            importantForAccessibility="auto"
            onClose={[Function]}
            onGestureBegin={[Function]}
            onGestureCanceled={[Function]}
            onGestureEnd={[Function]}
            onOpen={[Function]}
            onTransition={[Function]}
            pointerEvents="box-none"
            style={
              Array [
                Object {
                  "display": "flex",
                  "overflow": undefined,
                },
                Object {
                  "bottom": 0,
                  "left": 0,
                  "position": "absolute",
                  "right": 0,
                  "top": 0,
                },
              ]
            }
            transitionSpec={
              Object {
                "close": Object {
                  "animation": "spring",
                  "config": Object {
                    "damping": 500,
                    "mass": 3,
                    "overshootClamping": true,
                    "restDisplacementThreshold": 10,
                    "restSpeedThreshold": 10,
                    "stiffness": 1000,
                  },
                },
                "open": Object {
                  "animation": "spring",
                  "config": Object {
                    "damping": 500,
                    "mass": 3,
                    "overshootClamping": true,
                    "restDisplacementThreshold": 10,
                    "restSpeedThreshold": 10,
                    "stiffness": 1000,
                  },
                },
              }
            }
          >
            <View
              collapsable={false}
              pointerEvents="box-none"
              style={
                Object {
                  "flex": 1,
                }
              }
            >
              <View
                collapsable={false}
                forwardedRef={[Function]}
                handlerTag={7}
                handlerType="PanGestureHandler"
                needsOffscreenAlphaCompositing={false}
                onGestureHandlerEvent={[Function]}
                onGestureHandlerStateChange={[Function]}
                style={
                  Object {
                    "flex": 1,
                    "transform": Array [
                      Object {
                        "translateX": 0,
                      },
                      Object {
                        "translateX": 0,
                      },
                    ],
                  }
                }
              >
                <View
                  pointerEvents="box-none"
                  style={
                    Array [
                      Object {
                        "flex": 1,
                        "overflow": "hidden",
                      },
                      Array [
                        Object {
                          "backgroundColor": "rgb(242, 242, 242)",
                        },
                        undefined,
                      ],
                    ]
                  }
                >
                  <View
                    style={
                      Object {
                        "flex": 1,
                        "flexDirection": "column-reverse",
                      }
                    }
                  >
                    <View
                      style={
                        Object {
                          "flex": 1,
                        }
                      }
                    >
                      <View
                        style={
                          Array [
                            Object {
                              "backgroundColor": "#fff",
                            },
                          ]
                        }
                      >
                        <View
                          style={
                            Object {
                              "alignItems": "center",
                              "backgroundColor": "#fff",
                              "borderBottomWidth": 0.5,
                              "borderColor": "#bcbbc1",
                              "flexDirection": "row",
                              "padding": 14,
                            }
                          }
                          testID="RNE__LISTITEM__padView"
                        >
                          <View
                            accessible={true}
                            collapsable={false}
                            focusable={true}
                            onBlur={[Function]}
                            onClick={[Function]}
                            onFocus={[Function]}
                            onResponderGrant={[Function]}
                            onResponderMove={[Function]}
                            onResponderRelease={[Function]}
                            onResponderTerminate={[Function]}
                            onResponderTerminationRequest={[Function]}
                            onStartShouldSetResponder={[Function]}
                          >
                            <RNGestureHandlerButton
                              collapsable={false}
                              exclusive={true}
                              handlerTag={8}
                              handlerType="NativeViewGestureHandler"
                              onGestureEvent={[Function]}
                              onGestureHandlerEvent={[Function]}
                              onGestureHandlerStateChange={[Function]}
                              onHandlerStateChange={[Function]}
                              rippleColor={0}
                              touchSoundDisabled={false}
                            >
                              <View
                                accessible={true}
                                collapsable={false}
                                style={
                                  Object {
                                    "opacity": 1,
                                  }
                                }
                              >
                                <View
                                  style={
                                    Array [
                                      Object {
                                        "marginRight": 16,
                                      },
                                      Object {
                                        "alignSelf": "flex-start",
                                      },
                                    ]
                                  }
                                >
                                  ProfileIcon
                                </View>
                              </View>
                            </RNGestureHandlerButton>
                          </View>
                          <View
                            style={
                              Object {
                                "paddingLeft": 16,
                              }
                            }
                          />
                          <View
                            style={
                              Array [
                                Object {
                                  "alignItems": "flex-start",
                                  "flex": 1,
                                  "justifyContent": "center",
                                },
                                undefined,
                              ]
                            }
                            theme={
                              Object {
                                "colors": Object {
                                  "background": "#ffffff",
                                  "black": "#242424",
                                  "disabled": "hsl(208, 8%, 90%)",
                                  "divider": "#bcbbc1",
                                  "error": "#ff190c",
                                  "grey0": "#393e42",
                                  "grey1": "#43484d",
                                  "grey2": "#5e6977",
                                  "grey3": "#86939e",
                                  "grey4": "#bdc6cf",
                                  "grey5": "#e1e8ee",
                                  "greyOutline": "#bbb",
                                  "platform": Object {
                                    "android": Object {
                                      "error": "#f44336",
                                      "grey": "rgba(0, 0, 0, 0.54)",
                                      "primary": "#2196f3",
                                      "searchBg": "#dcdce1",
                                      "secondary": "#9C27B0",
                                      "success": "#4caf50",
                                      "warning": "#ffeb3b",
                                    },
                                    "default": Object {
                                      "error": "#ff3b30",
                                      "grey": "#7d7d7d",
                                      "primary": "#007aff",
                                      "searchBg": "#dcdce1",
                                      "secondary": "#5856d6",
                                      "success": "#4cd964",
                                      "warning": "#ffcc00",
                                    },
                                    "ios": Object {
                                      "error": "#ff3b30",
                                      "grey": "#7d7d7d",
                                      "primary": "#007aff",
                                      "searchBg": "#dcdce1",
                                      "secondary": "#5856d6",
                                      "success": "#4cd964",
                                      "warning": "#ffcc00",
                                    },
                                    "web": Object {
                                      "error": "#ff190c",
                                      "grey": "#393e42",
                                      "primary": "#2089dc",
                                      "searchBg": "#303337",
                                      "secondary": "#ca71eb",
                                      "success": "#52c41a",
                                      "warning": "#faad14",
                                    },
                                  },
                                  "primary": "#2089dc",
                                  "searchBg": "#303337",
                                  "secondary": "#03dac4",
                                  "success": "#52c41a",
                                  "warning": "#faad14",
                                  "white": "#ffffff",
                                },
                                "spacing": Object {
                                  "lg": 12,
                                  "md": 8,
                                  "sm": 4,
                                  "xl": 24,
                                  "xs": 2,
                                },
                              }
                            }
                          >
                            <Text
                              accessibilityRole="text"
                              numberOfLines={1}
                              style={
                                Object {
                                  "backgroundColor": "transparent",
                                  "color": "#8E8E8E",
                                  "fontSize": 16,
                                  "lineHeight": 20,
                                  "textAlign": "left",
                                }
                              }
                              testID="listItemTitle"
                            >
                              oKHk3AivbpNXk_SfFcHDaVHcCcY8IBfHE7auXJ7h4ms=
                            </Text>
                            <Text
                              accessibilityRole="text"
                              style={
                                Object {
                                  "backgroundColor": "transparent",
                                  "color": "#242424",
                                  "fontSize": 15,
                                }
                              }
                              testID="listItemTitle"
                            >
                              <Text
                                style={
                                  Object {
                                    "color": "#000",
                                    "fontSize": 20,
                                    "lineHeight": 26,
                                    "textAlign": "left",
                                  }
                                }
                              >
                                Don't panic.
                              </Text>
                            </Text>
                            <View
                              style={
                                Object {
                                  "flexDirection": "row",
                                  "flexWrap": "wrap",
                                  "width": "100%",
                                }
                              }
                            >
                              <View
                                style={
                                  Object {
                                    "alignItems": "center",
                                    "flexDirection": "row",
                                    "marginRight": 16,
                                    "marginTop": 16,
                                  }
                                }
                              >
                                <View
                                  accessible={true}
                                  collapsable={false}
                                  focusable={true}
                                  onBlur={[Function]}
                                  onClick={[Function]}
                                  onFocus={[Function]}
                                  onResponderGrant={[Function]}
                                  onResponderMove={[Function]}
                                  onResponderRelease={[Function]}
                                  onResponderTerminate={[Function]}
                                  onResponderTerminationRequest={[Function]}
                                  onStartShouldSetResponder={[Function]}
                                  style={Object {}}
                                  testID="thumbs-up"
                                >
                                  <RNGestureHandlerButton
                                    collapsable={false}
                                    exclusive={true}
                                    handlerTag={9}
                                    handlerType="NativeViewGestureHandler"
                                    onGestureEvent={[Function]}
                                    onGestureHandlerEvent={[Function]}
                                    onGestureHandlerStateChange={[Function]}
                                    onHandlerStateChange={[Function]}
                                    rippleColor={0}
                                    touchSoundDisabled={false}
                                  >
                                    <View
                                      accessible={true}
                                      collapsable={false}
                                      style={
                                        Object {
                                          "opacity": 1,
                                        }
                                      }
                                    >
                                      <View
                                        style={
                                          Array [
                                            Object {
                                              "backgroundColor": "#3742fa",
                                              "borderColor": "#3742fa",
                                              "borderRadius": 8,
                                              "borderWidth": 1,
                                              "padding": 8,
                                            },
                                          ]
                                        }
                                      >
                                        <View>
                                          {"name":"thumbs-up-sharp","size":16,"color":"#fff"}
                                        </View>
                                      </View>
                                    </View>
                                  </RNGestureHandlerButton>
                                </View>
                                <Text
                                  style={
                                    Array [
                                      Object {
                                        "color": "#000",
                                        "fontSize": 20,
                                        "lineHeight": 26,
                                        "textAlign": "left",
                                      },
                                      Object {
                                        "fontSize": 16,
                                        "lineHeight": 20,
                                      },
                                      Object {
                                        "marginLeft": 8,
                                      },
                                    ]
                                  }
                                >
                                  1
                                </Text>
                              </View>
                              <View
                                style={
                                  Object {
                                    "alignItems": "center",
                                    "flexDirection": "row",
                                    "marginRight": 16,
                                    "marginTop": 16,
                                  }
                                }
                              >
                                <View
                                  accessible={true}
                                  collapsable={false}
                                  focusable={true}
                                  onBlur={[Function]}
                                  onClick={[Function]}
                                  onFocus={[Function]}
                                  onResponderGrant={[Function]}
                                  onResponderMove={[Function]}
                                  onResponderRelease={[Function]}
                                  onResponderTerminate={[Function]}
                                  onResponderTerminationRequest={[Function]}
                                  onStartShouldSetResponder={[Function]}
                                  style={Object {}}
                                  testID="thumbs-down"
                                >
                                  <RNGestureHandlerButton
                                    collapsable={false}
                                    exclusive={true}
                                    handlerTag={10}
                                    handlerType="NativeViewGestureHandler"
                                    onGestureEvent={[Function]}
                                    onGestureHandlerEvent={[Function]}
                                    onGestureHandlerStateChange={[Function]}
                                    onHandlerStateChange={[Function]}
                                    rippleColor={0}
                                    touchSoundDisabled={false}
                                  >
                                    <View
                                      accessible={true}
                                      collapsable={false}
                                      style={
                                        Object {
                                          "opacity": 1,
                                        }
                                      }
                                    >
                                      <View
                                        style={
                                          Array [
                                            Object {
                                              "backgroundColor": "#3742fa",
                                              "borderColor": "#3742fa",
                                              "borderRadius": 8,
                                              "borderWidth": 1,
                                              "padding": 8,
                                            },
                                          ]
                                        }
                                      >
                                        <View>
                                          {"name":"thumbs-down-sharp","size":16,"color":"#fff"}
                                        </View>
                                      </View>
                                    </View>
                                  </RNGestureHandlerButton>
                                </View>
                                <Text
                                  style={
                                    Array [
                                      Object {
                                        "color": "#000",
                                        "fontSize": 20,
                                        "lineHeight": 26,
                                        "textAlign": "left",
                                      },
                                      Object {
                                        "fontSize": 16,
                                        "lineHeight": 20,
                                      },
                                      Object {
                                        "marginLeft": 8,
                                      },
                                    ]
                                  }
                                >
                                  0
                                </Text>
                              </View>
                              <View
                                style={
                                  Object {
                                    "alignItems": "center",
                                    "flexDirection": "row",
                                    "marginRight": 16,
                                    "marginTop": 16,
                                  }
                                }
                              >
                                <View
                                  accessible={true}
                                  collapsable={false}
                                  focusable={true}
                                  onBlur={[Function]}
                                  onClick={[Function]}
                                  onFocus={[Function]}
                                  onResponderGrant={[Function]}
                                  onResponderMove={[Function]}
                                  onResponderRelease={[Function]}
                                  onResponderTerminate={[Function]}
                                  onResponderTerminationRequest={[Function]}
                                  onStartShouldSetResponder={[Function]}
                                  style={Object {}}
                                  testID="heart"
                                >
                                  <RNGestureHandlerButton
                                    collapsable={false}
                                    exclusive={true}
                                    handlerTag={11}
                                    handlerType="NativeViewGestureHandler"
                                    onGestureEvent={[Function]}
                                    onGestureHandlerEvent={[Function]}
                                    onGestureHandlerStateChange={[Function]}
                                    onHandlerStateChange={[Function]}
                                    rippleColor={0}
                                    touchSoundDisabled={false}
                                  >
                                    <View
                                      accessible={true}
                                      collapsable={false}
                                      style={
                                        Object {
                                          "opacity": 1,
                                        }
                                      }
                                    >
                                      <View
                                        style={
                                          Array [
                                            Object {
                                              "backgroundColor": "#3742fa",
                                              "borderColor": "#3742fa",
                                              "borderRadius": 8,
                                              "borderWidth": 1,
                                              "padding": 8,
                                            },
                                          ]
                                        }
                                      >
                                        <View>
                                          {"name":"heart","size":16,"color":"#fff"}
                                        </View>
                                      </View>
                                    </View>
                                  </RNGestureHandlerButton>
                                </View>
                                <Text
                                  style={
                                    Array [
                                      Object {
                                        "color": "#000",
                                        "fontSize": 20,
                                        "lineHeight": 26,
                                        "textAlign": "left",
                                      },
                                      Object {
                                        "fontSize": 16,
                                        "lineHeight": 20,
                                      },
                                      Object {
                                        "marginLeft": 8,
                                      },
                                    ]
                                  }
                                >
                                  0
                                </Text>
                              </View>
                              <View
                                style={
                                  Object {
                                    "flexGrow": 1,
                                  }
                                }
                              />
                              <View
                                style={
                                  Object {
                                    "alignSelf": "flex-end",
                                    "marginLeft": "auto",
                                    "marginTop": 16,
                                  }
                                }
                              >
                                <Text
                                  style={
                                    Array [
                                      Object {
                                        "color": "#000",
                                        "fontSize": 20,
                                        "lineHeight": 26,
                                        "textAlign": "left",
                                      },
                                      Object {
                                        "fontSize": 16,
                                        "lineHeight": 20,
                                      },
                                    ]
                                  }
                                >
                                  <time
                                    dateTime="2020-12-31T23:00:00.000Z"
                                    title="2020-12-31 23:00"
                                  >
                                    4 months ago
                                  </time>
                                </Text>
                              </View>
                            </View>
                          </View>
                        </View>
                      </View>
                    </View>
                  </View>
                </View>
              </View>
            </View>
          </View>
        </RNSScreen>
      </RNSScreenContainer>
    </View>
  </RNCSafeAreaProvider>
</View>
`;

exports[`ChirpCard for deletion renders correctly for sender 1`] = `
<View
  style={
    Object {
      "flex": 1,
    }
  }
>
  <RNCSafeAreaProvider
    onInsetsChange={[Function]}
    style={
      Array [
        Object {
          "flex": 1,
        },
        undefined,
      ]
    }
  >
    <View
      style={
        Array [
          Object {
            "backgroundColor": "rgb(242, 242, 242)",
            "flex": 1,
          },
          undefined,
        ]
      }
    >
      <View
        collapsable={false}
        pointerEvents="box-none"
        style={
          Object {
            "zIndex": 1,
          }
        }
      >
        <View
          accessibilityElementsHidden={false}
          importantForAccessibility="auto"
          onLayout={[Function]}
          pointerEvents="box-none"
          style={null}
        >
          <View
            collapsable={false}
            pointerEvents="box-none"
            style={
              Object {
                "bottom": 0,
                "left": 0,
                "opacity": 1,
                "position": "absolute",
                "right": 0,
                "top": 0,
                "zIndex": 0,
              }
            }
          >
            <View
              collapsable={false}
              style={
                Object {
                  "backgroundColor": "rgb(255, 255, 255)",
                  "borderBottomColor": "rgb(216, 216, 216)",
                  "flex": 1,
                  "shadowColor": "rgb(216, 216, 216)",
                  "shadowOffset": Object {
                    "height": 0.5,
                    "width": 0,
                  },
                  "shadowOpacity": 0.85,
                  "shadowRadius": 0,
                }
              }
            />
          </View>
          <View
            collapsable={false}
            pointerEvents="box-none"
            style={
              Object {
                "height": 44,
                "maxHeight": undefined,
                "minHeight": undefined,
                "opacity": undefined,
                "transform": undefined,
              }
            }
          >
            <View
              pointerEvents="none"
              style={
                Object {
                  "height": 0,
                }
              }
            />
            <View
              pointerEvents="box-none"
              style={
                Object {
                  "alignItems": "stretch",
                  "flex": 1,
                  "flexDirection": "row",
                }
              }
            >
              <View
                collapsable={false}
                pointerEvents="box-none"
                style={
                  Object {
                    "alignItems": "flex-start",
                    "flexBasis": 0,
                    "flexGrow": 1,
                    "justifyContent": "center",
                    "marginStart": 0,
                    "opacity": 1,
                  }
                }
<<<<<<< HEAD
              />
=======
              >
                <View
                  style={
                    Array [
                      Object {
                        "backgroundColor": "#3742fa",
                        "borderColor": "#3742fa",
                        "borderRadius": 8,
                        "borderWidth": 1,
                        "padding": 8,
                      },
                      Object {
                        "backgroundColor": "#8E8E8E",
                        "borderColor": "#8E8E8E",
                      },
                    ]
                  }
                >
                  <View>
                    {"name":"thumbs-up-sharp","size":16,"color":"#fff"}
                  </View>
                </View>
              </View>
            </RNGestureHandlerButton>
          </View>
          <Text
            style={
              Array [
                Object {
                  "color": "#000",
                  "fontSize": 20,
                  "lineHeight": 26,
                  "textAlign": "left",
                },
                Object {
                  "fontSize": 16,
                  "lineHeight": 20,
                },
                Object {
                  "marginLeft": 8,
                },
              ]
            }
          >
            1
          </Text>
        </View>
        <View
          style={
            Object {
              "alignItems": "center",
              "flexDirection": "row",
              "marginRight": 16,
              "marginTop": 16,
            }
          }
        >
          <View
            accessible={true}
            collapsable={false}
            focusable={true}
            onBlur={[Function]}
            onClick={[Function]}
            onFocus={[Function]}
            onResponderGrant={[Function]}
            onResponderMove={[Function]}
            onResponderRelease={[Function]}
            onResponderTerminate={[Function]}
            onResponderTerminationRequest={[Function]}
            onStartShouldSetResponder={[Function]}
            style={Object {}}
            testID="thumbs-down"
          >
            <RNGestureHandlerButton
              collapsable={false}
              exclusive={true}
              handlerTag={2}
              handlerType="NativeViewGestureHandler"
              onGestureEvent={[Function]}
              onGestureHandlerEvent={[Function]}
              onGestureHandlerStateChange={[Function]}
              onHandlerStateChange={[Function]}
              rippleColor={0}
              touchSoundDisabled={false}
            >
>>>>>>> 6fa8d263
              <View
                collapsable={false}
                pointerEvents="box-none"
                style={
                  Object {
                    "justifyContent": "center",
                    "marginHorizontal": 16,
                    "maxWidth": 718,
                    "opacity": 1,
                  }
                }
              >
                <Text
                  accessibilityRole="header"
                  aria-level="1"
                  collapsable={false}
                  numberOfLines={1}
                  onLayout={[Function]}
                  style={
                    Object {
                      "color": "rgb(28, 28, 30)",
                      "fontSize": 17,
                      "fontWeight": "600",
                    }
                  }
                >
                  MockScreen
                </Text>
              </View>
              <View
                collapsable={false}
                pointerEvents="box-none"
                style={
                  Object {
                    "alignItems": "flex-end",
                    "flexBasis": 0,
                    "flexGrow": 1,
                    "justifyContent": "center",
                    "marginEnd": 0,
                    "opacity": 1,
                  }
                }
              />
            </View>
          </View>
        </View>
      </View>
      <RNSScreenContainer
        onLayout={[Function]}
        style={
          Object {
            "flex": 1,
          }
        }
      >
        <RNSScreen
          activityState={2}
          collapsable={false}
          forwardedRef={[Function]}
          gestureResponseDistance={
            Object {
              "bottom": -1,
              "end": -1,
              "start": -1,
              "top": -1,
            }
          }
          pointerEvents="box-none"
          style={
            Object {
              "bottom": 0,
              "left": 0,
              "position": "absolute",
              "right": 0,
              "top": 0,
            }
          }
        >
          <View
            collapsable={false}
            style={
              Object {
                "opacity": 1,
              }
            }
          />
          <View
            accessibilityElementsHidden={false}
            closing={false}
            gestureVelocityImpact={0.3}
            importantForAccessibility="auto"
            onClose={[Function]}
            onGestureBegin={[Function]}
            onGestureCanceled={[Function]}
            onGestureEnd={[Function]}
            onOpen={[Function]}
            onTransition={[Function]}
            pointerEvents="box-none"
            style={
              Array [
                Object {
                  "display": "flex",
                  "overflow": undefined,
                },
                Object {
                  "bottom": 0,
                  "left": 0,
                  "position": "absolute",
                  "right": 0,
                  "top": 0,
                },
              ]
            }
            transitionSpec={
              Object {
                "close": Object {
                  "animation": "spring",
                  "config": Object {
                    "damping": 500,
                    "mass": 3,
                    "overshootClamping": true,
                    "restDisplacementThreshold": 10,
                    "restSpeedThreshold": 10,
                    "stiffness": 1000,
                  },
                },
                "open": Object {
                  "animation": "spring",
                  "config": Object {
                    "damping": 500,
                    "mass": 3,
                    "overshootClamping": true,
                    "restDisplacementThreshold": 10,
                    "restSpeedThreshold": 10,
                    "stiffness": 1000,
                  },
                },
              }
            }
          >
            <View
              collapsable={false}
              pointerEvents="box-none"
              style={
                Object {
                  "flex": 1,
                }
              }
            >
              <View
                collapsable={false}
                forwardedRef={[Function]}
                handlerTag={1}
                handlerType="PanGestureHandler"
                needsOffscreenAlphaCompositing={false}
                onGestureHandlerEvent={[Function]}
                onGestureHandlerStateChange={[Function]}
                style={
                  Object {
                    "flex": 1,
                    "transform": Array [
                      Object {
                        "translateX": 0,
                      },
                      Object {
                        "translateX": 0,
                      },
                    ],
                  }
                }
              >
                <View
                  pointerEvents="box-none"
                  style={
                    Array [
                      Object {
                        "flex": 1,
                        "overflow": "hidden",
                      },
                      Array [
                        Object {
                          "backgroundColor": "rgb(242, 242, 242)",
                        },
                        undefined,
                      ],
                    ]
                  }
                >
                  <View
                    style={
                      Object {
                        "flex": 1,
                        "flexDirection": "column-reverse",
                      }
                    }
                  >
                    <View
                      style={
                        Object {
                          "flex": 1,
                        }
                      }
                    >
                      <View
                        style={
                          Array [
                            Object {
                              "backgroundColor": "#fff",
                            },
                          ]
                        }
                      >
                        <View
                          style={
                            Object {
                              "alignItems": "center",
                              "backgroundColor": "#fff",
                              "borderBottomWidth": 0.5,
                              "borderColor": "#bcbbc1",
                              "flexDirection": "row",
                              "padding": 14,
                            }
                          }
                          testID="RNE__LISTITEM__padView"
                        >
                          <View
                            accessible={true}
                            collapsable={false}
                            focusable={true}
                            onBlur={[Function]}
                            onClick={[Function]}
                            onFocus={[Function]}
                            onResponderGrant={[Function]}
                            onResponderMove={[Function]}
                            onResponderRelease={[Function]}
                            onResponderTerminate={[Function]}
                            onResponderTerminationRequest={[Function]}
                            onStartShouldSetResponder={[Function]}
                          >
                            <RNGestureHandlerButton
                              collapsable={false}
                              exclusive={true}
                              handlerTag={2}
                              handlerType="NativeViewGestureHandler"
                              onGestureEvent={[Function]}
                              onGestureHandlerEvent={[Function]}
                              onGestureHandlerStateChange={[Function]}
                              onHandlerStateChange={[Function]}
                              rippleColor={0}
                              touchSoundDisabled={false}
                            >
                              <View
                                accessible={true}
                                collapsable={false}
                                style={
                                  Object {
                                    "opacity": 1,
                                  }
                                }
                              >
                                <View
                                  style={
                                    Array [
                                      Object {
                                        "marginRight": 16,
                                      },
                                      Object {
                                        "alignSelf": "flex-start",
                                      },
                                    ]
                                  }
                                >
                                  ProfileIcon
                                </View>
                              </View>
                            </RNGestureHandlerButton>
                          </View>
                          <View
                            style={
                              Object {
                                "paddingLeft": 16,
                              }
                            }
                          />
                          <View
                            style={
                              Array [
                                Object {
                                  "alignItems": "flex-start",
                                  "flex": 1,
                                  "justifyContent": "center",
                                },
                                undefined,
                              ]
                            }
                            theme={
                              Object {
                                "colors": Object {
                                  "background": "#ffffff",
                                  "black": "#242424",
                                  "disabled": "hsl(208, 8%, 90%)",
                                  "divider": "#bcbbc1",
                                  "error": "#ff190c",
                                  "grey0": "#393e42",
                                  "grey1": "#43484d",
                                  "grey2": "#5e6977",
                                  "grey3": "#86939e",
                                  "grey4": "#bdc6cf",
                                  "grey5": "#e1e8ee",
                                  "greyOutline": "#bbb",
                                  "platform": Object {
                                    "android": Object {
                                      "error": "#f44336",
                                      "grey": "rgba(0, 0, 0, 0.54)",
                                      "primary": "#2196f3",
                                      "searchBg": "#dcdce1",
                                      "secondary": "#9C27B0",
                                      "success": "#4caf50",
                                      "warning": "#ffeb3b",
                                    },
                                    "default": Object {
                                      "error": "#ff3b30",
                                      "grey": "#7d7d7d",
                                      "primary": "#007aff",
                                      "searchBg": "#dcdce1",
                                      "secondary": "#5856d6",
                                      "success": "#4cd964",
                                      "warning": "#ffcc00",
                                    },
                                    "ios": Object {
                                      "error": "#ff3b30",
                                      "grey": "#7d7d7d",
                                      "primary": "#007aff",
                                      "searchBg": "#dcdce1",
                                      "secondary": "#5856d6",
                                      "success": "#4cd964",
                                      "warning": "#ffcc00",
                                    },
                                    "web": Object {
                                      "error": "#ff190c",
                                      "grey": "#393e42",
                                      "primary": "#2089dc",
                                      "searchBg": "#303337",
                                      "secondary": "#ca71eb",
                                      "success": "#52c41a",
                                      "warning": "#faad14",
                                    },
                                  },
                                  "primary": "#2089dc",
                                  "searchBg": "#303337",
                                  "secondary": "#03dac4",
                                  "success": "#52c41a",
                                  "warning": "#faad14",
                                  "white": "#ffffff",
                                },
                                "spacing": Object {
                                  "lg": 12,
                                  "md": 8,
                                  "sm": 4,
                                  "xl": 24,
                                  "xs": 2,
                                },
                              }
                            }
                          >
                            <Text
                              accessibilityRole="text"
                              numberOfLines={1}
                              style={
                                Object {
                                  "backgroundColor": "transparent",
                                  "color": "#8E8E8E",
                                  "fontSize": 16,
                                  "lineHeight": 20,
                                  "textAlign": "left",
                                }
                              }
                              testID="listItemTitle"
                            >
                              oKHk3AivbpNXk_SfFcHDaVHcCcY8IBfHE7auXJ7h4ms=
                            </Text>
                            <Text
                              accessibilityRole="text"
                              style={
                                Object {
                                  "backgroundColor": "transparent",
                                  "color": "#242424",
                                  "fontSize": 15,
                                }
                              }
                              testID="listItemTitle"
                            >
                              <Text
                                style={
                                  Object {
                                    "color": "#000",
                                    "fontSize": 20,
                                    "lineHeight": 26,
                                    "textAlign": "left",
                                  }
                                }
                              >
                                Don't panic.
                              </Text>
                            </Text>
                            <View
                              style={
                                Object {
                                  "flexDirection": "row",
                                  "flexWrap": "wrap",
                                  "width": "100%",
                                }
                              }
                            >
                              <View
                                style={
                                  Object {
                                    "alignItems": "center",
                                    "flexDirection": "row",
                                    "marginRight": 16,
                                    "marginTop": 16,
                                  }
                                }
                              >
                                <View
                                  accessible={true}
                                  collapsable={false}
                                  focusable={true}
                                  onBlur={[Function]}
                                  onClick={[Function]}
                                  onFocus={[Function]}
                                  onResponderGrant={[Function]}
                                  onResponderMove={[Function]}
                                  onResponderRelease={[Function]}
                                  onResponderTerminate={[Function]}
                                  onResponderTerminationRequest={[Function]}
                                  onStartShouldSetResponder={[Function]}
                                  style={Object {}}
                                  testID="thumbs-up"
                                >
                                  <RNGestureHandlerButton
                                    collapsable={false}
                                    exclusive={true}
                                    handlerTag={3}
                                    handlerType="NativeViewGestureHandler"
                                    onGestureEvent={[Function]}
                                    onGestureHandlerEvent={[Function]}
                                    onGestureHandlerStateChange={[Function]}
                                    onHandlerStateChange={[Function]}
                                    rippleColor={0}
                                    touchSoundDisabled={false}
                                  >
                                    <View
                                      accessible={true}
                                      collapsable={false}
                                      style={
                                        Object {
                                          "opacity": 1,
                                        }
                                      }
                                    >
                                      <View
                                        style={
                                          Array [
                                            Object {
                                              "backgroundColor": "#3742fa",
                                              "borderColor": "#3742fa",
                                              "borderRadius": 8,
                                              "borderWidth": 1,
                                              "padding": 8,
                                            },
                                          ]
                                        }
                                      >
                                        <View>
                                          {"name":"thumbs-up-sharp","size":16,"color":"#fff"}
                                        </View>
                                      </View>
                                    </View>
                                  </RNGestureHandlerButton>
                                </View>
                                <Text
                                  style={
                                    Array [
                                      Object {
                                        "color": "#000",
                                        "fontSize": 20,
                                        "lineHeight": 26,
                                        "textAlign": "left",
                                      },
                                      Object {
                                        "fontSize": 16,
                                        "lineHeight": 20,
                                      },
                                      Object {
                                        "marginLeft": 8,
                                      },
                                    ]
                                  }
                                >
                                  1
                                </Text>
                              </View>
                              <View
                                style={
                                  Object {
                                    "alignItems": "center",
                                    "flexDirection": "row",
                                    "marginRight": 16,
                                    "marginTop": 16,
                                  }
                                }
                              >
                                <View
                                  accessible={true}
                                  collapsable={false}
                                  focusable={true}
                                  onBlur={[Function]}
                                  onClick={[Function]}
                                  onFocus={[Function]}
                                  onResponderGrant={[Function]}
                                  onResponderMove={[Function]}
                                  onResponderRelease={[Function]}
                                  onResponderTerminate={[Function]}
                                  onResponderTerminationRequest={[Function]}
                                  onStartShouldSetResponder={[Function]}
                                  style={Object {}}
                                  testID="thumbs-down"
                                >
                                  <RNGestureHandlerButton
                                    collapsable={false}
                                    exclusive={true}
                                    handlerTag={4}
                                    handlerType="NativeViewGestureHandler"
                                    onGestureEvent={[Function]}
                                    onGestureHandlerEvent={[Function]}
                                    onGestureHandlerStateChange={[Function]}
                                    onHandlerStateChange={[Function]}
                                    rippleColor={0}
                                    touchSoundDisabled={false}
                                  >
                                    <View
                                      accessible={true}
                                      collapsable={false}
                                      style={
                                        Object {
                                          "opacity": 1,
                                        }
                                      }
                                    >
                                      <View
                                        style={
                                          Array [
                                            Object {
                                              "backgroundColor": "#3742fa",
                                              "borderColor": "#3742fa",
                                              "borderRadius": 8,
                                              "borderWidth": 1,
                                              "padding": 8,
                                            },
                                          ]
                                        }
                                      >
                                        <View>
                                          {"name":"thumbs-down-sharp","size":16,"color":"#fff"}
                                        </View>
                                      </View>
                                    </View>
                                  </RNGestureHandlerButton>
                                </View>
                                <Text
                                  style={
                                    Array [
                                      Object {
                                        "color": "#000",
                                        "fontSize": 20,
                                        "lineHeight": 26,
                                        "textAlign": "left",
                                      },
                                      Object {
                                        "fontSize": 16,
                                        "lineHeight": 20,
                                      },
                                      Object {
                                        "marginLeft": 8,
                                      },
                                    ]
                                  }
                                >
                                  0
                                </Text>
                              </View>
                              <View
                                style={
                                  Object {
                                    "alignItems": "center",
                                    "flexDirection": "row",
                                    "marginRight": 16,
                                    "marginTop": 16,
                                  }
                                }
                              >
                                <View
                                  accessible={true}
                                  collapsable={false}
                                  focusable={true}
                                  onBlur={[Function]}
                                  onClick={[Function]}
                                  onFocus={[Function]}
                                  onResponderGrant={[Function]}
                                  onResponderMove={[Function]}
                                  onResponderRelease={[Function]}
                                  onResponderTerminate={[Function]}
                                  onResponderTerminationRequest={[Function]}
                                  onStartShouldSetResponder={[Function]}
                                  style={Object {}}
                                  testID="heart"
                                >
                                  <RNGestureHandlerButton
                                    collapsable={false}
                                    exclusive={true}
                                    handlerTag={5}
                                    handlerType="NativeViewGestureHandler"
                                    onGestureEvent={[Function]}
                                    onGestureHandlerEvent={[Function]}
                                    onGestureHandlerStateChange={[Function]}
                                    onHandlerStateChange={[Function]}
                                    rippleColor={0}
                                    touchSoundDisabled={false}
                                  >
                                    <View
                                      accessible={true}
                                      collapsable={false}
                                      style={
                                        Object {
                                          "opacity": 1,
                                        }
                                      }
                                    >
                                      <View
                                        style={
                                          Array [
                                            Object {
                                              "backgroundColor": "#3742fa",
                                              "borderColor": "#3742fa",
                                              "borderRadius": 8,
                                              "borderWidth": 1,
                                              "padding": 8,
                                            },
                                          ]
                                        }
                                      >
                                        <View>
                                          {"name":"heart","size":16,"color":"#fff"}
                                        </View>
                                      </View>
                                    </View>
                                  </RNGestureHandlerButton>
                                </View>
                                <Text
                                  style={
                                    Array [
                                      Object {
                                        "color": "#000",
                                        "fontSize": 20,
                                        "lineHeight": 26,
                                        "textAlign": "left",
                                      },
                                      Object {
                                        "fontSize": 16,
                                        "lineHeight": 20,
                                      },
                                      Object {
                                        "marginLeft": 8,
                                      },
                                    ]
                                  }
                                >
                                  0
                                </Text>
                              </View>
                              <View
                                style={
                                  Object {
                                    "alignItems": "center",
                                    "flexDirection": "row",
                                    "marginRight": 16,
                                    "marginTop": 16,
                                  }
                                }
                              >
                                <View
                                  accessible={true}
                                  collapsable={false}
                                  focusable={true}
                                  onBlur={[Function]}
                                  onClick={[Function]}
                                  onFocus={[Function]}
                                  onResponderGrant={[Function]}
                                  onResponderMove={[Function]}
                                  onResponderRelease={[Function]}
                                  onResponderTerminate={[Function]}
                                  onResponderTerminationRequest={[Function]}
                                  onStartShouldSetResponder={[Function]}
                                  style={Object {}}
                                  testID="chirp_action_options"
                                >
                                  <RNGestureHandlerButton
                                    collapsable={false}
                                    exclusive={true}
                                    handlerTag={6}
                                    handlerType="NativeViewGestureHandler"
                                    onGestureEvent={[Function]}
                                    onGestureHandlerEvent={[Function]}
                                    onGestureHandlerStateChange={[Function]}
                                    onHandlerStateChange={[Function]}
                                    rippleColor={0}
                                    touchSoundDisabled={false}
                                  >
                                    <View
                                      accessible={true}
                                      collapsable={false}
                                      style={
                                        Object {
                                          "opacity": 1,
                                        }
                                      }
                                    >
                                      <View
                                        style={
                                          Array [
                                            Object {
                                              "backgroundColor": "#3742fa",
                                              "borderColor": "#3742fa",
                                              "borderRadius": 8,
                                              "borderWidth": 1,
                                              "padding": 8,
                                            },
                                          ]
                                        }
                                      >
                                        <View>
                                          {"name":"ios-ellipsis-horizontal","size":16,"color":"#fff"}
                                        </View>
                                      </View>
                                    </View>
                                  </RNGestureHandlerButton>
                                </View>
                              </View>
                              <View
                                style={
                                  Object {
                                    "flexGrow": 1,
                                  }
                                }
                              />
                              <View
                                style={
                                  Object {
                                    "alignSelf": "flex-end",
                                    "marginLeft": "auto",
                                    "marginTop": 16,
                                  }
                                }
                              >
                                <Text
                                  style={
                                    Array [
                                      Object {
                                        "color": "#000",
                                        "fontSize": 20,
                                        "lineHeight": 26,
                                        "textAlign": "left",
                                      },
                                      Object {
                                        "fontSize": 16,
                                        "lineHeight": 20,
                                      },
                                    ]
                                  }
                                >
                                  <time
                                    dateTime="2020-12-31T23:00:00.000Z"
                                    title="2020-12-31 23:00"
                                  >
                                    4 months ago
                                  </time>
                                </Text>
                              </View>
                            </View>
                          </View>
                        </View>
                      </View>
                    </View>
                  </View>
                </View>
              </View>
            </View>
          </View>
        </RNSScreen>
      </RNSScreenContainer>
    </View>
  </RNCSafeAreaProvider>
</View>
`;

exports[`ChirpCard for reaction renders correctly with reaction 1`] = `
<View
  style={
    Object {
      "flex": 1,
    }
  }
>
  <RNCSafeAreaProvider
    onInsetsChange={[Function]}
    style={
      Array [
        Object {
          "flex": 1,
        },
        undefined,
      ]
    }
  >
    <View
      style={
        Array [
          Object {
            "backgroundColor": "rgb(242, 242, 242)",
            "flex": 1,
          },
          undefined,
        ]
      }
    >
      <View
        collapsable={false}
        pointerEvents="box-none"
        style={
          Object {
            "zIndex": 1,
          }
        }
      >
        <View
          accessibilityElementsHidden={false}
          importantForAccessibility="auto"
          onLayout={[Function]}
          pointerEvents="box-none"
          style={null}
        >
          <View
            collapsable={false}
<<<<<<< HEAD
            pointerEvents="box-none"
=======
            focusable={true}
            onBlur={[Function]}
            onClick={[Function]}
            onFocus={[Function]}
            onResponderGrant={[Function]}
            onResponderMove={[Function]}
            onResponderRelease={[Function]}
            onResponderTerminate={[Function]}
            onResponderTerminationRequest={[Function]}
            onStartShouldSetResponder={[Function]}
            style={Object {}}
            testID="thumbs-up"
          >
            <RNGestureHandlerButton
              collapsable={false}
              exclusive={true}
              handlerTag={12}
              handlerType="NativeViewGestureHandler"
              onGestureEvent={[Function]}
              onGestureHandlerEvent={[Function]}
              onGestureHandlerStateChange={[Function]}
              onHandlerStateChange={[Function]}
              rippleColor={0}
              touchSoundDisabled={false}
            >
              <View
                accessible={true}
                collapsable={false}
                style={
                  Object {
                    "opacity": 1,
                  }
                }
              >
                <View
                  style={
                    Array [
                      Object {
                        "backgroundColor": "#3742fa",
                        "borderColor": "#3742fa",
                        "borderRadius": 8,
                        "borderWidth": 1,
                        "padding": 8,
                      },
                      Object {
                        "backgroundColor": "#8E8E8E",
                        "borderColor": "#8E8E8E",
                      },
                    ]
                  }
                >
                  <View>
                    {"name":"thumbs-up-sharp","size":16,"color":"#fff"}
                  </View>
                </View>
              </View>
            </RNGestureHandlerButton>
          </View>
          <Text
>>>>>>> 6fa8d263
            style={
              Object {
                "bottom": 0,
                "left": 0,
                "opacity": 1,
                "position": "absolute",
                "right": 0,
                "top": 0,
                "zIndex": 0,
              }
            }
          >
            <View
              collapsable={false}
              style={
                Object {
                  "backgroundColor": "rgb(255, 255, 255)",
                  "borderBottomColor": "rgb(216, 216, 216)",
                  "flex": 1,
                  "shadowColor": "rgb(216, 216, 216)",
                  "shadowOffset": Object {
                    "height": 0.5,
                    "width": 0,
                  },
                  "shadowOpacity": 0.85,
                  "shadowRadius": 0,
                }
              }
            />
          </View>
          <View
            collapsable={false}
            pointerEvents="box-none"
            style={
              Object {
                "height": 44,
                "maxHeight": undefined,
                "minHeight": undefined,
                "opacity": undefined,
                "transform": undefined,
              }
            }
          >
            <View
              pointerEvents="none"
              style={
                Object {
                  "height": 0,
                }
              }
            />
            <View
              pointerEvents="box-none"
              style={
                Object {
                  "alignItems": "stretch",
                  "flex": 1,
                  "flexDirection": "row",
                }
              }
            >
              <View
                collapsable={false}
                pointerEvents="box-none"
                style={
                  Object {
                    "alignItems": "flex-start",
                    "flexBasis": 0,
                    "flexGrow": 1,
                    "justifyContent": "center",
                    "marginStart": 0,
                    "opacity": 1,
                  }
                }
              />
              <View
                collapsable={false}
                pointerEvents="box-none"
                style={
                  Object {
                    "justifyContent": "center",
                    "marginHorizontal": 16,
                    "maxWidth": 718,
                    "opacity": 1,
                  }
                }
              >
                <Text
                  accessibilityRole="header"
                  aria-level="1"
                  collapsable={false}
                  numberOfLines={1}
                  onLayout={[Function]}
                  style={
                    Object {
                      "color": "rgb(28, 28, 30)",
                      "fontSize": 17,
                      "fontWeight": "600",
                    }
                  }
                >
                  MockScreen
                </Text>
              </View>
              <View
                collapsable={false}
                pointerEvents="box-none"
                style={
                  Object {
                    "alignItems": "flex-end",
                    "flexBasis": 0,
                    "flexGrow": 1,
                    "justifyContent": "center",
                    "marginEnd": 0,
                    "opacity": 1,
                  }
                }
              />
            </View>
          </View>
        </View>
      </View>
      <RNSScreenContainer
        onLayout={[Function]}
        style={
          Object {
            "flex": 1,
          }
        }
      >
        <RNSScreen
          activityState={2}
          collapsable={false}
          forwardedRef={[Function]}
          gestureResponseDistance={
            Object {
              "bottom": -1,
              "end": -1,
              "start": -1,
              "top": -1,
            }
          }
          pointerEvents="box-none"
          style={
            Object {
              "bottom": 0,
              "left": 0,
              "position": "absolute",
              "right": 0,
              "top": 0,
            }
          }
        >
          <View
            collapsable={false}
            style={
              Object {
                "opacity": 1,
              }
            }
          />
          <View
            accessibilityElementsHidden={false}
            closing={false}
            gestureVelocityImpact={0.3}
            importantForAccessibility="auto"
            onClose={[Function]}
            onGestureBegin={[Function]}
            onGestureCanceled={[Function]}
            onGestureEnd={[Function]}
            onOpen={[Function]}
            onTransition={[Function]}
            pointerEvents="box-none"
            style={
              Array [
                Object {
                  "display": "flex",
                  "overflow": undefined,
                },
                Object {
                  "bottom": 0,
                  "left": 0,
                  "position": "absolute",
                  "right": 0,
                  "top": 0,
                },
              ]
            }
            transitionSpec={
              Object {
                "close": Object {
                  "animation": "spring",
                  "config": Object {
                    "damping": 500,
                    "mass": 3,
                    "overshootClamping": true,
                    "restDisplacementThreshold": 10,
                    "restSpeedThreshold": 10,
                    "stiffness": 1000,
                  },
                },
                "open": Object {
                  "animation": "spring",
                  "config": Object {
                    "damping": 500,
                    "mass": 3,
                    "overshootClamping": true,
                    "restDisplacementThreshold": 10,
                    "restSpeedThreshold": 10,
                    "stiffness": 1000,
                  },
                },
              }
            }
          >
            <View
              collapsable={false}
              pointerEvents="box-none"
              style={
                Object {
                  "flex": 1,
                }
              }
            >
              <View
                collapsable={false}
                forwardedRef={[Function]}
                handlerTag={20}
                handlerType="PanGestureHandler"
                needsOffscreenAlphaCompositing={false}
                onGestureHandlerEvent={[Function]}
                onGestureHandlerStateChange={[Function]}
                style={
                  Object {
                    "flex": 1,
                    "transform": Array [
                      Object {
                        "translateX": 0,
                      },
                      Object {
                        "translateX": 0,
                      },
                    ],
                  }
                }
              >
                <View
                  pointerEvents="box-none"
                  style={
                    Array [
                      Object {
                        "flex": 1,
                        "overflow": "hidden",
                      },
                      Array [
                        Object {
                          "backgroundColor": "rgb(242, 242, 242)",
                        },
                        undefined,
                      ],
                    ]
                  }
                >
                  <View
                    style={
                      Object {
                        "flex": 1,
                        "flexDirection": "column-reverse",
                      }
                    }
                  >
                    <View
                      style={
                        Object {
                          "flex": 1,
                        }
                      }
                    >
                      <View
                        style={
                          Array [
                            Object {
                              "backgroundColor": "#fff",
                            },
                          ]
                        }
                      >
                        <View
                          style={
                            Object {
                              "alignItems": "center",
                              "backgroundColor": "#fff",
                              "borderBottomWidth": 0.5,
                              "borderColor": "#bcbbc1",
                              "flexDirection": "row",
                              "padding": 14,
                            }
                          }
                          testID="RNE__LISTITEM__padView"
                        >
                          <View
                            accessible={true}
                            collapsable={false}
                            focusable={true}
                            onBlur={[Function]}
                            onClick={[Function]}
                            onFocus={[Function]}
                            onResponderGrant={[Function]}
                            onResponderMove={[Function]}
                            onResponderRelease={[Function]}
                            onResponderTerminate={[Function]}
                            onResponderTerminationRequest={[Function]}
                            onStartShouldSetResponder={[Function]}
                          >
                            <RNGestureHandlerButton
                              collapsable={false}
                              exclusive={true}
                              handlerTag={21}
                              handlerType="NativeViewGestureHandler"
                              onGestureEvent={[Function]}
                              onGestureHandlerEvent={[Function]}
                              onGestureHandlerStateChange={[Function]}
                              onHandlerStateChange={[Function]}
                              rippleColor={0}
                              touchSoundDisabled={false}
                            >
                              <View
                                accessible={true}
                                collapsable={false}
                                style={
                                  Object {
                                    "opacity": 1,
                                  }
                                }
                              >
                                <View
                                  style={
                                    Array [
                                      Object {
                                        "marginRight": 16,
                                      },
                                      Object {
                                        "alignSelf": "flex-start",
                                      },
                                    ]
                                  }
                                >
                                  ProfileIcon
                                </View>
                              </View>
                            </RNGestureHandlerButton>
                          </View>
                          <View
                            style={
                              Object {
                                "paddingLeft": 16,
                              }
                            }
                          />
                          <View
                            style={
                              Array [
                                Object {
                                  "alignItems": "flex-start",
                                  "flex": 1,
                                  "justifyContent": "center",
                                },
                                undefined,
                              ]
                            }
                            theme={
                              Object {
                                "colors": Object {
                                  "background": "#ffffff",
                                  "black": "#242424",
                                  "disabled": "hsl(208, 8%, 90%)",
                                  "divider": "#bcbbc1",
                                  "error": "#ff190c",
                                  "grey0": "#393e42",
                                  "grey1": "#43484d",
                                  "grey2": "#5e6977",
                                  "grey3": "#86939e",
                                  "grey4": "#bdc6cf",
                                  "grey5": "#e1e8ee",
                                  "greyOutline": "#bbb",
                                  "platform": Object {
                                    "android": Object {
                                      "error": "#f44336",
                                      "grey": "rgba(0, 0, 0, 0.54)",
                                      "primary": "#2196f3",
                                      "searchBg": "#dcdce1",
                                      "secondary": "#9C27B0",
                                      "success": "#4caf50",
                                      "warning": "#ffeb3b",
                                    },
                                    "default": Object {
                                      "error": "#ff3b30",
                                      "grey": "#7d7d7d",
                                      "primary": "#007aff",
                                      "searchBg": "#dcdce1",
                                      "secondary": "#5856d6",
                                      "success": "#4cd964",
                                      "warning": "#ffcc00",
                                    },
                                    "ios": Object {
                                      "error": "#ff3b30",
                                      "grey": "#7d7d7d",
                                      "primary": "#007aff",
                                      "searchBg": "#dcdce1",
                                      "secondary": "#5856d6",
                                      "success": "#4cd964",
                                      "warning": "#ffcc00",
                                    },
                                    "web": Object {
                                      "error": "#ff190c",
                                      "grey": "#393e42",
                                      "primary": "#2089dc",
                                      "searchBg": "#303337",
                                      "secondary": "#ca71eb",
                                      "success": "#52c41a",
                                      "warning": "#faad14",
                                    },
                                  },
                                  "primary": "#2089dc",
                                  "searchBg": "#303337",
                                  "secondary": "#03dac4",
                                  "success": "#52c41a",
                                  "warning": "#faad14",
                                  "white": "#ffffff",
                                },
                                "spacing": Object {
                                  "lg": 12,
                                  "md": 8,
                                  "sm": 4,
                                  "xl": 24,
                                  "xs": 2,
                                },
                              }
                            }
                          >
                            <Text
                              accessibilityRole="text"
                              numberOfLines={1}
                              style={
                                Object {
                                  "backgroundColor": "transparent",
                                  "color": "#8E8E8E",
                                  "fontSize": 16,
                                  "lineHeight": 20,
                                  "textAlign": "left",
                                }
                              }
                              testID="listItemTitle"
                            >
                              oKHk3AivbpNXk_SfFcHDaVHcCcY8IBfHE7auXJ7h4ms=
                            </Text>
                            <Text
                              accessibilityRole="text"
                              style={
                                Object {
                                  "backgroundColor": "transparent",
                                  "color": "#242424",
                                  "fontSize": 15,
                                }
                              }
                              testID="listItemTitle"
                            >
                              <Text
                                style={
                                  Object {
                                    "color": "#000",
                                    "fontSize": 20,
                                    "lineHeight": 26,
                                    "textAlign": "left",
                                  }
                                }
                              >
                                Don't panic.
                              </Text>
                            </Text>
                            <View
                              style={
                                Object {
                                  "flexDirection": "row",
                                  "flexWrap": "wrap",
                                  "width": "100%",
                                }
                              }
                            >
                              <View
                                style={
                                  Object {
                                    "alignItems": "center",
                                    "flexDirection": "row",
                                    "marginRight": 16,
                                    "marginTop": 16,
                                  }
                                }
                              >
                                <View
                                  accessible={true}
                                  collapsable={false}
                                  focusable={true}
                                  onBlur={[Function]}
                                  onClick={[Function]}
                                  onFocus={[Function]}
                                  onResponderGrant={[Function]}
                                  onResponderMove={[Function]}
                                  onResponderRelease={[Function]}
                                  onResponderTerminate={[Function]}
                                  onResponderTerminationRequest={[Function]}
                                  onStartShouldSetResponder={[Function]}
                                  style={Object {}}
                                  testID="thumbs-up"
                                >
                                  <RNGestureHandlerButton
                                    collapsable={false}
                                    exclusive={true}
                                    handlerTag={22}
                                    handlerType="NativeViewGestureHandler"
                                    onGestureEvent={[Function]}
                                    onGestureHandlerEvent={[Function]}
                                    onGestureHandlerStateChange={[Function]}
                                    onHandlerStateChange={[Function]}
                                    rippleColor={0}
                                    touchSoundDisabled={false}
                                  >
                                    <View
                                      accessible={true}
                                      collapsable={false}
                                      style={
                                        Object {
                                          "opacity": 1,
                                        }
                                      }
                                    >
                                      <View
                                        style={
                                          Array [
                                            Object {
                                              "backgroundColor": "#3742fa",
                                              "borderColor": "#3742fa",
                                              "borderRadius": 8,
                                              "borderWidth": 1,
                                              "padding": 8,
                                            },
                                          ]
                                        }
                                      >
                                        <View>
                                          {"name":"thumbs-up-sharp","size":16,"color":"#fff"}
                                        </View>
                                      </View>
                                    </View>
                                  </RNGestureHandlerButton>
                                </View>
                                <Text
                                  style={
                                    Array [
                                      Object {
                                        "color": "#000",
                                        "fontSize": 20,
                                        "lineHeight": 26,
                                        "textAlign": "left",
                                      },
                                      Object {
                                        "fontSize": 16,
                                        "lineHeight": 20,
                                      },
                                      Object {
                                        "marginLeft": 8,
                                      },
                                    ]
                                  }
                                >
                                  1
                                </Text>
                              </View>
                              <View
                                style={
                                  Object {
                                    "alignItems": "center",
                                    "flexDirection": "row",
                                    "marginRight": 16,
                                    "marginTop": 16,
                                  }
                                }
                              >
                                <View
                                  accessible={true}
                                  collapsable={false}
                                  focusable={true}
                                  onBlur={[Function]}
                                  onClick={[Function]}
                                  onFocus={[Function]}
                                  onResponderGrant={[Function]}
                                  onResponderMove={[Function]}
                                  onResponderRelease={[Function]}
                                  onResponderTerminate={[Function]}
                                  onResponderTerminationRequest={[Function]}
                                  onStartShouldSetResponder={[Function]}
                                  style={Object {}}
                                  testID="thumbs-down"
                                >
                                  <RNGestureHandlerButton
                                    collapsable={false}
                                    exclusive={true}
                                    handlerTag={23}
                                    handlerType="NativeViewGestureHandler"
                                    onGestureEvent={[Function]}
                                    onGestureHandlerEvent={[Function]}
                                    onGestureHandlerStateChange={[Function]}
                                    onHandlerStateChange={[Function]}
                                    rippleColor={0}
                                    touchSoundDisabled={false}
                                  >
                                    <View
                                      accessible={true}
                                      collapsable={false}
                                      style={
                                        Object {
                                          "opacity": 1,
                                        }
                                      }
                                    >
                                      <View
                                        style={
                                          Array [
                                            Object {
                                              "backgroundColor": "#3742fa",
                                              "borderColor": "#3742fa",
                                              "borderRadius": 8,
                                              "borderWidth": 1,
                                              "padding": 8,
                                            },
                                          ]
                                        }
                                      >
                                        <View>
                                          {"name":"thumbs-down-sharp","size":16,"color":"#fff"}
                                        </View>
                                      </View>
                                    </View>
                                  </RNGestureHandlerButton>
                                </View>
                                <Text
                                  style={
                                    Array [
                                      Object {
                                        "color": "#000",
                                        "fontSize": 20,
                                        "lineHeight": 26,
                                        "textAlign": "left",
                                      },
                                      Object {
                                        "fontSize": 16,
                                        "lineHeight": 20,
                                      },
                                      Object {
                                        "marginLeft": 8,
                                      },
                                    ]
                                  }
                                >
                                  0
                                </Text>
                              </View>
                              <View
                                style={
                                  Object {
                                    "alignItems": "center",
                                    "flexDirection": "row",
                                    "marginRight": 16,
                                    "marginTop": 16,
                                  }
                                }
                              >
                                <View
                                  accessible={true}
                                  collapsable={false}
                                  focusable={true}
                                  onBlur={[Function]}
                                  onClick={[Function]}
                                  onFocus={[Function]}
                                  onResponderGrant={[Function]}
                                  onResponderMove={[Function]}
                                  onResponderRelease={[Function]}
                                  onResponderTerminate={[Function]}
                                  onResponderTerminationRequest={[Function]}
                                  onStartShouldSetResponder={[Function]}
                                  style={Object {}}
                                  testID="heart"
                                >
                                  <RNGestureHandlerButton
                                    collapsable={false}
                                    exclusive={true}
                                    handlerTag={24}
                                    handlerType="NativeViewGestureHandler"
                                    onGestureEvent={[Function]}
                                    onGestureHandlerEvent={[Function]}
                                    onGestureHandlerStateChange={[Function]}
                                    onHandlerStateChange={[Function]}
                                    rippleColor={0}
                                    touchSoundDisabled={false}
                                  >
                                    <View
                                      accessible={true}
                                      collapsable={false}
                                      style={
                                        Object {
                                          "opacity": 1,
                                        }
                                      }
                                    >
                                      <View
                                        style={
                                          Array [
                                            Object {
                                              "backgroundColor": "#3742fa",
                                              "borderColor": "#3742fa",
                                              "borderRadius": 8,
                                              "borderWidth": 1,
                                              "padding": 8,
                                            },
                                          ]
                                        }
                                      >
                                        <View>
                                          {"name":"heart","size":16,"color":"#fff"}
                                        </View>
                                      </View>
                                    </View>
                                  </RNGestureHandlerButton>
                                </View>
                                <Text
                                  style={
                                    Array [
                                      Object {
                                        "color": "#000",
                                        "fontSize": 20,
                                        "lineHeight": 26,
                                        "textAlign": "left",
                                      },
                                      Object {
                                        "fontSize": 16,
                                        "lineHeight": 20,
                                      },
                                      Object {
                                        "marginLeft": 8,
                                      },
                                    ]
                                  }
                                >
                                  0
                                </Text>
                              </View>
                              <View
                                style={
                                  Object {
                                    "alignItems": "center",
                                    "flexDirection": "row",
                                    "marginRight": 16,
                                    "marginTop": 16,
                                  }
                                }
                              >
                                <View
                                  accessible={true}
                                  collapsable={false}
                                  focusable={true}
                                  onBlur={[Function]}
                                  onClick={[Function]}
                                  onFocus={[Function]}
                                  onResponderGrant={[Function]}
                                  onResponderMove={[Function]}
                                  onResponderRelease={[Function]}
                                  onResponderTerminate={[Function]}
                                  onResponderTerminationRequest={[Function]}
                                  onStartShouldSetResponder={[Function]}
                                  style={Object {}}
                                  testID="chirp_action_options"
                                >
                                  <RNGestureHandlerButton
                                    collapsable={false}
                                    exclusive={true}
                                    handlerTag={25}
                                    handlerType="NativeViewGestureHandler"
                                    onGestureEvent={[Function]}
                                    onGestureHandlerEvent={[Function]}
                                    onGestureHandlerStateChange={[Function]}
                                    onHandlerStateChange={[Function]}
                                    rippleColor={0}
                                    touchSoundDisabled={false}
                                  >
                                    <View
                                      accessible={true}
                                      collapsable={false}
                                      style={
                                        Object {
                                          "opacity": 1,
                                        }
                                      }
                                    >
                                      <View
                                        style={
                                          Array [
                                            Object {
                                              "backgroundColor": "#3742fa",
                                              "borderColor": "#3742fa",
                                              "borderRadius": 8,
                                              "borderWidth": 1,
                                              "padding": 8,
                                            },
                                          ]
                                        }
                                      >
                                        <View>
                                          {"name":"ios-ellipsis-horizontal","size":16,"color":"#fff"}
                                        </View>
                                      </View>
                                    </View>
                                  </RNGestureHandlerButton>
                                </View>
                              </View>
                              <View
                                style={
                                  Object {
                                    "flexGrow": 1,
                                  }
                                }
                              />
                              <View
                                style={
                                  Object {
                                    "alignSelf": "flex-end",
                                    "marginLeft": "auto",
                                    "marginTop": 16,
                                  }
                                }
                              >
                                <Text
                                  style={
                                    Array [
                                      Object {
                                        "color": "#000",
                                        "fontSize": 20,
                                        "lineHeight": 26,
                                        "textAlign": "left",
                                      },
                                      Object {
                                        "fontSize": 16,
                                        "lineHeight": 20,
                                      },
                                    ]
                                  }
                                >
                                  <time
                                    dateTime="2020-12-31T23:00:00.000Z"
                                    title="2020-12-31 23:00"
                                  >
                                    4 months ago
                                  </time>
                                </Text>
                              </View>
                            </View>
                          </View>
                        </View>
                      </View>
                    </View>
                  </View>
                </View>
              </View>
            </View>
          </View>
        </RNSScreen>
      </RNSScreenContainer>
    </View>
  </RNCSafeAreaProvider>
</View>
`;

exports[`ChirpCard for reaction renders correctly without reaction 1`] = `
<View
  style={
    Object {
      "flex": 1,
    }
  }
>
  <RNCSafeAreaProvider
    onInsetsChange={[Function]}
    style={
      Array [
        Object {
          "flex": 1,
        },
        undefined,
      ]
    }
  >
    <View
      style={
        Array [
          Object {
            "backgroundColor": "rgb(242, 242, 242)",
            "flex": 1,
          },
          undefined,
        ]
      }
    >
      <View
        collapsable={false}
        pointerEvents="box-none"
        style={
          Object {
            "zIndex": 1,
          }
        }
      >
        <View
          accessibilityElementsHidden={false}
          importantForAccessibility="auto"
          onLayout={[Function]}
          pointerEvents="box-none"
          style={null}
        >
          <View
            collapsable={false}
            pointerEvents="box-none"
            style={
              Object {
                "bottom": 0,
                "left": 0,
                "opacity": 1,
                "position": "absolute",
                "right": 0,
                "top": 0,
                "zIndex": 0,
              }
            }
          >
            <View
              collapsable={false}
              style={
                Object {
                  "backgroundColor": "rgb(255, 255, 255)",
                  "borderBottomColor": "rgb(216, 216, 216)",
                  "flex": 1,
                  "shadowColor": "rgb(216, 216, 216)",
                  "shadowOffset": Object {
                    "height": 0.5,
                    "width": 0,
                  },
                  "shadowOpacity": 0.85,
                  "shadowRadius": 0,
                }
              }
            />
          </View>
          <View
            collapsable={false}
            pointerEvents="box-none"
            style={
              Object {
                "height": 44,
                "maxHeight": undefined,
                "minHeight": undefined,
                "opacity": undefined,
                "transform": undefined,
              }
            }
          >
            <View
              pointerEvents="none"
              style={
                Object {
                  "height": 0,
                }
              }
            />
            <View
              pointerEvents="box-none"
              style={
                Object {
                  "alignItems": "stretch",
                  "flex": 1,
                  "flexDirection": "row",
                }
              }
            >
              <View
                collapsable={false}
                pointerEvents="box-none"
                style={
                  Object {
                    "alignItems": "flex-start",
                    "flexBasis": 0,
                    "flexGrow": 1,
                    "justifyContent": "center",
                    "marginStart": 0,
                    "opacity": 1,
                  }
                }
              />
              <View
                collapsable={false}
                pointerEvents="box-none"
                style={
                  Object {
                    "justifyContent": "center",
                    "marginHorizontal": 16,
                    "maxWidth": 718,
                    "opacity": 1,
                  }
                }
              >
                <Text
                  accessibilityRole="header"
                  aria-level="1"
                  collapsable={false}
                  numberOfLines={1}
                  onLayout={[Function]}
                  style={
                    Object {
                      "color": "rgb(28, 28, 30)",
                      "fontSize": 17,
                      "fontWeight": "600",
                    }
                  }
                >
                  MockScreen
                </Text>
              </View>
              <View
                collapsable={false}
                pointerEvents="box-none"
                style={
                  Object {
                    "alignItems": "flex-end",
                    "flexBasis": 0,
                    "flexGrow": 1,
                    "justifyContent": "center",
                    "marginEnd": 0,
                    "opacity": 1,
                  }
                }
              />
            </View>
          </View>
<<<<<<< HEAD
=======
          <Text
            style={
              Array [
                Object {
                  "color": "#000",
                  "fontSize": 20,
                  "lineHeight": 26,
                  "textAlign": "left",
                },
                Object {
                  "fontSize": 16,
                  "lineHeight": 20,
                },
                Object {
                  "marginLeft": 8,
                },
              ]
            }
          >
            1
          </Text>
>>>>>>> 6fa8d263
        </View>
      </View>
      <RNSScreenContainer
        onLayout={[Function]}
        style={
          Object {
            "flex": 1,
          }
        }
      >
        <RNSScreen
          activityState={2}
          collapsable={false}
          forwardedRef={[Function]}
          gestureResponseDistance={
            Object {
              "bottom": -1,
              "end": -1,
              "start": -1,
              "top": -1,
            }
          }
          pointerEvents="box-none"
          style={
            Object {
              "bottom": 0,
              "left": 0,
              "position": "absolute",
              "right": 0,
              "top": 0,
            }
          }
        >
          <View
            collapsable={false}
<<<<<<< HEAD
            style={
              Object {
                "opacity": 1,
              }
            }
          />
          <View
            accessibilityElementsHidden={false}
            closing={false}
            gestureVelocityImpact={0.3}
            importantForAccessibility="auto"
            onClose={[Function]}
            onGestureBegin={[Function]}
            onGestureCanceled={[Function]}
            onGestureEnd={[Function]}
            onOpen={[Function]}
            onTransition={[Function]}
            pointerEvents="box-none"
=======
            focusable={true}
            onBlur={[Function]}
            onClick={[Function]}
            onFocus={[Function]}
            onResponderGrant={[Function]}
            onResponderMove={[Function]}
            onResponderRelease={[Function]}
            onResponderTerminate={[Function]}
            onResponderTerminationRequest={[Function]}
            onStartShouldSetResponder={[Function]}
            style={Object {}}
            testID="thumbs-down"
          >
            <RNGestureHandlerButton
              collapsable={false}
              exclusive={true}
              handlerTag={17}
              handlerType="NativeViewGestureHandler"
              onGestureEvent={[Function]}
              onGestureHandlerEvent={[Function]}
              onGestureHandlerStateChange={[Function]}
              onHandlerStateChange={[Function]}
              rippleColor={0}
              touchSoundDisabled={false}
            >
              <View
                accessible={true}
                collapsable={false}
                style={
                  Object {
                    "opacity": 1,
                  }
                }
              >
                <View
                  style={
                    Array [
                      Object {
                        "backgroundColor": "#3742fa",
                        "borderColor": "#3742fa",
                        "borderRadius": 8,
                        "borderWidth": 1,
                        "padding": 8,
                      },
                    ]
                  }
                >
                  <View>
                    {"name":"thumbs-down-sharp","size":16,"color":"#fff"}
                  </View>
                </View>
              </View>
            </RNGestureHandlerButton>
          </View>
          <Text
>>>>>>> 6fa8d263
            style={
              Array [
                Object {
                  "display": "flex",
                  "overflow": undefined,
                },
                Object {
                  "bottom": 0,
                  "left": 0,
                  "position": "absolute",
                  "right": 0,
                  "top": 0,
                },
              ]
            }
            transitionSpec={
              Object {
                "close": Object {
                  "animation": "spring",
                  "config": Object {
                    "damping": 500,
                    "mass": 3,
                    "overshootClamping": true,
                    "restDisplacementThreshold": 10,
                    "restSpeedThreshold": 10,
                    "stiffness": 1000,
                  },
                },
                "open": Object {
                  "animation": "spring",
                  "config": Object {
                    "damping": 500,
                    "mass": 3,
                    "overshootClamping": true,
                    "restDisplacementThreshold": 10,
                    "restSpeedThreshold": 10,
                    "stiffness": 1000,
                  },
                },
              }
            }
          >
            <View
              collapsable={false}
              pointerEvents="box-none"
              style={
                Object {
                  "flex": 1,
                }
              }
            >
              <View
                collapsable={false}
                forwardedRef={[Function]}
                handlerTag={26}
                handlerType="PanGestureHandler"
                needsOffscreenAlphaCompositing={false}
                onGestureHandlerEvent={[Function]}
                onGestureHandlerStateChange={[Function]}
                style={
                  Object {
                    "flex": 1,
                    "transform": Array [
                      Object {
                        "translateX": 0,
                      },
                      Object {
                        "translateX": 0,
                      },
                    ],
                  }
                }
              >
                <View
                  pointerEvents="box-none"
                  style={
                    Array [
                      Object {
<<<<<<< HEAD
                        "flex": 1,
                        "overflow": "hidden",
                      },
                      Array [
                        Object {
                          "backgroundColor": "rgb(242, 242, 242)",
                        },
                        undefined,
                      ],
=======
                        "backgroundColor": "#3742fa",
                        "borderColor": "#3742fa",
                        "borderRadius": 8,
                        "borderWidth": 1,
                        "padding": 8,
                      },
>>>>>>> 6fa8d263
                    ]
                  }
                >
                  <View
                    style={
                      Object {
                        "flex": 1,
                        "flexDirection": "column-reverse",
                      }
                    }
                  >
                    <View
                      style={
                        Object {
                          "flex": 1,
                        }
                      }
                    >
                      <View
                        style={
                          Array [
                            Object {
                              "backgroundColor": "#fff",
                            },
                          ]
                        }
                      >
                        <View
                          style={
                            Object {
                              "alignItems": "center",
                              "backgroundColor": "#fff",
                              "borderBottomWidth": 0.5,
                              "borderColor": "#bcbbc1",
                              "flexDirection": "row",
                              "padding": 14,
                            }
                          }
                          testID="RNE__LISTITEM__padView"
                        >
                          <View
                            accessible={true}
                            collapsable={false}
                            focusable={true}
                            onBlur={[Function]}
                            onClick={[Function]}
                            onFocus={[Function]}
                            onResponderGrant={[Function]}
                            onResponderMove={[Function]}
                            onResponderRelease={[Function]}
                            onResponderTerminate={[Function]}
                            onResponderTerminationRequest={[Function]}
                            onStartShouldSetResponder={[Function]}
                          >
                            <RNGestureHandlerButton
                              collapsable={false}
                              exclusive={true}
                              handlerTag={27}
                              handlerType="NativeViewGestureHandler"
                              onGestureEvent={[Function]}
                              onGestureHandlerEvent={[Function]}
                              onGestureHandlerStateChange={[Function]}
                              onHandlerStateChange={[Function]}
                              rippleColor={0}
                              touchSoundDisabled={false}
                            >
                              <View
                                accessible={true}
                                collapsable={false}
                                style={
                                  Object {
                                    "opacity": 1,
                                  }
                                }
                              >
                                <View
                                  style={
                                    Array [
                                      Object {
                                        "marginRight": 16,
                                      },
                                      Object {
                                        "alignSelf": "flex-start",
                                      },
                                    ]
                                  }
                                >
                                  ProfileIcon
                                </View>
                              </View>
                            </RNGestureHandlerButton>
                          </View>
                          <View
                            style={
                              Object {
                                "paddingLeft": 16,
                              }
                            }
                          />
                          <View
                            style={
                              Array [
                                Object {
                                  "alignItems": "flex-start",
                                  "flex": 1,
                                  "justifyContent": "center",
                                },
                                undefined,
                              ]
                            }
                            theme={
                              Object {
                                "colors": Object {
                                  "background": "#ffffff",
                                  "black": "#242424",
                                  "disabled": "hsl(208, 8%, 90%)",
                                  "divider": "#bcbbc1",
                                  "error": "#ff190c",
                                  "grey0": "#393e42",
                                  "grey1": "#43484d",
                                  "grey2": "#5e6977",
                                  "grey3": "#86939e",
                                  "grey4": "#bdc6cf",
                                  "grey5": "#e1e8ee",
                                  "greyOutline": "#bbb",
                                  "platform": Object {
                                    "android": Object {
                                      "error": "#f44336",
                                      "grey": "rgba(0, 0, 0, 0.54)",
                                      "primary": "#2196f3",
                                      "searchBg": "#dcdce1",
                                      "secondary": "#9C27B0",
                                      "success": "#4caf50",
                                      "warning": "#ffeb3b",
                                    },
                                    "default": Object {
                                      "error": "#ff3b30",
                                      "grey": "#7d7d7d",
                                      "primary": "#007aff",
                                      "searchBg": "#dcdce1",
                                      "secondary": "#5856d6",
                                      "success": "#4cd964",
                                      "warning": "#ffcc00",
                                    },
                                    "ios": Object {
                                      "error": "#ff3b30",
                                      "grey": "#7d7d7d",
                                      "primary": "#007aff",
                                      "searchBg": "#dcdce1",
                                      "secondary": "#5856d6",
                                      "success": "#4cd964",
                                      "warning": "#ffcc00",
                                    },
                                    "web": Object {
                                      "error": "#ff190c",
                                      "grey": "#393e42",
                                      "primary": "#2089dc",
                                      "searchBg": "#303337",
                                      "secondary": "#ca71eb",
                                      "success": "#52c41a",
                                      "warning": "#faad14",
                                    },
                                  },
                                  "primary": "#2089dc",
                                  "searchBg": "#303337",
                                  "secondary": "#03dac4",
                                  "success": "#52c41a",
                                  "warning": "#faad14",
                                  "white": "#ffffff",
                                },
                                "spacing": Object {
                                  "lg": 12,
                                  "md": 8,
                                  "sm": 4,
                                  "xl": 24,
                                  "xs": 2,
                                },
                              }
                            }
                          >
                            <Text
                              accessibilityRole="text"
                              numberOfLines={1}
                              style={
                                Object {
                                  "backgroundColor": "transparent",
                                  "color": "#8E8E8E",
                                  "fontSize": 16,
                                  "lineHeight": 20,
                                  "textAlign": "left",
                                }
                              }
                              testID="listItemTitle"
                            >
                              Anonymous
                            </Text>
                            <Text
                              accessibilityRole="text"
                              style={
                                Object {
                                  "backgroundColor": "transparent",
                                  "color": "#242424",
                                  "fontSize": 15,
                                }
                              }
                              testID="listItemTitle"
                            >
                              <Text
                                style={
                                  Object {
                                    "color": "#000",
                                    "fontSize": 20,
                                    "lineHeight": 26,
                                    "textAlign": "left",
                                  }
                                }
                              >
                                Ignore me
                              </Text>
                            </Text>
                            <View
                              style={
                                Object {
                                  "flexDirection": "row",
                                  "flexWrap": "wrap",
                                  "width": "100%",
                                }
                              }
                            >
                              <View
                                style={
                                  Object {
                                    "alignItems": "center",
                                    "flexDirection": "row",
                                    "marginRight": 16,
                                    "marginTop": 16,
                                  }
                                }
                              >
                                <View
                                  accessible={true}
                                  collapsable={false}
                                  focusable={true}
                                  onBlur={[Function]}
                                  onClick={[Function]}
                                  onFocus={[Function]}
                                  onResponderGrant={[Function]}
                                  onResponderMove={[Function]}
                                  onResponderRelease={[Function]}
                                  onResponderTerminate={[Function]}
                                  onResponderTerminationRequest={[Function]}
                                  onStartShouldSetResponder={[Function]}
                                  style={Object {}}
                                  testID="thumbs-up"
                                >
                                  <RNGestureHandlerButton
                                    collapsable={false}
                                    exclusive={true}
                                    handlerTag={28}
                                    handlerType="NativeViewGestureHandler"
                                    onGestureEvent={[Function]}
                                    onGestureHandlerEvent={[Function]}
                                    onGestureHandlerStateChange={[Function]}
                                    onHandlerStateChange={[Function]}
                                    rippleColor={0}
                                    touchSoundDisabled={false}
                                  >
                                    <View
                                      accessible={true}
                                      collapsable={false}
                                      style={
                                        Object {
                                          "opacity": 1,
                                        }
                                      }
                                    >
                                      <View
                                        style={
                                          Array [
                                            Object {
                                              "backgroundColor": "#3742fa",
                                              "borderColor": "#3742fa",
                                              "borderRadius": 8,
                                              "borderWidth": 1,
                                              "padding": 8,
                                            },
                                            Object {
                                              "backgroundColor": "#8E8E8E",
                                              "borderColor": "#8E8E8E",
                                            },
                                          ]
                                        }
                                      >
                                        <View>
                                          {"name":"thumbs-up-sharp","size":16,"color":"#fff"}
                                        </View>
                                      </View>
                                    </View>
                                  </RNGestureHandlerButton>
                                </View>
                                <Text
                                  style={
                                    Array [
                                      Object {
                                        "color": "#000",
                                        "fontSize": 20,
                                        "lineHeight": 26,
                                        "textAlign": "left",
                                      },
                                      Object {
                                        "fontSize": 16,
                                        "lineHeight": 20,
                                      },
                                      Object {
                                        "marginLeft": 8,
                                      },
                                    ]
                                  }
                                >
                                  0
                                </Text>
                              </View>
                              <View
                                style={
                                  Object {
                                    "alignItems": "center",
                                    "flexDirection": "row",
                                    "marginRight": 16,
                                    "marginTop": 16,
                                  }
                                }
                              >
                                <View
                                  accessible={true}
                                  collapsable={false}
                                  focusable={true}
                                  onBlur={[Function]}
                                  onClick={[Function]}
                                  onFocus={[Function]}
                                  onResponderGrant={[Function]}
                                  onResponderMove={[Function]}
                                  onResponderRelease={[Function]}
                                  onResponderTerminate={[Function]}
                                  onResponderTerminationRequest={[Function]}
                                  onStartShouldSetResponder={[Function]}
                                  style={Object {}}
                                  testID="thumbs-down"
                                >
                                  <RNGestureHandlerButton
                                    collapsable={false}
                                    exclusive={true}
                                    handlerTag={29}
                                    handlerType="NativeViewGestureHandler"
                                    onGestureEvent={[Function]}
                                    onGestureHandlerEvent={[Function]}
                                    onGestureHandlerStateChange={[Function]}
                                    onHandlerStateChange={[Function]}
                                    rippleColor={0}
                                    touchSoundDisabled={false}
                                  >
                                    <View
                                      accessible={true}
                                      collapsable={false}
                                      style={
                                        Object {
                                          "opacity": 1,
                                        }
                                      }
                                    >
                                      <View
                                        style={
                                          Array [
                                            Object {
                                              "backgroundColor": "#3742fa",
                                              "borderColor": "#3742fa",
                                              "borderRadius": 8,
                                              "borderWidth": 1,
                                              "padding": 8,
                                            },
                                            Object {
                                              "backgroundColor": "#8E8E8E",
                                              "borderColor": "#8E8E8E",
                                            },
                                          ]
                                        }
                                      >
                                        <View>
                                          {"name":"thumbs-down-sharp","size":16,"color":"#fff"}
                                        </View>
                                      </View>
                                    </View>
                                  </RNGestureHandlerButton>
                                </View>
                                <Text
                                  style={
                                    Array [
                                      Object {
                                        "color": "#000",
                                        "fontSize": 20,
                                        "lineHeight": 26,
                                        "textAlign": "left",
                                      },
                                      Object {
                                        "fontSize": 16,
                                        "lineHeight": 20,
                                      },
                                      Object {
                                        "marginLeft": 8,
                                      },
                                    ]
                                  }
                                >
                                  0
                                </Text>
                              </View>
                              <View
                                style={
                                  Object {
                                    "alignItems": "center",
                                    "flexDirection": "row",
                                    "marginRight": 16,
                                    "marginTop": 16,
                                  }
                                }
                              >
                                <View
                                  accessible={true}
                                  collapsable={false}
                                  focusable={true}
                                  onBlur={[Function]}
                                  onClick={[Function]}
                                  onFocus={[Function]}
                                  onResponderGrant={[Function]}
                                  onResponderMove={[Function]}
                                  onResponderRelease={[Function]}
                                  onResponderTerminate={[Function]}
                                  onResponderTerminationRequest={[Function]}
                                  onStartShouldSetResponder={[Function]}
                                  style={Object {}}
                                  testID="heart"
                                >
                                  <RNGestureHandlerButton
                                    collapsable={false}
                                    exclusive={true}
                                    handlerTag={30}
                                    handlerType="NativeViewGestureHandler"
                                    onGestureEvent={[Function]}
                                    onGestureHandlerEvent={[Function]}
                                    onGestureHandlerStateChange={[Function]}
                                    onHandlerStateChange={[Function]}
                                    rippleColor={0}
                                    touchSoundDisabled={false}
                                  >
                                    <View
                                      accessible={true}
                                      collapsable={false}
                                      style={
                                        Object {
                                          "opacity": 1,
                                        }
                                      }
                                    >
                                      <View
                                        style={
                                          Array [
                                            Object {
                                              "backgroundColor": "#3742fa",
                                              "borderColor": "#3742fa",
                                              "borderRadius": 8,
                                              "borderWidth": 1,
                                              "padding": 8,
                                            },
                                            Object {
                                              "backgroundColor": "#8E8E8E",
                                              "borderColor": "#8E8E8E",
                                            },
                                          ]
                                        }
                                      >
                                        <View>
                                          {"name":"heart","size":16,"color":"#fff"}
                                        </View>
                                      </View>
                                    </View>
                                  </RNGestureHandlerButton>
                                </View>
                                <Text
                                  style={
                                    Array [
                                      Object {
                                        "color": "#000",
                                        "fontSize": 20,
                                        "lineHeight": 26,
                                        "textAlign": "left",
                                      },
                                      Object {
                                        "fontSize": 16,
                                        "lineHeight": 20,
                                      },
                                      Object {
                                        "marginLeft": 8,
                                      },
                                    ]
                                  }
                                >
                                  0
                                </Text>
                              </View>
                              <View
                                style={
                                  Object {
                                    "flexGrow": 1,
                                  }
                                }
                              />
                              <View
                                style={
                                  Object {
                                    "alignSelf": "flex-end",
                                    "marginLeft": "auto",
                                    "marginTop": 16,
                                  }
                                }
                              >
                                <Text
                                  style={
                                    Array [
                                      Object {
                                        "color": "#000",
                                        "fontSize": 20,
                                        "lineHeight": 26,
                                        "textAlign": "left",
                                      },
                                      Object {
                                        "fontSize": 16,
                                        "lineHeight": 20,
                                      },
                                    ]
                                  }
                                >
                                  <time
                                    dateTime="2020-12-31T23:00:00.000Z"
                                    title="2020-12-31 23:00"
                                  >
                                    4 months ago
                                  </time>
                                </Text>
                              </View>
                            </View>
                          </View>
                        </View>
                      </View>
                    </View>
                  </View>
                </View>
              </View>
            </View>
          </View>
        </RNSScreen>
      </RNSScreenContainer>
    </View>
  </RNCSafeAreaProvider>
</View>
`;<|MERGE_RESOLUTION|>--- conflicted
+++ resolved
@@ -743,27 +743,11 @@
                   numberOfLines={1}
                   onLayout={[Function]}
                   style={
-<<<<<<< HEAD
                     Object {
                       "color": "rgb(28, 28, 30)",
                       "fontSize": 17,
                       "fontWeight": "600",
                     }
-=======
-                    Array [
-                      Object {
-                        "backgroundColor": "#3742fa",
-                        "borderColor": "#3742fa",
-                        "borderRadius": 8,
-                        "borderWidth": 1,
-                        "padding": 8,
-                      },
-                      Object {
-                        "backgroundColor": "#8E8E8E",
-                        "borderColor": "#8E8E8E",
-                      },
-                    ]
->>>>>>> 6fa8d263
                   }
                 >
                   MockScreen
@@ -1211,6 +1195,10 @@
                                               "borderWidth": 1,
                                               "padding": 8,
                                             },
+                                            Object {
+                                              "backgroundColor": "#8E8E8E",
+                                              "borderColor": "#8E8E8E",
+                                            },
                                           ]
                                         }
                                       >
@@ -1601,95 +1589,7 @@
                     "opacity": 1,
                   }
                 }
-<<<<<<< HEAD
               />
-=======
-              >
-                <View
-                  style={
-                    Array [
-                      Object {
-                        "backgroundColor": "#3742fa",
-                        "borderColor": "#3742fa",
-                        "borderRadius": 8,
-                        "borderWidth": 1,
-                        "padding": 8,
-                      },
-                      Object {
-                        "backgroundColor": "#8E8E8E",
-                        "borderColor": "#8E8E8E",
-                      },
-                    ]
-                  }
-                >
-                  <View>
-                    {"name":"thumbs-up-sharp","size":16,"color":"#fff"}
-                  </View>
-                </View>
-              </View>
-            </RNGestureHandlerButton>
-          </View>
-          <Text
-            style={
-              Array [
-                Object {
-                  "color": "#000",
-                  "fontSize": 20,
-                  "lineHeight": 26,
-                  "textAlign": "left",
-                },
-                Object {
-                  "fontSize": 16,
-                  "lineHeight": 20,
-                },
-                Object {
-                  "marginLeft": 8,
-                },
-              ]
-            }
-          >
-            1
-          </Text>
-        </View>
-        <View
-          style={
-            Object {
-              "alignItems": "center",
-              "flexDirection": "row",
-              "marginRight": 16,
-              "marginTop": 16,
-            }
-          }
-        >
-          <View
-            accessible={true}
-            collapsable={false}
-            focusable={true}
-            onBlur={[Function]}
-            onClick={[Function]}
-            onFocus={[Function]}
-            onResponderGrant={[Function]}
-            onResponderMove={[Function]}
-            onResponderRelease={[Function]}
-            onResponderTerminate={[Function]}
-            onResponderTerminationRequest={[Function]}
-            onStartShouldSetResponder={[Function]}
-            style={Object {}}
-            testID="thumbs-down"
-          >
-            <RNGestureHandlerButton
-              collapsable={false}
-              exclusive={true}
-              handlerTag={2}
-              handlerType="NativeViewGestureHandler"
-              onGestureEvent={[Function]}
-              onGestureHandlerEvent={[Function]}
-              onGestureHandlerStateChange={[Function]}
-              onHandlerStateChange={[Function]}
-              rippleColor={0}
-              touchSoundDisabled={false}
-            >
->>>>>>> 6fa8d263
               <View
                 collapsable={false}
                 pointerEvents="box-none"
@@ -2161,6 +2061,10 @@
                                               "borderWidth": 1,
                                               "padding": 8,
                                             },
+                                            Object {
+                                              "backgroundColor": "#8E8E8E",
+                                              "borderColor": "#8E8E8E",
+                                            },
                                           ]
                                         }
                                       >
@@ -2544,69 +2448,7 @@
         >
           <View
             collapsable={false}
-<<<<<<< HEAD
             pointerEvents="box-none"
-=======
-            focusable={true}
-            onBlur={[Function]}
-            onClick={[Function]}
-            onFocus={[Function]}
-            onResponderGrant={[Function]}
-            onResponderMove={[Function]}
-            onResponderRelease={[Function]}
-            onResponderTerminate={[Function]}
-            onResponderTerminationRequest={[Function]}
-            onStartShouldSetResponder={[Function]}
-            style={Object {}}
-            testID="thumbs-up"
-          >
-            <RNGestureHandlerButton
-              collapsable={false}
-              exclusive={true}
-              handlerTag={12}
-              handlerType="NativeViewGestureHandler"
-              onGestureEvent={[Function]}
-              onGestureHandlerEvent={[Function]}
-              onGestureHandlerStateChange={[Function]}
-              onHandlerStateChange={[Function]}
-              rippleColor={0}
-              touchSoundDisabled={false}
-            >
-              <View
-                accessible={true}
-                collapsable={false}
-                style={
-                  Object {
-                    "opacity": 1,
-                  }
-                }
-              >
-                <View
-                  style={
-                    Array [
-                      Object {
-                        "backgroundColor": "#3742fa",
-                        "borderColor": "#3742fa",
-                        "borderRadius": 8,
-                        "borderWidth": 1,
-                        "padding": 8,
-                      },
-                      Object {
-                        "backgroundColor": "#8E8E8E",
-                        "borderColor": "#8E8E8E",
-                      },
-                    ]
-                  }
-                >
-                  <View>
-                    {"name":"thumbs-up-sharp","size":16,"color":"#fff"}
-                  </View>
-                </View>
-              </View>
-            </RNGestureHandlerButton>
-          </View>
-          <Text
->>>>>>> 6fa8d263
             style={
               Object {
                 "bottom": 0,
@@ -3153,6 +2995,10 @@
                                               "borderWidth": 1,
                                               "padding": 8,
                                             },
+                                            Object {
+                                              "backgroundColor": "#8E8E8E",
+                                              "borderColor": "#8E8E8E",
+                                            },
                                           ]
                                         }
                                       >
@@ -3657,30 +3503,6 @@
               />
             </View>
           </View>
-<<<<<<< HEAD
-=======
-          <Text
-            style={
-              Array [
-                Object {
-                  "color": "#000",
-                  "fontSize": 20,
-                  "lineHeight": 26,
-                  "textAlign": "left",
-                },
-                Object {
-                  "fontSize": 16,
-                  "lineHeight": 20,
-                },
-                Object {
-                  "marginLeft": 8,
-                },
-              ]
-            }
-          >
-            1
-          </Text>
->>>>>>> 6fa8d263
         </View>
       </View>
       <RNSScreenContainer
@@ -3716,7 +3538,6 @@
         >
           <View
             collapsable={false}
-<<<<<<< HEAD
             style={
               Object {
                 "opacity": 1,
@@ -3735,63 +3556,6 @@
             onOpen={[Function]}
             onTransition={[Function]}
             pointerEvents="box-none"
-=======
-            focusable={true}
-            onBlur={[Function]}
-            onClick={[Function]}
-            onFocus={[Function]}
-            onResponderGrant={[Function]}
-            onResponderMove={[Function]}
-            onResponderRelease={[Function]}
-            onResponderTerminate={[Function]}
-            onResponderTerminationRequest={[Function]}
-            onStartShouldSetResponder={[Function]}
-            style={Object {}}
-            testID="thumbs-down"
-          >
-            <RNGestureHandlerButton
-              collapsable={false}
-              exclusive={true}
-              handlerTag={17}
-              handlerType="NativeViewGestureHandler"
-              onGestureEvent={[Function]}
-              onGestureHandlerEvent={[Function]}
-              onGestureHandlerStateChange={[Function]}
-              onHandlerStateChange={[Function]}
-              rippleColor={0}
-              touchSoundDisabled={false}
-            >
-              <View
-                accessible={true}
-                collapsable={false}
-                style={
-                  Object {
-                    "opacity": 1,
-                  }
-                }
-              >
-                <View
-                  style={
-                    Array [
-                      Object {
-                        "backgroundColor": "#3742fa",
-                        "borderColor": "#3742fa",
-                        "borderRadius": 8,
-                        "borderWidth": 1,
-                        "padding": 8,
-                      },
-                    ]
-                  }
-                >
-                  <View>
-                    {"name":"thumbs-down-sharp","size":16,"color":"#fff"}
-                  </View>
-                </View>
-              </View>
-            </RNGestureHandlerButton>
-          </View>
-          <Text
->>>>>>> 6fa8d263
             style={
               Array [
                 Object {
@@ -3870,7 +3634,6 @@
                   style={
                     Array [
                       Object {
-<<<<<<< HEAD
                         "flex": 1,
                         "overflow": "hidden",
                       },
@@ -3880,14 +3643,6 @@
                         },
                         undefined,
                       ],
-=======
-                        "backgroundColor": "#3742fa",
-                        "borderColor": "#3742fa",
-                        "borderRadius": 8,
-                        "borderWidth": 1,
-                        "padding": 8,
-                      },
->>>>>>> 6fa8d263
                     ]
                   }
                 >
@@ -4207,7 +3962,7 @@
                                     ]
                                   }
                                 >
-                                  0
+                                  1
                                 </Text>
                               </View>
                               <View
@@ -4267,10 +4022,6 @@
                                               "borderWidth": 1,
                                               "padding": 8,
                                             },
-                                            Object {
-                                              "backgroundColor": "#8E8E8E",
-                                              "borderColor": "#8E8E8E",
-                                            },
                                           ]
                                         }
                                       >
@@ -4360,10 +4111,6 @@
                                               "borderWidth": 1,
                                               "padding": 8,
                                             },
-                                            Object {
-                                              "backgroundColor": "#8E8E8E",
-                                              "borderColor": "#8E8E8E",
-                                            },
                                           ]
                                         }
                                       >

// Jest Snapshot v1, https://goo.gl/fbAQLP

exports[`ChirpCard for deletion render correct for a deleted chirp 1`] = `
<View
  style={
    Object {
      "flex": 1,
    }
  }
>
  <RNCSafeAreaProvider
    onInsetsChange={[Function]}
    style={
      Array [
        Object {
          "flex": 1,
        },
        undefined,
      ]
    }
  >
    <View
      style={
        Array [
          Object {
            "backgroundColor": "rgb(242, 242, 242)",
            "flex": 1,
          },
          undefined,
        ]
      }
    >
      <View
        collapsable={false}
        pointerEvents="box-none"
        style={
          Object {
            "zIndex": 1,
          }
        }
      >
        <View
          accessibilityElementsHidden={false}
          importantForAccessibility="auto"
          onLayout={[Function]}
          pointerEvents="box-none"
          style={null}
        >
          <View
            collapsable={false}
            pointerEvents="box-none"
            style={
              Object {
                "bottom": 0,
                "left": 0,
                "opacity": 1,
                "position": "absolute",
                "right": 0,
                "top": 0,
                "zIndex": 0,
              }
            }
          >
            <View
              collapsable={false}
              style={
                Object {
                  "backgroundColor": "rgb(255, 255, 255)",
                  "borderBottomColor": "rgb(216, 216, 216)",
                  "flex": 1,
                  "shadowColor": "rgb(216, 216, 216)",
                  "shadowOffset": Object {
                    "height": 0.5,
                    "width": 0,
                  },
                  "shadowOpacity": 0.85,
                  "shadowRadius": 0,
                }
              }
<<<<<<< HEAD
              testID="thumbs-up"
            >
              <RNGestureHandlerButton
                collapsable={false}
                delayLongPress={600}
                enabled={true}
                exclusive={true}
                handlerTag={5}
                handlerType="NativeViewGestureHandler"
                onGestureEvent={[Function]}
                onGestureHandlerEvent={[Function]}
                onGestureHandlerStateChange={[Function]}
                onHandlerStateChange={[Function]}
                rippleColor={0}
                touchSoundDisabled={false}
              >
                <View
                  accessible={true}
                  collapsable={false}
                  style={
                    Object {
                      "opacity": 1,
                    }
                  }
                >
                  <View
                    style={
                      Array [
                        Object {
                          "backgroundColor": "#3742fa",
                          "borderColor": "#3742fa",
                          "borderRadius": 8,
                          "borderWidth": 1,
                          "padding": 8,
                        },
                      ]
                    }
                  >
                    <View>
                      {"name":"thumbs-up-sharp","size":25,"color":"#fff"}
                    </View>
                  </View>
                </View>
              </RNGestureHandlerButton>
            </View>
            <Text>
                1
            </Text>
=======
            />
>>>>>>> 1e1f6beb
          </View>
          <View
            collapsable={false}
            pointerEvents="box-none"
            style={
              Object {
                "height": 44,
                "maxHeight": undefined,
                "minHeight": undefined,
                "opacity": undefined,
                "transform": undefined,
              }
            }
          >
            <View
              pointerEvents="none"
              style={
                Object {
                  "height": 0,
                }
              }
            />
            <View
              pointerEvents="box-none"
              style={
                Object {
                  "alignItems": "stretch",
                  "flex": 1,
                  "flexDirection": "row",
                }
              }
            >
              <View
                collapsable={false}
<<<<<<< HEAD
                delayLongPress={600}
                enabled={true}
                exclusive={true}
                handlerTag={6}
                handlerType="NativeViewGestureHandler"
                onGestureEvent={[Function]}
                onGestureHandlerEvent={[Function]}
                onGestureHandlerStateChange={[Function]}
                onHandlerStateChange={[Function]}
                rippleColor={0}
                touchSoundDisabled={false}
=======
                pointerEvents="box-none"
                style={
                  Object {
                    "alignItems": "flex-start",
                    "flexBasis": 0,
                    "flexGrow": 1,
                    "justifyContent": "center",
                    "marginStart": 0,
                    "opacity": 1,
                  }
                }
              />
              <View
                collapsable={false}
                pointerEvents="box-none"
                style={
                  Object {
                    "justifyContent": "center",
                    "marginHorizontal": 16,
                    "maxWidth": 718,
                    "opacity": 1,
                  }
                }
>>>>>>> 1e1f6beb
              >
                <Text
                  accessibilityRole="header"
                  aria-level="1"
                  collapsable={false}
                  numberOfLines={1}
                  onLayout={[Function]}
                  style={
                    Object {
                      "color": "rgb(28, 28, 30)",
                      "fontSize": 17,
                      "fontWeight": "600",
                    }
                  }
                >
                  MockScreen
                </Text>
              </View>
              <View
                collapsable={false}
                pointerEvents="box-none"
                style={
                  Object {
                    "alignItems": "flex-end",
                    "flexBasis": 0,
                    "flexGrow": 1,
                    "justifyContent": "center",
                    "marginEnd": 0,
                    "opacity": 1,
                  }
                }
              />
            </View>
          </View>
        </View>
      </View>
      <RNSScreenContainer
        onLayout={[Function]}
        style={
          Object {
            "flex": 1,
          }
        }
      >
        <RNSScreen
          activityState={2}
          collapsable={false}
          forwardedRef={[Function]}
          gestureResponseDistance={
            Object {
              "bottom": -1,
              "end": -1,
              "start": -1,
              "top": -1,
            }
          }
          pointerEvents="box-none"
          style={
            Object {
              "bottom": 0,
              "left": 0,
              "position": "absolute",
              "right": 0,
              "top": 0,
            }
          }
        >
          <View
            collapsable={false}
            style={
              Object {
                "opacity": 1,
              }
            }
          />
          <View
            accessibilityElementsHidden={false}
            closing={false}
            gestureVelocityImpact={0.3}
            importantForAccessibility="auto"
            onClose={[Function]}
            onGestureBegin={[Function]}
            onGestureCanceled={[Function]}
            onGestureEnd={[Function]}
            onOpen={[Function]}
            onTransition={[Function]}
            pointerEvents="box-none"
            style={
              Array [
                Object {
                  "display": "flex",
                  "overflow": undefined,
                },
                Object {
                  "bottom": 0,
                  "left": 0,
                  "position": "absolute",
                  "right": 0,
                  "top": 0,
                },
              ]
            }
            transitionSpec={
              Object {
                "close": Object {
                  "animation": "spring",
                  "config": Object {
                    "damping": 500,
                    "mass": 3,
                    "overshootClamping": true,
                    "restDisplacementThreshold": 10,
                    "restSpeedThreshold": 10,
                    "stiffness": 1000,
                  },
                },
                "open": Object {
                  "animation": "spring",
                  "config": Object {
                    "damping": 500,
                    "mass": 3,
                    "overshootClamping": true,
                    "restDisplacementThreshold": 10,
                    "restSpeedThreshold": 10,
                    "stiffness": 1000,
                  },
                },
              }
            }
          >
            <View
              collapsable={false}
              pointerEvents="box-none"
              style={
                Object {
                  "flex": 1,
                }
              }
            >
              <View
                collapsable={false}
<<<<<<< HEAD
                delayLongPress={600}
                enabled={true}
                exclusive={true}
                handlerTag={7}
                handlerType="NativeViewGestureHandler"
                onGestureEvent={[Function]}
=======
                forwardedRef={[Function]}
                handlerTag={18}
                handlerType="PanGestureHandler"
                needsOffscreenAlphaCompositing={false}
>>>>>>> 1e1f6beb
                onGestureHandlerEvent={[Function]}
                onGestureHandlerStateChange={[Function]}
                style={
                  Object {
                    "flex": 1,
                    "transform": Array [
                      Object {
                        "translateX": 0,
                      },
                      Object {
                        "translateX": 0,
                      },
                    ],
                  }
                }
              >
                <View
                  pointerEvents="box-none"
                  style={
                    Array [
                      Object {
                        "flex": 1,
                        "overflow": "hidden",
                      },
                      Array [
                        Object {
                          "backgroundColor": "rgb(242, 242, 242)",
                        },
                        undefined,
                      ],
                    ]
                  }
                >
                  <View
                    style={
                      Object {
                        "flex": 1,
                        "flexDirection": "column-reverse",
                      }
                    }
                  >
                    <View
                      style={
                        Object {
                          "flex": 1,
                        }
                      }
                    >
                      <View
                        style={
                          Array [
                            Object {
                              "backgroundColor": "#fff",
                            },
                          ]
                        }
                      >
                        <View
                          style={
                            Object {
                              "alignItems": "center",
                              "backgroundColor": "#fff",
                              "borderBottomWidth": 0.5,
                              "borderColor": "#bcbbc1",
                              "flexDirection": "row",
                              "padding": 14,
                            }
                          }
                          testID="RNE__LISTITEM__padView"
                        >
                          <View
                            accessible={true}
                            collapsable={false}
                            focusable={true}
                            onBlur={[Function]}
                            onClick={[Function]}
                            onFocus={[Function]}
                            onResponderGrant={[Function]}
                            onResponderMove={[Function]}
                            onResponderRelease={[Function]}
                            onResponderTerminate={[Function]}
                            onResponderTerminationRequest={[Function]}
                            onStartShouldSetResponder={[Function]}
                          >
                            <RNGestureHandlerButton
                              collapsable={false}
                              exclusive={true}
                              handlerTag={19}
                              handlerType="NativeViewGestureHandler"
                              onGestureEvent={[Function]}
                              onGestureHandlerEvent={[Function]}
                              onGestureHandlerStateChange={[Function]}
                              onHandlerStateChange={[Function]}
                              rippleColor={0}
                              touchSoundDisabled={false}
                            >
                              <View
                                accessible={true}
                                collapsable={false}
                                style={
                                  Object {
                                    "opacity": 1,
                                  }
                                }
                              >
                                <View
                                  style={
                                    Array [
                                      Object {
                                        "marginRight": 16,
                                      },
                                      Object {
                                        "alignSelf": "flex-start",
                                      },
                                    ]
                                  }
                                >
                                  ProfileIcon
                                  <Text
                                    numberOfLines={1}
                                    selectable={true}
                                    style={
                                      Array [
                                        Object {
                                          "color": "#000",
                                          "fontSize": 20,
                                          "lineHeight": 26,
                                          "textAlign": "left",
                                        },
                                        Object {
                                          "fontSize": 16,
                                          "lineHeight": 20,
                                        },
                                        Object {
                                          "color": "#8E8E8E",
                                        },
                                        Object {
                                          "textAlign": "center",
                                        },
                                        Object {
                                          "marginTop": 8,
                                        },
                                      ]
                                    }
                                  >
                                    oKHk
                                  </Text>
                                </View>
                              </View>
                            </RNGestureHandlerButton>
                          </View>
                          <View
                            style={
                              Object {
                                "paddingLeft": 16,
                              }
                            }
                          />
                          <View
                            style={
                              Array [
                                Object {
                                  "alignItems": "flex-start",
                                  "flex": 1,
                                  "justifyContent": "center",
                                },
                                undefined,
                              ]
                            }
                            theme={
                              Object {
                                "colors": Object {
                                  "background": "#ffffff",
                                  "black": "#242424",
                                  "disabled": "hsl(208, 8%, 90%)",
                                  "divider": "#bcbbc1",
                                  "error": "#ff190c",
                                  "grey0": "#393e42",
                                  "grey1": "#43484d",
                                  "grey2": "#5e6977",
                                  "grey3": "#86939e",
                                  "grey4": "#bdc6cf",
                                  "grey5": "#e1e8ee",
                                  "greyOutline": "#bbb",
                                  "platform": Object {
                                    "android": Object {
                                      "error": "#f44336",
                                      "grey": "rgba(0, 0, 0, 0.54)",
                                      "primary": "#2196f3",
                                      "searchBg": "#dcdce1",
                                      "secondary": "#9C27B0",
                                      "success": "#4caf50",
                                      "warning": "#ffeb3b",
                                    },
                                    "default": Object {
                                      "error": "#ff3b30",
                                      "grey": "#7d7d7d",
                                      "primary": "#007aff",
                                      "searchBg": "#dcdce1",
                                      "secondary": "#5856d6",
                                      "success": "#4cd964",
                                      "warning": "#ffcc00",
                                    },
                                    "ios": Object {
                                      "error": "#ff3b30",
                                      "grey": "#7d7d7d",
                                      "primary": "#007aff",
                                      "searchBg": "#dcdce1",
                                      "secondary": "#5856d6",
                                      "success": "#4cd964",
                                      "warning": "#ffcc00",
                                    },
                                    "web": Object {
                                      "error": "#ff190c",
                                      "grey": "#393e42",
                                      "primary": "#2089dc",
                                      "searchBg": "#303337",
                                      "secondary": "#ca71eb",
                                      "success": "#52c41a",
                                      "warning": "#faad14",
                                    },
                                  },
                                  "primary": "#2089dc",
                                  "searchBg": "#303337",
                                  "secondary": "#03dac4",
                                  "success": "#52c41a",
                                  "warning": "#faad14",
                                  "white": "#ffffff",
                                },
                                "spacing": Object {
                                  "lg": 12,
                                  "md": 8,
                                  "sm": 4,
                                  "xl": 24,
                                  "xs": 2,
                                },
                              }
                            }
                          >
                            <Text
                              accessibilityRole="text"
                              style={
                                Object {
                                  "backgroundColor": "transparent",
                                  "color": "#242424",
                                  "fontSize": 15,
                                }
                              }
                              testID="listItemTitle"
                            >
                              <Text
                                style={
                                  Array [
                                    Object {
                                      "color": "#000",
                                      "fontSize": 20,
                                      "lineHeight": 26,
                                      "textAlign": "left",
                                    },
                                    Object {
                                      "color": "#8E8E8E",
                                    },
                                  ]
                                }
                              >
                                This chirp was deleted
                              </Text>
                            </Text>
                            <View
                              style={
                                Object {
                                  "flexDirection": "row",
                                  "flexWrap": "wrap",
                                  "width": "100%",
                                }
                              }
                            >
                              <View
                                style={
                                  Object {
                                    "flexGrow": 1,
                                  }
                                }
                              />
                              <View
                                style={
                                  Object {
                                    "alignSelf": "flex-end",
                                    "marginLeft": "auto",
                                    "marginTop": 16,
                                  }
                                }
                              >
                                <Text
                                  style={
                                    Array [
                                      Object {
                                        "color": "#000",
                                        "fontSize": 20,
                                        "lineHeight": 26,
                                        "textAlign": "left",
                                      },
                                      Object {
                                        "fontSize": 16,
                                        "lineHeight": 20,
                                      },
                                    ]
                                  }
                                >
                                  <time
                                    dateTime="2020-12-31T23:00:00.000Z"
                                    title="2020-12-31 23:00"
                                  >
                                    4 months ago
                                  </time>
                                </Text>
                              </View>
                            </View>
                          </View>
                        </View>
                      </View>
                    </View>
                  </View>
                </View>
              </View>
            </View>
          </View>
        </RNSScreen>
      </RNSScreenContainer>
    </View>
  </RNCSafeAreaProvider>
</View>
`;

exports[`ChirpCard for deletion renders correctly for non-sender 1`] = `
<View
  style={
    Object {
      "flex": 1,
    }
  }
>
  <RNCSafeAreaProvider
    onInsetsChange={[Function]}
    style={
      Array [
        Object {
          "flex": 1,
        },
        undefined,
      ]
    }
  >
    <View
      style={
        Array [
          Object {
            "backgroundColor": "rgb(242, 242, 242)",
            "flex": 1,
          },
          undefined,
        ]
      }
    >
      <View
        collapsable={false}
        pointerEvents="box-none"
        style={
          Object {
            "zIndex": 1,
          }
        }
      >
        <View
          accessibilityElementsHidden={false}
          importantForAccessibility="auto"
          onLayout={[Function]}
          pointerEvents="box-none"
          style={null}
        >
          <View
            collapsable={false}
            pointerEvents="box-none"
            style={
              Object {
                "bottom": 0,
                "left": 0,
                "opacity": 1,
                "position": "absolute",
                "right": 0,
                "top": 0,
                "zIndex": 0,
              }
            }
          >
            <View
              collapsable={false}
              style={
                Object {
                  "backgroundColor": "rgb(255, 255, 255)",
                  "borderBottomColor": "rgb(216, 216, 216)",
                  "flex": 1,
                  "shadowColor": "rgb(216, 216, 216)",
                  "shadowOffset": Object {
                    "height": 0.5,
                    "width": 0,
                  },
                  "shadowOpacity": 0.85,
                  "shadowRadius": 0,
                }
              }
<<<<<<< HEAD
              testID="thumbs-up"
            >
              <RNGestureHandlerButton
                collapsable={false}
                delayLongPress={600}
                enabled={true}
                exclusive={true}
                handlerTag={1}
                handlerType="NativeViewGestureHandler"
                onGestureEvent={[Function]}
                onGestureHandlerEvent={[Function]}
                onGestureHandlerStateChange={[Function]}
                onHandlerStateChange={[Function]}
                rippleColor={0}
                touchSoundDisabled={false}
              >
                <View
                  accessible={true}
                  collapsable={false}
                  style={
                    Object {
                      "opacity": 1,
                    }
                  }
                >
                  <View
                    style={
                      Array [
                        Object {
                          "backgroundColor": "#3742fa",
                          "borderColor": "#3742fa",
                          "borderRadius": 8,
                          "borderWidth": 1,
                          "padding": 8,
                        },
                      ]
                    }
                  >
                    <View>
                      {"name":"thumbs-up-sharp","size":25,"color":"#fff"}
                    </View>
                  </View>
                </View>
              </RNGestureHandlerButton>
            </View>
            <Text>
                1
            </Text>
=======
            />
>>>>>>> 1e1f6beb
          </View>
          <View
            collapsable={false}
            pointerEvents="box-none"
            style={
              Object {
                "height": 44,
                "maxHeight": undefined,
                "minHeight": undefined,
                "opacity": undefined,
                "transform": undefined,
              }
            }
          >
            <View
              pointerEvents="none"
              style={
                Object {
                  "height": 0,
                }
              }
            />
            <View
              pointerEvents="box-none"
              style={
                Object {
                  "alignItems": "stretch",
                  "flex": 1,
                  "flexDirection": "row",
                }
              }
            >
              <View
                collapsable={false}
<<<<<<< HEAD
                delayLongPress={600}
                enabled={true}
                exclusive={true}
                handlerTag={2}
                handlerType="NativeViewGestureHandler"
                onGestureEvent={[Function]}
                onGestureHandlerEvent={[Function]}
                onGestureHandlerStateChange={[Function]}
                onHandlerStateChange={[Function]}
                rippleColor={0}
                touchSoundDisabled={false}
=======
                pointerEvents="box-none"
                style={
                  Object {
                    "alignItems": "flex-start",
                    "flexBasis": 0,
                    "flexGrow": 1,
                    "justifyContent": "center",
                    "marginStart": 0,
                    "opacity": 1,
                  }
                }
              />
              <View
                collapsable={false}
                pointerEvents="box-none"
                style={
                  Object {
                    "justifyContent": "center",
                    "marginHorizontal": 16,
                    "maxWidth": 718,
                    "opacity": 1,
                  }
                }
>>>>>>> 1e1f6beb
              >
                <Text
                  accessibilityRole="header"
                  aria-level="1"
                  collapsable={false}
                  numberOfLines={1}
                  onLayout={[Function]}
                  style={
                    Object {
                      "color": "rgb(28, 28, 30)",
                      "fontSize": 17,
                      "fontWeight": "600",
                    }
                  }
                >
                  MockScreen
                </Text>
              </View>
              <View
                collapsable={false}
                pointerEvents="box-none"
                style={
                  Object {
                    "alignItems": "flex-end",
                    "flexBasis": 0,
                    "flexGrow": 1,
                    "justifyContent": "center",
                    "marginEnd": 0,
                    "opacity": 1,
                  }
                }
              />
            </View>
          </View>
        </View>
      </View>
      <RNSScreenContainer
        onLayout={[Function]}
        style={
          Object {
            "flex": 1,
          }
        }
      >
        <RNSScreen
          activityState={2}
          collapsable={false}
          forwardedRef={[Function]}
          gestureResponseDistance={
            Object {
              "bottom": -1,
              "end": -1,
              "start": -1,
              "top": -1,
            }
          }
          pointerEvents="box-none"
          style={
            Object {
              "bottom": 0,
              "left": 0,
              "position": "absolute",
              "right": 0,
              "top": 0,
            }
          }
        >
          <View
            collapsable={false}
            style={
              Object {
                "opacity": 1,
              }
            }
          />
          <View
            accessibilityElementsHidden={false}
            closing={false}
            gestureVelocityImpact={0.3}
            importantForAccessibility="auto"
            onClose={[Function]}
            onGestureBegin={[Function]}
            onGestureCanceled={[Function]}
            onGestureEnd={[Function]}
            onOpen={[Function]}
            onTransition={[Function]}
            pointerEvents="box-none"
            style={
              Array [
                Object {
                  "display": "flex",
                  "overflow": undefined,
                },
                Object {
                  "bottom": 0,
                  "left": 0,
                  "position": "absolute",
                  "right": 0,
                  "top": 0,
                },
              ]
            }
            transitionSpec={
              Object {
                "close": Object {
                  "animation": "spring",
                  "config": Object {
                    "damping": 500,
                    "mass": 3,
                    "overshootClamping": true,
                    "restDisplacementThreshold": 10,
                    "restSpeedThreshold": 10,
                    "stiffness": 1000,
                  },
                },
                "open": Object {
                  "animation": "spring",
                  "config": Object {
                    "damping": 500,
                    "mass": 3,
                    "overshootClamping": true,
                    "restDisplacementThreshold": 10,
                    "restSpeedThreshold": 10,
                    "stiffness": 1000,
                  },
                },
              }
            }
          >
            <View
              collapsable={false}
              pointerEvents="box-none"
              style={
                Object {
                  "flex": 1,
                }
              }
            >
              <View
                collapsable={false}
<<<<<<< HEAD
                delayLongPress={600}
                enabled={true}
                exclusive={true}
                handlerTag={3}
                handlerType="NativeViewGestureHandler"
                onGestureEvent={[Function]}
=======
                forwardedRef={[Function]}
                handlerTag={7}
                handlerType="PanGestureHandler"
                needsOffscreenAlphaCompositing={false}
>>>>>>> 1e1f6beb
                onGestureHandlerEvent={[Function]}
                onGestureHandlerStateChange={[Function]}
                style={
                  Object {
                    "flex": 1,
                    "transform": Array [
                      Object {
                        "translateX": 0,
                      },
                      Object {
                        "translateX": 0,
                      },
                    ],
                  }
                }
              >
                <View
                  pointerEvents="box-none"
                  style={
                    Array [
                      Object {
                        "flex": 1,
                        "overflow": "hidden",
                      },
                      Array [
                        Object {
                          "backgroundColor": "rgb(242, 242, 242)",
                        },
                        undefined,
                      ],
                    ]
                  }
                >
                  <View
                    style={
                      Object {
                        "flex": 1,
                        "flexDirection": "column-reverse",
                      }
                    }
                  >
                    <View
                      style={
                        Object {
                          "flex": 1,
                        }
                      }
                    >
                      <View
                        style={
                          Array [
                            Object {
                              "backgroundColor": "#fff",
                            },
                          ]
                        }
                      >
                        <View
                          style={
                            Object {
                              "alignItems": "center",
                              "backgroundColor": "#fff",
                              "borderBottomWidth": 0.5,
                              "borderColor": "#bcbbc1",
                              "flexDirection": "row",
                              "padding": 14,
                            }
                          }
                          testID="RNE__LISTITEM__padView"
                        >
                          <View
                            accessible={true}
                            collapsable={false}
                            focusable={true}
                            onBlur={[Function]}
                            onClick={[Function]}
                            onFocus={[Function]}
                            onResponderGrant={[Function]}
                            onResponderMove={[Function]}
                            onResponderRelease={[Function]}
                            onResponderTerminate={[Function]}
                            onResponderTerminationRequest={[Function]}
                            onStartShouldSetResponder={[Function]}
                          >
                            <RNGestureHandlerButton
                              collapsable={false}
                              exclusive={true}
                              handlerTag={8}
                              handlerType="NativeViewGestureHandler"
                              onGestureEvent={[Function]}
                              onGestureHandlerEvent={[Function]}
                              onGestureHandlerStateChange={[Function]}
                              onHandlerStateChange={[Function]}
                              rippleColor={0}
                              touchSoundDisabled={false}
                            >
                              <View
                                accessible={true}
                                collapsable={false}
                                style={
                                  Object {
                                    "opacity": 1,
                                  }
                                }
                              >
                                <View
                                  style={
                                    Array [
                                      Object {
                                        "marginRight": 16,
                                      },
                                      Object {
                                        "alignSelf": "flex-start",
                                      },
                                    ]
                                  }
                                >
                                  ProfileIcon
                                  <Text
                                    numberOfLines={1}
                                    selectable={true}
                                    style={
                                      Array [
                                        Object {
                                          "color": "#000",
                                          "fontSize": 20,
                                          "lineHeight": 26,
                                          "textAlign": "left",
                                        },
                                        Object {
                                          "fontSize": 16,
                                          "lineHeight": 20,
                                        },
                                        Object {
                                          "color": "#8E8E8E",
                                        },
                                        Object {
                                          "textAlign": "center",
                                        },
                                        Object {
                                          "marginTop": 8,
                                        },
                                      ]
                                    }
                                  >
                                    oKHk
                                  </Text>
                                </View>
                              </View>
                            </RNGestureHandlerButton>
                          </View>
                          <View
                            style={
                              Object {
                                "paddingLeft": 16,
                              }
                            }
                          />
                          <View
                            style={
                              Array [
                                Object {
                                  "alignItems": "flex-start",
                                  "flex": 1,
                                  "justifyContent": "center",
                                },
                                undefined,
                              ]
                            }
                            theme={
                              Object {
                                "colors": Object {
                                  "background": "#ffffff",
                                  "black": "#242424",
                                  "disabled": "hsl(208, 8%, 90%)",
                                  "divider": "#bcbbc1",
                                  "error": "#ff190c",
                                  "grey0": "#393e42",
                                  "grey1": "#43484d",
                                  "grey2": "#5e6977",
                                  "grey3": "#86939e",
                                  "grey4": "#bdc6cf",
                                  "grey5": "#e1e8ee",
                                  "greyOutline": "#bbb",
                                  "platform": Object {
                                    "android": Object {
                                      "error": "#f44336",
                                      "grey": "rgba(0, 0, 0, 0.54)",
                                      "primary": "#2196f3",
                                      "searchBg": "#dcdce1",
                                      "secondary": "#9C27B0",
                                      "success": "#4caf50",
                                      "warning": "#ffeb3b",
                                    },
                                    "default": Object {
                                      "error": "#ff3b30",
                                      "grey": "#7d7d7d",
                                      "primary": "#007aff",
                                      "searchBg": "#dcdce1",
                                      "secondary": "#5856d6",
                                      "success": "#4cd964",
                                      "warning": "#ffcc00",
                                    },
                                    "ios": Object {
                                      "error": "#ff3b30",
                                      "grey": "#7d7d7d",
                                      "primary": "#007aff",
                                      "searchBg": "#dcdce1",
                                      "secondary": "#5856d6",
                                      "success": "#4cd964",
                                      "warning": "#ffcc00",
                                    },
                                    "web": Object {
                                      "error": "#ff190c",
                                      "grey": "#393e42",
                                      "primary": "#2089dc",
                                      "searchBg": "#303337",
                                      "secondary": "#ca71eb",
                                      "success": "#52c41a",
                                      "warning": "#faad14",
                                    },
                                  },
                                  "primary": "#2089dc",
                                  "searchBg": "#303337",
                                  "secondary": "#03dac4",
                                  "success": "#52c41a",
                                  "warning": "#faad14",
                                  "white": "#ffffff",
                                },
                                "spacing": Object {
                                  "lg": 12,
                                  "md": 8,
                                  "sm": 4,
                                  "xl": 24,
                                  "xs": 2,
                                },
                              }
                            }
                          >
                            <Text
                              accessibilityRole="text"
                              style={
                                Object {
                                  "backgroundColor": "transparent",
                                  "color": "#242424",
                                  "fontSize": 15,
                                }
                              }
                              testID="listItemTitle"
                            >
                              <Text
                                style={
                                  Object {
                                    "color": "#000",
                                    "fontSize": 20,
                                    "lineHeight": 26,
                                    "textAlign": "left",
                                  }
                                }
                              >
                                Don't panic.
                              </Text>
                            </Text>
                            <View
                              style={
                                Object {
                                  "flexDirection": "row",
                                  "flexWrap": "wrap",
                                  "width": "100%",
                                }
                              }
                            >
                              <View
                                style={
                                  Object {
                                    "alignItems": "center",
                                    "flexDirection": "row",
                                    "marginRight": 16,
                                    "marginTop": 16,
                                  }
                                }
                              >
                                <View
                                  accessible={true}
                                  collapsable={false}
                                  focusable={true}
                                  onBlur={[Function]}
                                  onClick={[Function]}
                                  onFocus={[Function]}
                                  onResponderGrant={[Function]}
                                  onResponderMove={[Function]}
                                  onResponderRelease={[Function]}
                                  onResponderTerminate={[Function]}
                                  onResponderTerminationRequest={[Function]}
                                  onStartShouldSetResponder={[Function]}
                                  style={Object {}}
                                  testID="thumbs-up"
                                >
                                  <RNGestureHandlerButton
                                    collapsable={false}
                                    exclusive={true}
                                    handlerTag={9}
                                    handlerType="NativeViewGestureHandler"
                                    onGestureEvent={[Function]}
                                    onGestureHandlerEvent={[Function]}
                                    onGestureHandlerStateChange={[Function]}
                                    onHandlerStateChange={[Function]}
                                    rippleColor={0}
                                    touchSoundDisabled={false}
                                  >
                                    <View
                                      accessible={true}
                                      collapsable={false}
                                      style={
                                        Object {
                                          "opacity": 1,
                                        }
                                      }
                                    >
                                      <View
                                        style={
                                          Array [
                                            Object {
                                              "backgroundColor": "#3742fa",
                                              "borderColor": "#3742fa",
                                              "borderRadius": 8,
                                              "borderWidth": 1,
                                              "padding": 8,
                                            },
                                            Object {
                                              "backgroundColor": "#8E8E8E",
                                              "borderColor": "#8E8E8E",
                                            },
                                            Object {
                                              "backgroundColor": "transparent",
                                            },
                                          ]
                                        }
                                      >
                                        <View>
                                          {"name":"thumbs-up-sharp","size":16,"color":"#8E8E8E"}
                                        </View>
                                      </View>
                                    </View>
                                  </RNGestureHandlerButton>
                                </View>
                                <Text
                                  style={
                                    Array [
                                      Object {
                                        "color": "#000",
                                        "fontSize": 20,
                                        "lineHeight": 26,
                                        "textAlign": "left",
                                      },
                                      Object {
                                        "fontSize": 16,
                                        "lineHeight": 20,
                                      },
                                      Object {
                                        "marginLeft": 8,
                                      },
                                    ]
                                  }
                                >
                                  1
                                </Text>
                              </View>
                              <View
                                style={
                                  Object {
                                    "alignItems": "center",
                                    "flexDirection": "row",
                                    "marginRight": 16,
                                    "marginTop": 16,
                                  }
                                }
                              >
                                <View
                                  accessible={true}
                                  collapsable={false}
                                  focusable={true}
                                  onBlur={[Function]}
                                  onClick={[Function]}
                                  onFocus={[Function]}
                                  onResponderGrant={[Function]}
                                  onResponderMove={[Function]}
                                  onResponderRelease={[Function]}
                                  onResponderTerminate={[Function]}
                                  onResponderTerminationRequest={[Function]}
                                  onStartShouldSetResponder={[Function]}
                                  style={Object {}}
                                  testID="thumbs-down"
                                >
                                  <RNGestureHandlerButton
                                    collapsable={false}
                                    exclusive={true}
                                    handlerTag={10}
                                    handlerType="NativeViewGestureHandler"
                                    onGestureEvent={[Function]}
                                    onGestureHandlerEvent={[Function]}
                                    onGestureHandlerStateChange={[Function]}
                                    onHandlerStateChange={[Function]}
                                    rippleColor={0}
                                    touchSoundDisabled={false}
                                  >
                                    <View
                                      accessible={true}
                                      collapsable={false}
                                      style={
                                        Object {
                                          "opacity": 1,
                                        }
                                      }
                                    >
                                      <View
                                        style={
                                          Array [
                                            Object {
                                              "backgroundColor": "#3742fa",
                                              "borderColor": "#3742fa",
                                              "borderRadius": 8,
                                              "borderWidth": 1,
                                              "padding": 8,
                                            },
                                            Object {
                                              "backgroundColor": "transparent",
                                            },
                                          ]
                                        }
                                      >
                                        <View>
                                          {"name":"thumbs-down-sharp","size":16,"color":"#3742fa"}
                                        </View>
                                      </View>
                                    </View>
                                  </RNGestureHandlerButton>
                                </View>
                                <Text
                                  style={
                                    Array [
                                      Object {
                                        "color": "#000",
                                        "fontSize": 20,
                                        "lineHeight": 26,
                                        "textAlign": "left",
                                      },
                                      Object {
                                        "fontSize": 16,
                                        "lineHeight": 20,
                                      },
                                      Object {
                                        "marginLeft": 8,
                                      },
                                    ]
                                  }
                                >
                                  0
                                </Text>
                              </View>
                              <View
                                style={
                                  Object {
                                    "alignItems": "center",
                                    "flexDirection": "row",
                                    "marginRight": 16,
                                    "marginTop": 16,
                                  }
                                }
                              >
                                <View
                                  accessible={true}
                                  collapsable={false}
                                  focusable={true}
                                  onBlur={[Function]}
                                  onClick={[Function]}
                                  onFocus={[Function]}
                                  onResponderGrant={[Function]}
                                  onResponderMove={[Function]}
                                  onResponderRelease={[Function]}
                                  onResponderTerminate={[Function]}
                                  onResponderTerminationRequest={[Function]}
                                  onStartShouldSetResponder={[Function]}
                                  style={Object {}}
                                  testID="heart"
                                >
                                  <RNGestureHandlerButton
                                    collapsable={false}
                                    exclusive={true}
                                    handlerTag={11}
                                    handlerType="NativeViewGestureHandler"
                                    onGestureEvent={[Function]}
                                    onGestureHandlerEvent={[Function]}
                                    onGestureHandlerStateChange={[Function]}
                                    onHandlerStateChange={[Function]}
                                    rippleColor={0}
                                    touchSoundDisabled={false}
                                  >
                                    <View
                                      accessible={true}
                                      collapsable={false}
                                      style={
                                        Object {
                                          "opacity": 1,
                                        }
                                      }
                                    >
                                      <View
                                        style={
                                          Array [
                                            Object {
                                              "backgroundColor": "#3742fa",
                                              "borderColor": "#3742fa",
                                              "borderRadius": 8,
                                              "borderWidth": 1,
                                              "padding": 8,
                                            },
                                            Object {
                                              "backgroundColor": "transparent",
                                            },
                                          ]
                                        }
                                      >
                                        <View>
                                          {"name":"heart","size":16,"color":"#3742fa"}
                                        </View>
                                      </View>
                                    </View>
                                  </RNGestureHandlerButton>
                                </View>
                                <Text
                                  style={
                                    Array [
                                      Object {
                                        "color": "#000",
                                        "fontSize": 20,
                                        "lineHeight": 26,
                                        "textAlign": "left",
                                      },
                                      Object {
                                        "fontSize": 16,
                                        "lineHeight": 20,
                                      },
                                      Object {
                                        "marginLeft": 8,
                                      },
                                    ]
                                  }
                                >
                                  0
                                </Text>
                              </View>
                              <View
                                style={
                                  Object {
                                    "flexGrow": 1,
                                  }
                                }
                              />
                              <View
                                style={
                                  Object {
                                    "alignSelf": "flex-end",
                                    "marginLeft": "auto",
                                    "marginTop": 16,
                                  }
                                }
                              >
                                <Text
                                  style={
                                    Array [
                                      Object {
                                        "color": "#000",
                                        "fontSize": 20,
                                        "lineHeight": 26,
                                        "textAlign": "left",
                                      },
                                      Object {
                                        "fontSize": 16,
                                        "lineHeight": 20,
                                      },
                                    ]
                                  }
                                >
                                  <time
                                    dateTime="2020-12-31T23:00:00.000Z"
                                    title="2020-12-31 23:00"
                                  >
                                    4 months ago
                                  </time>
                                </Text>
                              </View>
                            </View>
                          </View>
                        </View>
                      </View>
                    </View>
                  </View>
                </View>
              </View>
            </View>
          </View>
        </RNSScreen>
      </RNSScreenContainer>
    </View>
  </RNCSafeAreaProvider>
</View>
`;

exports[`ChirpCard for deletion renders correctly for sender 1`] = `
<View
  style={
    Object {
      "flex": 1,
    }
  }
>
  <RNCSafeAreaProvider
    onInsetsChange={[Function]}
    style={
      Array [
        Object {
          "flex": 1,
        },
        undefined,
      ]
    }
  >
    <View
      style={
        Array [
          Object {
            "backgroundColor": "rgb(242, 242, 242)",
            "flex": 1,
          },
          undefined,
        ]
      }
    >
      <View
        collapsable={false}
        pointerEvents="box-none"
        style={
          Object {
            "zIndex": 1,
          }
        }
      >
        <View
          accessibilityElementsHidden={false}
          importantForAccessibility="auto"
          onLayout={[Function]}
          pointerEvents="box-none"
          style={null}
        >
          <View
            collapsable={false}
<<<<<<< HEAD
            delayLongPress={600}
            enabled={true}
            exclusive={true}
            handlerTag={4}
            handlerType="NativeViewGestureHandler"
            onGestureEvent={[Function]}
            onGestureHandlerEvent={[Function]}
            onGestureHandlerStateChange={[Function]}
            onHandlerStateChange={[Function]}
            rippleColor={0}
            touchSoundDisabled={false}
=======
            pointerEvents="box-none"
            style={
              Object {
                "bottom": 0,
                "left": 0,
                "opacity": 1,
                "position": "absolute",
                "right": 0,
                "top": 0,
                "zIndex": 0,
              }
            }
>>>>>>> 1e1f6beb
          >
            <View
              collapsable={false}
              style={
                Object {
                  "backgroundColor": "rgb(255, 255, 255)",
                  "borderBottomColor": "rgb(216, 216, 216)",
                  "flex": 1,
                  "shadowColor": "rgb(216, 216, 216)",
                  "shadowOffset": Object {
                    "height": 0.5,
                    "width": 0,
                  },
                  "shadowOpacity": 0.85,
                  "shadowRadius": 0,
                }
              }
            />
          </View>
          <View
            collapsable={false}
            pointerEvents="box-none"
            style={
              Object {
                "height": 44,
                "maxHeight": undefined,
                "minHeight": undefined,
                "opacity": undefined,
                "transform": undefined,
              }
            }
          >
            <View
              pointerEvents="none"
              style={
                Object {
                  "height": 0,
                }
              }
            />
            <View
              pointerEvents="box-none"
              style={
                Object {
                  "alignItems": "stretch",
                  "flex": 1,
                  "flexDirection": "row",
                }
              }
            >
              <View
                collapsable={false}
                pointerEvents="box-none"
                style={
                  Object {
                    "alignItems": "flex-start",
                    "flexBasis": 0,
                    "flexGrow": 1,
                    "justifyContent": "center",
                    "marginStart": 0,
                    "opacity": 1,
                  }
                }
              />
              <View
                collapsable={false}
                pointerEvents="box-none"
                style={
                  Object {
                    "justifyContent": "center",
                    "marginHorizontal": 16,
                    "maxWidth": 718,
                    "opacity": 1,
                  }
                }
              >
                <Text
                  accessibilityRole="header"
                  aria-level="1"
                  collapsable={false}
                  numberOfLines={1}
                  onLayout={[Function]}
                  style={
                    Object {
                      "color": "rgb(28, 28, 30)",
                      "fontSize": 17,
                      "fontWeight": "600",
                    }
                  }
                >
                  MockScreen
                </Text>
              </View>
              <View
                collapsable={false}
                pointerEvents="box-none"
                style={
                  Object {
                    "alignItems": "flex-end",
                    "flexBasis": 0,
                    "flexGrow": 1,
                    "justifyContent": "center",
                    "marginEnd": 0,
                    "opacity": 1,
                  }
                }
              />
            </View>
          </View>
        </View>
      </View>
      <RNSScreenContainer
        onLayout={[Function]}
        style={
          Object {
            "flex": 1,
          }
        }
      >
        <RNSScreen
          activityState={2}
          collapsable={false}
          forwardedRef={[Function]}
          gestureResponseDistance={
            Object {
              "bottom": -1,
              "end": -1,
              "start": -1,
              "top": -1,
            }
          }
          pointerEvents="box-none"
          style={
            Object {
              "bottom": 0,
              "left": 0,
              "position": "absolute",
              "right": 0,
              "top": 0,
            }
          }
        >
          <View
            collapsable={false}
            style={
              Object {
                "opacity": 1,
              }
            }
          />
          <View
            accessibilityElementsHidden={false}
            closing={false}
            gestureVelocityImpact={0.3}
            importantForAccessibility="auto"
            onClose={[Function]}
            onGestureBegin={[Function]}
            onGestureCanceled={[Function]}
            onGestureEnd={[Function]}
            onOpen={[Function]}
            onTransition={[Function]}
            pointerEvents="box-none"
            style={
              Array [
                Object {
                  "display": "flex",
                  "overflow": undefined,
                },
                Object {
                  "bottom": 0,
                  "left": 0,
                  "position": "absolute",
                  "right": 0,
                  "top": 0,
                },
              ]
            }
            transitionSpec={
              Object {
                "close": Object {
                  "animation": "spring",
                  "config": Object {
                    "damping": 500,
                    "mass": 3,
                    "overshootClamping": true,
                    "restDisplacementThreshold": 10,
                    "restSpeedThreshold": 10,
                    "stiffness": 1000,
                  },
                },
                "open": Object {
                  "animation": "spring",
                  "config": Object {
                    "damping": 500,
                    "mass": 3,
                    "overshootClamping": true,
                    "restDisplacementThreshold": 10,
                    "restSpeedThreshold": 10,
                    "stiffness": 1000,
                  },
                },
              }
            }
          >
            <View
              collapsable={false}
              pointerEvents="box-none"
              style={
                Object {
                  "flex": 1,
                }
              }
            >
              <View
                collapsable={false}
<<<<<<< HEAD
                delayLongPress={600}
                enabled={true}
                exclusive={true}
                handlerTag={16}
                handlerType="NativeViewGestureHandler"
                onGestureEvent={[Function]}
=======
                forwardedRef={[Function]}
                handlerTag={1}
                handlerType="PanGestureHandler"
                needsOffscreenAlphaCompositing={false}
>>>>>>> 1e1f6beb
                onGestureHandlerEvent={[Function]}
                onGestureHandlerStateChange={[Function]}
                style={
                  Object {
                    "flex": 1,
                    "transform": Array [
                      Object {
                        "translateX": 0,
                      },
                      Object {
                        "translateX": 0,
                      },
                    ],
                  }
                }
              >
                <View
                  pointerEvents="box-none"
                  style={
                    Array [
                      Object {
                        "flex": 1,
                        "overflow": "hidden",
                      },
                      Array [
                        Object {
                          "backgroundColor": "rgb(242, 242, 242)",
                        },
                        undefined,
                      ],
                    ]
                  }
                >
                  <View
                    style={
                      Object {
                        "flex": 1,
                        "flexDirection": "column-reverse",
                      }
                    }
                  >
                    <View
                      style={
                        Object {
                          "flex": 1,
                        }
                      }
                    >
                      <View
                        style={
                          Array [
                            Object {
                              "backgroundColor": "#fff",
                            },
                          ]
                        }
                      >
                        <View
                          style={
                            Object {
                              "alignItems": "center",
                              "backgroundColor": "#fff",
                              "borderBottomWidth": 0.5,
                              "borderColor": "#bcbbc1",
                              "flexDirection": "row",
                              "padding": 14,
                            }
                          }
                          testID="RNE__LISTITEM__padView"
                        >
                          <View
                            accessible={true}
                            collapsable={false}
                            focusable={true}
                            onBlur={[Function]}
                            onClick={[Function]}
                            onFocus={[Function]}
                            onResponderGrant={[Function]}
                            onResponderMove={[Function]}
                            onResponderRelease={[Function]}
                            onResponderTerminate={[Function]}
                            onResponderTerminationRequest={[Function]}
                            onStartShouldSetResponder={[Function]}
                          >
                            <RNGestureHandlerButton
                              collapsable={false}
                              exclusive={true}
                              handlerTag={2}
                              handlerType="NativeViewGestureHandler"
                              onGestureEvent={[Function]}
                              onGestureHandlerEvent={[Function]}
                              onGestureHandlerStateChange={[Function]}
                              onHandlerStateChange={[Function]}
                              rippleColor={0}
                              touchSoundDisabled={false}
                            >
                              <View
                                accessible={true}
                                collapsable={false}
                                style={
                                  Object {
                                    "opacity": 1,
                                  }
                                }
                              >
                                <View
                                  style={
                                    Array [
                                      Object {
                                        "marginRight": 16,
                                      },
                                      Object {
                                        "alignSelf": "flex-start",
                                      },
                                    ]
                                  }
                                >
                                  ProfileIcon
                                  <Text
                                    numberOfLines={1}
                                    selectable={true}
                                    style={
                                      Array [
                                        Object {
                                          "color": "#000",
                                          "fontSize": 20,
                                          "lineHeight": 26,
                                          "textAlign": "left",
                                        },
                                        Object {
                                          "fontSize": 16,
                                          "lineHeight": 20,
                                        },
                                        Object {
                                          "color": "#8E8E8E",
                                        },
                                        Object {
                                          "textAlign": "center",
                                        },
                                        Object {
                                          "marginTop": 8,
                                        },
                                      ]
                                    }
                                  >
                                    oKHk
                                  </Text>
                                </View>
                              </View>
                            </RNGestureHandlerButton>
                          </View>
                          <View
                            style={
                              Object {
                                "paddingLeft": 16,
                              }
                            }
                          />
                          <View
                            style={
                              Array [
                                Object {
                                  "alignItems": "flex-start",
                                  "flex": 1,
                                  "justifyContent": "center",
                                },
                                undefined,
                              ]
                            }
                            theme={
                              Object {
                                "colors": Object {
                                  "background": "#ffffff",
                                  "black": "#242424",
                                  "disabled": "hsl(208, 8%, 90%)",
                                  "divider": "#bcbbc1",
                                  "error": "#ff190c",
                                  "grey0": "#393e42",
                                  "grey1": "#43484d",
                                  "grey2": "#5e6977",
                                  "grey3": "#86939e",
                                  "grey4": "#bdc6cf",
                                  "grey5": "#e1e8ee",
                                  "greyOutline": "#bbb",
                                  "platform": Object {
                                    "android": Object {
                                      "error": "#f44336",
                                      "grey": "rgba(0, 0, 0, 0.54)",
                                      "primary": "#2196f3",
                                      "searchBg": "#dcdce1",
                                      "secondary": "#9C27B0",
                                      "success": "#4caf50",
                                      "warning": "#ffeb3b",
                                    },
                                    "default": Object {
                                      "error": "#ff3b30",
                                      "grey": "#7d7d7d",
                                      "primary": "#007aff",
                                      "searchBg": "#dcdce1",
                                      "secondary": "#5856d6",
                                      "success": "#4cd964",
                                      "warning": "#ffcc00",
                                    },
                                    "ios": Object {
                                      "error": "#ff3b30",
                                      "grey": "#7d7d7d",
                                      "primary": "#007aff",
                                      "searchBg": "#dcdce1",
                                      "secondary": "#5856d6",
                                      "success": "#4cd964",
                                      "warning": "#ffcc00",
                                    },
                                    "web": Object {
                                      "error": "#ff190c",
                                      "grey": "#393e42",
                                      "primary": "#2089dc",
                                      "searchBg": "#303337",
                                      "secondary": "#ca71eb",
                                      "success": "#52c41a",
                                      "warning": "#faad14",
                                    },
                                  },
                                  "primary": "#2089dc",
                                  "searchBg": "#303337",
                                  "secondary": "#03dac4",
                                  "success": "#52c41a",
                                  "warning": "#faad14",
                                  "white": "#ffffff",
                                },
                                "spacing": Object {
                                  "lg": 12,
                                  "md": 8,
                                  "sm": 4,
                                  "xl": 24,
                                  "xs": 2,
                                },
                              }
                            }
                          >
                            <Text
                              accessibilityRole="text"
                              style={
                                Object {
                                  "backgroundColor": "transparent",
                                  "color": "#242424",
                                  "fontSize": 15,
                                }
                              }
                              testID="listItemTitle"
                            >
                              <Text
                                style={
                                  Object {
                                    "color": "#000",
                                    "fontSize": 20,
                                    "lineHeight": 26,
                                    "textAlign": "left",
                                  }
                                }
                              >
                                Don't panic.
                              </Text>
                            </Text>
                            <View
                              style={
                                Object {
                                  "flexDirection": "row",
                                  "flexWrap": "wrap",
                                  "width": "100%",
                                }
                              }
                            >
                              <View
                                style={
                                  Object {
                                    "alignItems": "center",
                                    "flexDirection": "row",
                                    "marginRight": 16,
                                    "marginTop": 16,
                                  }
                                }
                              >
                                <View
                                  accessible={true}
                                  collapsable={false}
                                  focusable={true}
                                  onBlur={[Function]}
                                  onClick={[Function]}
                                  onFocus={[Function]}
                                  onResponderGrant={[Function]}
                                  onResponderMove={[Function]}
                                  onResponderRelease={[Function]}
                                  onResponderTerminate={[Function]}
                                  onResponderTerminationRequest={[Function]}
                                  onStartShouldSetResponder={[Function]}
                                  style={Object {}}
                                  testID="thumbs-up"
                                >
                                  <RNGestureHandlerButton
                                    collapsable={false}
                                    exclusive={true}
                                    handlerTag={3}
                                    handlerType="NativeViewGestureHandler"
                                    onGestureEvent={[Function]}
                                    onGestureHandlerEvent={[Function]}
                                    onGestureHandlerStateChange={[Function]}
                                    onHandlerStateChange={[Function]}
                                    rippleColor={0}
                                    touchSoundDisabled={false}
                                  >
                                    <View
                                      accessible={true}
                                      collapsable={false}
                                      style={
                                        Object {
                                          "opacity": 1,
                                        }
                                      }
                                    >
                                      <View
                                        style={
                                          Array [
                                            Object {
                                              "backgroundColor": "#3742fa",
                                              "borderColor": "#3742fa",
                                              "borderRadius": 8,
                                              "borderWidth": 1,
                                              "padding": 8,
                                            },
                                            Object {
                                              "backgroundColor": "#8E8E8E",
                                              "borderColor": "#8E8E8E",
                                            },
                                            Object {
                                              "backgroundColor": "transparent",
                                            },
                                          ]
                                        }
                                      >
                                        <View>
                                          {"name":"thumbs-up-sharp","size":16,"color":"#8E8E8E"}
                                        </View>
                                      </View>
                                    </View>
                                  </RNGestureHandlerButton>
                                </View>
                                <Text
                                  style={
                                    Array [
                                      Object {
                                        "color": "#000",
                                        "fontSize": 20,
                                        "lineHeight": 26,
                                        "textAlign": "left",
                                      },
                                      Object {
                                        "fontSize": 16,
                                        "lineHeight": 20,
                                      },
                                      Object {
                                        "marginLeft": 8,
                                      },
                                    ]
                                  }
                                >
                                  1
                                </Text>
                              </View>
                              <View
                                style={
                                  Object {
                                    "alignItems": "center",
                                    "flexDirection": "row",
                                    "marginRight": 16,
                                    "marginTop": 16,
                                  }
                                }
                              >
                                <View
                                  accessible={true}
                                  collapsable={false}
                                  focusable={true}
                                  onBlur={[Function]}
                                  onClick={[Function]}
                                  onFocus={[Function]}
                                  onResponderGrant={[Function]}
                                  onResponderMove={[Function]}
                                  onResponderRelease={[Function]}
                                  onResponderTerminate={[Function]}
                                  onResponderTerminationRequest={[Function]}
                                  onStartShouldSetResponder={[Function]}
                                  style={Object {}}
                                  testID="thumbs-down"
                                >
                                  <RNGestureHandlerButton
                                    collapsable={false}
                                    exclusive={true}
                                    handlerTag={4}
                                    handlerType="NativeViewGestureHandler"
                                    onGestureEvent={[Function]}
                                    onGestureHandlerEvent={[Function]}
                                    onGestureHandlerStateChange={[Function]}
                                    onHandlerStateChange={[Function]}
                                    rippleColor={0}
                                    touchSoundDisabled={false}
                                  >
                                    <View
                                      accessible={true}
                                      collapsable={false}
                                      style={
                                        Object {
                                          "opacity": 1,
                                        }
                                      }
                                    >
                                      <View
                                        style={
                                          Array [
                                            Object {
                                              "backgroundColor": "#3742fa",
                                              "borderColor": "#3742fa",
                                              "borderRadius": 8,
                                              "borderWidth": 1,
                                              "padding": 8,
                                            },
                                            Object {
                                              "backgroundColor": "transparent",
                                            },
                                          ]
                                        }
                                      >
                                        <View>
                                          {"name":"thumbs-down-sharp","size":16,"color":"#3742fa"}
                                        </View>
                                      </View>
                                    </View>
                                  </RNGestureHandlerButton>
                                </View>
                                <Text
                                  style={
                                    Array [
                                      Object {
                                        "color": "#000",
                                        "fontSize": 20,
                                        "lineHeight": 26,
                                        "textAlign": "left",
                                      },
                                      Object {
                                        "fontSize": 16,
                                        "lineHeight": 20,
                                      },
                                      Object {
                                        "marginLeft": 8,
                                      },
                                    ]
                                  }
                                >
                                  0
                                </Text>
                              </View>
                              <View
                                style={
                                  Object {
                                    "alignItems": "center",
                                    "flexDirection": "row",
                                    "marginRight": 16,
                                    "marginTop": 16,
                                  }
                                }
                              >
                                <View
                                  accessible={true}
                                  collapsable={false}
                                  focusable={true}
                                  onBlur={[Function]}
                                  onClick={[Function]}
                                  onFocus={[Function]}
                                  onResponderGrant={[Function]}
                                  onResponderMove={[Function]}
                                  onResponderRelease={[Function]}
                                  onResponderTerminate={[Function]}
                                  onResponderTerminationRequest={[Function]}
                                  onStartShouldSetResponder={[Function]}
                                  style={Object {}}
                                  testID="heart"
                                >
                                  <RNGestureHandlerButton
                                    collapsable={false}
                                    exclusive={true}
                                    handlerTag={5}
                                    handlerType="NativeViewGestureHandler"
                                    onGestureEvent={[Function]}
                                    onGestureHandlerEvent={[Function]}
                                    onGestureHandlerStateChange={[Function]}
                                    onHandlerStateChange={[Function]}
                                    rippleColor={0}
                                    touchSoundDisabled={false}
                                  >
                                    <View
                                      accessible={true}
                                      collapsable={false}
                                      style={
                                        Object {
                                          "opacity": 1,
                                        }
                                      }
                                    >
                                      <View
                                        style={
                                          Array [
                                            Object {
                                              "backgroundColor": "#3742fa",
                                              "borderColor": "#3742fa",
                                              "borderRadius": 8,
                                              "borderWidth": 1,
                                              "padding": 8,
                                            },
                                            Object {
                                              "backgroundColor": "transparent",
                                            },
                                          ]
                                        }
                                      >
                                        <View>
                                          {"name":"heart","size":16,"color":"#3742fa"}
                                        </View>
                                      </View>
                                    </View>
                                  </RNGestureHandlerButton>
                                </View>
                                <Text
                                  style={
                                    Array [
                                      Object {
                                        "color": "#000",
                                        "fontSize": 20,
                                        "lineHeight": 26,
                                        "textAlign": "left",
                                      },
                                      Object {
                                        "fontSize": 16,
                                        "lineHeight": 20,
                                      },
                                      Object {
                                        "marginLeft": 8,
                                      },
                                    ]
                                  }
                                >
                                  0
                                </Text>
                              </View>
                              <View
                                style={
                                  Object {
                                    "alignItems": "center",
                                    "flexDirection": "row",
                                    "marginRight": 16,
                                    "marginTop": 16,
                                  }
                                }
                              >
                                <View
                                  accessible={true}
                                  collapsable={false}
                                  focusable={true}
                                  onBlur={[Function]}
                                  onClick={[Function]}
                                  onFocus={[Function]}
                                  onResponderGrant={[Function]}
                                  onResponderMove={[Function]}
                                  onResponderRelease={[Function]}
                                  onResponderTerminate={[Function]}
                                  onResponderTerminationRequest={[Function]}
                                  onStartShouldSetResponder={[Function]}
                                  style={Object {}}
                                  testID="chirp_action_options"
                                >
                                  <RNGestureHandlerButton
                                    collapsable={false}
                                    exclusive={true}
                                    handlerTag={6}
                                    handlerType="NativeViewGestureHandler"
                                    onGestureEvent={[Function]}
                                    onGestureHandlerEvent={[Function]}
                                    onGestureHandlerStateChange={[Function]}
                                    onHandlerStateChange={[Function]}
                                    rippleColor={0}
                                    touchSoundDisabled={false}
                                  >
                                    <View
                                      accessible={true}
                                      collapsable={false}
                                      style={
                                        Object {
                                          "opacity": 1,
                                        }
                                      }
                                    >
                                      <View
                                        style={
                                          Array [
                                            Object {
                                              "backgroundColor": "#3742fa",
                                              "borderColor": "#3742fa",
                                              "borderRadius": 8,
                                              "borderWidth": 1,
                                              "padding": 8,
                                            },
                                            Object {
                                              "backgroundColor": "transparent",
                                            },
                                          ]
                                        }
                                      >
                                        <View>
                                          {"name":"ios-ellipsis-horizontal","size":16,"color":"#3742fa"}
                                        </View>
                                      </View>
                                    </View>
                                  </RNGestureHandlerButton>
                                </View>
                              </View>
                              <View
                                style={
                                  Object {
                                    "flexGrow": 1,
                                  }
                                }
                              />
                              <View
                                style={
                                  Object {
                                    "alignSelf": "flex-end",
                                    "marginLeft": "auto",
                                    "marginTop": 16,
                                  }
                                }
                              >
                                <Text
                                  style={
                                    Array [
                                      Object {
                                        "color": "#000",
                                        "fontSize": 20,
                                        "lineHeight": 26,
                                        "textAlign": "left",
                                      },
                                      Object {
                                        "fontSize": 16,
                                        "lineHeight": 20,
                                      },
                                    ]
                                  }
                                >
                                  <time
                                    dateTime="2020-12-31T23:00:00.000Z"
                                    title="2020-12-31 23:00"
                                  >
                                    4 months ago
                                  </time>
                                </Text>
                              </View>
                            </View>
                          </View>
                        </View>
                      </View>
                    </View>
                  </View>
                </View>
              </View>
            </View>
          </View>
        </RNSScreen>
      </RNSScreenContainer>
    </View>
  </RNCSafeAreaProvider>
</View>
`;

exports[`ChirpCard for reaction renders correctly with reaction 1`] = `
<View
  style={
    Object {
      "flex": 1,
    }
  }
>
  <RNCSafeAreaProvider
    onInsetsChange={[Function]}
    style={
      Array [
        Object {
          "flex": 1,
        },
        undefined,
      ]
    }
  >
    <View
      style={
        Array [
          Object {
            "backgroundColor": "rgb(242, 242, 242)",
            "flex": 1,
          },
          undefined,
        ]
      }
    >
      <View
        collapsable={false}
        pointerEvents="box-none"
        style={
          Object {
            "zIndex": 1,
          }
        }
      >
        <View
          accessibilityElementsHidden={false}
          importantForAccessibility="auto"
          onLayout={[Function]}
          pointerEvents="box-none"
          style={null}
        >
          <View
            collapsable={false}
            pointerEvents="box-none"
            style={
              Object {
                "bottom": 0,
                "left": 0,
                "opacity": 1,
                "position": "absolute",
                "right": 0,
                "top": 0,
                "zIndex": 0,
              }
            }
          >
            <View
              collapsable={false}
              style={
                Object {
<<<<<<< HEAD
                  "marginBottom": 16,
                }
              }
              testID="thumbs-down"
            >
              <RNGestureHandlerButton
                collapsable={false}
                delayLongPress={600}
                enabled={true}
                exclusive={true}
                handlerTag={17}
                handlerType="NativeViewGestureHandler"
                onGestureEvent={[Function]}
                onGestureHandlerEvent={[Function]}
                onGestureHandlerStateChange={[Function]}
                onHandlerStateChange={[Function]}
                rippleColor={0}
                touchSoundDisabled={false}
              >
                <View
                  accessible={true}
                  collapsable={false}
                  style={
                    Object {
                      "opacity": 1,
                    }
                  }
                >
                  <View
                    style={
                      Array [
                        Object {
                          "backgroundColor": "#3742fa",
                          "borderColor": "#3742fa",
                          "borderRadius": 8,
                          "borderWidth": 1,
                          "padding": 8,
                        },
                      ]
                    }
                  >
                    <View>
                      {"name":"thumbs-down-sharp","size":25,"color":"#fff"}
                    </View>
                  </View>
                </View>
              </RNGestureHandlerButton>
            </View>
            <Text>
                0
            </Text>
=======
                  "backgroundColor": "rgb(255, 255, 255)",
                  "borderBottomColor": "rgb(216, 216, 216)",
                  "flex": 1,
                  "shadowColor": "rgb(216, 216, 216)",
                  "shadowOffset": Object {
                    "height": 0.5,
                    "width": 0,
                  },
                  "shadowOpacity": 0.85,
                  "shadowRadius": 0,
                }
              }
            />
>>>>>>> 1e1f6beb
          </View>
          <View
            collapsable={false}
            pointerEvents="box-none"
            style={
              Object {
                "height": 44,
                "maxHeight": undefined,
                "minHeight": undefined,
                "opacity": undefined,
                "transform": undefined,
              }
            }
          >
            <View
              pointerEvents="none"
              style={
                Object {
                  "height": 0,
                }
              }
            />
            <View
              pointerEvents="box-none"
              style={
                Object {
                  "alignItems": "stretch",
                  "flex": 1,
                  "flexDirection": "row",
                }
              }
            >
              <View
                collapsable={false}
<<<<<<< HEAD
                delayLongPress={600}
                enabled={true}
                exclusive={true}
                handlerTag={18}
                handlerType="NativeViewGestureHandler"
                onGestureEvent={[Function]}
                onGestureHandlerEvent={[Function]}
                onGestureHandlerStateChange={[Function]}
                onHandlerStateChange={[Function]}
                rippleColor={0}
                touchSoundDisabled={false}
=======
                pointerEvents="box-none"
                style={
                  Object {
                    "alignItems": "flex-start",
                    "flexBasis": 0,
                    "flexGrow": 1,
                    "justifyContent": "center",
                    "marginStart": 0,
                    "opacity": 1,
                  }
                }
              />
              <View
                collapsable={false}
                pointerEvents="box-none"
                style={
                  Object {
                    "justifyContent": "center",
                    "marginHorizontal": 16,
                    "maxWidth": 718,
                    "opacity": 1,
                  }
                }
>>>>>>> 1e1f6beb
              >
                <Text
                  accessibilityRole="header"
                  aria-level="1"
                  collapsable={false}
                  numberOfLines={1}
                  onLayout={[Function]}
                  style={
                    Object {
                      "color": "rgb(28, 28, 30)",
                      "fontSize": 17,
                      "fontWeight": "600",
                    }
                  }
                >
                  MockScreen
                </Text>
              </View>
              <View
                collapsable={false}
                pointerEvents="box-none"
                style={
                  Object {
                    "alignItems": "flex-end",
                    "flexBasis": 0,
                    "flexGrow": 1,
                    "justifyContent": "center",
                    "marginEnd": 0,
                    "opacity": 1,
                  }
                }
              />
            </View>
          </View>
        </View>
      </View>
      <RNSScreenContainer
        onLayout={[Function]}
        style={
          Object {
            "flex": 1,
          }
        }
      >
        <RNSScreen
          activityState={2}
          collapsable={false}
          forwardedRef={[Function]}
          gestureResponseDistance={
            Object {
              "bottom": -1,
              "end": -1,
              "start": -1,
              "top": -1,
            }
          }
          pointerEvents="box-none"
          style={
            Object {
              "bottom": 0,
              "left": 0,
              "position": "absolute",
              "right": 0,
              "top": 0,
            }
          }
        >
          <View
            collapsable={false}
<<<<<<< HEAD
            delayLongPress={600}
            enabled={true}
            exclusive={true}
            handlerTag={19}
            handlerType="NativeViewGestureHandler"
            onGestureEvent={[Function]}
            onGestureHandlerEvent={[Function]}
            onGestureHandlerStateChange={[Function]}
            onHandlerStateChange={[Function]}
            rippleColor={0}
            touchSoundDisabled={false}
=======
            style={
              Object {
                "opacity": 1,
              }
            }
          />
          <View
            accessibilityElementsHidden={false}
            closing={false}
            gestureVelocityImpact={0.3}
            importantForAccessibility="auto"
            onClose={[Function]}
            onGestureBegin={[Function]}
            onGestureCanceled={[Function]}
            onGestureEnd={[Function]}
            onOpen={[Function]}
            onTransition={[Function]}
            pointerEvents="box-none"
            style={
              Array [
                Object {
                  "display": "flex",
                  "overflow": undefined,
                },
                Object {
                  "bottom": 0,
                  "left": 0,
                  "position": "absolute",
                  "right": 0,
                  "top": 0,
                },
              ]
            }
            transitionSpec={
              Object {
                "close": Object {
                  "animation": "spring",
                  "config": Object {
                    "damping": 500,
                    "mass": 3,
                    "overshootClamping": true,
                    "restDisplacementThreshold": 10,
                    "restSpeedThreshold": 10,
                    "stiffness": 1000,
                  },
                },
                "open": Object {
                  "animation": "spring",
                  "config": Object {
                    "damping": 500,
                    "mass": 3,
                    "overshootClamping": true,
                    "restDisplacementThreshold": 10,
                    "restSpeedThreshold": 10,
                    "stiffness": 1000,
                  },
                },
              }
            }
>>>>>>> 1e1f6beb
          >
            <View
              collapsable={false}
              pointerEvents="box-none"
              style={
                Object {
                  "flex": 1,
                }
              }
            >
              <View
                collapsable={false}
                forwardedRef={[Function]}
                handlerTag={20}
                handlerType="PanGestureHandler"
                needsOffscreenAlphaCompositing={false}
                onGestureHandlerEvent={[Function]}
                onGestureHandlerStateChange={[Function]}
                style={
                  Object {
                    "flex": 1,
                    "transform": Array [
                      Object {
                        "translateX": 0,
                      },
                      Object {
                        "translateX": 0,
                      },
                    ],
                  }
                }
              >
                <View
                  pointerEvents="box-none"
                  style={
                    Array [
                      Object {
                        "flex": 1,
                        "overflow": "hidden",
                      },
                      Array [
                        Object {
                          "backgroundColor": "rgb(242, 242, 242)",
                        },
                        undefined,
                      ],
                    ]
                  }
                >
                  <View
                    style={
                      Object {
                        "flex": 1,
                        "flexDirection": "column-reverse",
                      }
                    }
                  >
                    <View
                      style={
                        Object {
                          "flex": 1,
                        }
                      }
                    >
                      <View
                        style={
                          Array [
                            Object {
                              "backgroundColor": "#fff",
                            },
                          ]
                        }
                      >
                        <View
                          style={
                            Object {
                              "alignItems": "center",
                              "backgroundColor": "#fff",
                              "borderBottomWidth": 0.5,
                              "borderColor": "#bcbbc1",
                              "flexDirection": "row",
                              "padding": 14,
                            }
                          }
                          testID="RNE__LISTITEM__padView"
                        >
                          <View
                            accessible={true}
                            collapsable={false}
                            focusable={true}
                            onBlur={[Function]}
                            onClick={[Function]}
                            onFocus={[Function]}
                            onResponderGrant={[Function]}
                            onResponderMove={[Function]}
                            onResponderRelease={[Function]}
                            onResponderTerminate={[Function]}
                            onResponderTerminationRequest={[Function]}
                            onStartShouldSetResponder={[Function]}
                          >
                            <RNGestureHandlerButton
                              collapsable={false}
                              exclusive={true}
                              handlerTag={21}
                              handlerType="NativeViewGestureHandler"
                              onGestureEvent={[Function]}
                              onGestureHandlerEvent={[Function]}
                              onGestureHandlerStateChange={[Function]}
                              onHandlerStateChange={[Function]}
                              rippleColor={0}
                              touchSoundDisabled={false}
                            >
                              <View
                                accessible={true}
                                collapsable={false}
                                style={
                                  Object {
                                    "opacity": 1,
                                  }
                                }
                              >
                                <View
                                  style={
                                    Array [
                                      Object {
                                        "marginRight": 16,
                                      },
                                      Object {
                                        "alignSelf": "flex-start",
                                      },
                                    ]
                                  }
                                >
                                  ProfileIcon
                                  <Text
                                    numberOfLines={1}
                                    selectable={true}
                                    style={
                                      Array [
                                        Object {
                                          "color": "#000",
                                          "fontSize": 20,
                                          "lineHeight": 26,
                                          "textAlign": "left",
                                        },
                                        Object {
                                          "fontSize": 16,
                                          "lineHeight": 20,
                                        },
                                        Object {
                                          "color": "#8E8E8E",
                                        },
                                        Object {
                                          "textAlign": "center",
                                        },
                                        Object {
                                          "marginTop": 8,
                                        },
                                      ]
                                    }
                                  >
                                    oKHk
                                  </Text>
                                </View>
                              </View>
                            </RNGestureHandlerButton>
                          </View>
                          <View
                            style={
                              Object {
                                "paddingLeft": 16,
                              }
                            }
                          />
                          <View
                            style={
                              Array [
                                Object {
                                  "alignItems": "flex-start",
                                  "flex": 1,
                                  "justifyContent": "center",
                                },
                                undefined,
                              ]
                            }
                            theme={
                              Object {
                                "colors": Object {
                                  "background": "#ffffff",
                                  "black": "#242424",
                                  "disabled": "hsl(208, 8%, 90%)",
                                  "divider": "#bcbbc1",
                                  "error": "#ff190c",
                                  "grey0": "#393e42",
                                  "grey1": "#43484d",
                                  "grey2": "#5e6977",
                                  "grey3": "#86939e",
                                  "grey4": "#bdc6cf",
                                  "grey5": "#e1e8ee",
                                  "greyOutline": "#bbb",
                                  "platform": Object {
                                    "android": Object {
                                      "error": "#f44336",
                                      "grey": "rgba(0, 0, 0, 0.54)",
                                      "primary": "#2196f3",
                                      "searchBg": "#dcdce1",
                                      "secondary": "#9C27B0",
                                      "success": "#4caf50",
                                      "warning": "#ffeb3b",
                                    },
                                    "default": Object {
                                      "error": "#ff3b30",
                                      "grey": "#7d7d7d",
                                      "primary": "#007aff",
                                      "searchBg": "#dcdce1",
                                      "secondary": "#5856d6",
                                      "success": "#4cd964",
                                      "warning": "#ffcc00",
                                    },
                                    "ios": Object {
                                      "error": "#ff3b30",
                                      "grey": "#7d7d7d",
                                      "primary": "#007aff",
                                      "searchBg": "#dcdce1",
                                      "secondary": "#5856d6",
                                      "success": "#4cd964",
                                      "warning": "#ffcc00",
                                    },
                                    "web": Object {
                                      "error": "#ff190c",
                                      "grey": "#393e42",
                                      "primary": "#2089dc",
                                      "searchBg": "#303337",
                                      "secondary": "#ca71eb",
                                      "success": "#52c41a",
                                      "warning": "#faad14",
                                    },
                                  },
                                  "primary": "#2089dc",
                                  "searchBg": "#303337",
                                  "secondary": "#03dac4",
                                  "success": "#52c41a",
                                  "warning": "#faad14",
                                  "white": "#ffffff",
                                },
                                "spacing": Object {
                                  "lg": 12,
                                  "md": 8,
                                  "sm": 4,
                                  "xl": 24,
                                  "xs": 2,
                                },
                              }
                            }
                          >
                            <Text
                              accessibilityRole="text"
                              style={
                                Object {
                                  "backgroundColor": "transparent",
                                  "color": "#242424",
                                  "fontSize": 15,
                                }
                              }
                              testID="listItemTitle"
                            >
                              <Text
                                style={
                                  Object {
                                    "color": "#000",
                                    "fontSize": 20,
                                    "lineHeight": 26,
                                    "textAlign": "left",
                                  }
                                }
                              >
                                Don't panic.
                              </Text>
                            </Text>
                            <View
                              style={
                                Object {
                                  "flexDirection": "row",
                                  "flexWrap": "wrap",
                                  "width": "100%",
                                }
                              }
                            >
                              <View
                                style={
                                  Object {
                                    "alignItems": "center",
                                    "flexDirection": "row",
                                    "marginRight": 16,
                                    "marginTop": 16,
                                  }
                                }
                              >
                                <View
                                  accessible={true}
                                  collapsable={false}
                                  focusable={true}
                                  onBlur={[Function]}
                                  onClick={[Function]}
                                  onFocus={[Function]}
                                  onResponderGrant={[Function]}
                                  onResponderMove={[Function]}
                                  onResponderRelease={[Function]}
                                  onResponderTerminate={[Function]}
                                  onResponderTerminationRequest={[Function]}
                                  onStartShouldSetResponder={[Function]}
                                  style={Object {}}
                                  testID="thumbs-up"
                                >
                                  <RNGestureHandlerButton
                                    collapsable={false}
                                    exclusive={true}
                                    handlerTag={22}
                                    handlerType="NativeViewGestureHandler"
                                    onGestureEvent={[Function]}
                                    onGestureHandlerEvent={[Function]}
                                    onGestureHandlerStateChange={[Function]}
                                    onHandlerStateChange={[Function]}
                                    rippleColor={0}
                                    touchSoundDisabled={false}
                                  >
                                    <View
                                      accessible={true}
                                      collapsable={false}
                                      style={
                                        Object {
                                          "opacity": 1,
                                        }
                                      }
                                    >
                                      <View
                                        style={
                                          Array [
                                            Object {
                                              "backgroundColor": "#3742fa",
                                              "borderColor": "#3742fa",
                                              "borderRadius": 8,
                                              "borderWidth": 1,
                                              "padding": 8,
                                            },
                                            Object {
                                              "backgroundColor": "#8E8E8E",
                                              "borderColor": "#8E8E8E",
                                            },
                                            Object {
                                              "backgroundColor": "transparent",
                                            },
                                          ]
                                        }
                                      >
                                        <View>
                                          {"name":"thumbs-up-sharp","size":16,"color":"#8E8E8E"}
                                        </View>
                                      </View>
                                    </View>
                                  </RNGestureHandlerButton>
                                </View>
                                <Text
                                  style={
                                    Array [
                                      Object {
                                        "color": "#000",
                                        "fontSize": 20,
                                        "lineHeight": 26,
                                        "textAlign": "left",
                                      },
                                      Object {
                                        "fontSize": 16,
                                        "lineHeight": 20,
                                      },
                                      Object {
                                        "marginLeft": 8,
                                      },
                                    ]
                                  }
                                >
                                  1
                                </Text>
                              </View>
                              <View
                                style={
                                  Object {
                                    "alignItems": "center",
                                    "flexDirection": "row",
                                    "marginRight": 16,
                                    "marginTop": 16,
                                  }
                                }
                              >
                                <View
                                  accessible={true}
                                  collapsable={false}
                                  focusable={true}
                                  onBlur={[Function]}
                                  onClick={[Function]}
                                  onFocus={[Function]}
                                  onResponderGrant={[Function]}
                                  onResponderMove={[Function]}
                                  onResponderRelease={[Function]}
                                  onResponderTerminate={[Function]}
                                  onResponderTerminationRequest={[Function]}
                                  onStartShouldSetResponder={[Function]}
                                  style={Object {}}
                                  testID="thumbs-down"
                                >
                                  <RNGestureHandlerButton
                                    collapsable={false}
                                    exclusive={true}
                                    handlerTag={23}
                                    handlerType="NativeViewGestureHandler"
                                    onGestureEvent={[Function]}
                                    onGestureHandlerEvent={[Function]}
                                    onGestureHandlerStateChange={[Function]}
                                    onHandlerStateChange={[Function]}
                                    rippleColor={0}
                                    touchSoundDisabled={false}
                                  >
                                    <View
                                      accessible={true}
                                      collapsable={false}
                                      style={
                                        Object {
                                          "opacity": 1,
                                        }
                                      }
                                    >
                                      <View
                                        style={
                                          Array [
                                            Object {
                                              "backgroundColor": "#3742fa",
                                              "borderColor": "#3742fa",
                                              "borderRadius": 8,
                                              "borderWidth": 1,
                                              "padding": 8,
                                            },
                                            Object {
                                              "backgroundColor": "transparent",
                                            },
                                          ]
                                        }
                                      >
                                        <View>
                                          {"name":"thumbs-down-sharp","size":16,"color":"#3742fa"}
                                        </View>
                                      </View>
                                    </View>
                                  </RNGestureHandlerButton>
                                </View>
                                <Text
                                  style={
                                    Array [
                                      Object {
                                        "color": "#000",
                                        "fontSize": 20,
                                        "lineHeight": 26,
                                        "textAlign": "left",
                                      },
                                      Object {
                                        "fontSize": 16,
                                        "lineHeight": 20,
                                      },
                                      Object {
                                        "marginLeft": 8,
                                      },
                                    ]
                                  }
                                >
                                  0
                                </Text>
                              </View>
                              <View
                                style={
                                  Object {
                                    "alignItems": "center",
                                    "flexDirection": "row",
                                    "marginRight": 16,
                                    "marginTop": 16,
                                  }
                                }
                              >
                                <View
                                  accessible={true}
                                  collapsable={false}
                                  focusable={true}
                                  onBlur={[Function]}
                                  onClick={[Function]}
                                  onFocus={[Function]}
                                  onResponderGrant={[Function]}
                                  onResponderMove={[Function]}
                                  onResponderRelease={[Function]}
                                  onResponderTerminate={[Function]}
                                  onResponderTerminationRequest={[Function]}
                                  onStartShouldSetResponder={[Function]}
                                  style={Object {}}
                                  testID="heart"
                                >
                                  <RNGestureHandlerButton
                                    collapsable={false}
                                    exclusive={true}
                                    handlerTag={24}
                                    handlerType="NativeViewGestureHandler"
                                    onGestureEvent={[Function]}
                                    onGestureHandlerEvent={[Function]}
                                    onGestureHandlerStateChange={[Function]}
                                    onHandlerStateChange={[Function]}
                                    rippleColor={0}
                                    touchSoundDisabled={false}
                                  >
                                    <View
                                      accessible={true}
                                      collapsable={false}
                                      style={
                                        Object {
                                          "opacity": 1,
                                        }
                                      }
                                    >
                                      <View
                                        style={
                                          Array [
                                            Object {
                                              "backgroundColor": "#3742fa",
                                              "borderColor": "#3742fa",
                                              "borderRadius": 8,
                                              "borderWidth": 1,
                                              "padding": 8,
                                            },
                                            Object {
                                              "backgroundColor": "transparent",
                                            },
                                          ]
                                        }
                                      >
                                        <View>
                                          {"name":"heart","size":16,"color":"#3742fa"}
                                        </View>
                                      </View>
                                    </View>
                                  </RNGestureHandlerButton>
                                </View>
                                <Text
                                  style={
                                    Array [
                                      Object {
                                        "color": "#000",
                                        "fontSize": 20,
                                        "lineHeight": 26,
                                        "textAlign": "left",
                                      },
                                      Object {
                                        "fontSize": 16,
                                        "lineHeight": 20,
                                      },
                                      Object {
                                        "marginLeft": 8,
                                      },
                                    ]
                                  }
                                >
                                  0
                                </Text>
                              </View>
                              <View
                                style={
                                  Object {
                                    "alignItems": "center",
                                    "flexDirection": "row",
                                    "marginRight": 16,
                                    "marginTop": 16,
                                  }
                                }
                              >
                                <View
                                  accessible={true}
                                  collapsable={false}
                                  focusable={true}
                                  onBlur={[Function]}
                                  onClick={[Function]}
                                  onFocus={[Function]}
                                  onResponderGrant={[Function]}
                                  onResponderMove={[Function]}
                                  onResponderRelease={[Function]}
                                  onResponderTerminate={[Function]}
                                  onResponderTerminationRequest={[Function]}
                                  onStartShouldSetResponder={[Function]}
                                  style={Object {}}
                                  testID="chirp_action_options"
                                >
                                  <RNGestureHandlerButton
                                    collapsable={false}
                                    exclusive={true}
                                    handlerTag={25}
                                    handlerType="NativeViewGestureHandler"
                                    onGestureEvent={[Function]}
                                    onGestureHandlerEvent={[Function]}
                                    onGestureHandlerStateChange={[Function]}
                                    onHandlerStateChange={[Function]}
                                    rippleColor={0}
                                    touchSoundDisabled={false}
                                  >
                                    <View
                                      accessible={true}
                                      collapsable={false}
                                      style={
                                        Object {
                                          "opacity": 1,
                                        }
                                      }
                                    >
                                      <View
                                        style={
                                          Array [
                                            Object {
                                              "backgroundColor": "#3742fa",
                                              "borderColor": "#3742fa",
                                              "borderRadius": 8,
                                              "borderWidth": 1,
                                              "padding": 8,
                                            },
                                            Object {
                                              "backgroundColor": "transparent",
                                            },
                                          ]
                                        }
                                      >
                                        <View>
                                          {"name":"ios-ellipsis-horizontal","size":16,"color":"#3742fa"}
                                        </View>
                                      </View>
                                    </View>
                                  </RNGestureHandlerButton>
                                </View>
                              </View>
                              <View
                                style={
                                  Object {
                                    "flexGrow": 1,
                                  }
                                }
                              />
                              <View
                                style={
                                  Object {
                                    "alignSelf": "flex-end",
                                    "marginLeft": "auto",
                                    "marginTop": 16,
                                  }
                                }
                              >
                                <Text
                                  style={
                                    Array [
                                      Object {
                                        "color": "#000",
                                        "fontSize": 20,
                                        "lineHeight": 26,
                                        "textAlign": "left",
                                      },
                                      Object {
                                        "fontSize": 16,
                                        "lineHeight": 20,
                                      },
                                    ]
                                  }
                                >
                                  <time
                                    dateTime="2020-12-31T23:00:00.000Z"
                                    title="2020-12-31 23:00"
                                  >
                                    4 months ago
                                  </time>
                                </Text>
                              </View>
                            </View>
                          </View>
                        </View>
                      </View>
                    </View>
                  </View>
                </View>
              </View>
            </View>
          </View>
        </RNSScreen>
      </RNSScreenContainer>
    </View>
  </RNCSafeAreaProvider>
</View>
`;

exports[`ChirpCard for reaction renders correctly without reaction 1`] = `
<View
  style={
    Object {
      "flex": 1,
    }
  }
>
  <RNCSafeAreaProvider
    onInsetsChange={[Function]}
    style={
      Array [
        Object {
          "flex": 1,
        },
        undefined,
      ]
    }
  >
    <View
      style={
        Array [
          Object {
            "backgroundColor": "rgb(242, 242, 242)",
            "flex": 1,
          },
          undefined,
        ]
      }
    >
      <View
        collapsable={false}
        pointerEvents="box-none"
        style={
          Object {
            "zIndex": 1,
          }
        }
      >
        <View
          accessibilityElementsHidden={false}
          importantForAccessibility="auto"
          onLayout={[Function]}
          pointerEvents="box-none"
          style={null}
        >
          <View
            collapsable={false}
            pointerEvents="box-none"
            style={
              Object {
                "bottom": 0,
                "left": 0,
                "opacity": 1,
                "position": "absolute",
                "right": 0,
                "top": 0,
                "zIndex": 0,
              }
            }
          >
            <View
              collapsable={false}
              style={
                Object {
                  "backgroundColor": "rgb(255, 255, 255)",
                  "borderBottomColor": "rgb(216, 216, 216)",
                  "flex": 1,
                  "shadowColor": "rgb(216, 216, 216)",
                  "shadowOffset": Object {
                    "height": 0.5,
                    "width": 0,
                  },
                  "shadowOpacity": 0.85,
                  "shadowRadius": 0,
                }
              }
<<<<<<< HEAD
              testID="thumbs-up"
            >
              <RNGestureHandlerButton
                collapsable={false}
                delayLongPress={600}
                enabled={true}
                exclusive={true}
                handlerTag={20}
                handlerType="NativeViewGestureHandler"
                onGestureEvent={[Function]}
                onGestureHandlerEvent={[Function]}
                onGestureHandlerStateChange={[Function]}
                onHandlerStateChange={[Function]}
                rippleColor={0}
                touchSoundDisabled={false}
              >
                <View
                  accessible={true}
                  collapsable={false}
                  style={
                    Object {
                      "opacity": 1,
                    }
                  }
                >
                  <View
                    style={
                      Array [
                        Object {
                          "backgroundColor": "#3742fa",
                          "borderColor": "#3742fa",
                          "borderRadius": 8,
                          "borderWidth": 1,
                          "padding": 8,
                        },
                      ]
                    }
                  >
                    <View>
                      {"name":"thumbs-up-sharp","size":25,"color":"#fff"}
                    </View>
                  </View>
                </View>
              </RNGestureHandlerButton>
            </View>
            <Text>
                0
            </Text>
=======
            />
>>>>>>> 1e1f6beb
          </View>
          <View
            collapsable={false}
            pointerEvents="box-none"
            style={
              Object {
                "height": 44,
                "maxHeight": undefined,
                "minHeight": undefined,
                "opacity": undefined,
                "transform": undefined,
              }
            }
          >
            <View
              pointerEvents="none"
              style={
                Object {
                  "height": 0,
                }
              }
            />
            <View
              pointerEvents="box-none"
              style={
                Object {
                  "alignItems": "stretch",
                  "flex": 1,
                  "flexDirection": "row",
                }
              }
            >
              <View
                collapsable={false}
<<<<<<< HEAD
                delayLongPress={600}
                enabled={true}
                exclusive={true}
                handlerTag={21}
                handlerType="NativeViewGestureHandler"
                onGestureEvent={[Function]}
                onGestureHandlerEvent={[Function]}
                onGestureHandlerStateChange={[Function]}
                onHandlerStateChange={[Function]}
                rippleColor={0}
                touchSoundDisabled={false}
=======
                pointerEvents="box-none"
                style={
                  Object {
                    "alignItems": "flex-start",
                    "flexBasis": 0,
                    "flexGrow": 1,
                    "justifyContent": "center",
                    "marginStart": 0,
                    "opacity": 1,
                  }
                }
              />
              <View
                collapsable={false}
                pointerEvents="box-none"
                style={
                  Object {
                    "justifyContent": "center",
                    "marginHorizontal": 16,
                    "maxWidth": 718,
                    "opacity": 1,
                  }
                }
>>>>>>> 1e1f6beb
              >
                <Text
                  accessibilityRole="header"
                  aria-level="1"
                  collapsable={false}
                  numberOfLines={1}
                  onLayout={[Function]}
                  style={
                    Object {
                      "color": "rgb(28, 28, 30)",
                      "fontSize": 17,
                      "fontWeight": "600",
                    }
                  }
                >
                  MockScreen
                </Text>
              </View>
              <View
                collapsable={false}
                pointerEvents="box-none"
                style={
                  Object {
                    "alignItems": "flex-end",
                    "flexBasis": 0,
                    "flexGrow": 1,
                    "justifyContent": "center",
                    "marginEnd": 0,
                    "opacity": 1,
                  }
                }
              />
            </View>
          </View>
        </View>
      </View>
      <RNSScreenContainer
        onLayout={[Function]}
        style={
          Object {
            "flex": 1,
          }
        }
      >
        <RNSScreen
          activityState={2}
          collapsable={false}
          forwardedRef={[Function]}
          gestureResponseDistance={
            Object {
              "bottom": -1,
              "end": -1,
              "start": -1,
              "top": -1,
            }
          }
          pointerEvents="box-none"
          style={
            Object {
              "bottom": 0,
              "left": 0,
              "position": "absolute",
              "right": 0,
              "top": 0,
            }
          }
        >
          <View
            collapsable={false}
            style={
              Object {
                "opacity": 1,
              }
            }
          />
          <View
            accessibilityElementsHidden={false}
            closing={false}
            gestureVelocityImpact={0.3}
            importantForAccessibility="auto"
            onClose={[Function]}
            onGestureBegin={[Function]}
            onGestureCanceled={[Function]}
            onGestureEnd={[Function]}
            onOpen={[Function]}
            onTransition={[Function]}
            pointerEvents="box-none"
            style={
              Array [
                Object {
                  "display": "flex",
                  "overflow": undefined,
                },
                Object {
                  "bottom": 0,
                  "left": 0,
                  "position": "absolute",
                  "right": 0,
                  "top": 0,
                },
              ]
            }
            transitionSpec={
              Object {
                "close": Object {
                  "animation": "spring",
                  "config": Object {
                    "damping": 500,
                    "mass": 3,
                    "overshootClamping": true,
                    "restDisplacementThreshold": 10,
                    "restSpeedThreshold": 10,
                    "stiffness": 1000,
                  },
                },
                "open": Object {
                  "animation": "spring",
                  "config": Object {
                    "damping": 500,
                    "mass": 3,
                    "overshootClamping": true,
                    "restDisplacementThreshold": 10,
                    "restSpeedThreshold": 10,
                    "stiffness": 1000,
                  },
                },
              }
            }
          >
            <View
              collapsable={false}
              pointerEvents="box-none"
              style={
                Object {
                  "flex": 1,
                }
              }
            >
              <View
                collapsable={false}
<<<<<<< HEAD
                delayLongPress={600}
                enabled={true}
                exclusive={true}
                handlerTag={22}
                handlerType="NativeViewGestureHandler"
                onGestureEvent={[Function]}
=======
                forwardedRef={[Function]}
                handlerTag={26}
                handlerType="PanGestureHandler"
                needsOffscreenAlphaCompositing={false}
>>>>>>> 1e1f6beb
                onGestureHandlerEvent={[Function]}
                onGestureHandlerStateChange={[Function]}
                style={
                  Object {
                    "flex": 1,
                    "transform": Array [
                      Object {
                        "translateX": 0,
                      },
                      Object {
                        "translateX": 0,
                      },
                    ],
                  }
                }
              >
                <View
                  pointerEvents="box-none"
                  style={
                    Array [
                      Object {
                        "flex": 1,
                        "overflow": "hidden",
                      },
                      Array [
                        Object {
                          "backgroundColor": "rgb(242, 242, 242)",
                        },
                        undefined,
                      ],
                    ]
                  }
                >
                  <View
                    style={
                      Object {
                        "flex": 1,
                        "flexDirection": "column-reverse",
                      }
                    }
                  >
                    <View
                      style={
                        Object {
                          "flex": 1,
                        }
                      }
                    >
                      <View
                        style={
                          Array [
                            Object {
                              "backgroundColor": "#fff",
                            },
                          ]
                        }
                      >
                        <View
                          style={
                            Object {
                              "alignItems": "center",
                              "backgroundColor": "#fff",
                              "borderBottomWidth": 0.5,
                              "borderColor": "#bcbbc1",
                              "flexDirection": "row",
                              "padding": 14,
                            }
                          }
                          testID="RNE__LISTITEM__padView"
                        >
                          <View
                            accessible={true}
                            collapsable={false}
                            focusable={true}
                            onBlur={[Function]}
                            onClick={[Function]}
                            onFocus={[Function]}
                            onResponderGrant={[Function]}
                            onResponderMove={[Function]}
                            onResponderRelease={[Function]}
                            onResponderTerminate={[Function]}
                            onResponderTerminationRequest={[Function]}
                            onStartShouldSetResponder={[Function]}
                          >
                            <RNGestureHandlerButton
                              collapsable={false}
                              exclusive={true}
                              handlerTag={27}
                              handlerType="NativeViewGestureHandler"
                              onGestureEvent={[Function]}
                              onGestureHandlerEvent={[Function]}
                              onGestureHandlerStateChange={[Function]}
                              onHandlerStateChange={[Function]}
                              rippleColor={0}
                              touchSoundDisabled={false}
                            >
                              <View
                                accessible={true}
                                collapsable={false}
                                style={
                                  Object {
                                    "opacity": 1,
                                  }
                                }
                              >
                                <View
                                  style={
                                    Array [
                                      Object {
                                        "marginRight": 16,
                                      },
                                      Object {
                                        "alignSelf": "flex-start",
                                      },
                                    ]
                                  }
                                >
                                  ProfileIcon
                                  <Text
                                    numberOfLines={1}
                                    selectable={true}
                                    style={
                                      Array [
                                        Object {
                                          "color": "#000",
                                          "fontSize": 20,
                                          "lineHeight": 26,
                                          "textAlign": "left",
                                        },
                                        Object {
                                          "fontSize": 16,
                                          "lineHeight": 20,
                                        },
                                        Object {
                                          "color": "#8E8E8E",
                                        },
                                        Object {
                                          "textAlign": "center",
                                        },
                                        Object {
                                          "marginTop": 8,
                                        },
                                      ]
                                    }
                                  >
                                    Anon
                                  </Text>
                                </View>
                              </View>
                            </RNGestureHandlerButton>
                          </View>
                          <View
                            style={
                              Object {
                                "paddingLeft": 16,
                              }
                            }
                          />
                          <View
                            style={
                              Array [
                                Object {
                                  "alignItems": "flex-start",
                                  "flex": 1,
                                  "justifyContent": "center",
                                },
                                undefined,
                              ]
                            }
                            theme={
                              Object {
                                "colors": Object {
                                  "background": "#ffffff",
                                  "black": "#242424",
                                  "disabled": "hsl(208, 8%, 90%)",
                                  "divider": "#bcbbc1",
                                  "error": "#ff190c",
                                  "grey0": "#393e42",
                                  "grey1": "#43484d",
                                  "grey2": "#5e6977",
                                  "grey3": "#86939e",
                                  "grey4": "#bdc6cf",
                                  "grey5": "#e1e8ee",
                                  "greyOutline": "#bbb",
                                  "platform": Object {
                                    "android": Object {
                                      "error": "#f44336",
                                      "grey": "rgba(0, 0, 0, 0.54)",
                                      "primary": "#2196f3",
                                      "searchBg": "#dcdce1",
                                      "secondary": "#9C27B0",
                                      "success": "#4caf50",
                                      "warning": "#ffeb3b",
                                    },
                                    "default": Object {
                                      "error": "#ff3b30",
                                      "grey": "#7d7d7d",
                                      "primary": "#007aff",
                                      "searchBg": "#dcdce1",
                                      "secondary": "#5856d6",
                                      "success": "#4cd964",
                                      "warning": "#ffcc00",
                                    },
                                    "ios": Object {
                                      "error": "#ff3b30",
                                      "grey": "#7d7d7d",
                                      "primary": "#007aff",
                                      "searchBg": "#dcdce1",
                                      "secondary": "#5856d6",
                                      "success": "#4cd964",
                                      "warning": "#ffcc00",
                                    },
                                    "web": Object {
                                      "error": "#ff190c",
                                      "grey": "#393e42",
                                      "primary": "#2089dc",
                                      "searchBg": "#303337",
                                      "secondary": "#ca71eb",
                                      "success": "#52c41a",
                                      "warning": "#faad14",
                                    },
                                  },
                                  "primary": "#2089dc",
                                  "searchBg": "#303337",
                                  "secondary": "#03dac4",
                                  "success": "#52c41a",
                                  "warning": "#faad14",
                                  "white": "#ffffff",
                                },
                                "spacing": Object {
                                  "lg": 12,
                                  "md": 8,
                                  "sm": 4,
                                  "xl": 24,
                                  "xs": 2,
                                },
                              }
                            }
                          >
                            <Text
                              accessibilityRole="text"
                              style={
                                Object {
                                  "backgroundColor": "transparent",
                                  "color": "#242424",
                                  "fontSize": 15,
                                }
                              }
                              testID="listItemTitle"
                            >
                              <Text
                                style={
                                  Object {
                                    "color": "#000",
                                    "fontSize": 20,
                                    "lineHeight": 26,
                                    "textAlign": "left",
                                  }
                                }
                              >
                                Ignore me
                              </Text>
                            </Text>
                            <View
                              style={
                                Object {
                                  "flexDirection": "row",
                                  "flexWrap": "wrap",
                                  "width": "100%",
                                }
                              }
                            >
                              <View
                                style={
                                  Object {
                                    "alignItems": "center",
                                    "flexDirection": "row",
                                    "marginRight": 16,
                                    "marginTop": 16,
                                  }
                                }
                              >
                                <View
                                  accessible={true}
                                  collapsable={false}
                                  focusable={true}
                                  onBlur={[Function]}
                                  onClick={[Function]}
                                  onFocus={[Function]}
                                  onResponderGrant={[Function]}
                                  onResponderMove={[Function]}
                                  onResponderRelease={[Function]}
                                  onResponderTerminate={[Function]}
                                  onResponderTerminationRequest={[Function]}
                                  onStartShouldSetResponder={[Function]}
                                  style={Object {}}
                                  testID="thumbs-up"
                                >
                                  <RNGestureHandlerButton
                                    collapsable={false}
                                    exclusive={true}
                                    handlerTag={28}
                                    handlerType="NativeViewGestureHandler"
                                    onGestureEvent={[Function]}
                                    onGestureHandlerEvent={[Function]}
                                    onGestureHandlerStateChange={[Function]}
                                    onHandlerStateChange={[Function]}
                                    rippleColor={0}
                                    touchSoundDisabled={false}
                                  >
                                    <View
                                      accessible={true}
                                      collapsable={false}
                                      style={
                                        Object {
                                          "opacity": 1,
                                        }
                                      }
                                    >
                                      <View
                                        style={
                                          Array [
                                            Object {
                                              "backgroundColor": "#3742fa",
                                              "borderColor": "#3742fa",
                                              "borderRadius": 8,
                                              "borderWidth": 1,
                                              "padding": 8,
                                            },
                                            Object {
                                              "backgroundColor": "#8E8E8E",
                                              "borderColor": "#8E8E8E",
                                            },
                                            Object {
                                              "backgroundColor": "transparent",
                                            },
                                          ]
                                        }
                                      >
                                        <View>
                                          {"name":"thumbs-up-sharp","size":16,"color":"#8E8E8E"}
                                        </View>
                                      </View>
                                    </View>
                                  </RNGestureHandlerButton>
                                </View>
                                <Text
                                  style={
                                    Array [
                                      Object {
                                        "color": "#000",
                                        "fontSize": 20,
                                        "lineHeight": 26,
                                        "textAlign": "left",
                                      },
                                      Object {
                                        "fontSize": 16,
                                        "lineHeight": 20,
                                      },
                                      Object {
                                        "marginLeft": 8,
                                      },
                                    ]
                                  }
                                >
                                  1
                                </Text>
                              </View>
                              <View
                                style={
                                  Object {
                                    "alignItems": "center",
                                    "flexDirection": "row",
                                    "marginRight": 16,
                                    "marginTop": 16,
                                  }
                                }
                              >
                                <View
                                  accessible={true}
                                  collapsable={false}
                                  focusable={true}
                                  onBlur={[Function]}
                                  onClick={[Function]}
                                  onFocus={[Function]}
                                  onResponderGrant={[Function]}
                                  onResponderMove={[Function]}
                                  onResponderRelease={[Function]}
                                  onResponderTerminate={[Function]}
                                  onResponderTerminationRequest={[Function]}
                                  onStartShouldSetResponder={[Function]}
                                  style={Object {}}
                                  testID="thumbs-down"
                                >
                                  <RNGestureHandlerButton
                                    collapsable={false}
                                    exclusive={true}
                                    handlerTag={29}
                                    handlerType="NativeViewGestureHandler"
                                    onGestureEvent={[Function]}
                                    onGestureHandlerEvent={[Function]}
                                    onGestureHandlerStateChange={[Function]}
                                    onHandlerStateChange={[Function]}
                                    rippleColor={0}
                                    touchSoundDisabled={false}
                                  >
                                    <View
                                      accessible={true}
                                      collapsable={false}
                                      style={
                                        Object {
                                          "opacity": 1,
                                        }
                                      }
                                    >
                                      <View
                                        style={
                                          Array [
                                            Object {
                                              "backgroundColor": "#3742fa",
                                              "borderColor": "#3742fa",
                                              "borderRadius": 8,
                                              "borderWidth": 1,
                                              "padding": 8,
                                            },
                                            Object {
                                              "backgroundColor": "transparent",
                                            },
                                          ]
                                        }
                                      >
                                        <View>
                                          {"name":"thumbs-down-sharp","size":16,"color":"#3742fa"}
                                        </View>
                                      </View>
                                    </View>
                                  </RNGestureHandlerButton>
                                </View>
                                <Text
                                  style={
                                    Array [
                                      Object {
                                        "color": "#000",
                                        "fontSize": 20,
                                        "lineHeight": 26,
                                        "textAlign": "left",
                                      },
                                      Object {
                                        "fontSize": 16,
                                        "lineHeight": 20,
                                      },
                                      Object {
                                        "marginLeft": 8,
                                      },
                                    ]
                                  }
                                >
                                  0
                                </Text>
                              </View>
                              <View
                                style={
                                  Object {
                                    "alignItems": "center",
                                    "flexDirection": "row",
                                    "marginRight": 16,
                                    "marginTop": 16,
                                  }
                                }
                              >
                                <View
                                  accessible={true}
                                  collapsable={false}
                                  focusable={true}
                                  onBlur={[Function]}
                                  onClick={[Function]}
                                  onFocus={[Function]}
                                  onResponderGrant={[Function]}
                                  onResponderMove={[Function]}
                                  onResponderRelease={[Function]}
                                  onResponderTerminate={[Function]}
                                  onResponderTerminationRequest={[Function]}
                                  onStartShouldSetResponder={[Function]}
                                  style={Object {}}
                                  testID="heart"
                                >
                                  <RNGestureHandlerButton
                                    collapsable={false}
                                    exclusive={true}
                                    handlerTag={30}
                                    handlerType="NativeViewGestureHandler"
                                    onGestureEvent={[Function]}
                                    onGestureHandlerEvent={[Function]}
                                    onGestureHandlerStateChange={[Function]}
                                    onHandlerStateChange={[Function]}
                                    rippleColor={0}
                                    touchSoundDisabled={false}
                                  >
                                    <View
                                      accessible={true}
                                      collapsable={false}
                                      style={
                                        Object {
                                          "opacity": 1,
                                        }
                                      }
                                    >
                                      <View
                                        style={
                                          Array [
                                            Object {
                                              "backgroundColor": "#3742fa",
                                              "borderColor": "#3742fa",
                                              "borderRadius": 8,
                                              "borderWidth": 1,
                                              "padding": 8,
                                            },
                                            Object {
                                              "backgroundColor": "transparent",
                                            },
                                          ]
                                        }
                                      >
                                        <View>
                                          {"name":"heart","size":16,"color":"#3742fa"}
                                        </View>
                                      </View>
                                    </View>
                                  </RNGestureHandlerButton>
                                </View>
                                <Text
                                  style={
                                    Array [
                                      Object {
                                        "color": "#000",
                                        "fontSize": 20,
                                        "lineHeight": 26,
                                        "textAlign": "left",
                                      },
                                      Object {
                                        "fontSize": 16,
                                        "lineHeight": 20,
                                      },
                                      Object {
                                        "marginLeft": 8,
                                      },
                                    ]
                                  }
                                >
                                  0
                                </Text>
                              </View>
                              <View
                                style={
                                  Object {
                                    "flexGrow": 1,
                                  }
                                }
                              />
                              <View
                                style={
                                  Object {
                                    "alignSelf": "flex-end",
                                    "marginLeft": "auto",
                                    "marginTop": 16,
                                  }
                                }
                              >
                                <Text
                                  style={
                                    Array [
                                      Object {
                                        "color": "#000",
                                        "fontSize": 20,
                                        "lineHeight": 26,
                                        "textAlign": "left",
                                      },
                                      Object {
                                        "fontSize": 16,
                                        "lineHeight": 20,
                                      },
                                    ]
                                  }
                                >
                                  <time
                                    dateTime="2020-12-31T23:00:00.000Z"
                                    title="2020-12-31 23:00"
                                  >
                                    4 months ago
                                  </time>
                                </Text>
                              </View>
                            </View>
                          </View>
                        </View>
                      </View>
                    </View>
                  </View>
                </View>
              </View>
            </View>
          </View>
        </RNSScreen>
      </RNSScreenContainer>
    </View>
  </RNCSafeAreaProvider>
</View>
`;<|MERGE_RESOLUTION|>--- conflicted
+++ resolved
@@ -60,1669 +60,6 @@
                 "zIndex": 0,
               }
             }
-          >
-            <View
-              collapsable={false}
-              style={
-                Object {
-                  "backgroundColor": "rgb(255, 255, 255)",
-                  "borderBottomColor": "rgb(216, 216, 216)",
-                  "flex": 1,
-                  "shadowColor": "rgb(216, 216, 216)",
-                  "shadowOffset": Object {
-                    "height": 0.5,
-                    "width": 0,
-                  },
-                  "shadowOpacity": 0.85,
-                  "shadowRadius": 0,
-                }
-              }
-<<<<<<< HEAD
-              testID="thumbs-up"
-            >
-              <RNGestureHandlerButton
-                collapsable={false}
-                delayLongPress={600}
-                enabled={true}
-                exclusive={true}
-                handlerTag={5}
-                handlerType="NativeViewGestureHandler"
-                onGestureEvent={[Function]}
-                onGestureHandlerEvent={[Function]}
-                onGestureHandlerStateChange={[Function]}
-                onHandlerStateChange={[Function]}
-                rippleColor={0}
-                touchSoundDisabled={false}
-              >
-                <View
-                  accessible={true}
-                  collapsable={false}
-                  style={
-                    Object {
-                      "opacity": 1,
-                    }
-                  }
-                >
-                  <View
-                    style={
-                      Array [
-                        Object {
-                          "backgroundColor": "#3742fa",
-                          "borderColor": "#3742fa",
-                          "borderRadius": 8,
-                          "borderWidth": 1,
-                          "padding": 8,
-                        },
-                      ]
-                    }
-                  >
-                    <View>
-                      {"name":"thumbs-up-sharp","size":25,"color":"#fff"}
-                    </View>
-                  </View>
-                </View>
-              </RNGestureHandlerButton>
-            </View>
-            <Text>
-                1
-            </Text>
-=======
-            />
->>>>>>> 1e1f6beb
-          </View>
-          <View
-            collapsable={false}
-            pointerEvents="box-none"
-            style={
-              Object {
-                "height": 44,
-                "maxHeight": undefined,
-                "minHeight": undefined,
-                "opacity": undefined,
-                "transform": undefined,
-              }
-            }
-          >
-            <View
-              pointerEvents="none"
-              style={
-                Object {
-                  "height": 0,
-                }
-              }
-            />
-            <View
-              pointerEvents="box-none"
-              style={
-                Object {
-                  "alignItems": "stretch",
-                  "flex": 1,
-                  "flexDirection": "row",
-                }
-              }
-            >
-              <View
-                collapsable={false}
-<<<<<<< HEAD
-                delayLongPress={600}
-                enabled={true}
-                exclusive={true}
-                handlerTag={6}
-                handlerType="NativeViewGestureHandler"
-                onGestureEvent={[Function]}
-                onGestureHandlerEvent={[Function]}
-                onGestureHandlerStateChange={[Function]}
-                onHandlerStateChange={[Function]}
-                rippleColor={0}
-                touchSoundDisabled={false}
-=======
-                pointerEvents="box-none"
-                style={
-                  Object {
-                    "alignItems": "flex-start",
-                    "flexBasis": 0,
-                    "flexGrow": 1,
-                    "justifyContent": "center",
-                    "marginStart": 0,
-                    "opacity": 1,
-                  }
-                }
-              />
-              <View
-                collapsable={false}
-                pointerEvents="box-none"
-                style={
-                  Object {
-                    "justifyContent": "center",
-                    "marginHorizontal": 16,
-                    "maxWidth": 718,
-                    "opacity": 1,
-                  }
-                }
->>>>>>> 1e1f6beb
-              >
-                <Text
-                  accessibilityRole="header"
-                  aria-level="1"
-                  collapsable={false}
-                  numberOfLines={1}
-                  onLayout={[Function]}
-                  style={
-                    Object {
-                      "color": "rgb(28, 28, 30)",
-                      "fontSize": 17,
-                      "fontWeight": "600",
-                    }
-                  }
-                >
-                  MockScreen
-                </Text>
-              </View>
-              <View
-                collapsable={false}
-                pointerEvents="box-none"
-                style={
-                  Object {
-                    "alignItems": "flex-end",
-                    "flexBasis": 0,
-                    "flexGrow": 1,
-                    "justifyContent": "center",
-                    "marginEnd": 0,
-                    "opacity": 1,
-                  }
-                }
-              />
-            </View>
-          </View>
-        </View>
-      </View>
-      <RNSScreenContainer
-        onLayout={[Function]}
-        style={
-          Object {
-            "flex": 1,
-          }
-        }
-      >
-        <RNSScreen
-          activityState={2}
-          collapsable={false}
-          forwardedRef={[Function]}
-          gestureResponseDistance={
-            Object {
-              "bottom": -1,
-              "end": -1,
-              "start": -1,
-              "top": -1,
-            }
-          }
-          pointerEvents="box-none"
-          style={
-            Object {
-              "bottom": 0,
-              "left": 0,
-              "position": "absolute",
-              "right": 0,
-              "top": 0,
-            }
-          }
-        >
-          <View
-            collapsable={false}
-            style={
-              Object {
-                "opacity": 1,
-              }
-            }
-          />
-          <View
-            accessibilityElementsHidden={false}
-            closing={false}
-            gestureVelocityImpact={0.3}
-            importantForAccessibility="auto"
-            onClose={[Function]}
-            onGestureBegin={[Function]}
-            onGestureCanceled={[Function]}
-            onGestureEnd={[Function]}
-            onOpen={[Function]}
-            onTransition={[Function]}
-            pointerEvents="box-none"
-            style={
-              Array [
-                Object {
-                  "display": "flex",
-                  "overflow": undefined,
-                },
-                Object {
-                  "bottom": 0,
-                  "left": 0,
-                  "position": "absolute",
-                  "right": 0,
-                  "top": 0,
-                },
-              ]
-            }
-            transitionSpec={
-              Object {
-                "close": Object {
-                  "animation": "spring",
-                  "config": Object {
-                    "damping": 500,
-                    "mass": 3,
-                    "overshootClamping": true,
-                    "restDisplacementThreshold": 10,
-                    "restSpeedThreshold": 10,
-                    "stiffness": 1000,
-                  },
-                },
-                "open": Object {
-                  "animation": "spring",
-                  "config": Object {
-                    "damping": 500,
-                    "mass": 3,
-                    "overshootClamping": true,
-                    "restDisplacementThreshold": 10,
-                    "restSpeedThreshold": 10,
-                    "stiffness": 1000,
-                  },
-                },
-              }
-            }
-          >
-            <View
-              collapsable={false}
-              pointerEvents="box-none"
-              style={
-                Object {
-                  "flex": 1,
-                }
-              }
-            >
-              <View
-                collapsable={false}
-<<<<<<< HEAD
-                delayLongPress={600}
-                enabled={true}
-                exclusive={true}
-                handlerTag={7}
-                handlerType="NativeViewGestureHandler"
-                onGestureEvent={[Function]}
-=======
-                forwardedRef={[Function]}
-                handlerTag={18}
-                handlerType="PanGestureHandler"
-                needsOffscreenAlphaCompositing={false}
->>>>>>> 1e1f6beb
-                onGestureHandlerEvent={[Function]}
-                onGestureHandlerStateChange={[Function]}
-                style={
-                  Object {
-                    "flex": 1,
-                    "transform": Array [
-                      Object {
-                        "translateX": 0,
-                      },
-                      Object {
-                        "translateX": 0,
-                      },
-                    ],
-                  }
-                }
-              >
-                <View
-                  pointerEvents="box-none"
-                  style={
-                    Array [
-                      Object {
-                        "flex": 1,
-                        "overflow": "hidden",
-                      },
-                      Array [
-                        Object {
-                          "backgroundColor": "rgb(242, 242, 242)",
-                        },
-                        undefined,
-                      ],
-                    ]
-                  }
-                >
-                  <View
-                    style={
-                      Object {
-                        "flex": 1,
-                        "flexDirection": "column-reverse",
-                      }
-                    }
-                  >
-                    <View
-                      style={
-                        Object {
-                          "flex": 1,
-                        }
-                      }
-                    >
-                      <View
-                        style={
-                          Array [
-                            Object {
-                              "backgroundColor": "#fff",
-                            },
-                          ]
-                        }
-                      >
-                        <View
-                          style={
-                            Object {
-                              "alignItems": "center",
-                              "backgroundColor": "#fff",
-                              "borderBottomWidth": 0.5,
-                              "borderColor": "#bcbbc1",
-                              "flexDirection": "row",
-                              "padding": 14,
-                            }
-                          }
-                          testID="RNE__LISTITEM__padView"
-                        >
-                          <View
-                            accessible={true}
-                            collapsable={false}
-                            focusable={true}
-                            onBlur={[Function]}
-                            onClick={[Function]}
-                            onFocus={[Function]}
-                            onResponderGrant={[Function]}
-                            onResponderMove={[Function]}
-                            onResponderRelease={[Function]}
-                            onResponderTerminate={[Function]}
-                            onResponderTerminationRequest={[Function]}
-                            onStartShouldSetResponder={[Function]}
-                          >
-                            <RNGestureHandlerButton
-                              collapsable={false}
-                              exclusive={true}
-                              handlerTag={19}
-                              handlerType="NativeViewGestureHandler"
-                              onGestureEvent={[Function]}
-                              onGestureHandlerEvent={[Function]}
-                              onGestureHandlerStateChange={[Function]}
-                              onHandlerStateChange={[Function]}
-                              rippleColor={0}
-                              touchSoundDisabled={false}
-                            >
-                              <View
-                                accessible={true}
-                                collapsable={false}
-                                style={
-                                  Object {
-                                    "opacity": 1,
-                                  }
-                                }
-                              >
-                                <View
-                                  style={
-                                    Array [
-                                      Object {
-                                        "marginRight": 16,
-                                      },
-                                      Object {
-                                        "alignSelf": "flex-start",
-                                      },
-                                    ]
-                                  }
-                                >
-                                  ProfileIcon
-                                  <Text
-                                    numberOfLines={1}
-                                    selectable={true}
-                                    style={
-                                      Array [
-                                        Object {
-                                          "color": "#000",
-                                          "fontSize": 20,
-                                          "lineHeight": 26,
-                                          "textAlign": "left",
-                                        },
-                                        Object {
-                                          "fontSize": 16,
-                                          "lineHeight": 20,
-                                        },
-                                        Object {
-                                          "color": "#8E8E8E",
-                                        },
-                                        Object {
-                                          "textAlign": "center",
-                                        },
-                                        Object {
-                                          "marginTop": 8,
-                                        },
-                                      ]
-                                    }
-                                  >
-                                    oKHk
-                                  </Text>
-                                </View>
-                              </View>
-                            </RNGestureHandlerButton>
-                          </View>
-                          <View
-                            style={
-                              Object {
-                                "paddingLeft": 16,
-                              }
-                            }
-                          />
-                          <View
-                            style={
-                              Array [
-                                Object {
-                                  "alignItems": "flex-start",
-                                  "flex": 1,
-                                  "justifyContent": "center",
-                                },
-                                undefined,
-                              ]
-                            }
-                            theme={
-                              Object {
-                                "colors": Object {
-                                  "background": "#ffffff",
-                                  "black": "#242424",
-                                  "disabled": "hsl(208, 8%, 90%)",
-                                  "divider": "#bcbbc1",
-                                  "error": "#ff190c",
-                                  "grey0": "#393e42",
-                                  "grey1": "#43484d",
-                                  "grey2": "#5e6977",
-                                  "grey3": "#86939e",
-                                  "grey4": "#bdc6cf",
-                                  "grey5": "#e1e8ee",
-                                  "greyOutline": "#bbb",
-                                  "platform": Object {
-                                    "android": Object {
-                                      "error": "#f44336",
-                                      "grey": "rgba(0, 0, 0, 0.54)",
-                                      "primary": "#2196f3",
-                                      "searchBg": "#dcdce1",
-                                      "secondary": "#9C27B0",
-                                      "success": "#4caf50",
-                                      "warning": "#ffeb3b",
-                                    },
-                                    "default": Object {
-                                      "error": "#ff3b30",
-                                      "grey": "#7d7d7d",
-                                      "primary": "#007aff",
-                                      "searchBg": "#dcdce1",
-                                      "secondary": "#5856d6",
-                                      "success": "#4cd964",
-                                      "warning": "#ffcc00",
-                                    },
-                                    "ios": Object {
-                                      "error": "#ff3b30",
-                                      "grey": "#7d7d7d",
-                                      "primary": "#007aff",
-                                      "searchBg": "#dcdce1",
-                                      "secondary": "#5856d6",
-                                      "success": "#4cd964",
-                                      "warning": "#ffcc00",
-                                    },
-                                    "web": Object {
-                                      "error": "#ff190c",
-                                      "grey": "#393e42",
-                                      "primary": "#2089dc",
-                                      "searchBg": "#303337",
-                                      "secondary": "#ca71eb",
-                                      "success": "#52c41a",
-                                      "warning": "#faad14",
-                                    },
-                                  },
-                                  "primary": "#2089dc",
-                                  "searchBg": "#303337",
-                                  "secondary": "#03dac4",
-                                  "success": "#52c41a",
-                                  "warning": "#faad14",
-                                  "white": "#ffffff",
-                                },
-                                "spacing": Object {
-                                  "lg": 12,
-                                  "md": 8,
-                                  "sm": 4,
-                                  "xl": 24,
-                                  "xs": 2,
-                                },
-                              }
-                            }
-                          >
-                            <Text
-                              accessibilityRole="text"
-                              style={
-                                Object {
-                                  "backgroundColor": "transparent",
-                                  "color": "#242424",
-                                  "fontSize": 15,
-                                }
-                              }
-                              testID="listItemTitle"
-                            >
-                              <Text
-                                style={
-                                  Array [
-                                    Object {
-                                      "color": "#000",
-                                      "fontSize": 20,
-                                      "lineHeight": 26,
-                                      "textAlign": "left",
-                                    },
-                                    Object {
-                                      "color": "#8E8E8E",
-                                    },
-                                  ]
-                                }
-                              >
-                                This chirp was deleted
-                              </Text>
-                            </Text>
-                            <View
-                              style={
-                                Object {
-                                  "flexDirection": "row",
-                                  "flexWrap": "wrap",
-                                  "width": "100%",
-                                }
-                              }
-                            >
-                              <View
-                                style={
-                                  Object {
-                                    "flexGrow": 1,
-                                  }
-                                }
-                              />
-                              <View
-                                style={
-                                  Object {
-                                    "alignSelf": "flex-end",
-                                    "marginLeft": "auto",
-                                    "marginTop": 16,
-                                  }
-                                }
-                              >
-                                <Text
-                                  style={
-                                    Array [
-                                      Object {
-                                        "color": "#000",
-                                        "fontSize": 20,
-                                        "lineHeight": 26,
-                                        "textAlign": "left",
-                                      },
-                                      Object {
-                                        "fontSize": 16,
-                                        "lineHeight": 20,
-                                      },
-                                    ]
-                                  }
-                                >
-                                  <time
-                                    dateTime="2020-12-31T23:00:00.000Z"
-                                    title="2020-12-31 23:00"
-                                  >
-                                    4 months ago
-                                  </time>
-                                </Text>
-                              </View>
-                            </View>
-                          </View>
-                        </View>
-                      </View>
-                    </View>
-                  </View>
-                </View>
-              </View>
-            </View>
-          </View>
-        </RNSScreen>
-      </RNSScreenContainer>
-    </View>
-  </RNCSafeAreaProvider>
-</View>
-`;
-
-exports[`ChirpCard for deletion renders correctly for non-sender 1`] = `
-<View
-  style={
-    Object {
-      "flex": 1,
-    }
-  }
->
-  <RNCSafeAreaProvider
-    onInsetsChange={[Function]}
-    style={
-      Array [
-        Object {
-          "flex": 1,
-        },
-        undefined,
-      ]
-    }
-  >
-    <View
-      style={
-        Array [
-          Object {
-            "backgroundColor": "rgb(242, 242, 242)",
-            "flex": 1,
-          },
-          undefined,
-        ]
-      }
-    >
-      <View
-        collapsable={false}
-        pointerEvents="box-none"
-        style={
-          Object {
-            "zIndex": 1,
-          }
-        }
-      >
-        <View
-          accessibilityElementsHidden={false}
-          importantForAccessibility="auto"
-          onLayout={[Function]}
-          pointerEvents="box-none"
-          style={null}
-        >
-          <View
-            collapsable={false}
-            pointerEvents="box-none"
-            style={
-              Object {
-                "bottom": 0,
-                "left": 0,
-                "opacity": 1,
-                "position": "absolute",
-                "right": 0,
-                "top": 0,
-                "zIndex": 0,
-              }
-            }
-          >
-            <View
-              collapsable={false}
-              style={
-                Object {
-                  "backgroundColor": "rgb(255, 255, 255)",
-                  "borderBottomColor": "rgb(216, 216, 216)",
-                  "flex": 1,
-                  "shadowColor": "rgb(216, 216, 216)",
-                  "shadowOffset": Object {
-                    "height": 0.5,
-                    "width": 0,
-                  },
-                  "shadowOpacity": 0.85,
-                  "shadowRadius": 0,
-                }
-              }
-<<<<<<< HEAD
-              testID="thumbs-up"
-            >
-              <RNGestureHandlerButton
-                collapsable={false}
-                delayLongPress={600}
-                enabled={true}
-                exclusive={true}
-                handlerTag={1}
-                handlerType="NativeViewGestureHandler"
-                onGestureEvent={[Function]}
-                onGestureHandlerEvent={[Function]}
-                onGestureHandlerStateChange={[Function]}
-                onHandlerStateChange={[Function]}
-                rippleColor={0}
-                touchSoundDisabled={false}
-              >
-                <View
-                  accessible={true}
-                  collapsable={false}
-                  style={
-                    Object {
-                      "opacity": 1,
-                    }
-                  }
-                >
-                  <View
-                    style={
-                      Array [
-                        Object {
-                          "backgroundColor": "#3742fa",
-                          "borderColor": "#3742fa",
-                          "borderRadius": 8,
-                          "borderWidth": 1,
-                          "padding": 8,
-                        },
-                      ]
-                    }
-                  >
-                    <View>
-                      {"name":"thumbs-up-sharp","size":25,"color":"#fff"}
-                    </View>
-                  </View>
-                </View>
-              </RNGestureHandlerButton>
-            </View>
-            <Text>
-                1
-            </Text>
-=======
-            />
->>>>>>> 1e1f6beb
-          </View>
-          <View
-            collapsable={false}
-            pointerEvents="box-none"
-            style={
-              Object {
-                "height": 44,
-                "maxHeight": undefined,
-                "minHeight": undefined,
-                "opacity": undefined,
-                "transform": undefined,
-              }
-            }
-          >
-            <View
-              pointerEvents="none"
-              style={
-                Object {
-                  "height": 0,
-                }
-              }
-            />
-            <View
-              pointerEvents="box-none"
-              style={
-                Object {
-                  "alignItems": "stretch",
-                  "flex": 1,
-                  "flexDirection": "row",
-                }
-              }
-            >
-              <View
-                collapsable={false}
-<<<<<<< HEAD
-                delayLongPress={600}
-                enabled={true}
-                exclusive={true}
-                handlerTag={2}
-                handlerType="NativeViewGestureHandler"
-                onGestureEvent={[Function]}
-                onGestureHandlerEvent={[Function]}
-                onGestureHandlerStateChange={[Function]}
-                onHandlerStateChange={[Function]}
-                rippleColor={0}
-                touchSoundDisabled={false}
-=======
-                pointerEvents="box-none"
-                style={
-                  Object {
-                    "alignItems": "flex-start",
-                    "flexBasis": 0,
-                    "flexGrow": 1,
-                    "justifyContent": "center",
-                    "marginStart": 0,
-                    "opacity": 1,
-                  }
-                }
-              />
-              <View
-                collapsable={false}
-                pointerEvents="box-none"
-                style={
-                  Object {
-                    "justifyContent": "center",
-                    "marginHorizontal": 16,
-                    "maxWidth": 718,
-                    "opacity": 1,
-                  }
-                }
->>>>>>> 1e1f6beb
-              >
-                <Text
-                  accessibilityRole="header"
-                  aria-level="1"
-                  collapsable={false}
-                  numberOfLines={1}
-                  onLayout={[Function]}
-                  style={
-                    Object {
-                      "color": "rgb(28, 28, 30)",
-                      "fontSize": 17,
-                      "fontWeight": "600",
-                    }
-                  }
-                >
-                  MockScreen
-                </Text>
-              </View>
-              <View
-                collapsable={false}
-                pointerEvents="box-none"
-                style={
-                  Object {
-                    "alignItems": "flex-end",
-                    "flexBasis": 0,
-                    "flexGrow": 1,
-                    "justifyContent": "center",
-                    "marginEnd": 0,
-                    "opacity": 1,
-                  }
-                }
-              />
-            </View>
-          </View>
-        </View>
-      </View>
-      <RNSScreenContainer
-        onLayout={[Function]}
-        style={
-          Object {
-            "flex": 1,
-          }
-        }
-      >
-        <RNSScreen
-          activityState={2}
-          collapsable={false}
-          forwardedRef={[Function]}
-          gestureResponseDistance={
-            Object {
-              "bottom": -1,
-              "end": -1,
-              "start": -1,
-              "top": -1,
-            }
-          }
-          pointerEvents="box-none"
-          style={
-            Object {
-              "bottom": 0,
-              "left": 0,
-              "position": "absolute",
-              "right": 0,
-              "top": 0,
-            }
-          }
-        >
-          <View
-            collapsable={false}
-            style={
-              Object {
-                "opacity": 1,
-              }
-            }
-          />
-          <View
-            accessibilityElementsHidden={false}
-            closing={false}
-            gestureVelocityImpact={0.3}
-            importantForAccessibility="auto"
-            onClose={[Function]}
-            onGestureBegin={[Function]}
-            onGestureCanceled={[Function]}
-            onGestureEnd={[Function]}
-            onOpen={[Function]}
-            onTransition={[Function]}
-            pointerEvents="box-none"
-            style={
-              Array [
-                Object {
-                  "display": "flex",
-                  "overflow": undefined,
-                },
-                Object {
-                  "bottom": 0,
-                  "left": 0,
-                  "position": "absolute",
-                  "right": 0,
-                  "top": 0,
-                },
-              ]
-            }
-            transitionSpec={
-              Object {
-                "close": Object {
-                  "animation": "spring",
-                  "config": Object {
-                    "damping": 500,
-                    "mass": 3,
-                    "overshootClamping": true,
-                    "restDisplacementThreshold": 10,
-                    "restSpeedThreshold": 10,
-                    "stiffness": 1000,
-                  },
-                },
-                "open": Object {
-                  "animation": "spring",
-                  "config": Object {
-                    "damping": 500,
-                    "mass": 3,
-                    "overshootClamping": true,
-                    "restDisplacementThreshold": 10,
-                    "restSpeedThreshold": 10,
-                    "stiffness": 1000,
-                  },
-                },
-              }
-            }
-          >
-            <View
-              collapsable={false}
-              pointerEvents="box-none"
-              style={
-                Object {
-                  "flex": 1,
-                }
-              }
-            >
-              <View
-                collapsable={false}
-<<<<<<< HEAD
-                delayLongPress={600}
-                enabled={true}
-                exclusive={true}
-                handlerTag={3}
-                handlerType="NativeViewGestureHandler"
-                onGestureEvent={[Function]}
-=======
-                forwardedRef={[Function]}
-                handlerTag={7}
-                handlerType="PanGestureHandler"
-                needsOffscreenAlphaCompositing={false}
->>>>>>> 1e1f6beb
-                onGestureHandlerEvent={[Function]}
-                onGestureHandlerStateChange={[Function]}
-                style={
-                  Object {
-                    "flex": 1,
-                    "transform": Array [
-                      Object {
-                        "translateX": 0,
-                      },
-                      Object {
-                        "translateX": 0,
-                      },
-                    ],
-                  }
-                }
-              >
-                <View
-                  pointerEvents="box-none"
-                  style={
-                    Array [
-                      Object {
-                        "flex": 1,
-                        "overflow": "hidden",
-                      },
-                      Array [
-                        Object {
-                          "backgroundColor": "rgb(242, 242, 242)",
-                        },
-                        undefined,
-                      ],
-                    ]
-                  }
-                >
-                  <View
-                    style={
-                      Object {
-                        "flex": 1,
-                        "flexDirection": "column-reverse",
-                      }
-                    }
-                  >
-                    <View
-                      style={
-                        Object {
-                          "flex": 1,
-                        }
-                      }
-                    >
-                      <View
-                        style={
-                          Array [
-                            Object {
-                              "backgroundColor": "#fff",
-                            },
-                          ]
-                        }
-                      >
-                        <View
-                          style={
-                            Object {
-                              "alignItems": "center",
-                              "backgroundColor": "#fff",
-                              "borderBottomWidth": 0.5,
-                              "borderColor": "#bcbbc1",
-                              "flexDirection": "row",
-                              "padding": 14,
-                            }
-                          }
-                          testID="RNE__LISTITEM__padView"
-                        >
-                          <View
-                            accessible={true}
-                            collapsable={false}
-                            focusable={true}
-                            onBlur={[Function]}
-                            onClick={[Function]}
-                            onFocus={[Function]}
-                            onResponderGrant={[Function]}
-                            onResponderMove={[Function]}
-                            onResponderRelease={[Function]}
-                            onResponderTerminate={[Function]}
-                            onResponderTerminationRequest={[Function]}
-                            onStartShouldSetResponder={[Function]}
-                          >
-                            <RNGestureHandlerButton
-                              collapsable={false}
-                              exclusive={true}
-                              handlerTag={8}
-                              handlerType="NativeViewGestureHandler"
-                              onGestureEvent={[Function]}
-                              onGestureHandlerEvent={[Function]}
-                              onGestureHandlerStateChange={[Function]}
-                              onHandlerStateChange={[Function]}
-                              rippleColor={0}
-                              touchSoundDisabled={false}
-                            >
-                              <View
-                                accessible={true}
-                                collapsable={false}
-                                style={
-                                  Object {
-                                    "opacity": 1,
-                                  }
-                                }
-                              >
-                                <View
-                                  style={
-                                    Array [
-                                      Object {
-                                        "marginRight": 16,
-                                      },
-                                      Object {
-                                        "alignSelf": "flex-start",
-                                      },
-                                    ]
-                                  }
-                                >
-                                  ProfileIcon
-                                  <Text
-                                    numberOfLines={1}
-                                    selectable={true}
-                                    style={
-                                      Array [
-                                        Object {
-                                          "color": "#000",
-                                          "fontSize": 20,
-                                          "lineHeight": 26,
-                                          "textAlign": "left",
-                                        },
-                                        Object {
-                                          "fontSize": 16,
-                                          "lineHeight": 20,
-                                        },
-                                        Object {
-                                          "color": "#8E8E8E",
-                                        },
-                                        Object {
-                                          "textAlign": "center",
-                                        },
-                                        Object {
-                                          "marginTop": 8,
-                                        },
-                                      ]
-                                    }
-                                  >
-                                    oKHk
-                                  </Text>
-                                </View>
-                              </View>
-                            </RNGestureHandlerButton>
-                          </View>
-                          <View
-                            style={
-                              Object {
-                                "paddingLeft": 16,
-                              }
-                            }
-                          />
-                          <View
-                            style={
-                              Array [
-                                Object {
-                                  "alignItems": "flex-start",
-                                  "flex": 1,
-                                  "justifyContent": "center",
-                                },
-                                undefined,
-                              ]
-                            }
-                            theme={
-                              Object {
-                                "colors": Object {
-                                  "background": "#ffffff",
-                                  "black": "#242424",
-                                  "disabled": "hsl(208, 8%, 90%)",
-                                  "divider": "#bcbbc1",
-                                  "error": "#ff190c",
-                                  "grey0": "#393e42",
-                                  "grey1": "#43484d",
-                                  "grey2": "#5e6977",
-                                  "grey3": "#86939e",
-                                  "grey4": "#bdc6cf",
-                                  "grey5": "#e1e8ee",
-                                  "greyOutline": "#bbb",
-                                  "platform": Object {
-                                    "android": Object {
-                                      "error": "#f44336",
-                                      "grey": "rgba(0, 0, 0, 0.54)",
-                                      "primary": "#2196f3",
-                                      "searchBg": "#dcdce1",
-                                      "secondary": "#9C27B0",
-                                      "success": "#4caf50",
-                                      "warning": "#ffeb3b",
-                                    },
-                                    "default": Object {
-                                      "error": "#ff3b30",
-                                      "grey": "#7d7d7d",
-                                      "primary": "#007aff",
-                                      "searchBg": "#dcdce1",
-                                      "secondary": "#5856d6",
-                                      "success": "#4cd964",
-                                      "warning": "#ffcc00",
-                                    },
-                                    "ios": Object {
-                                      "error": "#ff3b30",
-                                      "grey": "#7d7d7d",
-                                      "primary": "#007aff",
-                                      "searchBg": "#dcdce1",
-                                      "secondary": "#5856d6",
-                                      "success": "#4cd964",
-                                      "warning": "#ffcc00",
-                                    },
-                                    "web": Object {
-                                      "error": "#ff190c",
-                                      "grey": "#393e42",
-                                      "primary": "#2089dc",
-                                      "searchBg": "#303337",
-                                      "secondary": "#ca71eb",
-                                      "success": "#52c41a",
-                                      "warning": "#faad14",
-                                    },
-                                  },
-                                  "primary": "#2089dc",
-                                  "searchBg": "#303337",
-                                  "secondary": "#03dac4",
-                                  "success": "#52c41a",
-                                  "warning": "#faad14",
-                                  "white": "#ffffff",
-                                },
-                                "spacing": Object {
-                                  "lg": 12,
-                                  "md": 8,
-                                  "sm": 4,
-                                  "xl": 24,
-                                  "xs": 2,
-                                },
-                              }
-                            }
-                          >
-                            <Text
-                              accessibilityRole="text"
-                              style={
-                                Object {
-                                  "backgroundColor": "transparent",
-                                  "color": "#242424",
-                                  "fontSize": 15,
-                                }
-                              }
-                              testID="listItemTitle"
-                            >
-                              <Text
-                                style={
-                                  Object {
-                                    "color": "#000",
-                                    "fontSize": 20,
-                                    "lineHeight": 26,
-                                    "textAlign": "left",
-                                  }
-                                }
-                              >
-                                Don't panic.
-                              </Text>
-                            </Text>
-                            <View
-                              style={
-                                Object {
-                                  "flexDirection": "row",
-                                  "flexWrap": "wrap",
-                                  "width": "100%",
-                                }
-                              }
-                            >
-                              <View
-                                style={
-                                  Object {
-                                    "alignItems": "center",
-                                    "flexDirection": "row",
-                                    "marginRight": 16,
-                                    "marginTop": 16,
-                                  }
-                                }
-                              >
-                                <View
-                                  accessible={true}
-                                  collapsable={false}
-                                  focusable={true}
-                                  onBlur={[Function]}
-                                  onClick={[Function]}
-                                  onFocus={[Function]}
-                                  onResponderGrant={[Function]}
-                                  onResponderMove={[Function]}
-                                  onResponderRelease={[Function]}
-                                  onResponderTerminate={[Function]}
-                                  onResponderTerminationRequest={[Function]}
-                                  onStartShouldSetResponder={[Function]}
-                                  style={Object {}}
-                                  testID="thumbs-up"
-                                >
-                                  <RNGestureHandlerButton
-                                    collapsable={false}
-                                    exclusive={true}
-                                    handlerTag={9}
-                                    handlerType="NativeViewGestureHandler"
-                                    onGestureEvent={[Function]}
-                                    onGestureHandlerEvent={[Function]}
-                                    onGestureHandlerStateChange={[Function]}
-                                    onHandlerStateChange={[Function]}
-                                    rippleColor={0}
-                                    touchSoundDisabled={false}
-                                  >
-                                    <View
-                                      accessible={true}
-                                      collapsable={false}
-                                      style={
-                                        Object {
-                                          "opacity": 1,
-                                        }
-                                      }
-                                    >
-                                      <View
-                                        style={
-                                          Array [
-                                            Object {
-                                              "backgroundColor": "#3742fa",
-                                              "borderColor": "#3742fa",
-                                              "borderRadius": 8,
-                                              "borderWidth": 1,
-                                              "padding": 8,
-                                            },
-                                            Object {
-                                              "backgroundColor": "#8E8E8E",
-                                              "borderColor": "#8E8E8E",
-                                            },
-                                            Object {
-                                              "backgroundColor": "transparent",
-                                            },
-                                          ]
-                                        }
-                                      >
-                                        <View>
-                                          {"name":"thumbs-up-sharp","size":16,"color":"#8E8E8E"}
-                                        </View>
-                                      </View>
-                                    </View>
-                                  </RNGestureHandlerButton>
-                                </View>
-                                <Text
-                                  style={
-                                    Array [
-                                      Object {
-                                        "color": "#000",
-                                        "fontSize": 20,
-                                        "lineHeight": 26,
-                                        "textAlign": "left",
-                                      },
-                                      Object {
-                                        "fontSize": 16,
-                                        "lineHeight": 20,
-                                      },
-                                      Object {
-                                        "marginLeft": 8,
-                                      },
-                                    ]
-                                  }
-                                >
-                                  1
-                                </Text>
-                              </View>
-                              <View
-                                style={
-                                  Object {
-                                    "alignItems": "center",
-                                    "flexDirection": "row",
-                                    "marginRight": 16,
-                                    "marginTop": 16,
-                                  }
-                                }
-                              >
-                                <View
-                                  accessible={true}
-                                  collapsable={false}
-                                  focusable={true}
-                                  onBlur={[Function]}
-                                  onClick={[Function]}
-                                  onFocus={[Function]}
-                                  onResponderGrant={[Function]}
-                                  onResponderMove={[Function]}
-                                  onResponderRelease={[Function]}
-                                  onResponderTerminate={[Function]}
-                                  onResponderTerminationRequest={[Function]}
-                                  onStartShouldSetResponder={[Function]}
-                                  style={Object {}}
-                                  testID="thumbs-down"
-                                >
-                                  <RNGestureHandlerButton
-                                    collapsable={false}
-                                    exclusive={true}
-                                    handlerTag={10}
-                                    handlerType="NativeViewGestureHandler"
-                                    onGestureEvent={[Function]}
-                                    onGestureHandlerEvent={[Function]}
-                                    onGestureHandlerStateChange={[Function]}
-                                    onHandlerStateChange={[Function]}
-                                    rippleColor={0}
-                                    touchSoundDisabled={false}
-                                  >
-                                    <View
-                                      accessible={true}
-                                      collapsable={false}
-                                      style={
-                                        Object {
-                                          "opacity": 1,
-                                        }
-                                      }
-                                    >
-                                      <View
-                                        style={
-                                          Array [
-                                            Object {
-                                              "backgroundColor": "#3742fa",
-                                              "borderColor": "#3742fa",
-                                              "borderRadius": 8,
-                                              "borderWidth": 1,
-                                              "padding": 8,
-                                            },
-                                            Object {
-                                              "backgroundColor": "transparent",
-                                            },
-                                          ]
-                                        }
-                                      >
-                                        <View>
-                                          {"name":"thumbs-down-sharp","size":16,"color":"#3742fa"}
-                                        </View>
-                                      </View>
-                                    </View>
-                                  </RNGestureHandlerButton>
-                                </View>
-                                <Text
-                                  style={
-                                    Array [
-                                      Object {
-                                        "color": "#000",
-                                        "fontSize": 20,
-                                        "lineHeight": 26,
-                                        "textAlign": "left",
-                                      },
-                                      Object {
-                                        "fontSize": 16,
-                                        "lineHeight": 20,
-                                      },
-                                      Object {
-                                        "marginLeft": 8,
-                                      },
-                                    ]
-                                  }
-                                >
-                                  0
-                                </Text>
-                              </View>
-                              <View
-                                style={
-                                  Object {
-                                    "alignItems": "center",
-                                    "flexDirection": "row",
-                                    "marginRight": 16,
-                                    "marginTop": 16,
-                                  }
-                                }
-                              >
-                                <View
-                                  accessible={true}
-                                  collapsable={false}
-                                  focusable={true}
-                                  onBlur={[Function]}
-                                  onClick={[Function]}
-                                  onFocus={[Function]}
-                                  onResponderGrant={[Function]}
-                                  onResponderMove={[Function]}
-                                  onResponderRelease={[Function]}
-                                  onResponderTerminate={[Function]}
-                                  onResponderTerminationRequest={[Function]}
-                                  onStartShouldSetResponder={[Function]}
-                                  style={Object {}}
-                                  testID="heart"
-                                >
-                                  <RNGestureHandlerButton
-                                    collapsable={false}
-                                    exclusive={true}
-                                    handlerTag={11}
-                                    handlerType="NativeViewGestureHandler"
-                                    onGestureEvent={[Function]}
-                                    onGestureHandlerEvent={[Function]}
-                                    onGestureHandlerStateChange={[Function]}
-                                    onHandlerStateChange={[Function]}
-                                    rippleColor={0}
-                                    touchSoundDisabled={false}
-                                  >
-                                    <View
-                                      accessible={true}
-                                      collapsable={false}
-                                      style={
-                                        Object {
-                                          "opacity": 1,
-                                        }
-                                      }
-                                    >
-                                      <View
-                                        style={
-                                          Array [
-                                            Object {
-                                              "backgroundColor": "#3742fa",
-                                              "borderColor": "#3742fa",
-                                              "borderRadius": 8,
-                                              "borderWidth": 1,
-                                              "padding": 8,
-                                            },
-                                            Object {
-                                              "backgroundColor": "transparent",
-                                            },
-                                          ]
-                                        }
-                                      >
-                                        <View>
-                                          {"name":"heart","size":16,"color":"#3742fa"}
-                                        </View>
-                                      </View>
-                                    </View>
-                                  </RNGestureHandlerButton>
-                                </View>
-                                <Text
-                                  style={
-                                    Array [
-                                      Object {
-                                        "color": "#000",
-                                        "fontSize": 20,
-                                        "lineHeight": 26,
-                                        "textAlign": "left",
-                                      },
-                                      Object {
-                                        "fontSize": 16,
-                                        "lineHeight": 20,
-                                      },
-                                      Object {
-                                        "marginLeft": 8,
-                                      },
-                                    ]
-                                  }
-                                >
-                                  0
-                                </Text>
-                              </View>
-                              <View
-                                style={
-                                  Object {
-                                    "flexGrow": 1,
-                                  }
-                                }
-                              />
-                              <View
-                                style={
-                                  Object {
-                                    "alignSelf": "flex-end",
-                                    "marginLeft": "auto",
-                                    "marginTop": 16,
-                                  }
-                                }
-                              >
-                                <Text
-                                  style={
-                                    Array [
-                                      Object {
-                                        "color": "#000",
-                                        "fontSize": 20,
-                                        "lineHeight": 26,
-                                        "textAlign": "left",
-                                      },
-                                      Object {
-                                        "fontSize": 16,
-                                        "lineHeight": 20,
-                                      },
-                                    ]
-                                  }
-                                >
-                                  <time
-                                    dateTime="2020-12-31T23:00:00.000Z"
-                                    title="2020-12-31 23:00"
-                                  >
-                                    4 months ago
-                                  </time>
-                                </Text>
-                              </View>
-                            </View>
-                          </View>
-                        </View>
-                      </View>
-                    </View>
-                  </View>
-                </View>
-              </View>
-            </View>
-          </View>
-        </RNSScreen>
-      </RNSScreenContainer>
-    </View>
-  </RNCSafeAreaProvider>
-</View>
-`;
-
-exports[`ChirpCard for deletion renders correctly for sender 1`] = `
-<View
-  style={
-    Object {
-      "flex": 1,
-    }
-  }
->
-  <RNCSafeAreaProvider
-    onInsetsChange={[Function]}
-    style={
-      Array [
-        Object {
-          "flex": 1,
-        },
-        undefined,
-      ]
-    }
-  >
-    <View
-      style={
-        Array [
-          Object {
-            "backgroundColor": "rgb(242, 242, 242)",
-            "flex": 1,
-          },
-          undefined,
-        ]
-      }
-    >
-      <View
-        collapsable={false}
-        pointerEvents="box-none"
-        style={
-          Object {
-            "zIndex": 1,
-          }
-        }
-      >
-        <View
-          accessibilityElementsHidden={false}
-          importantForAccessibility="auto"
-          onLayout={[Function]}
-          pointerEvents="box-none"
-          style={null}
-        >
-          <View
-            collapsable={false}
-<<<<<<< HEAD
-            delayLongPress={600}
-            enabled={true}
-            exclusive={true}
-            handlerTag={4}
-            handlerType="NativeViewGestureHandler"
-            onGestureEvent={[Function]}
-            onGestureHandlerEvent={[Function]}
-            onGestureHandlerStateChange={[Function]}
-            onHandlerStateChange={[Function]}
-            rippleColor={0}
-            touchSoundDisabled={false}
-=======
-            pointerEvents="box-none"
-            style={
-              Object {
-                "bottom": 0,
-                "left": 0,
-                "opacity": 1,
-                "position": "absolute",
-                "right": 0,
-                "top": 0,
-                "zIndex": 0,
-              }
-            }
->>>>>>> 1e1f6beb
           >
             <View
               collapsable={false}
@@ -1938,19 +275,10 @@
             >
               <View
                 collapsable={false}
-<<<<<<< HEAD
-                delayLongPress={600}
-                enabled={true}
-                exclusive={true}
-                handlerTag={16}
-                handlerType="NativeViewGestureHandler"
-                onGestureEvent={[Function]}
-=======
                 forwardedRef={[Function]}
-                handlerTag={1}
+                handlerTag={18}
                 handlerType="PanGestureHandler"
                 needsOffscreenAlphaCompositing={false}
->>>>>>> 1e1f6beb
                 onGestureHandlerEvent={[Function]}
                 onGestureHandlerStateChange={[Function]}
                 style={
@@ -2038,7 +366,620 @@
                             <RNGestureHandlerButton
                               collapsable={false}
                               exclusive={true}
-                              handlerTag={2}
+                              handlerTag={19}
+                              handlerType="NativeViewGestureHandler"
+                              onGestureEvent={[Function]}
+                              onGestureHandlerEvent={[Function]}
+                              onGestureHandlerStateChange={[Function]}
+                              onHandlerStateChange={[Function]}
+                              rippleColor={0}
+                              touchSoundDisabled={false}
+                            >
+                              <View
+                                accessible={true}
+                                collapsable={false}
+                                style={
+                                  Object {
+                                    "opacity": 1,
+                                  }
+                                }
+                              >
+                                <View
+                                  style={
+                                    Array [
+                                      Object {
+                                        "marginRight": 16,
+                                      },
+                                      Object {
+                                        "alignSelf": "flex-start",
+                                      },
+                                    ]
+                                  }
+                                >
+                                  ProfileIcon
+                                  <Text
+                                    numberOfLines={1}
+                                    selectable={true}
+                                    style={
+                                      Array [
+                                        Object {
+                                          "color": "#000",
+                                          "fontSize": 20,
+                                          "lineHeight": 26,
+                                          "textAlign": "left",
+                                        },
+                                        Object {
+                                          "fontSize": 16,
+                                          "lineHeight": 20,
+                                        },
+                                        Object {
+                                          "color": "#8E8E8E",
+                                        },
+                                        Object {
+                                          "textAlign": "center",
+                                        },
+                                        Object {
+                                          "marginTop": 8,
+                                        },
+                                      ]
+                                    }
+                                  >
+                                    oKHk
+                                  </Text>
+                                </View>
+                              </View>
+                            </RNGestureHandlerButton>
+                          </View>
+                          <View
+                            style={
+                              Object {
+                                "paddingLeft": 16,
+                              }
+                            }
+                          />
+                          <View
+                            style={
+                              Array [
+                                Object {
+                                  "alignItems": "flex-start",
+                                  "flex": 1,
+                                  "justifyContent": "center",
+                                },
+                                undefined,
+                              ]
+                            }
+                            theme={
+                              Object {
+                                "colors": Object {
+                                  "background": "#ffffff",
+                                  "black": "#242424",
+                                  "disabled": "hsl(208, 8%, 90%)",
+                                  "divider": "#bcbbc1",
+                                  "error": "#ff190c",
+                                  "grey0": "#393e42",
+                                  "grey1": "#43484d",
+                                  "grey2": "#5e6977",
+                                  "grey3": "#86939e",
+                                  "grey4": "#bdc6cf",
+                                  "grey5": "#e1e8ee",
+                                  "greyOutline": "#bbb",
+                                  "platform": Object {
+                                    "android": Object {
+                                      "error": "#f44336",
+                                      "grey": "rgba(0, 0, 0, 0.54)",
+                                      "primary": "#2196f3",
+                                      "searchBg": "#dcdce1",
+                                      "secondary": "#9C27B0",
+                                      "success": "#4caf50",
+                                      "warning": "#ffeb3b",
+                                    },
+                                    "default": Object {
+                                      "error": "#ff3b30",
+                                      "grey": "#7d7d7d",
+                                      "primary": "#007aff",
+                                      "searchBg": "#dcdce1",
+                                      "secondary": "#5856d6",
+                                      "success": "#4cd964",
+                                      "warning": "#ffcc00",
+                                    },
+                                    "ios": Object {
+                                      "error": "#ff3b30",
+                                      "grey": "#7d7d7d",
+                                      "primary": "#007aff",
+                                      "searchBg": "#dcdce1",
+                                      "secondary": "#5856d6",
+                                      "success": "#4cd964",
+                                      "warning": "#ffcc00",
+                                    },
+                                    "web": Object {
+                                      "error": "#ff190c",
+                                      "grey": "#393e42",
+                                      "primary": "#2089dc",
+                                      "searchBg": "#303337",
+                                      "secondary": "#ca71eb",
+                                      "success": "#52c41a",
+                                      "warning": "#faad14",
+                                    },
+                                  },
+                                  "primary": "#2089dc",
+                                  "searchBg": "#303337",
+                                  "secondary": "#03dac4",
+                                  "success": "#52c41a",
+                                  "warning": "#faad14",
+                                  "white": "#ffffff",
+                                },
+                                "spacing": Object {
+                                  "lg": 12,
+                                  "md": 8,
+                                  "sm": 4,
+                                  "xl": 24,
+                                  "xs": 2,
+                                },
+                              }
+                            }
+                          >
+                            <Text
+                              accessibilityRole="text"
+                              style={
+                                Object {
+                                  "backgroundColor": "transparent",
+                                  "color": "#242424",
+                                  "fontSize": 15,
+                                }
+                              }
+                              testID="listItemTitle"
+                            >
+                              <Text
+                                style={
+                                  Array [
+                                    Object {
+                                      "color": "#000",
+                                      "fontSize": 20,
+                                      "lineHeight": 26,
+                                      "textAlign": "left",
+                                    },
+                                    Object {
+                                      "color": "#8E8E8E",
+                                    },
+                                  ]
+                                }
+                              >
+                                This chirp was deleted
+                              </Text>
+                            </Text>
+                            <View
+                              style={
+                                Object {
+                                  "flexDirection": "row",
+                                  "flexWrap": "wrap",
+                                  "width": "100%",
+                                }
+                              }
+                            >
+                              <View
+                                style={
+                                  Object {
+                                    "flexGrow": 1,
+                                  }
+                                }
+                              />
+                              <View
+                                style={
+                                  Object {
+                                    "alignSelf": "flex-end",
+                                    "marginLeft": "auto",
+                                    "marginTop": 16,
+                                  }
+                                }
+                              >
+                                <Text
+                                  style={
+                                    Array [
+                                      Object {
+                                        "color": "#000",
+                                        "fontSize": 20,
+                                        "lineHeight": 26,
+                                        "textAlign": "left",
+                                      },
+                                      Object {
+                                        "fontSize": 16,
+                                        "lineHeight": 20,
+                                      },
+                                    ]
+                                  }
+                                >
+                                  <time
+                                    dateTime="2020-12-31T23:00:00.000Z"
+                                    title="2020-12-31 23:00"
+                                  >
+                                    4 months ago
+                                  </time>
+                                </Text>
+                              </View>
+                            </View>
+                          </View>
+                        </View>
+                      </View>
+                    </View>
+                  </View>
+                </View>
+              </View>
+            </View>
+          </View>
+        </RNSScreen>
+      </RNSScreenContainer>
+    </View>
+  </RNCSafeAreaProvider>
+</View>
+`;
+
+exports[`ChirpCard for deletion renders correctly for non-sender 1`] = `
+<View
+  style={
+    Object {
+      "flex": 1,
+    }
+  }
+>
+  <RNCSafeAreaProvider
+    onInsetsChange={[Function]}
+    style={
+      Array [
+        Object {
+          "flex": 1,
+        },
+        undefined,
+      ]
+    }
+  >
+    <View
+      style={
+        Array [
+          Object {
+            "backgroundColor": "rgb(242, 242, 242)",
+            "flex": 1,
+          },
+          undefined,
+        ]
+      }
+    >
+      <View
+        collapsable={false}
+        pointerEvents="box-none"
+        style={
+          Object {
+            "zIndex": 1,
+          }
+        }
+      >
+        <View
+          accessibilityElementsHidden={false}
+          importantForAccessibility="auto"
+          onLayout={[Function]}
+          pointerEvents="box-none"
+          style={null}
+        >
+          <View
+            collapsable={false}
+            pointerEvents="box-none"
+            style={
+              Object {
+                "bottom": 0,
+                "left": 0,
+                "opacity": 1,
+                "position": "absolute",
+                "right": 0,
+                "top": 0,
+                "zIndex": 0,
+              }
+            }
+          >
+            <View
+              collapsable={false}
+              style={
+                Object {
+                  "backgroundColor": "rgb(255, 255, 255)",
+                  "borderBottomColor": "rgb(216, 216, 216)",
+                  "flex": 1,
+                  "shadowColor": "rgb(216, 216, 216)",
+                  "shadowOffset": Object {
+                    "height": 0.5,
+                    "width": 0,
+                  },
+                  "shadowOpacity": 0.85,
+                  "shadowRadius": 0,
+                }
+              }
+            />
+          </View>
+          <View
+            collapsable={false}
+            pointerEvents="box-none"
+            style={
+              Object {
+                "height": 44,
+                "maxHeight": undefined,
+                "minHeight": undefined,
+                "opacity": undefined,
+                "transform": undefined,
+              }
+            }
+          >
+            <View
+              pointerEvents="none"
+              style={
+                Object {
+                  "height": 0,
+                }
+              }
+            />
+            <View
+              pointerEvents="box-none"
+              style={
+                Object {
+                  "alignItems": "stretch",
+                  "flex": 1,
+                  "flexDirection": "row",
+                }
+              }
+            >
+              <View
+                collapsable={false}
+                pointerEvents="box-none"
+                style={
+                  Object {
+                    "alignItems": "flex-start",
+                    "flexBasis": 0,
+                    "flexGrow": 1,
+                    "justifyContent": "center",
+                    "marginStart": 0,
+                    "opacity": 1,
+                  }
+                }
+              />
+              <View
+                collapsable={false}
+                pointerEvents="box-none"
+                style={
+                  Object {
+                    "justifyContent": "center",
+                    "marginHorizontal": 16,
+                    "maxWidth": 718,
+                    "opacity": 1,
+                  }
+                }
+              >
+                <Text
+                  accessibilityRole="header"
+                  aria-level="1"
+                  collapsable={false}
+                  numberOfLines={1}
+                  onLayout={[Function]}
+                  style={
+                    Object {
+                      "color": "rgb(28, 28, 30)",
+                      "fontSize": 17,
+                      "fontWeight": "600",
+                    }
+                  }
+                >
+                  MockScreen
+                </Text>
+              </View>
+              <View
+                collapsable={false}
+                pointerEvents="box-none"
+                style={
+                  Object {
+                    "alignItems": "flex-end",
+                    "flexBasis": 0,
+                    "flexGrow": 1,
+                    "justifyContent": "center",
+                    "marginEnd": 0,
+                    "opacity": 1,
+                  }
+                }
+              />
+            </View>
+          </View>
+        </View>
+      </View>
+      <RNSScreenContainer
+        onLayout={[Function]}
+        style={
+          Object {
+            "flex": 1,
+          }
+        }
+      >
+        <RNSScreen
+          activityState={2}
+          collapsable={false}
+          forwardedRef={[Function]}
+          gestureResponseDistance={
+            Object {
+              "bottom": -1,
+              "end": -1,
+              "start": -1,
+              "top": -1,
+            }
+          }
+          pointerEvents="box-none"
+          style={
+            Object {
+              "bottom": 0,
+              "left": 0,
+              "position": "absolute",
+              "right": 0,
+              "top": 0,
+            }
+          }
+        >
+          <View
+            collapsable={false}
+            style={
+              Object {
+                "opacity": 1,
+              }
+            }
+          />
+          <View
+            accessibilityElementsHidden={false}
+            closing={false}
+            gestureVelocityImpact={0.3}
+            importantForAccessibility="auto"
+            onClose={[Function]}
+            onGestureBegin={[Function]}
+            onGestureCanceled={[Function]}
+            onGestureEnd={[Function]}
+            onOpen={[Function]}
+            onTransition={[Function]}
+            pointerEvents="box-none"
+            style={
+              Array [
+                Object {
+                  "display": "flex",
+                  "overflow": undefined,
+                },
+                Object {
+                  "bottom": 0,
+                  "left": 0,
+                  "position": "absolute",
+                  "right": 0,
+                  "top": 0,
+                },
+              ]
+            }
+            transitionSpec={
+              Object {
+                "close": Object {
+                  "animation": "spring",
+                  "config": Object {
+                    "damping": 500,
+                    "mass": 3,
+                    "overshootClamping": true,
+                    "restDisplacementThreshold": 10,
+                    "restSpeedThreshold": 10,
+                    "stiffness": 1000,
+                  },
+                },
+                "open": Object {
+                  "animation": "spring",
+                  "config": Object {
+                    "damping": 500,
+                    "mass": 3,
+                    "overshootClamping": true,
+                    "restDisplacementThreshold": 10,
+                    "restSpeedThreshold": 10,
+                    "stiffness": 1000,
+                  },
+                },
+              }
+            }
+          >
+            <View
+              collapsable={false}
+              pointerEvents="box-none"
+              style={
+                Object {
+                  "flex": 1,
+                }
+              }
+            >
+              <View
+                collapsable={false}
+                forwardedRef={[Function]}
+                handlerTag={7}
+                handlerType="PanGestureHandler"
+                needsOffscreenAlphaCompositing={false}
+                onGestureHandlerEvent={[Function]}
+                onGestureHandlerStateChange={[Function]}
+                style={
+                  Object {
+                    "flex": 1,
+                    "transform": Array [
+                      Object {
+                        "translateX": 0,
+                      },
+                      Object {
+                        "translateX": 0,
+                      },
+                    ],
+                  }
+                }
+              >
+                <View
+                  pointerEvents="box-none"
+                  style={
+                    Array [
+                      Object {
+                        "flex": 1,
+                        "overflow": "hidden",
+                      },
+                      Array [
+                        Object {
+                          "backgroundColor": "rgb(242, 242, 242)",
+                        },
+                        undefined,
+                      ],
+                    ]
+                  }
+                >
+                  <View
+                    style={
+                      Object {
+                        "flex": 1,
+                        "flexDirection": "column-reverse",
+                      }
+                    }
+                  >
+                    <View
+                      style={
+                        Object {
+                          "flex": 1,
+                        }
+                      }
+                    >
+                      <View
+                        style={
+                          Array [
+                            Object {
+                              "backgroundColor": "#fff",
+                            },
+                          ]
+                        }
+                      >
+                        <View
+                          style={
+                            Object {
+                              "alignItems": "center",
+                              "backgroundColor": "#fff",
+                              "borderBottomWidth": 0.5,
+                              "borderColor": "#bcbbc1",
+                              "flexDirection": "row",
+                              "padding": 14,
+                            }
+                          }
+                          testID="RNE__LISTITEM__padView"
+                        >
+                          <View
+                            accessible={true}
+                            collapsable={false}
+                            focusable={true}
+                            onBlur={[Function]}
+                            onClick={[Function]}
+                            onFocus={[Function]}
+                            onResponderGrant={[Function]}
+                            onResponderMove={[Function]}
+                            onResponderRelease={[Function]}
+                            onResponderTerminate={[Function]}
+                            onResponderTerminationRequest={[Function]}
+                            onStartShouldSetResponder={[Function]}
+                          >
+                            <RNGestureHandlerButton
+                              collapsable={false}
+                              exclusive={true}
+                              handlerTag={8}
                               handlerType="NativeViewGestureHandler"
                               onGestureEvent={[Function]}
                               onGestureHandlerEvent={[Function]}
@@ -2252,7 +1193,7 @@
                                   <RNGestureHandlerButton
                                     collapsable={false}
                                     exclusive={true}
-                                    handlerTag={3}
+                                    handlerTag={9}
                                     handlerType="NativeViewGestureHandler"
                                     onGestureEvent={[Function]}
                                     onGestureHandlerEvent={[Function]}
@@ -2348,7 +1289,7 @@
                                   <RNGestureHandlerButton
                                     collapsable={false}
                                     exclusive={true}
-                                    handlerTag={4}
+                                    handlerTag={10}
                                     handlerType="NativeViewGestureHandler"
                                     onGestureEvent={[Function]}
                                     onGestureHandlerEvent={[Function]}
@@ -2440,7 +1381,7 @@
                                   <RNGestureHandlerButton
                                     collapsable={false}
                                     exclusive={true}
-                                    handlerTag={5}
+                                    handlerTag={11}
                                     handlerType="NativeViewGestureHandler"
                                     onGestureEvent={[Function]}
                                     onGestureHandlerEvent={[Function]}
@@ -2506,77 +1447,6 @@
                               <View
                                 style={
                                   Object {
-                                    "alignItems": "center",
-                                    "flexDirection": "row",
-                                    "marginRight": 16,
-                                    "marginTop": 16,
-                                  }
-                                }
-                              >
-                                <View
-                                  accessible={true}
-                                  collapsable={false}
-                                  focusable={true}
-                                  onBlur={[Function]}
-                                  onClick={[Function]}
-                                  onFocus={[Function]}
-                                  onResponderGrant={[Function]}
-                                  onResponderMove={[Function]}
-                                  onResponderRelease={[Function]}
-                                  onResponderTerminate={[Function]}
-                                  onResponderTerminationRequest={[Function]}
-                                  onStartShouldSetResponder={[Function]}
-                                  style={Object {}}
-                                  testID="chirp_action_options"
-                                >
-                                  <RNGestureHandlerButton
-                                    collapsable={false}
-                                    exclusive={true}
-                                    handlerTag={6}
-                                    handlerType="NativeViewGestureHandler"
-                                    onGestureEvent={[Function]}
-                                    onGestureHandlerEvent={[Function]}
-                                    onGestureHandlerStateChange={[Function]}
-                                    onHandlerStateChange={[Function]}
-                                    rippleColor={0}
-                                    touchSoundDisabled={false}
-                                  >
-                                    <View
-                                      accessible={true}
-                                      collapsable={false}
-                                      style={
-                                        Object {
-                                          "opacity": 1,
-                                        }
-                                      }
-                                    >
-                                      <View
-                                        style={
-                                          Array [
-                                            Object {
-                                              "backgroundColor": "#3742fa",
-                                              "borderColor": "#3742fa",
-                                              "borderRadius": 8,
-                                              "borderWidth": 1,
-                                              "padding": 8,
-                                            },
-                                            Object {
-                                              "backgroundColor": "transparent",
-                                            },
-                                          ]
-                                        }
-                                      >
-                                        <View>
-                                          {"name":"ios-ellipsis-horizontal","size":16,"color":"#3742fa"}
-                                        </View>
-                                      </View>
-                                    </View>
-                                  </RNGestureHandlerButton>
-                                </View>
-                              </View>
-                              <View
-                                style={
-                                  Object {
                                     "flexGrow": 1,
                                   }
                                 }
@@ -2631,7 +1501,7 @@
 </View>
 `;
 
-exports[`ChirpCard for reaction renders correctly with reaction 1`] = `
+exports[`ChirpCard for deletion renders correctly for sender 1`] = `
 <View
   style={
     Object {
@@ -2696,59 +1566,6 @@
               collapsable={false}
               style={
                 Object {
-<<<<<<< HEAD
-                  "marginBottom": 16,
-                }
-              }
-              testID="thumbs-down"
-            >
-              <RNGestureHandlerButton
-                collapsable={false}
-                delayLongPress={600}
-                enabled={true}
-                exclusive={true}
-                handlerTag={17}
-                handlerType="NativeViewGestureHandler"
-                onGestureEvent={[Function]}
-                onGestureHandlerEvent={[Function]}
-                onGestureHandlerStateChange={[Function]}
-                onHandlerStateChange={[Function]}
-                rippleColor={0}
-                touchSoundDisabled={false}
-              >
-                <View
-                  accessible={true}
-                  collapsable={false}
-                  style={
-                    Object {
-                      "opacity": 1,
-                    }
-                  }
-                >
-                  <View
-                    style={
-                      Array [
-                        Object {
-                          "backgroundColor": "#3742fa",
-                          "borderColor": "#3742fa",
-                          "borderRadius": 8,
-                          "borderWidth": 1,
-                          "padding": 8,
-                        },
-                      ]
-                    }
-                  >
-                    <View>
-                      {"name":"thumbs-down-sharp","size":25,"color":"#fff"}
-                    </View>
-                  </View>
-                </View>
-              </RNGestureHandlerButton>
-            </View>
-            <Text>
-                0
-            </Text>
-=======
                   "backgroundColor": "rgb(255, 255, 255)",
                   "borderBottomColor": "rgb(216, 216, 216)",
                   "flex": 1,
@@ -2762,7 +1579,6 @@
                 }
               }
             />
->>>>>>> 1e1f6beb
           </View>
           <View
             collapsable={false}
@@ -2797,19 +1613,6 @@
             >
               <View
                 collapsable={false}
-<<<<<<< HEAD
-                delayLongPress={600}
-                enabled={true}
-                exclusive={true}
-                handlerTag={18}
-                handlerType="NativeViewGestureHandler"
-                onGestureEvent={[Function]}
-                onGestureHandlerEvent={[Function]}
-                onGestureHandlerStateChange={[Function]}
-                onHandlerStateChange={[Function]}
-                rippleColor={0}
-                touchSoundDisabled={false}
-=======
                 pointerEvents="box-none"
                 style={
                   Object {
@@ -2833,7 +1636,6 @@
                     "opacity": 1,
                   }
                 }
->>>>>>> 1e1f6beb
               >
                 <Text
                   accessibilityRole="header"
@@ -2903,19 +1705,6 @@
         >
           <View
             collapsable={false}
-<<<<<<< HEAD
-            delayLongPress={600}
-            enabled={true}
-            exclusive={true}
-            handlerTag={19}
-            handlerType="NativeViewGestureHandler"
-            onGestureEvent={[Function]}
-            onGestureHandlerEvent={[Function]}
-            onGestureHandlerStateChange={[Function]}
-            onHandlerStateChange={[Function]}
-            rippleColor={0}
-            touchSoundDisabled={false}
-=======
             style={
               Object {
                 "opacity": 1,
@@ -2975,7 +1764,6 @@
                 },
               }
             }
->>>>>>> 1e1f6beb
           >
             <View
               collapsable={false}
@@ -2989,7 +1777,7 @@
               <View
                 collapsable={false}
                 forwardedRef={[Function]}
-                handlerTag={20}
+                handlerTag={1}
                 handlerType="PanGestureHandler"
                 needsOffscreenAlphaCompositing={false}
                 onGestureHandlerEvent={[Function]}
@@ -3079,7 +1867,7 @@
                             <RNGestureHandlerButton
                               collapsable={false}
                               exclusive={true}
-                              handlerTag={21}
+                              handlerTag={2}
                               handlerType="NativeViewGestureHandler"
                               onGestureEvent={[Function]}
                               onGestureHandlerEvent={[Function]}
@@ -3293,7 +2081,7 @@
                                   <RNGestureHandlerButton
                                     collapsable={false}
                                     exclusive={true}
-                                    handlerTag={22}
+                                    handlerTag={3}
                                     handlerType="NativeViewGestureHandler"
                                     onGestureEvent={[Function]}
                                     onGestureHandlerEvent={[Function]}
@@ -3389,7 +2177,7 @@
                                   <RNGestureHandlerButton
                                     collapsable={false}
                                     exclusive={true}
-                                    handlerTag={23}
+                                    handlerTag={4}
                                     handlerType="NativeViewGestureHandler"
                                     onGestureEvent={[Function]}
                                     onGestureHandlerEvent={[Function]}
@@ -3481,7 +2269,7 @@
                                   <RNGestureHandlerButton
                                     collapsable={false}
                                     exclusive={true}
-                                    handlerTag={24}
+                                    handlerTag={5}
                                     handlerType="NativeViewGestureHandler"
                                     onGestureEvent={[Function]}
                                     onGestureHandlerEvent={[Function]}
@@ -3573,7 +2361,7 @@
                                   <RNGestureHandlerButton
                                     collapsable={false}
                                     exclusive={true}
-                                    handlerTag={25}
+                                    handlerTag={6}
                                     handlerType="NativeViewGestureHandler"
                                     onGestureEvent={[Function]}
                                     onGestureHandlerEvent={[Function]}
@@ -3672,7 +2460,7 @@
 </View>
 `;
 
-exports[`ChirpCard for reaction renders correctly without reaction 1`] = `
+exports[`ChirpCard for reaction renders correctly with reaction 1`] = `
 <View
   style={
     Object {
@@ -3749,58 +2537,7 @@
                   "shadowRadius": 0,
                 }
               }
-<<<<<<< HEAD
-              testID="thumbs-up"
-            >
-              <RNGestureHandlerButton
-                collapsable={false}
-                delayLongPress={600}
-                enabled={true}
-                exclusive={true}
-                handlerTag={20}
-                handlerType="NativeViewGestureHandler"
-                onGestureEvent={[Function]}
-                onGestureHandlerEvent={[Function]}
-                onGestureHandlerStateChange={[Function]}
-                onHandlerStateChange={[Function]}
-                rippleColor={0}
-                touchSoundDisabled={false}
-              >
-                <View
-                  accessible={true}
-                  collapsable={false}
-                  style={
-                    Object {
-                      "opacity": 1,
-                    }
-                  }
-                >
-                  <View
-                    style={
-                      Array [
-                        Object {
-                          "backgroundColor": "#3742fa",
-                          "borderColor": "#3742fa",
-                          "borderRadius": 8,
-                          "borderWidth": 1,
-                          "padding": 8,
-                        },
-                      ]
-                    }
-                  >
-                    <View>
-                      {"name":"thumbs-up-sharp","size":25,"color":"#fff"}
-                    </View>
-                  </View>
-                </View>
-              </RNGestureHandlerButton>
-            </View>
-            <Text>
-                0
-            </Text>
-=======
             />
->>>>>>> 1e1f6beb
           </View>
           <View
             collapsable={false}
@@ -3835,19 +2572,6 @@
             >
               <View
                 collapsable={false}
-<<<<<<< HEAD
-                delayLongPress={600}
-                enabled={true}
-                exclusive={true}
-                handlerTag={21}
-                handlerType="NativeViewGestureHandler"
-                onGestureEvent={[Function]}
-                onGestureHandlerEvent={[Function]}
-                onGestureHandlerStateChange={[Function]}
-                onHandlerStateChange={[Function]}
-                rippleColor={0}
-                touchSoundDisabled={false}
-=======
                 pointerEvents="box-none"
                 style={
                   Object {
@@ -3871,7 +2595,6 @@
                     "opacity": 1,
                   }
                 }
->>>>>>> 1e1f6beb
               >
                 <Text
                   accessibilityRole="header"
@@ -4012,19 +2735,969 @@
             >
               <View
                 collapsable={false}
-<<<<<<< HEAD
-                delayLongPress={600}
-                enabled={true}
-                exclusive={true}
-                handlerTag={22}
-                handlerType="NativeViewGestureHandler"
-                onGestureEvent={[Function]}
-=======
+                forwardedRef={[Function]}
+                handlerTag={20}
+                handlerType="PanGestureHandler"
+                needsOffscreenAlphaCompositing={false}
+                onGestureHandlerEvent={[Function]}
+                onGestureHandlerStateChange={[Function]}
+                style={
+                  Object {
+                    "flex": 1,
+                    "transform": Array [
+                      Object {
+                        "translateX": 0,
+                      },
+                      Object {
+                        "translateX": 0,
+                      },
+                    ],
+                  }
+                }
+              >
+                <View
+                  pointerEvents="box-none"
+                  style={
+                    Array [
+                      Object {
+                        "flex": 1,
+                        "overflow": "hidden",
+                      },
+                      Array [
+                        Object {
+                          "backgroundColor": "rgb(242, 242, 242)",
+                        },
+                        undefined,
+                      ],
+                    ]
+                  }
+                >
+                  <View
+                    style={
+                      Object {
+                        "flex": 1,
+                        "flexDirection": "column-reverse",
+                      }
+                    }
+                  >
+                    <View
+                      style={
+                        Object {
+                          "flex": 1,
+                        }
+                      }
+                    >
+                      <View
+                        style={
+                          Array [
+                            Object {
+                              "backgroundColor": "#fff",
+                            },
+                          ]
+                        }
+                      >
+                        <View
+                          style={
+                            Object {
+                              "alignItems": "center",
+                              "backgroundColor": "#fff",
+                              "borderBottomWidth": 0.5,
+                              "borderColor": "#bcbbc1",
+                              "flexDirection": "row",
+                              "padding": 14,
+                            }
+                          }
+                          testID="RNE__LISTITEM__padView"
+                        >
+                          <View
+                            accessible={true}
+                            collapsable={false}
+                            focusable={true}
+                            onBlur={[Function]}
+                            onClick={[Function]}
+                            onFocus={[Function]}
+                            onResponderGrant={[Function]}
+                            onResponderMove={[Function]}
+                            onResponderRelease={[Function]}
+                            onResponderTerminate={[Function]}
+                            onResponderTerminationRequest={[Function]}
+                            onStartShouldSetResponder={[Function]}
+                          >
+                            <RNGestureHandlerButton
+                              collapsable={false}
+                              exclusive={true}
+                              handlerTag={21}
+                              handlerType="NativeViewGestureHandler"
+                              onGestureEvent={[Function]}
+                              onGestureHandlerEvent={[Function]}
+                              onGestureHandlerStateChange={[Function]}
+                              onHandlerStateChange={[Function]}
+                              rippleColor={0}
+                              touchSoundDisabled={false}
+                            >
+                              <View
+                                accessible={true}
+                                collapsable={false}
+                                style={
+                                  Object {
+                                    "opacity": 1,
+                                  }
+                                }
+                              >
+                                <View
+                                  style={
+                                    Array [
+                                      Object {
+                                        "marginRight": 16,
+                                      },
+                                      Object {
+                                        "alignSelf": "flex-start",
+                                      },
+                                    ]
+                                  }
+                                >
+                                  ProfileIcon
+                                  <Text
+                                    numberOfLines={1}
+                                    selectable={true}
+                                    style={
+                                      Array [
+                                        Object {
+                                          "color": "#000",
+                                          "fontSize": 20,
+                                          "lineHeight": 26,
+                                          "textAlign": "left",
+                                        },
+                                        Object {
+                                          "fontSize": 16,
+                                          "lineHeight": 20,
+                                        },
+                                        Object {
+                                          "color": "#8E8E8E",
+                                        },
+                                        Object {
+                                          "textAlign": "center",
+                                        },
+                                        Object {
+                                          "marginTop": 8,
+                                        },
+                                      ]
+                                    }
+                                  >
+                                    oKHk
+                                  </Text>
+                                </View>
+                              </View>
+                            </RNGestureHandlerButton>
+                          </View>
+                          <View
+                            style={
+                              Object {
+                                "paddingLeft": 16,
+                              }
+                            }
+                          />
+                          <View
+                            style={
+                              Array [
+                                Object {
+                                  "alignItems": "flex-start",
+                                  "flex": 1,
+                                  "justifyContent": "center",
+                                },
+                                undefined,
+                              ]
+                            }
+                            theme={
+                              Object {
+                                "colors": Object {
+                                  "background": "#ffffff",
+                                  "black": "#242424",
+                                  "disabled": "hsl(208, 8%, 90%)",
+                                  "divider": "#bcbbc1",
+                                  "error": "#ff190c",
+                                  "grey0": "#393e42",
+                                  "grey1": "#43484d",
+                                  "grey2": "#5e6977",
+                                  "grey3": "#86939e",
+                                  "grey4": "#bdc6cf",
+                                  "grey5": "#e1e8ee",
+                                  "greyOutline": "#bbb",
+                                  "platform": Object {
+                                    "android": Object {
+                                      "error": "#f44336",
+                                      "grey": "rgba(0, 0, 0, 0.54)",
+                                      "primary": "#2196f3",
+                                      "searchBg": "#dcdce1",
+                                      "secondary": "#9C27B0",
+                                      "success": "#4caf50",
+                                      "warning": "#ffeb3b",
+                                    },
+                                    "default": Object {
+                                      "error": "#ff3b30",
+                                      "grey": "#7d7d7d",
+                                      "primary": "#007aff",
+                                      "searchBg": "#dcdce1",
+                                      "secondary": "#5856d6",
+                                      "success": "#4cd964",
+                                      "warning": "#ffcc00",
+                                    },
+                                    "ios": Object {
+                                      "error": "#ff3b30",
+                                      "grey": "#7d7d7d",
+                                      "primary": "#007aff",
+                                      "searchBg": "#dcdce1",
+                                      "secondary": "#5856d6",
+                                      "success": "#4cd964",
+                                      "warning": "#ffcc00",
+                                    },
+                                    "web": Object {
+                                      "error": "#ff190c",
+                                      "grey": "#393e42",
+                                      "primary": "#2089dc",
+                                      "searchBg": "#303337",
+                                      "secondary": "#ca71eb",
+                                      "success": "#52c41a",
+                                      "warning": "#faad14",
+                                    },
+                                  },
+                                  "primary": "#2089dc",
+                                  "searchBg": "#303337",
+                                  "secondary": "#03dac4",
+                                  "success": "#52c41a",
+                                  "warning": "#faad14",
+                                  "white": "#ffffff",
+                                },
+                                "spacing": Object {
+                                  "lg": 12,
+                                  "md": 8,
+                                  "sm": 4,
+                                  "xl": 24,
+                                  "xs": 2,
+                                },
+                              }
+                            }
+                          >
+                            <Text
+                              accessibilityRole="text"
+                              style={
+                                Object {
+                                  "backgroundColor": "transparent",
+                                  "color": "#242424",
+                                  "fontSize": 15,
+                                }
+                              }
+                              testID="listItemTitle"
+                            >
+                              <Text
+                                style={
+                                  Object {
+                                    "color": "#000",
+                                    "fontSize": 20,
+                                    "lineHeight": 26,
+                                    "textAlign": "left",
+                                  }
+                                }
+                              >
+                                Don't panic.
+                              </Text>
+                            </Text>
+                            <View
+                              style={
+                                Object {
+                                  "flexDirection": "row",
+                                  "flexWrap": "wrap",
+                                  "width": "100%",
+                                }
+                              }
+                            >
+                              <View
+                                style={
+                                  Object {
+                                    "alignItems": "center",
+                                    "flexDirection": "row",
+                                    "marginRight": 16,
+                                    "marginTop": 16,
+                                  }
+                                }
+                              >
+                                <View
+                                  accessible={true}
+                                  collapsable={false}
+                                  focusable={true}
+                                  onBlur={[Function]}
+                                  onClick={[Function]}
+                                  onFocus={[Function]}
+                                  onResponderGrant={[Function]}
+                                  onResponderMove={[Function]}
+                                  onResponderRelease={[Function]}
+                                  onResponderTerminate={[Function]}
+                                  onResponderTerminationRequest={[Function]}
+                                  onStartShouldSetResponder={[Function]}
+                                  style={Object {}}
+                                  testID="thumbs-up"
+                                >
+                                  <RNGestureHandlerButton
+                                    collapsable={false}
+                                    exclusive={true}
+                                    handlerTag={22}
+                                    handlerType="NativeViewGestureHandler"
+                                    onGestureEvent={[Function]}
+                                    onGestureHandlerEvent={[Function]}
+                                    onGestureHandlerStateChange={[Function]}
+                                    onHandlerStateChange={[Function]}
+                                    rippleColor={0}
+                                    touchSoundDisabled={false}
+                                  >
+                                    <View
+                                      accessible={true}
+                                      collapsable={false}
+                                      style={
+                                        Object {
+                                          "opacity": 1,
+                                        }
+                                      }
+                                    >
+                                      <View
+                                        style={
+                                          Array [
+                                            Object {
+                                              "backgroundColor": "#3742fa",
+                                              "borderColor": "#3742fa",
+                                              "borderRadius": 8,
+                                              "borderWidth": 1,
+                                              "padding": 8,
+                                            },
+                                            Object {
+                                              "backgroundColor": "#8E8E8E",
+                                              "borderColor": "#8E8E8E",
+                                            },
+                                            Object {
+                                              "backgroundColor": "transparent",
+                                            },
+                                          ]
+                                        }
+                                      >
+                                        <View>
+                                          {"name":"thumbs-up-sharp","size":16,"color":"#8E8E8E"}
+                                        </View>
+                                      </View>
+                                    </View>
+                                  </RNGestureHandlerButton>
+                                </View>
+                                <Text
+                                  style={
+                                    Array [
+                                      Object {
+                                        "color": "#000",
+                                        "fontSize": 20,
+                                        "lineHeight": 26,
+                                        "textAlign": "left",
+                                      },
+                                      Object {
+                                        "fontSize": 16,
+                                        "lineHeight": 20,
+                                      },
+                                      Object {
+                                        "marginLeft": 8,
+                                      },
+                                    ]
+                                  }
+                                >
+                                  1
+                                </Text>
+                              </View>
+                              <View
+                                style={
+                                  Object {
+                                    "alignItems": "center",
+                                    "flexDirection": "row",
+                                    "marginRight": 16,
+                                    "marginTop": 16,
+                                  }
+                                }
+                              >
+                                <View
+                                  accessible={true}
+                                  collapsable={false}
+                                  focusable={true}
+                                  onBlur={[Function]}
+                                  onClick={[Function]}
+                                  onFocus={[Function]}
+                                  onResponderGrant={[Function]}
+                                  onResponderMove={[Function]}
+                                  onResponderRelease={[Function]}
+                                  onResponderTerminate={[Function]}
+                                  onResponderTerminationRequest={[Function]}
+                                  onStartShouldSetResponder={[Function]}
+                                  style={Object {}}
+                                  testID="thumbs-down"
+                                >
+                                  <RNGestureHandlerButton
+                                    collapsable={false}
+                                    exclusive={true}
+                                    handlerTag={23}
+                                    handlerType="NativeViewGestureHandler"
+                                    onGestureEvent={[Function]}
+                                    onGestureHandlerEvent={[Function]}
+                                    onGestureHandlerStateChange={[Function]}
+                                    onHandlerStateChange={[Function]}
+                                    rippleColor={0}
+                                    touchSoundDisabled={false}
+                                  >
+                                    <View
+                                      accessible={true}
+                                      collapsable={false}
+                                      style={
+                                        Object {
+                                          "opacity": 1,
+                                        }
+                                      }
+                                    >
+                                      <View
+                                        style={
+                                          Array [
+                                            Object {
+                                              "backgroundColor": "#3742fa",
+                                              "borderColor": "#3742fa",
+                                              "borderRadius": 8,
+                                              "borderWidth": 1,
+                                              "padding": 8,
+                                            },
+                                            Object {
+                                              "backgroundColor": "transparent",
+                                            },
+                                          ]
+                                        }
+                                      >
+                                        <View>
+                                          {"name":"thumbs-down-sharp","size":16,"color":"#3742fa"}
+                                        </View>
+                                      </View>
+                                    </View>
+                                  </RNGestureHandlerButton>
+                                </View>
+                                <Text
+                                  style={
+                                    Array [
+                                      Object {
+                                        "color": "#000",
+                                        "fontSize": 20,
+                                        "lineHeight": 26,
+                                        "textAlign": "left",
+                                      },
+                                      Object {
+                                        "fontSize": 16,
+                                        "lineHeight": 20,
+                                      },
+                                      Object {
+                                        "marginLeft": 8,
+                                      },
+                                    ]
+                                  }
+                                >
+                                  0
+                                </Text>
+                              </View>
+                              <View
+                                style={
+                                  Object {
+                                    "alignItems": "center",
+                                    "flexDirection": "row",
+                                    "marginRight": 16,
+                                    "marginTop": 16,
+                                  }
+                                }
+                              >
+                                <View
+                                  accessible={true}
+                                  collapsable={false}
+                                  focusable={true}
+                                  onBlur={[Function]}
+                                  onClick={[Function]}
+                                  onFocus={[Function]}
+                                  onResponderGrant={[Function]}
+                                  onResponderMove={[Function]}
+                                  onResponderRelease={[Function]}
+                                  onResponderTerminate={[Function]}
+                                  onResponderTerminationRequest={[Function]}
+                                  onStartShouldSetResponder={[Function]}
+                                  style={Object {}}
+                                  testID="heart"
+                                >
+                                  <RNGestureHandlerButton
+                                    collapsable={false}
+                                    exclusive={true}
+                                    handlerTag={24}
+                                    handlerType="NativeViewGestureHandler"
+                                    onGestureEvent={[Function]}
+                                    onGestureHandlerEvent={[Function]}
+                                    onGestureHandlerStateChange={[Function]}
+                                    onHandlerStateChange={[Function]}
+                                    rippleColor={0}
+                                    touchSoundDisabled={false}
+                                  >
+                                    <View
+                                      accessible={true}
+                                      collapsable={false}
+                                      style={
+                                        Object {
+                                          "opacity": 1,
+                                        }
+                                      }
+                                    >
+                                      <View
+                                        style={
+                                          Array [
+                                            Object {
+                                              "backgroundColor": "#3742fa",
+                                              "borderColor": "#3742fa",
+                                              "borderRadius": 8,
+                                              "borderWidth": 1,
+                                              "padding": 8,
+                                            },
+                                            Object {
+                                              "backgroundColor": "transparent",
+                                            },
+                                          ]
+                                        }
+                                      >
+                                        <View>
+                                          {"name":"heart","size":16,"color":"#3742fa"}
+                                        </View>
+                                      </View>
+                                    </View>
+                                  </RNGestureHandlerButton>
+                                </View>
+                                <Text
+                                  style={
+                                    Array [
+                                      Object {
+                                        "color": "#000",
+                                        "fontSize": 20,
+                                        "lineHeight": 26,
+                                        "textAlign": "left",
+                                      },
+                                      Object {
+                                        "fontSize": 16,
+                                        "lineHeight": 20,
+                                      },
+                                      Object {
+                                        "marginLeft": 8,
+                                      },
+                                    ]
+                                  }
+                                >
+                                  0
+                                </Text>
+                              </View>
+                              <View
+                                style={
+                                  Object {
+                                    "alignItems": "center",
+                                    "flexDirection": "row",
+                                    "marginRight": 16,
+                                    "marginTop": 16,
+                                  }
+                                }
+                              >
+                                <View
+                                  accessible={true}
+                                  collapsable={false}
+                                  focusable={true}
+                                  onBlur={[Function]}
+                                  onClick={[Function]}
+                                  onFocus={[Function]}
+                                  onResponderGrant={[Function]}
+                                  onResponderMove={[Function]}
+                                  onResponderRelease={[Function]}
+                                  onResponderTerminate={[Function]}
+                                  onResponderTerminationRequest={[Function]}
+                                  onStartShouldSetResponder={[Function]}
+                                  style={Object {}}
+                                  testID="chirp_action_options"
+                                >
+                                  <RNGestureHandlerButton
+                                    collapsable={false}
+                                    exclusive={true}
+                                    handlerTag={25}
+                                    handlerType="NativeViewGestureHandler"
+                                    onGestureEvent={[Function]}
+                                    onGestureHandlerEvent={[Function]}
+                                    onGestureHandlerStateChange={[Function]}
+                                    onHandlerStateChange={[Function]}
+                                    rippleColor={0}
+                                    touchSoundDisabled={false}
+                                  >
+                                    <View
+                                      accessible={true}
+                                      collapsable={false}
+                                      style={
+                                        Object {
+                                          "opacity": 1,
+                                        }
+                                      }
+                                    >
+                                      <View
+                                        style={
+                                          Array [
+                                            Object {
+                                              "backgroundColor": "#3742fa",
+                                              "borderColor": "#3742fa",
+                                              "borderRadius": 8,
+                                              "borderWidth": 1,
+                                              "padding": 8,
+                                            },
+                                            Object {
+                                              "backgroundColor": "transparent",
+                                            },
+                                          ]
+                                        }
+                                      >
+                                        <View>
+                                          {"name":"ios-ellipsis-horizontal","size":16,"color":"#3742fa"}
+                                        </View>
+                                      </View>
+                                    </View>
+                                  </RNGestureHandlerButton>
+                                </View>
+                              </View>
+                              <View
+                                style={
+                                  Object {
+                                    "flexGrow": 1,
+                                  }
+                                }
+                              />
+                              <View
+                                style={
+                                  Object {
+                                    "alignSelf": "flex-end",
+                                    "marginLeft": "auto",
+                                    "marginTop": 16,
+                                  }
+                                }
+                              >
+                                <Text
+                                  style={
+                                    Array [
+                                      Object {
+                                        "color": "#000",
+                                        "fontSize": 20,
+                                        "lineHeight": 26,
+                                        "textAlign": "left",
+                                      },
+                                      Object {
+                                        "fontSize": 16,
+                                        "lineHeight": 20,
+                                      },
+                                    ]
+                                  }
+                                >
+                                  <time
+                                    dateTime="2020-12-31T23:00:00.000Z"
+                                    title="2020-12-31 23:00"
+                                  >
+                                    4 months ago
+                                  </time>
+                                </Text>
+                              </View>
+                            </View>
+                          </View>
+                        </View>
+                      </View>
+                    </View>
+                  </View>
+                </View>
+              </View>
+            </View>
+          </View>
+        </RNSScreen>
+      </RNSScreenContainer>
+    </View>
+  </RNCSafeAreaProvider>
+</View>
+`;
+
+exports[`ChirpCard for reaction renders correctly without reaction 1`] = `
+<View
+  style={
+    Object {
+      "flex": 1,
+    }
+  }
+>
+  <RNCSafeAreaProvider
+    onInsetsChange={[Function]}
+    style={
+      Array [
+        Object {
+          "flex": 1,
+        },
+        undefined,
+      ]
+    }
+  >
+    <View
+      style={
+        Array [
+          Object {
+            "backgroundColor": "rgb(242, 242, 242)",
+            "flex": 1,
+          },
+          undefined,
+        ]
+      }
+    >
+      <View
+        collapsable={false}
+        pointerEvents="box-none"
+        style={
+          Object {
+            "zIndex": 1,
+          }
+        }
+      >
+        <View
+          accessibilityElementsHidden={false}
+          importantForAccessibility="auto"
+          onLayout={[Function]}
+          pointerEvents="box-none"
+          style={null}
+        >
+          <View
+            collapsable={false}
+            pointerEvents="box-none"
+            style={
+              Object {
+                "bottom": 0,
+                "left": 0,
+                "opacity": 1,
+                "position": "absolute",
+                "right": 0,
+                "top": 0,
+                "zIndex": 0,
+              }
+            }
+          >
+            <View
+              collapsable={false}
+              style={
+                Object {
+                  "backgroundColor": "rgb(255, 255, 255)",
+                  "borderBottomColor": "rgb(216, 216, 216)",
+                  "flex": 1,
+                  "shadowColor": "rgb(216, 216, 216)",
+                  "shadowOffset": Object {
+                    "height": 0.5,
+                    "width": 0,
+                  },
+                  "shadowOpacity": 0.85,
+                  "shadowRadius": 0,
+                }
+              }
+            />
+          </View>
+          <View
+            collapsable={false}
+            pointerEvents="box-none"
+            style={
+              Object {
+                "height": 44,
+                "maxHeight": undefined,
+                "minHeight": undefined,
+                "opacity": undefined,
+                "transform": undefined,
+              }
+            }
+          >
+            <View
+              pointerEvents="none"
+              style={
+                Object {
+                  "height": 0,
+                }
+              }
+            />
+            <View
+              pointerEvents="box-none"
+              style={
+                Object {
+                  "alignItems": "stretch",
+                  "flex": 1,
+                  "flexDirection": "row",
+                }
+              }
+            >
+              <View
+                collapsable={false}
+                pointerEvents="box-none"
+                style={
+                  Object {
+                    "alignItems": "flex-start",
+                    "flexBasis": 0,
+                    "flexGrow": 1,
+                    "justifyContent": "center",
+                    "marginStart": 0,
+                    "opacity": 1,
+                  }
+                }
+              />
+              <View
+                collapsable={false}
+                pointerEvents="box-none"
+                style={
+                  Object {
+                    "justifyContent": "center",
+                    "marginHorizontal": 16,
+                    "maxWidth": 718,
+                    "opacity": 1,
+                  }
+                }
+              >
+                <Text
+                  accessibilityRole="header"
+                  aria-level="1"
+                  collapsable={false}
+                  numberOfLines={1}
+                  onLayout={[Function]}
+                  style={
+                    Object {
+                      "color": "rgb(28, 28, 30)",
+                      "fontSize": 17,
+                      "fontWeight": "600",
+                    }
+                  }
+                >
+                  MockScreen
+                </Text>
+              </View>
+              <View
+                collapsable={false}
+                pointerEvents="box-none"
+                style={
+                  Object {
+                    "alignItems": "flex-end",
+                    "flexBasis": 0,
+                    "flexGrow": 1,
+                    "justifyContent": "center",
+                    "marginEnd": 0,
+                    "opacity": 1,
+                  }
+                }
+              />
+            </View>
+          </View>
+        </View>
+      </View>
+      <RNSScreenContainer
+        onLayout={[Function]}
+        style={
+          Object {
+            "flex": 1,
+          }
+        }
+      >
+        <RNSScreen
+          activityState={2}
+          collapsable={false}
+          forwardedRef={[Function]}
+          gestureResponseDistance={
+            Object {
+              "bottom": -1,
+              "end": -1,
+              "start": -1,
+              "top": -1,
+            }
+          }
+          pointerEvents="box-none"
+          style={
+            Object {
+              "bottom": 0,
+              "left": 0,
+              "position": "absolute",
+              "right": 0,
+              "top": 0,
+            }
+          }
+        >
+          <View
+            collapsable={false}
+            style={
+              Object {
+                "opacity": 1,
+              }
+            }
+          />
+          <View
+            accessibilityElementsHidden={false}
+            closing={false}
+            gestureVelocityImpact={0.3}
+            importantForAccessibility="auto"
+            onClose={[Function]}
+            onGestureBegin={[Function]}
+            onGestureCanceled={[Function]}
+            onGestureEnd={[Function]}
+            onOpen={[Function]}
+            onTransition={[Function]}
+            pointerEvents="box-none"
+            style={
+              Array [
+                Object {
+                  "display": "flex",
+                  "overflow": undefined,
+                },
+                Object {
+                  "bottom": 0,
+                  "left": 0,
+                  "position": "absolute",
+                  "right": 0,
+                  "top": 0,
+                },
+              ]
+            }
+            transitionSpec={
+              Object {
+                "close": Object {
+                  "animation": "spring",
+                  "config": Object {
+                    "damping": 500,
+                    "mass": 3,
+                    "overshootClamping": true,
+                    "restDisplacementThreshold": 10,
+                    "restSpeedThreshold": 10,
+                    "stiffness": 1000,
+                  },
+                },
+                "open": Object {
+                  "animation": "spring",
+                  "config": Object {
+                    "damping": 500,
+                    "mass": 3,
+                    "overshootClamping": true,
+                    "restDisplacementThreshold": 10,
+                    "restSpeedThreshold": 10,
+                    "stiffness": 1000,
+                  },
+                },
+              }
+            }
+          >
+            <View
+              collapsable={false}
+              pointerEvents="box-none"
+              style={
+                Object {
+                  "flex": 1,
+                }
+              }
+            >
+              <View
+                collapsable={false}
                 forwardedRef={[Function]}
                 handlerTag={26}
                 handlerType="PanGestureHandler"
                 needsOffscreenAlphaCompositing={false}
->>>>>>> 1e1f6beb
                 onGestureHandlerEvent={[Function]}
                 onGestureHandlerStateChange={[Function]}
                 style={

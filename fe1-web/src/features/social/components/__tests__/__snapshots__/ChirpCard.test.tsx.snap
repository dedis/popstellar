// Jest Snapshot v1, https://goo.gl/fbAQLP

exports[`ChirpCard for deletion render correct for a deleted chirp 1`] = `
<View
  style={
    {
      "flex": 1,
    }
  }
>
  <RNCSafeAreaProvider
    onInsetsChange={[Function]}
    style={
      [
        {
          "flex": 1,
        },
        undefined,
      ]
    }
  >
    <View
      style={
        [
          {
            "backgroundColor": "rgb(242, 242, 242)",
            "flex": 1,
          },
          undefined,
        ]
      }
    >
      <View
        collapsable={false}
        pointerEvents="box-none"
        style={
          {
            "zIndex": 1,
          }
        }
      >
        <View
          accessibilityElementsHidden={false}
          importantForAccessibility="auto"
          onLayout={[Function]}
          pointerEvents="box-none"
          style={null}
        >
          <View
            collapsable={false}
            pointerEvents="box-none"
            style={
              {
                "bottom": 0,
                "left": 0,
                "opacity": 1,
                "position": "absolute",
                "right": 0,
                "top": 0,
                "zIndex": 0,
              }
            }
          >
            <View
              collapsable={false}
              style={
                {
                  "backgroundColor": "rgb(255, 255, 255)",
                  "borderBottomColor": "rgb(216, 216, 216)",
                  "flex": 1,
                  "shadowColor": "rgb(216, 216, 216)",
                  "shadowOffset": {
                    "height": 0.5,
                    "width": 0,
                  },
                  "shadowOpacity": 0.85,
                  "shadowRadius": 0,
                }
              }
            />
          </View>
          <View
            collapsable={false}
            pointerEvents="box-none"
            style={
              {
                "height": 44,
                "maxHeight": undefined,
                "minHeight": undefined,
                "opacity": undefined,
                "transform": undefined,
              }
            }
          >
            <View
              pointerEvents="none"
              style={
                {
                  "height": 0,
                }
              }
            />
            <View
              pointerEvents="box-none"
              style={
                {
                  "alignItems": "stretch",
                  "flex": 1,
                  "flexDirection": "row",
                }
              }
            >
              <View
                collapsable={false}
                pointerEvents="box-none"
                style={
                  {
                    "alignItems": "flex-start",
                    "flexBasis": 0,
                    "flexGrow": 1,
                    "justifyContent": "center",
                    "marginStart": 0,
                    "opacity": 1,
                  }
                }
              />
              <View
                collapsable={false}
                pointerEvents="box-none"
                style={
                  {
                    "justifyContent": "center",
                    "marginHorizontal": 16,
                    "maxWidth": 718,
                    "opacity": 1,
                  }
                }
              >
                <Text
                  accessibilityRole="header"
                  aria-level="1"
                  collapsable={false}
                  numberOfLines={1}
                  onLayout={[Function]}
                  style={
                    {
                      "color": "rgb(28, 28, 30)",
                      "fontSize": 17,
                      "fontWeight": "600",
                    }
                  }
                >
                  MockScreen
                </Text>
              </View>
              <View
                collapsable={false}
                pointerEvents="box-none"
                style={
                  {
                    "alignItems": "flex-end",
                    "flexBasis": 0,
                    "flexGrow": 1,
                    "justifyContent": "center",
                    "marginEnd": 0,
                    "opacity": 1,
                  }
                }
              />
            </View>
          </View>
        </View>
      </View>
      <RNSScreenContainer
        onLayout={[Function]}
        style={
          {
            "flex": 1,
          }
        }
      >
        <RNSScreen
          activityState={2}
          collapsable={false}
          forwardedRef={[Function]}
          gestureResponseDistance={
            {
              "bottom": -1,
              "end": -1,
              "start": -1,
              "top": -1,
            }
          }
          pointerEvents="box-none"
          style={
            {
              "bottom": 0,
              "left": 0,
              "position": "absolute",
              "right": 0,
              "top": 0,
            }
          }
        >
          <View
            collapsable={false}
            style={
              {
                "opacity": 1,
              }
            }
          />
          <View
            accessibilityElementsHidden={false}
            closing={false}
            gestureVelocityImpact={0.3}
            importantForAccessibility="auto"
            onClose={[Function]}
            onGestureBegin={[Function]}
            onGestureCanceled={[Function]}
            onGestureEnd={[Function]}
            onOpen={[Function]}
            onTransition={[Function]}
            pointerEvents="box-none"
            style={
              [
                {
                  "display": "flex",
                  "overflow": undefined,
                },
                {
                  "bottom": 0,
                  "left": 0,
                  "position": "absolute",
                  "right": 0,
                  "top": 0,
                },
              ]
            }
            transitionSpec={
              {
                "close": {
                  "animation": "spring",
                  "config": {
                    "damping": 500,
                    "mass": 3,
                    "overshootClamping": true,
                    "restDisplacementThreshold": 10,
                    "restSpeedThreshold": 10,
                    "stiffness": 1000,
                  },
                },
                "open": {
                  "animation": "spring",
                  "config": {
                    "damping": 500,
                    "mass": 3,
                    "overshootClamping": true,
                    "restDisplacementThreshold": 10,
                    "restSpeedThreshold": 10,
                    "stiffness": 1000,
                  },
                },
              }
            }
          >
            <View
              collapsable={false}
              pointerEvents="box-none"
              style={
                {
                  "flex": 1,
                }
              }
            >
              <View
                collapsable={false}
                forwardedRef={[Function]}
                handlerTag={18}
                handlerType="PanGestureHandler"
                needsOffscreenAlphaCompositing={false}
                onGestureHandlerEvent={[Function]}
                onGestureHandlerStateChange={[Function]}
                style={
                  {
                    "flex": 1,
                    "transform": [
                      {
                        "translateX": 0,
                      },
                      {
                        "translateX": 0,
                      },
                    ],
                  }
                }
              >
                <View
                  pointerEvents="box-none"
                  style={
                    [
                      {
                        "flex": 1,
                        "overflow": "hidden",
                      },
                      [
                        {
                          "backgroundColor": "rgb(242, 242, 242)",
                        },
                        undefined,
                      ],
                    ]
                  }
                >
                  <View
                    style={
                      {
                        "flex": 1,
                        "flexDirection": "column-reverse",
                      }
                    }
                  >
                    <View
                      style={
                        {
                          "flex": 1,
                        }
                      }
                    >
                      <View
                        style={
                          [
                            {
                              "backgroundColor": "#fff",
                            },
                          ]
                        }
                      >
                        <View
                          style={
                            {
                              "alignItems": "center",
                              "backgroundColor": "#fff",
                              "borderBottomWidth": 0.5,
                              "borderColor": "#bcbbc1",
                              "flexDirection": "row",
                              "padding": 14,
                            }
                          }
                          testID="RNE__LISTITEM__padView"
                        >
                          <View
                            accessible={true}
                            collapsable={false}
                            focusable={true}
                            onBlur={[Function]}
                            onClick={[Function]}
                            onFocus={[Function]}
                            onResponderGrant={[Function]}
                            onResponderMove={[Function]}
                            onResponderRelease={[Function]}
                            onResponderTerminate={[Function]}
                            onResponderTerminationRequest={[Function]}
                            onStartShouldSetResponder={[Function]}
                          >
                            <RNGestureHandlerButton
                              collapsable={false}
                              delayLongPress={600}
                              enabled={true}
                              exclusive={true}
                              handlerTag={19}
                              handlerType="NativeViewGestureHandler"
                              onGestureEvent={[Function]}
                              onGestureHandlerEvent={[Function]}
                              onGestureHandlerStateChange={[Function]}
                              onHandlerStateChange={[Function]}
                              rippleColor={0}
                              touchSoundDisabled={false}
                            >
                              <View
                                accessible={true}
                                collapsable={false}
                                style={
                                  {
                                    "opacity": 1,
                                  }
                                }
                              >
                                <View
                                  style={
                                    [
                                      {
                                        "marginRight": 16,
                                      },
                                      {
                                        "alignSelf": "flex-start",
                                      },
                                    ]
                                  }
                                >
                                  ProfileIcon
                                  <Text
                                    numberOfLines={1}
                                    selectable={true}
                                    style={
                                      [
                                        {
                                          "color": "#000",
                                          "fontSize": 20,
                                          "lineHeight": 26,
                                          "textAlign": "left",
                                        },
                                        {
                                          "fontSize": 16,
                                          "lineHeight": 20,
                                        },
                                        {
                                          "color": "#8E8E8E",
                                        },
                                        {
                                          "textAlign": "center",
                                        },
                                        {
                                          "marginTop": 8,
                                        },
                                      ]
                                    }
                                  >
                                    oKHk
                                  </Text>
                                </View>
                              </View>
                            </RNGestureHandlerButton>
                          </View>
                          <View
                            style={
                              {
                                "paddingLeft": 16,
                              }
                            }
                          />
                          <View
                            style={
                              [
                                {
                                  "alignItems": "flex-start",
                                  "flex": 1,
                                  "justifyContent": "center",
                                },
                                undefined,
                              ]
                            }
                            theme={
                              {
                                "colors": {
                                  "background": "#ffffff",
                                  "black": "#242424",
                                  "disabled": "hsl(208, 8%, 90%)",
                                  "divider": "#bcbbc1",
                                  "error": "#ff190c",
                                  "grey0": "#393e42",
                                  "grey1": "#43484d",
                                  "grey2": "#5e6977",
                                  "grey3": "#86939e",
                                  "grey4": "#bdc6cf",
                                  "grey5": "#e1e8ee",
                                  "greyOutline": "#bbb",
                                  "platform": {
                                    "android": {
                                      "error": "#f44336",
                                      "grey": "rgba(0, 0, 0, 0.54)",
                                      "primary": "#2196f3",
                                      "searchBg": "#dcdce1",
                                      "secondary": "#9C27B0",
                                      "success": "#4caf50",
                                      "warning": "#ffeb3b",
                                    },
                                    "default": {
                                      "error": "#ff3b30",
                                      "grey": "#7d7d7d",
                                      "primary": "#007aff",
                                      "searchBg": "#dcdce1",
                                      "secondary": "#5856d6",
                                      "success": "#4cd964",
                                      "warning": "#ffcc00",
                                    },
                                    "ios": {
                                      "error": "#ff3b30",
                                      "grey": "#7d7d7d",
                                      "primary": "#007aff",
                                      "searchBg": "#dcdce1",
                                      "secondary": "#5856d6",
                                      "success": "#4cd964",
                                      "warning": "#ffcc00",
                                    },
                                    "web": {
                                      "error": "#ff190c",
                                      "grey": "#393e42",
                                      "primary": "#2089dc",
                                      "searchBg": "#303337",
                                      "secondary": "#ca71eb",
                                      "success": "#52c41a",
                                      "warning": "#faad14",
                                    },
                                  },
                                  "primary": "#2089dc",
                                  "searchBg": "#303337",
                                  "secondary": "#ad1457",
                                  "success": "#52c41a",
                                  "warning": "#faad14",
                                  "white": "#ffffff",
                                },
                                "spacing": {
                                  "lg": 12,
                                  "md": 8,
                                  "sm": 4,
                                  "xl": 24,
                                  "xs": 2,
                                },
                              }
                            }
                          >
                            <Text
                              accessibilityRole="text"
                              style={
                                {
                                  "backgroundColor": "transparent",
                                  "color": "#242424",
                                  "fontSize": 15,
                                }
                              }
                              testID="listItemTitle"
                            >
                              <Text
                                style={
                                  [
                                    {
                                      "color": "#000",
                                      "fontSize": 20,
                                      "lineHeight": 26,
                                      "textAlign": "left",
                                    },
                                    {
                                      "color": "#8E8E8E",
                                    },
                                  ]
                                }
                              >
                                This chirp was deleted
                              </Text>
                            </Text>
                            <View
                              style={
                                {
                                  "flexDirection": "row",
                                  "flexWrap": "wrap",
                                  "width": "100%",
                                }
                              }
                            >
                              <View
                                style={
                                  {
                                    "flexGrow": 1,
                                  }
                                }
                              />
                              <View
                                style={
                                  {
                                    "alignSelf": "flex-end",
                                    "marginLeft": "auto",
                                    "marginTop": 16,
                                  }
                                }
                              >
                                <Text
                                  style={
                                    [
                                      {
                                        "color": "#000",
                                        "fontSize": 20,
                                        "lineHeight": 26,
                                        "textAlign": "left",
                                      },
                                      {
                                        "fontSize": 16,
                                        "lineHeight": 20,
                                      },
                                    ]
                                  }
                                >
                                  <time
                                    dateTime="2020-12-31T23:00:00.000Z"
                                    title="2020-12-31 23:00"
                                  >
                                    4 months ago
                                  </time>
                                </Text>
                              </View>
                            </View>
                          </View>
                        </View>
                      </View>
                    </View>
                  </View>
                </View>
              </View>
            </View>
          </View>
        </RNSScreen>
      </RNSScreenContainer>
    </View>
  </RNCSafeAreaProvider>
</View>
`;

exports[`ChirpCard for deletion renders correctly for non-sender 1`] = `
<View
  style={
    {
      "flex": 1,
    }
  }
>
  <RNCSafeAreaProvider
    onInsetsChange={[Function]}
    style={
      [
        {
          "flex": 1,
        },
        undefined,
      ]
    }
  >
    <View
      style={
        [
          {
            "backgroundColor": "rgb(242, 242, 242)",
            "flex": 1,
          },
          undefined,
        ]
      }
    >
      <View
        collapsable={false}
        pointerEvents="box-none"
        style={
          {
            "zIndex": 1,
          }
        }
      >
        <View
          accessibilityElementsHidden={false}
          importantForAccessibility="auto"
          onLayout={[Function]}
          pointerEvents="box-none"
          style={null}
        >
          <View
            collapsable={false}
            pointerEvents="box-none"
            style={
              {
                "bottom": 0,
                "left": 0,
                "opacity": 1,
                "position": "absolute",
                "right": 0,
                "top": 0,
                "zIndex": 0,
              }
            }
          >
            <View
              collapsable={false}
              style={
                {
                  "backgroundColor": "rgb(255, 255, 255)",
                  "borderBottomColor": "rgb(216, 216, 216)",
                  "flex": 1,
                  "shadowColor": "rgb(216, 216, 216)",
                  "shadowOffset": {
                    "height": 0.5,
                    "width": 0,
                  },
                  "shadowOpacity": 0.85,
                  "shadowRadius": 0,
                }
              }
            />
          </View>
          <View
            collapsable={false}
            pointerEvents="box-none"
            style={
              {
                "height": 44,
                "maxHeight": undefined,
                "minHeight": undefined,
                "opacity": undefined,
                "transform": undefined,
              }
            }
          >
            <View
              pointerEvents="none"
              style={
                {
                  "height": 0,
                }
              }
            />
            <View
              pointerEvents="box-none"
              style={
                {
                  "alignItems": "stretch",
                  "flex": 1,
                  "flexDirection": "row",
                }
              }
            >
              <View
                collapsable={false}
                pointerEvents="box-none"
                style={
                  {
                    "alignItems": "flex-start",
                    "flexBasis": 0,
                    "flexGrow": 1,
                    "justifyContent": "center",
                    "marginStart": 0,
                    "opacity": 1,
                  }
                }
              />
              <View
                collapsable={false}
                pointerEvents="box-none"
                style={
                  {
                    "justifyContent": "center",
                    "marginHorizontal": 16,
                    "maxWidth": 718,
                    "opacity": 1,
                  }
                }
              >
                <Text
                  accessibilityRole="header"
                  aria-level="1"
                  collapsable={false}
                  numberOfLines={1}
                  onLayout={[Function]}
                  style={
                    {
                      "color": "rgb(28, 28, 30)",
                      "fontSize": 17,
                      "fontWeight": "600",
                    }
                  }
                >
                  MockScreen
                </Text>
              </View>
              <View
                collapsable={false}
                pointerEvents="box-none"
                style={
                  {
                    "alignItems": "flex-end",
                    "flexBasis": 0,
                    "flexGrow": 1,
                    "justifyContent": "center",
                    "marginEnd": 0,
                    "opacity": 1,
                  }
                }
              />
            </View>
          </View>
        </View>
      </View>
      <RNSScreenContainer
        onLayout={[Function]}
        style={
          {
            "flex": 1,
          }
        }
      >
        <RNSScreen
          activityState={2}
          collapsable={false}
          forwardedRef={[Function]}
          gestureResponseDistance={
            {
              "bottom": -1,
              "end": -1,
              "start": -1,
              "top": -1,
            }
          }
          pointerEvents="box-none"
          style={
            {
              "bottom": 0,
              "left": 0,
              "position": "absolute",
              "right": 0,
              "top": 0,
            }
          }
        >
          <View
            collapsable={false}
            style={
              {
                "opacity": 1,
              }
            }
          />
          <View
            accessibilityElementsHidden={false}
            closing={false}
            gestureVelocityImpact={0.3}
            importantForAccessibility="auto"
            onClose={[Function]}
            onGestureBegin={[Function]}
            onGestureCanceled={[Function]}
            onGestureEnd={[Function]}
            onOpen={[Function]}
            onTransition={[Function]}
            pointerEvents="box-none"
            style={
              [
                {
                  "display": "flex",
                  "overflow": undefined,
                },
                {
                  "bottom": 0,
                  "left": 0,
                  "position": "absolute",
                  "right": 0,
                  "top": 0,
                },
              ]
            }
            transitionSpec={
              {
                "close": {
                  "animation": "spring",
                  "config": {
                    "damping": 500,
                    "mass": 3,
                    "overshootClamping": true,
                    "restDisplacementThreshold": 10,
                    "restSpeedThreshold": 10,
                    "stiffness": 1000,
                  },
                },
                "open": {
                  "animation": "spring",
                  "config": {
                    "damping": 500,
                    "mass": 3,
                    "overshootClamping": true,
                    "restDisplacementThreshold": 10,
                    "restSpeedThreshold": 10,
                    "stiffness": 1000,
                  },
                },
              }
            }
          >
            <View
              collapsable={false}
              pointerEvents="box-none"
              style={
                {
                  "flex": 1,
                }
              }
            >
              <View
                collapsable={false}
                forwardedRef={[Function]}
                handlerTag={7}
                handlerType="PanGestureHandler"
                needsOffscreenAlphaCompositing={false}
                onGestureHandlerEvent={[Function]}
                onGestureHandlerStateChange={[Function]}
                style={
                  {
                    "flex": 1,
                    "transform": [
                      {
                        "translateX": 0,
                      },
                      {
                        "translateX": 0,
                      },
                    ],
                  }
                }
              >
                <View
                  pointerEvents="box-none"
                  style={
                    [
                      {
                        "flex": 1,
                        "overflow": "hidden",
                      },
                      [
                        {
                          "backgroundColor": "rgb(242, 242, 242)",
                        },
                        undefined,
                      ],
                    ]
                  }
                >
                  <View
                    style={
                      {
                        "flex": 1,
                        "flexDirection": "column-reverse",
                      }
                    }
                  >
                    <View
                      style={
                        {
                          "flex": 1,
                        }
                      }
                    >
                      <View
                        style={
                          [
                            {
                              "backgroundColor": "#fff",
                            },
                          ]
                        }
                      >
                        <View
                          style={
                            {
                              "alignItems": "center",
                              "backgroundColor": "#fff",
                              "borderBottomWidth": 0.5,
                              "borderColor": "#bcbbc1",
                              "flexDirection": "row",
                              "padding": 14,
                            }
                          }
                          testID="RNE__LISTITEM__padView"
                        >
                          <View
                            accessible={true}
                            collapsable={false}
                            focusable={true}
                            onBlur={[Function]}
                            onClick={[Function]}
                            onFocus={[Function]}
                            onResponderGrant={[Function]}
                            onResponderMove={[Function]}
                            onResponderRelease={[Function]}
                            onResponderTerminate={[Function]}
                            onResponderTerminationRequest={[Function]}
                            onStartShouldSetResponder={[Function]}
                          >
                            <RNGestureHandlerButton
                              collapsable={false}
                              delayLongPress={600}
                              enabled={true}
                              exclusive={true}
                              handlerTag={8}
                              handlerType="NativeViewGestureHandler"
                              onGestureEvent={[Function]}
                              onGestureHandlerEvent={[Function]}
                              onGestureHandlerStateChange={[Function]}
                              onHandlerStateChange={[Function]}
                              rippleColor={0}
                              touchSoundDisabled={false}
                            >
                              <View
                                accessible={true}
                                collapsable={false}
                                style={
                                  {
                                    "opacity": 1,
                                  }
                                }
                              >
                                <View
                                  style={
                                    [
                                      {
                                        "marginRight": 16,
                                      },
                                      {
                                        "alignSelf": "flex-start",
                                      },
                                    ]
                                  }
                                >
                                  ProfileIcon
                                  <Text
                                    numberOfLines={1}
                                    selectable={true}
                                    style={
                                      [
                                        {
                                          "color": "#000",
                                          "fontSize": 20,
                                          "lineHeight": 26,
                                          "textAlign": "left",
                                        },
                                        {
                                          "fontSize": 16,
                                          "lineHeight": 20,
                                        },
                                        {
                                          "color": "#8E8E8E",
                                        },
                                        {
                                          "textAlign": "center",
                                        },
                                        {
                                          "marginTop": 8,
                                        },
                                      ]
                                    }
                                  >
                                    oKHk
                                  </Text>
                                </View>
                              </View>
                            </RNGestureHandlerButton>
                          </View>
                          <View
                            style={
                              {
                                "paddingLeft": 16,
                              }
                            }
                          />
                          <View
                            style={
                              [
                                {
                                  "alignItems": "flex-start",
                                  "flex": 1,
                                  "justifyContent": "center",
                                },
                                undefined,
                              ]
                            }
                            theme={
                              {
                                "colors": {
                                  "background": "#ffffff",
                                  "black": "#242424",
                                  "disabled": "hsl(208, 8%, 90%)",
                                  "divider": "#bcbbc1",
                                  "error": "#ff190c",
                                  "grey0": "#393e42",
                                  "grey1": "#43484d",
                                  "grey2": "#5e6977",
                                  "grey3": "#86939e",
                                  "grey4": "#bdc6cf",
                                  "grey5": "#e1e8ee",
                                  "greyOutline": "#bbb",
                                  "platform": {
                                    "android": {
                                      "error": "#f44336",
                                      "grey": "rgba(0, 0, 0, 0.54)",
                                      "primary": "#2196f3",
                                      "searchBg": "#dcdce1",
                                      "secondary": "#9C27B0",
                                      "success": "#4caf50",
                                      "warning": "#ffeb3b",
                                    },
                                    "default": {
                                      "error": "#ff3b30",
                                      "grey": "#7d7d7d",
                                      "primary": "#007aff",
                                      "searchBg": "#dcdce1",
                                      "secondary": "#5856d6",
                                      "success": "#4cd964",
                                      "warning": "#ffcc00",
                                    },
                                    "ios": {
                                      "error": "#ff3b30",
                                      "grey": "#7d7d7d",
                                      "primary": "#007aff",
                                      "searchBg": "#dcdce1",
                                      "secondary": "#5856d6",
                                      "success": "#4cd964",
                                      "warning": "#ffcc00",
                                    },
                                    "web": {
                                      "error": "#ff190c",
                                      "grey": "#393e42",
                                      "primary": "#2089dc",
                                      "searchBg": "#303337",
                                      "secondary": "#ca71eb",
                                      "success": "#52c41a",
                                      "warning": "#faad14",
                                    },
                                  },
                                  "primary": "#2089dc",
                                  "searchBg": "#303337",
                                  "secondary": "#ad1457",
                                  "success": "#52c41a",
                                  "warning": "#faad14",
                                  "white": "#ffffff",
                                },
                                "spacing": {
                                  "lg": 12,
                                  "md": 8,
                                  "sm": 4,
                                  "xl": 24,
                                  "xs": 2,
                                },
                              }
                            }
                          >
                            <Text
                              accessibilityRole="text"
                              style={
                                {
                                  "backgroundColor": "transparent",
                                  "color": "#242424",
                                  "fontSize": 15,
                                }
                              }
                              testID="listItemTitle"
                            >
                              <Text
                                style={
                                  {
                                    "color": "#000",
                                    "fontSize": 20,
                                    "lineHeight": 26,
                                    "textAlign": "left",
                                  }
                                }
                              >
                                Don't panic.
                              </Text>
                            </Text>
                            <View
                              style={
                                {
                                  "flexDirection": "row",
                                  "flexWrap": "wrap",
                                  "width": "100%",
                                }
                              }
                            >
                              <View
                                style={
                                  {
                                    "alignItems": "center",
                                    "flexDirection": "row",
                                    "marginRight": 16,
                                    "marginTop": 16,
                                  }
                                }
                              >
                                <View
                                  accessible={true}
                                  collapsable={false}
                                  focusable={true}
                                  onBlur={[Function]}
                                  onClick={[Function]}
                                  onFocus={[Function]}
                                  onResponderGrant={[Function]}
                                  onResponderMove={[Function]}
                                  onResponderRelease={[Function]}
                                  onResponderTerminate={[Function]}
                                  onResponderTerminationRequest={[Function]}
                                  onStartShouldSetResponder={[Function]}
                                  style={{}}
                                  testID="thumbs-up"
                                >
                                  <RNGestureHandlerButton
                                    collapsable={false}
                                    delayLongPress={600}
                                    enabled={true}
                                    exclusive={true}
                                    handlerTag={9}
                                    handlerType="NativeViewGestureHandler"
                                    onGestureEvent={[Function]}
                                    onGestureHandlerEvent={[Function]}
                                    onGestureHandlerStateChange={[Function]}
                                    onHandlerStateChange={[Function]}
                                    rippleColor={0}
                                    touchSoundDisabled={false}
                                  >
                                    <View
                                      accessible={true}
                                      collapsable={false}
                                      style={
                                        {
                                          "opacity": 1,
                                        }
                                      }
                                    >
                                      <View
                                        style={
                                          [
                                            {
                                              "backgroundColor": "#3742fa",
                                              "borderColor": "#3742fa",
                                              "borderRadius": 8,
                                              "borderWidth": 1,
                                              "padding": 8,
                                            },
<<<<<<< HEAD
                                            {
                                              "backgroundColor": "#8E8E8E",
                                              "borderColor": "#8E8E8E",
                                            },
                                            {
                                              "backgroundColor": "transparent",
                                            },
=======
>>>>>>> af69433d
                                          ]
                                        }
                                      >
                                        <View>
                                          {"name":"thumbs-up-sharp","size":16,"color":"#fff"}
                                        </View>
                                      </View>
                                    </View>
                                  </RNGestureHandlerButton>
                                </View>
                                <Text
                                  style={
                                    [
                                      {
                                        "color": "#000",
                                        "fontSize": 20,
                                        "lineHeight": 26,
                                        "textAlign": "left",
                                      },
                                      {
                                        "fontSize": 16,
                                        "lineHeight": 20,
                                      },
                                      {
                                        "marginLeft": 8,
                                      },
                                    ]
                                  }
                                >
                                  1
                                </Text>
                              </View>
                              <View
                                style={
                                  {
                                    "alignItems": "center",
                                    "flexDirection": "row",
                                    "marginRight": 16,
                                    "marginTop": 16,
                                  }
                                }
                              >
                                <View
                                  accessible={true}
                                  collapsable={false}
                                  focusable={true}
                                  onBlur={[Function]}
                                  onClick={[Function]}
                                  onFocus={[Function]}
                                  onResponderGrant={[Function]}
                                  onResponderMove={[Function]}
                                  onResponderRelease={[Function]}
                                  onResponderTerminate={[Function]}
                                  onResponderTerminationRequest={[Function]}
                                  onStartShouldSetResponder={[Function]}
                                  style={{}}
                                  testID="thumbs-down"
                                >
                                  <RNGestureHandlerButton
                                    collapsable={false}
                                    delayLongPress={600}
                                    enabled={true}
                                    exclusive={true}
                                    handlerTag={10}
                                    handlerType="NativeViewGestureHandler"
                                    onGestureEvent={[Function]}
                                    onGestureHandlerEvent={[Function]}
                                    onGestureHandlerStateChange={[Function]}
                                    onHandlerStateChange={[Function]}
                                    rippleColor={0}
                                    touchSoundDisabled={false}
                                  >
                                    <View
                                      accessible={true}
                                      collapsable={false}
                                      style={
                                        {
                                          "opacity": 1,
                                        }
                                      }
                                    >
                                      <View
                                        style={
                                          [
                                            {
                                              "backgroundColor": "#3742fa",
                                              "borderColor": "#3742fa",
                                              "borderRadius": 8,
                                              "borderWidth": 1,
                                              "padding": 8,
                                            },
                                            {
                                              "backgroundColor": "transparent",
                                            },
                                          ]
                                        }
                                      >
                                        <View>
                                          {"name":"thumbs-down-sharp","size":16,"color":"#3742fa"}
                                        </View>
                                      </View>
                                    </View>
                                  </RNGestureHandlerButton>
                                </View>
                                <Text
                                  style={
                                    [
                                      {
                                        "color": "#000",
                                        "fontSize": 20,
                                        "lineHeight": 26,
                                        "textAlign": "left",
                                      },
                                      {
                                        "fontSize": 16,
                                        "lineHeight": 20,
                                      },
                                      {
                                        "marginLeft": 8,
                                      },
                                    ]
                                  }
                                >
                                  0
                                </Text>
                              </View>
                              <View
                                style={
                                  {
                                    "alignItems": "center",
                                    "flexDirection": "row",
                                    "marginRight": 16,
                                    "marginTop": 16,
                                  }
                                }
                              >
                                <View
                                  accessible={true}
                                  collapsable={false}
                                  focusable={true}
                                  onBlur={[Function]}
                                  onClick={[Function]}
                                  onFocus={[Function]}
                                  onResponderGrant={[Function]}
                                  onResponderMove={[Function]}
                                  onResponderRelease={[Function]}
                                  onResponderTerminate={[Function]}
                                  onResponderTerminationRequest={[Function]}
                                  onStartShouldSetResponder={[Function]}
                                  style={{}}
                                  testID="heart"
                                >
                                  <RNGestureHandlerButton
                                    collapsable={false}
                                    delayLongPress={600}
                                    enabled={true}
                                    exclusive={true}
                                    handlerTag={11}
                                    handlerType="NativeViewGestureHandler"
                                    onGestureEvent={[Function]}
                                    onGestureHandlerEvent={[Function]}
                                    onGestureHandlerStateChange={[Function]}
                                    onHandlerStateChange={[Function]}
                                    rippleColor={0}
                                    touchSoundDisabled={false}
                                  >
                                    <View
                                      accessible={true}
                                      collapsable={false}
                                      style={
                                        {
                                          "opacity": 1,
                                        }
                                      }
                                    >
                                      <View
                                        style={
                                          [
                                            {
                                              "backgroundColor": "#3742fa",
                                              "borderColor": "#3742fa",
                                              "borderRadius": 8,
                                              "borderWidth": 1,
                                              "padding": 8,
                                            },
                                            {
                                              "backgroundColor": "transparent",
                                            },
                                          ]
                                        }
                                      >
                                        <View>
                                          {"name":"heart","size":16,"color":"#3742fa"}
                                        </View>
                                      </View>
                                    </View>
                                  </RNGestureHandlerButton>
                                </View>
                                <Text
                                  style={
                                    [
                                      {
                                        "color": "#000",
                                        "fontSize": 20,
                                        "lineHeight": 26,
                                        "textAlign": "left",
                                      },
                                      {
                                        "fontSize": 16,
                                        "lineHeight": 20,
                                      },
                                      {
                                        "marginLeft": 8,
                                      },
                                    ]
                                  }
                                >
                                  0
                                </Text>
                              </View>
                              <View
                                style={
                                  {
                                    "flexGrow": 1,
                                  }
                                }
                              />
                              <View
                                style={
                                  {
                                    "alignSelf": "flex-end",
                                    "marginLeft": "auto",
                                    "marginTop": 16,
                                  }
                                }
                              >
                                <Text
                                  style={
                                    [
                                      {
                                        "color": "#000",
                                        "fontSize": 20,
                                        "lineHeight": 26,
                                        "textAlign": "left",
                                      },
                                      {
                                        "fontSize": 16,
                                        "lineHeight": 20,
                                      },
                                    ]
                                  }
                                >
                                  <time
                                    dateTime="2020-12-31T23:00:00.000Z"
                                    title="2020-12-31 23:00"
                                  >
                                    4 months ago
                                  </time>
                                </Text>
                              </View>
                            </View>
                          </View>
                        </View>
                      </View>
                    </View>
                  </View>
                </View>
              </View>
            </View>
          </View>
        </RNSScreen>
      </RNSScreenContainer>
    </View>
  </RNCSafeAreaProvider>
</View>
`;

exports[`ChirpCard for deletion renders correctly for sender 1`] = `
<View
  style={
    {
      "flex": 1,
    }
  }
>
  <RNCSafeAreaProvider
    onInsetsChange={[Function]}
    style={
      [
        {
          "flex": 1,
        },
        undefined,
      ]
    }
  >
    <View
      style={
        [
          {
            "backgroundColor": "rgb(242, 242, 242)",
            "flex": 1,
          },
          undefined,
        ]
      }
    >
      <View
        collapsable={false}
        pointerEvents="box-none"
        style={
          {
            "zIndex": 1,
          }
        }
      >
        <View
          accessibilityElementsHidden={false}
          importantForAccessibility="auto"
          onLayout={[Function]}
          pointerEvents="box-none"
          style={null}
        >
          <View
            collapsable={false}
            pointerEvents="box-none"
            style={
              {
                "bottom": 0,
                "left": 0,
                "opacity": 1,
                "position": "absolute",
                "right": 0,
                "top": 0,
                "zIndex": 0,
              }
            }
          >
            <View
              collapsable={false}
              style={
                {
                  "backgroundColor": "rgb(255, 255, 255)",
                  "borderBottomColor": "rgb(216, 216, 216)",
                  "flex": 1,
                  "shadowColor": "rgb(216, 216, 216)",
                  "shadowOffset": {
                    "height": 0.5,
                    "width": 0,
                  },
                  "shadowOpacity": 0.85,
                  "shadowRadius": 0,
                }
              }
            />
          </View>
          <View
            collapsable={false}
            pointerEvents="box-none"
            style={
              {
                "height": 44,
                "maxHeight": undefined,
                "minHeight": undefined,
                "opacity": undefined,
                "transform": undefined,
              }
            }
          >
            <View
              pointerEvents="none"
              style={
                {
                  "height": 0,
                }
              }
            />
            <View
              pointerEvents="box-none"
              style={
                {
                  "alignItems": "stretch",
                  "flex": 1,
                  "flexDirection": "row",
                }
              }
            >
              <View
                collapsable={false}
                pointerEvents="box-none"
                style={
                  {
                    "alignItems": "flex-start",
                    "flexBasis": 0,
                    "flexGrow": 1,
                    "justifyContent": "center",
                    "marginStart": 0,
                    "opacity": 1,
                  }
                }
              />
              <View
                collapsable={false}
                pointerEvents="box-none"
                style={
                  {
                    "justifyContent": "center",
                    "marginHorizontal": 16,
                    "maxWidth": 718,
                    "opacity": 1,
                  }
                }
              >
                <Text
                  accessibilityRole="header"
                  aria-level="1"
                  collapsable={false}
                  numberOfLines={1}
                  onLayout={[Function]}
                  style={
                    {
                      "color": "rgb(28, 28, 30)",
                      "fontSize": 17,
                      "fontWeight": "600",
                    }
                  }
                >
                  MockScreen
                </Text>
              </View>
              <View
                collapsable={false}
                pointerEvents="box-none"
                style={
                  {
                    "alignItems": "flex-end",
                    "flexBasis": 0,
                    "flexGrow": 1,
                    "justifyContent": "center",
                    "marginEnd": 0,
                    "opacity": 1,
                  }
                }
              />
            </View>
          </View>
        </View>
      </View>
      <RNSScreenContainer
        onLayout={[Function]}
        style={
          {
            "flex": 1,
          }
        }
      >
        <RNSScreen
          activityState={2}
          collapsable={false}
          forwardedRef={[Function]}
          gestureResponseDistance={
            {
              "bottom": -1,
              "end": -1,
              "start": -1,
              "top": -1,
            }
          }
          pointerEvents="box-none"
          style={
            {
              "bottom": 0,
              "left": 0,
              "position": "absolute",
              "right": 0,
              "top": 0,
            }
          }
        >
          <View
            collapsable={false}
            style={
              {
                "opacity": 1,
              }
            }
          />
          <View
            accessibilityElementsHidden={false}
            closing={false}
            gestureVelocityImpact={0.3}
            importantForAccessibility="auto"
            onClose={[Function]}
            onGestureBegin={[Function]}
            onGestureCanceled={[Function]}
            onGestureEnd={[Function]}
            onOpen={[Function]}
            onTransition={[Function]}
            pointerEvents="box-none"
            style={
              [
                {
                  "display": "flex",
                  "overflow": undefined,
                },
                {
                  "bottom": 0,
                  "left": 0,
                  "position": "absolute",
                  "right": 0,
                  "top": 0,
                },
              ]
            }
            transitionSpec={
              {
                "close": {
                  "animation": "spring",
                  "config": {
                    "damping": 500,
                    "mass": 3,
                    "overshootClamping": true,
                    "restDisplacementThreshold": 10,
                    "restSpeedThreshold": 10,
                    "stiffness": 1000,
                  },
                },
                "open": {
                  "animation": "spring",
                  "config": {
                    "damping": 500,
                    "mass": 3,
                    "overshootClamping": true,
                    "restDisplacementThreshold": 10,
                    "restSpeedThreshold": 10,
                    "stiffness": 1000,
                  },
                },
              }
            }
          >
            <View
              collapsable={false}
              pointerEvents="box-none"
              style={
                {
                  "flex": 1,
                }
              }
            >
              <View
                collapsable={false}
                forwardedRef={[Function]}
                handlerTag={1}
                handlerType="PanGestureHandler"
                needsOffscreenAlphaCompositing={false}
                onGestureHandlerEvent={[Function]}
                onGestureHandlerStateChange={[Function]}
                style={
                  {
                    "flex": 1,
                    "transform": [
                      {
                        "translateX": 0,
                      },
                      {
                        "translateX": 0,
                      },
                    ],
                  }
                }
              >
                <View
                  pointerEvents="box-none"
                  style={
                    [
                      {
                        "flex": 1,
                        "overflow": "hidden",
                      },
                      [
                        {
                          "backgroundColor": "rgb(242, 242, 242)",
                        },
                        undefined,
                      ],
                    ]
                  }
                >
                  <View
                    style={
                      {
                        "flex": 1,
                        "flexDirection": "column-reverse",
                      }
                    }
                  >
                    <View
                      style={
                        {
                          "flex": 1,
                        }
                      }
                    >
                      <View
                        style={
                          [
                            {
                              "backgroundColor": "#fff",
                            },
                          ]
                        }
                      >
                        <View
                          style={
                            {
                              "alignItems": "center",
                              "backgroundColor": "#fff",
                              "borderBottomWidth": 0.5,
                              "borderColor": "#bcbbc1",
                              "flexDirection": "row",
                              "padding": 14,
                            }
                          }
                          testID="RNE__LISTITEM__padView"
                        >
                          <View
                            accessible={true}
                            collapsable={false}
                            focusable={true}
                            onBlur={[Function]}
                            onClick={[Function]}
                            onFocus={[Function]}
                            onResponderGrant={[Function]}
                            onResponderMove={[Function]}
                            onResponderRelease={[Function]}
                            onResponderTerminate={[Function]}
                            onResponderTerminationRequest={[Function]}
                            onStartShouldSetResponder={[Function]}
                          >
                            <RNGestureHandlerButton
                              collapsable={false}
                              delayLongPress={600}
                              enabled={true}
                              exclusive={true}
                              handlerTag={2}
                              handlerType="NativeViewGestureHandler"
                              onGestureEvent={[Function]}
                              onGestureHandlerEvent={[Function]}
                              onGestureHandlerStateChange={[Function]}
                              onHandlerStateChange={[Function]}
                              rippleColor={0}
                              touchSoundDisabled={false}
                            >
                              <View
                                accessible={true}
                                collapsable={false}
                                style={
                                  {
                                    "opacity": 1,
                                  }
                                }
                              >
                                <View
                                  style={
                                    [
                                      {
                                        "marginRight": 16,
                                      },
                                      {
                                        "alignSelf": "flex-start",
                                      },
                                    ]
                                  }
                                >
                                  ProfileIcon
                                  <Text
                                    numberOfLines={1}
                                    selectable={true}
                                    style={
                                      [
                                        {
                                          "color": "#000",
                                          "fontSize": 20,
                                          "lineHeight": 26,
                                          "textAlign": "left",
                                        },
                                        {
                                          "fontSize": 16,
                                          "lineHeight": 20,
                                        },
                                        {
                                          "color": "#8E8E8E",
                                        },
                                        {
                                          "textAlign": "center",
                                        },
                                        {
                                          "marginTop": 8,
                                        },
                                      ]
                                    }
                                  >
                                    oKHk
                                  </Text>
                                </View>
                              </View>
                            </RNGestureHandlerButton>
                          </View>
                          <View
                            style={
                              {
                                "paddingLeft": 16,
                              }
                            }
                          />
                          <View
                            style={
                              [
                                {
                                  "alignItems": "flex-start",
                                  "flex": 1,
                                  "justifyContent": "center",
                                },
                                undefined,
                              ]
                            }
                            theme={
                              {
                                "colors": {
                                  "background": "#ffffff",
                                  "black": "#242424",
                                  "disabled": "hsl(208, 8%, 90%)",
                                  "divider": "#bcbbc1",
                                  "error": "#ff190c",
                                  "grey0": "#393e42",
                                  "grey1": "#43484d",
                                  "grey2": "#5e6977",
                                  "grey3": "#86939e",
                                  "grey4": "#bdc6cf",
                                  "grey5": "#e1e8ee",
                                  "greyOutline": "#bbb",
                                  "platform": {
                                    "android": {
                                      "error": "#f44336",
                                      "grey": "rgba(0, 0, 0, 0.54)",
                                      "primary": "#2196f3",
                                      "searchBg": "#dcdce1",
                                      "secondary": "#9C27B0",
                                      "success": "#4caf50",
                                      "warning": "#ffeb3b",
                                    },
                                    "default": {
                                      "error": "#ff3b30",
                                      "grey": "#7d7d7d",
                                      "primary": "#007aff",
                                      "searchBg": "#dcdce1",
                                      "secondary": "#5856d6",
                                      "success": "#4cd964",
                                      "warning": "#ffcc00",
                                    },
                                    "ios": {
                                      "error": "#ff3b30",
                                      "grey": "#7d7d7d",
                                      "primary": "#007aff",
                                      "searchBg": "#dcdce1",
                                      "secondary": "#5856d6",
                                      "success": "#4cd964",
                                      "warning": "#ffcc00",
                                    },
                                    "web": {
                                      "error": "#ff190c",
                                      "grey": "#393e42",
                                      "primary": "#2089dc",
                                      "searchBg": "#303337",
                                      "secondary": "#ca71eb",
                                      "success": "#52c41a",
                                      "warning": "#faad14",
                                    },
                                  },
                                  "primary": "#2089dc",
                                  "searchBg": "#303337",
                                  "secondary": "#ad1457",
                                  "success": "#52c41a",
                                  "warning": "#faad14",
                                  "white": "#ffffff",
                                },
                                "spacing": {
                                  "lg": 12,
                                  "md": 8,
                                  "sm": 4,
                                  "xl": 24,
                                  "xs": 2,
                                },
                              }
                            }
                          >
                            <Text
                              accessibilityRole="text"
                              style={
                                {
                                  "backgroundColor": "transparent",
                                  "color": "#242424",
                                  "fontSize": 15,
                                }
                              }
                              testID="listItemTitle"
                            >
                              <Text
                                style={
                                  {
                                    "color": "#000",
                                    "fontSize": 20,
                                    "lineHeight": 26,
                                    "textAlign": "left",
                                  }
                                }
                              >
                                Don't panic.
                              </Text>
                            </Text>
                            <View
                              style={
                                {
                                  "flexDirection": "row",
                                  "flexWrap": "wrap",
                                  "width": "100%",
                                }
                              }
                            >
                              <View
                                style={
                                  {
                                    "alignItems": "center",
                                    "flexDirection": "row",
                                    "marginRight": 16,
                                    "marginTop": 16,
                                  }
                                }
                              >
                                <View
                                  accessible={true}
                                  collapsable={false}
                                  focusable={true}
                                  onBlur={[Function]}
                                  onClick={[Function]}
                                  onFocus={[Function]}
                                  onResponderGrant={[Function]}
                                  onResponderMove={[Function]}
                                  onResponderRelease={[Function]}
                                  onResponderTerminate={[Function]}
                                  onResponderTerminationRequest={[Function]}
                                  onStartShouldSetResponder={[Function]}
                                  style={{}}
                                  testID="thumbs-up"
                                >
                                  <RNGestureHandlerButton
                                    collapsable={false}
                                    delayLongPress={600}
                                    enabled={true}
                                    exclusive={true}
                                    handlerTag={3}
                                    handlerType="NativeViewGestureHandler"
                                    onGestureEvent={[Function]}
                                    onGestureHandlerEvent={[Function]}
                                    onGestureHandlerStateChange={[Function]}
                                    onHandlerStateChange={[Function]}
                                    rippleColor={0}
                                    touchSoundDisabled={false}
                                  >
                                    <View
                                      accessible={true}
                                      collapsable={false}
                                      style={
                                        {
                                          "opacity": 1,
                                        }
                                      }
                                    >
                                      <View
                                        style={
                                          [
                                            {
                                              "backgroundColor": "#3742fa",
                                              "borderColor": "#3742fa",
                                              "borderRadius": 8,
                                              "borderWidth": 1,
                                              "padding": 8,
                                            },
<<<<<<< HEAD
                                            {
                                              "backgroundColor": "#8E8E8E",
                                              "borderColor": "#8E8E8E",
                                            },
                                            {
                                              "backgroundColor": "transparent",
                                            },
=======
>>>>>>> af69433d
                                          ]
                                        }
                                      >
                                        <View>
                                          {"name":"thumbs-up-sharp","size":16,"color":"#fff"}
                                        </View>
                                      </View>
                                    </View>
                                  </RNGestureHandlerButton>
                                </View>
                                <Text
                                  style={
                                    [
                                      {
                                        "color": "#000",
                                        "fontSize": 20,
                                        "lineHeight": 26,
                                        "textAlign": "left",
                                      },
                                      {
                                        "fontSize": 16,
                                        "lineHeight": 20,
                                      },
                                      {
                                        "marginLeft": 8,
                                      },
                                    ]
                                  }
                                >
                                  1
                                </Text>
                              </View>
                              <View
                                style={
                                  {
                                    "alignItems": "center",
                                    "flexDirection": "row",
                                    "marginRight": 16,
                                    "marginTop": 16,
                                  }
                                }
                              >
                                <View
                                  accessible={true}
                                  collapsable={false}
                                  focusable={true}
                                  onBlur={[Function]}
                                  onClick={[Function]}
                                  onFocus={[Function]}
                                  onResponderGrant={[Function]}
                                  onResponderMove={[Function]}
                                  onResponderRelease={[Function]}
                                  onResponderTerminate={[Function]}
                                  onResponderTerminationRequest={[Function]}
                                  onStartShouldSetResponder={[Function]}
                                  style={{}}
                                  testID="thumbs-down"
                                >
                                  <RNGestureHandlerButton
                                    collapsable={false}
                                    delayLongPress={600}
                                    enabled={true}
                                    exclusive={true}
                                    handlerTag={4}
                                    handlerType="NativeViewGestureHandler"
                                    onGestureEvent={[Function]}
                                    onGestureHandlerEvent={[Function]}
                                    onGestureHandlerStateChange={[Function]}
                                    onHandlerStateChange={[Function]}
                                    rippleColor={0}
                                    touchSoundDisabled={false}
                                  >
                                    <View
                                      accessible={true}
                                      collapsable={false}
                                      style={
                                        {
                                          "opacity": 1,
                                        }
                                      }
                                    >
                                      <View
                                        style={
                                          [
                                            {
                                              "backgroundColor": "#3742fa",
                                              "borderColor": "#3742fa",
                                              "borderRadius": 8,
                                              "borderWidth": 1,
                                              "padding": 8,
                                            },
                                            {
                                              "backgroundColor": "transparent",
                                            },
                                          ]
                                        }
                                      >
                                        <View>
                                          {"name":"thumbs-down-sharp","size":16,"color":"#3742fa"}
                                        </View>
                                      </View>
                                    </View>
                                  </RNGestureHandlerButton>
                                </View>
                                <Text
                                  style={
                                    [
                                      {
                                        "color": "#000",
                                        "fontSize": 20,
                                        "lineHeight": 26,
                                        "textAlign": "left",
                                      },
                                      {
                                        "fontSize": 16,
                                        "lineHeight": 20,
                                      },
                                      {
                                        "marginLeft": 8,
                                      },
                                    ]
                                  }
                                >
                                  0
                                </Text>
                              </View>
                              <View
                                style={
                                  {
                                    "alignItems": "center",
                                    "flexDirection": "row",
                                    "marginRight": 16,
                                    "marginTop": 16,
                                  }
                                }
                              >
                                <View
                                  accessible={true}
                                  collapsable={false}
                                  focusable={true}
                                  onBlur={[Function]}
                                  onClick={[Function]}
                                  onFocus={[Function]}
                                  onResponderGrant={[Function]}
                                  onResponderMove={[Function]}
                                  onResponderRelease={[Function]}
                                  onResponderTerminate={[Function]}
                                  onResponderTerminationRequest={[Function]}
                                  onStartShouldSetResponder={[Function]}
                                  style={{}}
                                  testID="heart"
                                >
                                  <RNGestureHandlerButton
                                    collapsable={false}
                                    delayLongPress={600}
                                    enabled={true}
                                    exclusive={true}
                                    handlerTag={5}
                                    handlerType="NativeViewGestureHandler"
                                    onGestureEvent={[Function]}
                                    onGestureHandlerEvent={[Function]}
                                    onGestureHandlerStateChange={[Function]}
                                    onHandlerStateChange={[Function]}
                                    rippleColor={0}
                                    touchSoundDisabled={false}
                                  >
                                    <View
                                      accessible={true}
                                      collapsable={false}
                                      style={
                                        {
                                          "opacity": 1,
                                        }
                                      }
                                    >
                                      <View
                                        style={
                                          [
                                            {
                                              "backgroundColor": "#3742fa",
                                              "borderColor": "#3742fa",
                                              "borderRadius": 8,
                                              "borderWidth": 1,
                                              "padding": 8,
                                            },
                                            {
                                              "backgroundColor": "transparent",
                                            },
                                          ]
                                        }
                                      >
                                        <View>
                                          {"name":"heart","size":16,"color":"#3742fa"}
                                        </View>
                                      </View>
                                    </View>
                                  </RNGestureHandlerButton>
                                </View>
                                <Text
                                  style={
                                    [
                                      {
                                        "color": "#000",
                                        "fontSize": 20,
                                        "lineHeight": 26,
                                        "textAlign": "left",
                                      },
                                      {
                                        "fontSize": 16,
                                        "lineHeight": 20,
                                      },
                                      {
                                        "marginLeft": 8,
                                      },
                                    ]
                                  }
                                >
                                  0
                                </Text>
                              </View>
                              <View
                                style={
                                  {
                                    "alignItems": "center",
                                    "flexDirection": "row",
                                    "marginRight": 16,
                                    "marginTop": 16,
                                  }
                                }
                              >
                                <View
                                  accessible={true}
                                  collapsable={false}
                                  focusable={true}
                                  onBlur={[Function]}
                                  onClick={[Function]}
                                  onFocus={[Function]}
                                  onResponderGrant={[Function]}
                                  onResponderMove={[Function]}
                                  onResponderRelease={[Function]}
                                  onResponderTerminate={[Function]}
                                  onResponderTerminationRequest={[Function]}
                                  onStartShouldSetResponder={[Function]}
                                  style={{}}
                                  testID="chirp_action_options"
                                >
                                  <RNGestureHandlerButton
                                    collapsable={false}
                                    delayLongPress={600}
                                    enabled={true}
                                    exclusive={true}
                                    handlerTag={6}
                                    handlerType="NativeViewGestureHandler"
                                    onGestureEvent={[Function]}
                                    onGestureHandlerEvent={[Function]}
                                    onGestureHandlerStateChange={[Function]}
                                    onHandlerStateChange={[Function]}
                                    rippleColor={0}
                                    touchSoundDisabled={false}
                                  >
                                    <View
                                      accessible={true}
                                      collapsable={false}
                                      style={
                                        {
                                          "opacity": 1,
                                        }
                                      }
                                    >
                                      <View
                                        style={
                                          [
                                            {
                                              "backgroundColor": "#3742fa",
                                              "borderColor": "#3742fa",
                                              "borderRadius": 8,
                                              "borderWidth": 1,
                                              "padding": 8,
                                            },
                                            {
                                              "backgroundColor": "transparent",
                                            },
                                          ]
                                        }
                                      >
                                        <View>
                                          {"name":"ios-ellipsis-horizontal","size":16,"color":"#3742fa"}
                                        </View>
                                      </View>
                                    </View>
                                  </RNGestureHandlerButton>
                                </View>
                              </View>
                              <View
                                style={
                                  {
                                    "flexGrow": 1,
                                  }
                                }
                              />
                              <View
                                style={
                                  {
                                    "alignSelf": "flex-end",
                                    "marginLeft": "auto",
                                    "marginTop": 16,
                                  }
                                }
                              >
                                <Text
                                  style={
                                    [
                                      {
                                        "color": "#000",
                                        "fontSize": 20,
                                        "lineHeight": 26,
                                        "textAlign": "left",
                                      },
                                      {
                                        "fontSize": 16,
                                        "lineHeight": 20,
                                      },
                                    ]
                                  }
                                >
                                  <time
                                    dateTime="2020-12-31T23:00:00.000Z"
                                    title="2020-12-31 23:00"
                                  >
                                    4 months ago
                                  </time>
                                </Text>
                              </View>
                            </View>
                          </View>
                        </View>
                      </View>
                    </View>
                  </View>
                </View>
              </View>
            </View>
          </View>
        </RNSScreen>
      </RNSScreenContainer>
    </View>
  </RNCSafeAreaProvider>
</View>
`;

exports[`ChirpCard for reaction renders correctly with reaction 1`] = `
<View
  style={
    {
      "flex": 1,
    }
  }
>
  <RNCSafeAreaProvider
    onInsetsChange={[Function]}
    style={
      [
        {
          "flex": 1,
        },
        undefined,
      ]
    }
  >
    <View
      style={
        [
          {
            "backgroundColor": "rgb(242, 242, 242)",
            "flex": 1,
          },
          undefined,
        ]
      }
    >
      <View
        collapsable={false}
        pointerEvents="box-none"
        style={
          {
            "zIndex": 1,
          }
        }
      >
        <View
          accessibilityElementsHidden={false}
          importantForAccessibility="auto"
          onLayout={[Function]}
          pointerEvents="box-none"
          style={null}
        >
          <View
            collapsable={false}
            pointerEvents="box-none"
            style={
              {
                "bottom": 0,
                "left": 0,
                "opacity": 1,
                "position": "absolute",
                "right": 0,
                "top": 0,
                "zIndex": 0,
              }
            }
          >
            <View
              collapsable={false}
              style={
                {
                  "backgroundColor": "rgb(255, 255, 255)",
                  "borderBottomColor": "rgb(216, 216, 216)",
                  "flex": 1,
                  "shadowColor": "rgb(216, 216, 216)",
                  "shadowOffset": {
                    "height": 0.5,
                    "width": 0,
                  },
                  "shadowOpacity": 0.85,
                  "shadowRadius": 0,
                }
              }
            />
          </View>
          <View
            collapsable={false}
            pointerEvents="box-none"
            style={
              {
                "height": 44,
                "maxHeight": undefined,
                "minHeight": undefined,
                "opacity": undefined,
                "transform": undefined,
              }
            }
          >
            <View
              pointerEvents="none"
              style={
                {
                  "height": 0,
                }
              }
            />
            <View
              pointerEvents="box-none"
              style={
                {
                  "alignItems": "stretch",
                  "flex": 1,
                  "flexDirection": "row",
                }
              }
            >
              <View
                collapsable={false}
                pointerEvents="box-none"
                style={
                  {
                    "alignItems": "flex-start",
                    "flexBasis": 0,
                    "flexGrow": 1,
                    "justifyContent": "center",
                    "marginStart": 0,
                    "opacity": 1,
                  }
                }
              />
              <View
                collapsable={false}
                pointerEvents="box-none"
                style={
                  {
                    "justifyContent": "center",
                    "marginHorizontal": 16,
                    "maxWidth": 718,
                    "opacity": 1,
                  }
                }
              >
                <Text
                  accessibilityRole="header"
                  aria-level="1"
                  collapsable={false}
                  numberOfLines={1}
                  onLayout={[Function]}
                  style={
                    {
                      "color": "rgb(28, 28, 30)",
                      "fontSize": 17,
                      "fontWeight": "600",
                    }
                  }
                >
                  MockScreen
                </Text>
              </View>
              <View
                collapsable={false}
                pointerEvents="box-none"
                style={
                  {
                    "alignItems": "flex-end",
                    "flexBasis": 0,
                    "flexGrow": 1,
                    "justifyContent": "center",
                    "marginEnd": 0,
                    "opacity": 1,
                  }
                }
              />
            </View>
          </View>
        </View>
      </View>
      <RNSScreenContainer
        onLayout={[Function]}
        style={
          {
            "flex": 1,
          }
        }
      >
        <RNSScreen
          activityState={2}
          collapsable={false}
          forwardedRef={[Function]}
          gestureResponseDistance={
            {
              "bottom": -1,
              "end": -1,
              "start": -1,
              "top": -1,
            }
          }
          pointerEvents="box-none"
          style={
            {
              "bottom": 0,
              "left": 0,
              "position": "absolute",
              "right": 0,
              "top": 0,
            }
          }
        >
          <View
            collapsable={false}
            style={
              {
                "opacity": 1,
              }
            }
          />
          <View
            accessibilityElementsHidden={false}
            closing={false}
            gestureVelocityImpact={0.3}
            importantForAccessibility="auto"
            onClose={[Function]}
            onGestureBegin={[Function]}
            onGestureCanceled={[Function]}
            onGestureEnd={[Function]}
            onOpen={[Function]}
            onTransition={[Function]}
            pointerEvents="box-none"
            style={
              [
                {
                  "display": "flex",
                  "overflow": undefined,
                },
                {
                  "bottom": 0,
                  "left": 0,
                  "position": "absolute",
                  "right": 0,
                  "top": 0,
                },
              ]
            }
            transitionSpec={
              {
                "close": {
                  "animation": "spring",
                  "config": {
                    "damping": 500,
                    "mass": 3,
                    "overshootClamping": true,
                    "restDisplacementThreshold": 10,
                    "restSpeedThreshold": 10,
                    "stiffness": 1000,
                  },
                },
                "open": {
                  "animation": "spring",
                  "config": {
                    "damping": 500,
                    "mass": 3,
                    "overshootClamping": true,
                    "restDisplacementThreshold": 10,
                    "restSpeedThreshold": 10,
                    "stiffness": 1000,
                  },
                },
              }
            }
          >
            <View
              collapsable={false}
              pointerEvents="box-none"
              style={
                {
                  "flex": 1,
                }
              }
            >
              <View
                collapsable={false}
                forwardedRef={[Function]}
                handlerTag={20}
                handlerType="PanGestureHandler"
                needsOffscreenAlphaCompositing={false}
                onGestureHandlerEvent={[Function]}
                onGestureHandlerStateChange={[Function]}
                style={
                  {
                    "flex": 1,
                    "transform": [
                      {
                        "translateX": 0,
                      },
                      {
                        "translateX": 0,
                      },
                    ],
                  }
                }
              >
                <View
                  pointerEvents="box-none"
                  style={
                    [
                      {
                        "flex": 1,
                        "overflow": "hidden",
                      },
                      [
                        {
                          "backgroundColor": "rgb(242, 242, 242)",
                        },
                        undefined,
                      ],
                    ]
                  }
                >
                  <View
                    style={
                      {
                        "flex": 1,
                        "flexDirection": "column-reverse",
                      }
                    }
                  >
                    <View
                      style={
                        {
                          "flex": 1,
                        }
                      }
                    >
                      <View
                        style={
                          [
                            {
                              "backgroundColor": "#fff",
                            },
                          ]
                        }
                      >
                        <View
                          style={
                            {
                              "alignItems": "center",
                              "backgroundColor": "#fff",
                              "borderBottomWidth": 0.5,
                              "borderColor": "#bcbbc1",
                              "flexDirection": "row",
                              "padding": 14,
                            }
                          }
                          testID="RNE__LISTITEM__padView"
                        >
                          <View
                            accessible={true}
                            collapsable={false}
                            focusable={true}
                            onBlur={[Function]}
                            onClick={[Function]}
                            onFocus={[Function]}
                            onResponderGrant={[Function]}
                            onResponderMove={[Function]}
                            onResponderRelease={[Function]}
                            onResponderTerminate={[Function]}
                            onResponderTerminationRequest={[Function]}
                            onStartShouldSetResponder={[Function]}
                          >
                            <RNGestureHandlerButton
                              collapsable={false}
                              delayLongPress={600}
                              enabled={true}
                              exclusive={true}
                              handlerTag={21}
                              handlerType="NativeViewGestureHandler"
                              onGestureEvent={[Function]}
                              onGestureHandlerEvent={[Function]}
                              onGestureHandlerStateChange={[Function]}
                              onHandlerStateChange={[Function]}
                              rippleColor={0}
                              touchSoundDisabled={false}
                            >
                              <View
                                accessible={true}
                                collapsable={false}
                                style={
                                  {
                                    "opacity": 1,
                                  }
                                }
                              >
                                <View
                                  style={
                                    [
                                      {
                                        "marginRight": 16,
                                      },
                                      {
                                        "alignSelf": "flex-start",
                                      },
                                    ]
                                  }
                                >
                                  ProfileIcon
                                  <Text
                                    numberOfLines={1}
                                    selectable={true}
                                    style={
                                      [
                                        {
                                          "color": "#000",
                                          "fontSize": 20,
                                          "lineHeight": 26,
                                          "textAlign": "left",
                                        },
                                        {
                                          "fontSize": 16,
                                          "lineHeight": 20,
                                        },
                                        {
                                          "color": "#8E8E8E",
                                        },
                                        {
                                          "textAlign": "center",
                                        },
                                        {
                                          "marginTop": 8,
                                        },
                                      ]
                                    }
                                  >
                                    oKHk
                                  </Text>
                                </View>
                              </View>
                            </RNGestureHandlerButton>
                          </View>
                          <View
                            style={
                              {
                                "paddingLeft": 16,
                              }
                            }
                          />
                          <View
                            style={
                              [
                                {
                                  "alignItems": "flex-start",
                                  "flex": 1,
                                  "justifyContent": "center",
                                },
                                undefined,
                              ]
                            }
                            theme={
                              {
                                "colors": {
                                  "background": "#ffffff",
                                  "black": "#242424",
                                  "disabled": "hsl(208, 8%, 90%)",
                                  "divider": "#bcbbc1",
                                  "error": "#ff190c",
                                  "grey0": "#393e42",
                                  "grey1": "#43484d",
                                  "grey2": "#5e6977",
                                  "grey3": "#86939e",
                                  "grey4": "#bdc6cf",
                                  "grey5": "#e1e8ee",
                                  "greyOutline": "#bbb",
                                  "platform": {
                                    "android": {
                                      "error": "#f44336",
                                      "grey": "rgba(0, 0, 0, 0.54)",
                                      "primary": "#2196f3",
                                      "searchBg": "#dcdce1",
                                      "secondary": "#9C27B0",
                                      "success": "#4caf50",
                                      "warning": "#ffeb3b",
                                    },
                                    "default": {
                                      "error": "#ff3b30",
                                      "grey": "#7d7d7d",
                                      "primary": "#007aff",
                                      "searchBg": "#dcdce1",
                                      "secondary": "#5856d6",
                                      "success": "#4cd964",
                                      "warning": "#ffcc00",
                                    },
                                    "ios": {
                                      "error": "#ff3b30",
                                      "grey": "#7d7d7d",
                                      "primary": "#007aff",
                                      "searchBg": "#dcdce1",
                                      "secondary": "#5856d6",
                                      "success": "#4cd964",
                                      "warning": "#ffcc00",
                                    },
                                    "web": {
                                      "error": "#ff190c",
                                      "grey": "#393e42",
                                      "primary": "#2089dc",
                                      "searchBg": "#303337",
                                      "secondary": "#ca71eb",
                                      "success": "#52c41a",
                                      "warning": "#faad14",
                                    },
                                  },
                                  "primary": "#2089dc",
                                  "searchBg": "#303337",
                                  "secondary": "#ad1457",
                                  "success": "#52c41a",
                                  "warning": "#faad14",
                                  "white": "#ffffff",
                                },
                                "spacing": {
                                  "lg": 12,
                                  "md": 8,
                                  "sm": 4,
                                  "xl": 24,
                                  "xs": 2,
                                },
                              }
                            }
                          >
                            <Text
                              accessibilityRole="text"
                              style={
                                {
                                  "backgroundColor": "transparent",
                                  "color": "#242424",
                                  "fontSize": 15,
                                }
                              }
                              testID="listItemTitle"
                            >
                              <Text
                                style={
                                  {
                                    "color": "#000",
                                    "fontSize": 20,
                                    "lineHeight": 26,
                                    "textAlign": "left",
                                  }
                                }
                              >
                                Don't panic.
                              </Text>
                            </Text>
                            <View
                              style={
                                {
                                  "flexDirection": "row",
                                  "flexWrap": "wrap",
                                  "width": "100%",
                                }
                              }
                            >
                              <View
                                style={
                                  {
                                    "alignItems": "center",
                                    "flexDirection": "row",
                                    "marginRight": 16,
                                    "marginTop": 16,
                                  }
                                }
                              >
                                <View
                                  accessible={true}
                                  collapsable={false}
                                  focusable={true}
                                  onBlur={[Function]}
                                  onClick={[Function]}
                                  onFocus={[Function]}
                                  onResponderGrant={[Function]}
                                  onResponderMove={[Function]}
                                  onResponderRelease={[Function]}
                                  onResponderTerminate={[Function]}
                                  onResponderTerminationRequest={[Function]}
                                  onStartShouldSetResponder={[Function]}
                                  style={{}}
                                  testID="thumbs-up"
                                >
                                  <RNGestureHandlerButton
                                    collapsable={false}
                                    delayLongPress={600}
                                    enabled={true}
                                    exclusive={true}
                                    handlerTag={22}
                                    handlerType="NativeViewGestureHandler"
                                    onGestureEvent={[Function]}
                                    onGestureHandlerEvent={[Function]}
                                    onGestureHandlerStateChange={[Function]}
                                    onHandlerStateChange={[Function]}
                                    rippleColor={0}
                                    touchSoundDisabled={false}
                                  >
                                    <View
                                      accessible={true}
                                      collapsable={false}
                                      style={
                                        {
                                          "opacity": 1,
                                        }
                                      }
                                    >
                                      <View
                                        style={
                                          [
                                            {
                                              "backgroundColor": "#3742fa",
                                              "borderColor": "#3742fa",
                                              "borderRadius": 8,
                                              "borderWidth": 1,
                                              "padding": 8,
                                            },
<<<<<<< HEAD
                                            {
                                              "backgroundColor": "#8E8E8E",
                                              "borderColor": "#8E8E8E",
                                            },
                                            {
                                              "backgroundColor": "transparent",
                                            },
=======
>>>>>>> af69433d
                                          ]
                                        }
                                      >
                                        <View>
                                          {"name":"thumbs-up-sharp","size":16,"color":"#fff"}
                                        </View>
                                      </View>
                                    </View>
                                  </RNGestureHandlerButton>
                                </View>
                                <Text
                                  style={
                                    [
                                      {
                                        "color": "#000",
                                        "fontSize": 20,
                                        "lineHeight": 26,
                                        "textAlign": "left",
                                      },
                                      {
                                        "fontSize": 16,
                                        "lineHeight": 20,
                                      },
                                      {
                                        "marginLeft": 8,
                                      },
                                    ]
                                  }
                                >
                                  1
                                </Text>
                              </View>
                              <View
                                style={
                                  {
                                    "alignItems": "center",
                                    "flexDirection": "row",
                                    "marginRight": 16,
                                    "marginTop": 16,
                                  }
                                }
                              >
                                <View
                                  accessible={true}
                                  collapsable={false}
                                  focusable={true}
                                  onBlur={[Function]}
                                  onClick={[Function]}
                                  onFocus={[Function]}
                                  onResponderGrant={[Function]}
                                  onResponderMove={[Function]}
                                  onResponderRelease={[Function]}
                                  onResponderTerminate={[Function]}
                                  onResponderTerminationRequest={[Function]}
                                  onStartShouldSetResponder={[Function]}
                                  style={{}}
                                  testID="thumbs-down"
                                >
                                  <RNGestureHandlerButton
                                    collapsable={false}
                                    delayLongPress={600}
                                    enabled={true}
                                    exclusive={true}
                                    handlerTag={23}
                                    handlerType="NativeViewGestureHandler"
                                    onGestureEvent={[Function]}
                                    onGestureHandlerEvent={[Function]}
                                    onGestureHandlerStateChange={[Function]}
                                    onHandlerStateChange={[Function]}
                                    rippleColor={0}
                                    touchSoundDisabled={false}
                                  >
                                    <View
                                      accessible={true}
                                      collapsable={false}
                                      style={
                                        {
                                          "opacity": 1,
                                        }
                                      }
                                    >
                                      <View
                                        style={
                                          [
                                            {
                                              "backgroundColor": "#3742fa",
                                              "borderColor": "#3742fa",
                                              "borderRadius": 8,
                                              "borderWidth": 1,
                                              "padding": 8,
                                            },
                                            {
                                              "backgroundColor": "transparent",
                                            },
                                          ]
                                        }
                                      >
                                        <View>
                                          {"name":"thumbs-down-sharp","size":16,"color":"#3742fa"}
                                        </View>
                                      </View>
                                    </View>
                                  </RNGestureHandlerButton>
                                </View>
                                <Text
                                  style={
                                    [
                                      {
                                        "color": "#000",
                                        "fontSize": 20,
                                        "lineHeight": 26,
                                        "textAlign": "left",
                                      },
                                      {
                                        "fontSize": 16,
                                        "lineHeight": 20,
                                      },
                                      {
                                        "marginLeft": 8,
                                      },
                                    ]
                                  }
                                >
                                  0
                                </Text>
                              </View>
                              <View
                                style={
                                  {
                                    "alignItems": "center",
                                    "flexDirection": "row",
                                    "marginRight": 16,
                                    "marginTop": 16,
                                  }
                                }
                              >
                                <View
                                  accessible={true}
                                  collapsable={false}
                                  focusable={true}
                                  onBlur={[Function]}
                                  onClick={[Function]}
                                  onFocus={[Function]}
                                  onResponderGrant={[Function]}
                                  onResponderMove={[Function]}
                                  onResponderRelease={[Function]}
                                  onResponderTerminate={[Function]}
                                  onResponderTerminationRequest={[Function]}
                                  onStartShouldSetResponder={[Function]}
                                  style={{}}
                                  testID="heart"
                                >
                                  <RNGestureHandlerButton
                                    collapsable={false}
                                    delayLongPress={600}
                                    enabled={true}
                                    exclusive={true}
                                    handlerTag={24}
                                    handlerType="NativeViewGestureHandler"
                                    onGestureEvent={[Function]}
                                    onGestureHandlerEvent={[Function]}
                                    onGestureHandlerStateChange={[Function]}
                                    onHandlerStateChange={[Function]}
                                    rippleColor={0}
                                    touchSoundDisabled={false}
                                  >
                                    <View
                                      accessible={true}
                                      collapsable={false}
                                      style={
                                        {
                                          "opacity": 1,
                                        }
                                      }
                                    >
                                      <View
                                        style={
                                          [
                                            {
                                              "backgroundColor": "#3742fa",
                                              "borderColor": "#3742fa",
                                              "borderRadius": 8,
                                              "borderWidth": 1,
                                              "padding": 8,
                                            },
                                            {
                                              "backgroundColor": "transparent",
                                            },
                                          ]
                                        }
                                      >
                                        <View>
                                          {"name":"heart","size":16,"color":"#3742fa"}
                                        </View>
                                      </View>
                                    </View>
                                  </RNGestureHandlerButton>
                                </View>
                                <Text
                                  style={
                                    [
                                      {
                                        "color": "#000",
                                        "fontSize": 20,
                                        "lineHeight": 26,
                                        "textAlign": "left",
                                      },
                                      {
                                        "fontSize": 16,
                                        "lineHeight": 20,
                                      },
                                      {
                                        "marginLeft": 8,
                                      },
                                    ]
                                  }
                                >
                                  0
                                </Text>
                              </View>
                              <View
                                style={
                                  {
                                    "alignItems": "center",
                                    "flexDirection": "row",
                                    "marginRight": 16,
                                    "marginTop": 16,
                                  }
                                }
                              >
                                <View
                                  accessible={true}
                                  collapsable={false}
                                  focusable={true}
                                  onBlur={[Function]}
                                  onClick={[Function]}
                                  onFocus={[Function]}
                                  onResponderGrant={[Function]}
                                  onResponderMove={[Function]}
                                  onResponderRelease={[Function]}
                                  onResponderTerminate={[Function]}
                                  onResponderTerminationRequest={[Function]}
                                  onStartShouldSetResponder={[Function]}
                                  style={{}}
                                  testID="chirp_action_options"
                                >
                                  <RNGestureHandlerButton
                                    collapsable={false}
                                    delayLongPress={600}
                                    enabled={true}
                                    exclusive={true}
                                    handlerTag={25}
                                    handlerType="NativeViewGestureHandler"
                                    onGestureEvent={[Function]}
                                    onGestureHandlerEvent={[Function]}
                                    onGestureHandlerStateChange={[Function]}
                                    onHandlerStateChange={[Function]}
                                    rippleColor={0}
                                    touchSoundDisabled={false}
                                  >
                                    <View
                                      accessible={true}
                                      collapsable={false}
                                      style={
                                        {
                                          "opacity": 1,
                                        }
                                      }
                                    >
                                      <View
                                        style={
                                          [
                                            {
                                              "backgroundColor": "#3742fa",
                                              "borderColor": "#3742fa",
                                              "borderRadius": 8,
                                              "borderWidth": 1,
                                              "padding": 8,
                                            },
                                            {
                                              "backgroundColor": "transparent",
                                            },
                                          ]
                                        }
                                      >
                                        <View>
                                          {"name":"ios-ellipsis-horizontal","size":16,"color":"#3742fa"}
                                        </View>
                                      </View>
                                    </View>
                                  </RNGestureHandlerButton>
                                </View>
                              </View>
                              <View
                                style={
                                  {
                                    "flexGrow": 1,
                                  }
                                }
                              />
                              <View
                                style={
                                  {
                                    "alignSelf": "flex-end",
                                    "marginLeft": "auto",
                                    "marginTop": 16,
                                  }
                                }
                              >
                                <Text
                                  style={
                                    [
                                      {
                                        "color": "#000",
                                        "fontSize": 20,
                                        "lineHeight": 26,
                                        "textAlign": "left",
                                      },
                                      {
                                        "fontSize": 16,
                                        "lineHeight": 20,
                                      },
                                    ]
                                  }
                                >
                                  <time
                                    dateTime="2020-12-31T23:00:00.000Z"
                                    title="2020-12-31 23:00"
                                  >
                                    4 months ago
                                  </time>
                                </Text>
                              </View>
                            </View>
                          </View>
                        </View>
                      </View>
                    </View>
                  </View>
                </View>
              </View>
            </View>
          </View>
        </RNSScreen>
      </RNSScreenContainer>
    </View>
  </RNCSafeAreaProvider>
</View>
`;

exports[`ChirpCard for reaction renders correctly without reaction 1`] = `
<View
  style={
    {
      "flex": 1,
    }
  }
>
  <RNCSafeAreaProvider
    onInsetsChange={[Function]}
    style={
      [
        {
          "flex": 1,
        },
        undefined,
      ]
    }
  >
    <View
      style={
        [
          {
            "backgroundColor": "rgb(242, 242, 242)",
            "flex": 1,
          },
          undefined,
        ]
      }
    >
      <View
        collapsable={false}
        pointerEvents="box-none"
        style={
          {
            "zIndex": 1,
          }
        }
      >
        <View
          accessibilityElementsHidden={false}
          importantForAccessibility="auto"
          onLayout={[Function]}
          pointerEvents="box-none"
          style={null}
        >
          <View
            collapsable={false}
            pointerEvents="box-none"
            style={
              {
                "bottom": 0,
                "left": 0,
                "opacity": 1,
                "position": "absolute",
                "right": 0,
                "top": 0,
                "zIndex": 0,
              }
            }
          >
            <View
              collapsable={false}
              style={
                {
                  "backgroundColor": "rgb(255, 255, 255)",
                  "borderBottomColor": "rgb(216, 216, 216)",
                  "flex": 1,
                  "shadowColor": "rgb(216, 216, 216)",
                  "shadowOffset": {
                    "height": 0.5,
                    "width": 0,
                  },
                  "shadowOpacity": 0.85,
                  "shadowRadius": 0,
                }
              }
            />
          </View>
          <View
            collapsable={false}
            pointerEvents="box-none"
            style={
              {
                "height": 44,
                "maxHeight": undefined,
                "minHeight": undefined,
                "opacity": undefined,
                "transform": undefined,
              }
            }
          >
            <View
              pointerEvents="none"
              style={
                {
                  "height": 0,
                }
              }
            />
            <View
              pointerEvents="box-none"
              style={
                {
                  "alignItems": "stretch",
                  "flex": 1,
                  "flexDirection": "row",
                }
              }
            >
              <View
                collapsable={false}
                pointerEvents="box-none"
                style={
                  {
                    "alignItems": "flex-start",
                    "flexBasis": 0,
                    "flexGrow": 1,
                    "justifyContent": "center",
                    "marginStart": 0,
                    "opacity": 1,
                  }
                }
              />
              <View
                collapsable={false}
                pointerEvents="box-none"
                style={
                  {
                    "justifyContent": "center",
                    "marginHorizontal": 16,
                    "maxWidth": 718,
                    "opacity": 1,
                  }
                }
              >
                <Text
                  accessibilityRole="header"
                  aria-level="1"
                  collapsable={false}
                  numberOfLines={1}
                  onLayout={[Function]}
                  style={
                    {
                      "color": "rgb(28, 28, 30)",
                      "fontSize": 17,
                      "fontWeight": "600",
                    }
                  }
                >
                  MockScreen
                </Text>
              </View>
              <View
                collapsable={false}
                pointerEvents="box-none"
                style={
                  {
                    "alignItems": "flex-end",
                    "flexBasis": 0,
                    "flexGrow": 1,
                    "justifyContent": "center",
                    "marginEnd": 0,
                    "opacity": 1,
                  }
                }
              />
            </View>
          </View>
        </View>
      </View>
      <RNSScreenContainer
        onLayout={[Function]}
        style={
          {
            "flex": 1,
          }
        }
      >
        <RNSScreen
          activityState={2}
          collapsable={false}
          forwardedRef={[Function]}
          gestureResponseDistance={
            {
              "bottom": -1,
              "end": -1,
              "start": -1,
              "top": -1,
            }
          }
          pointerEvents="box-none"
          style={
            {
              "bottom": 0,
              "left": 0,
              "position": "absolute",
              "right": 0,
              "top": 0,
            }
          }
        >
          <View
            collapsable={false}
            style={
              {
                "opacity": 1,
              }
            }
          />
          <View
            accessibilityElementsHidden={false}
            closing={false}
            gestureVelocityImpact={0.3}
            importantForAccessibility="auto"
            onClose={[Function]}
            onGestureBegin={[Function]}
            onGestureCanceled={[Function]}
            onGestureEnd={[Function]}
            onOpen={[Function]}
            onTransition={[Function]}
            pointerEvents="box-none"
            style={
              [
                {
                  "display": "flex",
                  "overflow": undefined,
                },
                {
                  "bottom": 0,
                  "left": 0,
                  "position": "absolute",
                  "right": 0,
                  "top": 0,
                },
              ]
            }
            transitionSpec={
              {
                "close": {
                  "animation": "spring",
                  "config": {
                    "damping": 500,
                    "mass": 3,
                    "overshootClamping": true,
                    "restDisplacementThreshold": 10,
                    "restSpeedThreshold": 10,
                    "stiffness": 1000,
                  },
                },
                "open": {
                  "animation": "spring",
                  "config": {
                    "damping": 500,
                    "mass": 3,
                    "overshootClamping": true,
                    "restDisplacementThreshold": 10,
                    "restSpeedThreshold": 10,
                    "stiffness": 1000,
                  },
                },
              }
            }
          >
            <View
              collapsable={false}
              pointerEvents="box-none"
              style={
                {
                  "flex": 1,
                }
              }
            >
              <View
                collapsable={false}
                forwardedRef={[Function]}
                handlerTag={26}
                handlerType="PanGestureHandler"
                needsOffscreenAlphaCompositing={false}
                onGestureHandlerEvent={[Function]}
                onGestureHandlerStateChange={[Function]}
                style={
                  {
                    "flex": 1,
                    "transform": [
                      {
                        "translateX": 0,
                      },
                      {
                        "translateX": 0,
                      },
                    ],
                  }
                }
              >
                <View
                  pointerEvents="box-none"
                  style={
                    [
                      {
                        "flex": 1,
                        "overflow": "hidden",
                      },
                      [
                        {
                          "backgroundColor": "rgb(242, 242, 242)",
                        },
                        undefined,
                      ],
                    ]
                  }
                >
                  <View
                    style={
                      {
                        "flex": 1,
                        "flexDirection": "column-reverse",
                      }
                    }
                  >
                    <View
                      style={
                        {
                          "flex": 1,
                        }
                      }
                    >
                      <View
                        style={
                          [
                            {
                              "backgroundColor": "#fff",
                            },
                          ]
                        }
                      >
                        <View
                          style={
                            {
                              "alignItems": "center",
                              "backgroundColor": "#fff",
                              "borderBottomWidth": 0.5,
                              "borderColor": "#bcbbc1",
                              "flexDirection": "row",
                              "padding": 14,
                            }
                          }
                          testID="RNE__LISTITEM__padView"
                        >
                          <View
                            accessible={true}
                            collapsable={false}
                            focusable={true}
                            onBlur={[Function]}
                            onClick={[Function]}
                            onFocus={[Function]}
                            onResponderGrant={[Function]}
                            onResponderMove={[Function]}
                            onResponderRelease={[Function]}
                            onResponderTerminate={[Function]}
                            onResponderTerminationRequest={[Function]}
                            onStartShouldSetResponder={[Function]}
                          >
                            <RNGestureHandlerButton
                              collapsable={false}
                              delayLongPress={600}
                              enabled={true}
                              exclusive={true}
                              handlerTag={27}
                              handlerType="NativeViewGestureHandler"
                              onGestureEvent={[Function]}
                              onGestureHandlerEvent={[Function]}
                              onGestureHandlerStateChange={[Function]}
                              onHandlerStateChange={[Function]}
                              rippleColor={0}
                              touchSoundDisabled={false}
                            >
                              <View
                                accessible={true}
                                collapsable={false}
                                style={
                                  {
                                    "opacity": 1,
                                  }
                                }
                              >
                                <View
                                  style={
                                    [
                                      {
                                        "marginRight": 16,
                                      },
                                      {
                                        "alignSelf": "flex-start",
                                      },
                                    ]
                                  }
                                >
                                  ProfileIcon
                                  <Text
                                    numberOfLines={1}
                                    selectable={true}
                                    style={
                                      [
                                        {
                                          "color": "#000",
                                          "fontSize": 20,
                                          "lineHeight": 26,
                                          "textAlign": "left",
                                        },
                                        {
                                          "fontSize": 16,
                                          "lineHeight": 20,
                                        },
                                        {
                                          "color": "#8E8E8E",
                                        },
                                        {
                                          "textAlign": "center",
                                        },
                                        {
                                          "marginTop": 8,
                                        },
                                      ]
                                    }
                                  >
                                    Anon
                                  </Text>
                                </View>
                              </View>
                            </RNGestureHandlerButton>
                          </View>
                          <View
                            style={
                              {
                                "paddingLeft": 16,
                              }
                            }
                          />
                          <View
                            style={
                              [
                                {
                                  "alignItems": "flex-start",
                                  "flex": 1,
                                  "justifyContent": "center",
                                },
                                undefined,
                              ]
                            }
                            theme={
                              {
                                "colors": {
                                  "background": "#ffffff",
                                  "black": "#242424",
                                  "disabled": "hsl(208, 8%, 90%)",
                                  "divider": "#bcbbc1",
                                  "error": "#ff190c",
                                  "grey0": "#393e42",
                                  "grey1": "#43484d",
                                  "grey2": "#5e6977",
                                  "grey3": "#86939e",
                                  "grey4": "#bdc6cf",
                                  "grey5": "#e1e8ee",
                                  "greyOutline": "#bbb",
                                  "platform": {
                                    "android": {
                                      "error": "#f44336",
                                      "grey": "rgba(0, 0, 0, 0.54)",
                                      "primary": "#2196f3",
                                      "searchBg": "#dcdce1",
                                      "secondary": "#9C27B0",
                                      "success": "#4caf50",
                                      "warning": "#ffeb3b",
                                    },
                                    "default": {
                                      "error": "#ff3b30",
                                      "grey": "#7d7d7d",
                                      "primary": "#007aff",
                                      "searchBg": "#dcdce1",
                                      "secondary": "#5856d6",
                                      "success": "#4cd964",
                                      "warning": "#ffcc00",
                                    },
                                    "ios": {
                                      "error": "#ff3b30",
                                      "grey": "#7d7d7d",
                                      "primary": "#007aff",
                                      "searchBg": "#dcdce1",
                                      "secondary": "#5856d6",
                                      "success": "#4cd964",
                                      "warning": "#ffcc00",
                                    },
                                    "web": {
                                      "error": "#ff190c",
                                      "grey": "#393e42",
                                      "primary": "#2089dc",
                                      "searchBg": "#303337",
                                      "secondary": "#ca71eb",
                                      "success": "#52c41a",
                                      "warning": "#faad14",
                                    },
                                  },
                                  "primary": "#2089dc",
                                  "searchBg": "#303337",
                                  "secondary": "#ad1457",
                                  "success": "#52c41a",
                                  "warning": "#faad14",
                                  "white": "#ffffff",
                                },
                                "spacing": {
                                  "lg": 12,
                                  "md": 8,
                                  "sm": 4,
                                  "xl": 24,
                                  "xs": 2,
                                },
                              }
                            }
                          >
                            <Text
                              accessibilityRole="text"
                              style={
                                {
                                  "backgroundColor": "transparent",
                                  "color": "#242424",
                                  "fontSize": 15,
                                }
                              }
                              testID="listItemTitle"
                            >
                              <Text
                                style={
                                  {
                                    "color": "#000",
                                    "fontSize": 20,
                                    "lineHeight": 26,
                                    "textAlign": "left",
                                  }
                                }
                              >
                                Ignore me
                              </Text>
                            </Text>
                            <View
                              style={
                                {
                                  "flexDirection": "row",
                                  "flexWrap": "wrap",
                                  "width": "100%",
                                }
                              }
                            >
                              <View
                                style={
                                  {
                                    "alignItems": "center",
                                    "flexDirection": "row",
                                    "marginRight": 16,
                                    "marginTop": 16,
                                  }
                                }
                              >
                                <View
                                  accessible={true}
                                  collapsable={false}
                                  focusable={true}
                                  onBlur={[Function]}
                                  onClick={[Function]}
                                  onFocus={[Function]}
                                  onResponderGrant={[Function]}
                                  onResponderMove={[Function]}
                                  onResponderRelease={[Function]}
                                  onResponderTerminate={[Function]}
                                  onResponderTerminationRequest={[Function]}
                                  onStartShouldSetResponder={[Function]}
                                  style={{}}
                                  testID="thumbs-up"
                                >
                                  <RNGestureHandlerButton
                                    collapsable={false}
                                    delayLongPress={600}
                                    enabled={true}
                                    exclusive={true}
                                    handlerTag={28}
                                    handlerType="NativeViewGestureHandler"
                                    onGestureEvent={[Function]}
                                    onGestureHandlerEvent={[Function]}
                                    onGestureHandlerStateChange={[Function]}
                                    onHandlerStateChange={[Function]}
                                    rippleColor={0}
                                    touchSoundDisabled={false}
                                  >
                                    <View
                                      accessible={true}
                                      collapsable={false}
                                      style={
                                        {
                                          "opacity": 1,
                                        }
                                      }
                                    >
                                      <View
                                        style={
                                          [
                                            {
                                              "backgroundColor": "#3742fa",
                                              "borderColor": "#3742fa",
                                              "borderRadius": 8,
                                              "borderWidth": 1,
                                              "padding": 8,
                                            },
<<<<<<< HEAD
                                            {
                                              "backgroundColor": "#8E8E8E",
                                              "borderColor": "#8E8E8E",
                                            },
                                            {
                                              "backgroundColor": "transparent",
                                            },
=======
>>>>>>> af69433d
                                          ]
                                        }
                                      >
                                        <View>
                                          {"name":"thumbs-up-sharp","size":16,"color":"#fff"}
                                        </View>
                                      </View>
                                    </View>
                                  </RNGestureHandlerButton>
                                </View>
                                <Text
                                  style={
                                    [
                                      {
                                        "color": "#000",
                                        "fontSize": 20,
                                        "lineHeight": 26,
                                        "textAlign": "left",
                                      },
                                      {
                                        "fontSize": 16,
                                        "lineHeight": 20,
                                      },
                                      {
                                        "marginLeft": 8,
                                      },
                                    ]
                                  }
                                >
                                  1
                                </Text>
                              </View>
                              <View
                                style={
                                  {
                                    "alignItems": "center",
                                    "flexDirection": "row",
                                    "marginRight": 16,
                                    "marginTop": 16,
                                  }
                                }
                              >
                                <View
                                  accessible={true}
                                  collapsable={false}
                                  focusable={true}
                                  onBlur={[Function]}
                                  onClick={[Function]}
                                  onFocus={[Function]}
                                  onResponderGrant={[Function]}
                                  onResponderMove={[Function]}
                                  onResponderRelease={[Function]}
                                  onResponderTerminate={[Function]}
                                  onResponderTerminationRequest={[Function]}
                                  onStartShouldSetResponder={[Function]}
                                  style={{}}
                                  testID="thumbs-down"
                                >
                                  <RNGestureHandlerButton
                                    collapsable={false}
                                    delayLongPress={600}
                                    enabled={true}
                                    exclusive={true}
                                    handlerTag={29}
                                    handlerType="NativeViewGestureHandler"
                                    onGestureEvent={[Function]}
                                    onGestureHandlerEvent={[Function]}
                                    onGestureHandlerStateChange={[Function]}
                                    onHandlerStateChange={[Function]}
                                    rippleColor={0}
                                    touchSoundDisabled={false}
                                  >
                                    <View
                                      accessible={true}
                                      collapsable={false}
                                      style={
                                        {
                                          "opacity": 1,
                                        }
                                      }
                                    >
                                      <View
                                        style={
                                          [
                                            {
                                              "backgroundColor": "#3742fa",
                                              "borderColor": "#3742fa",
                                              "borderRadius": 8,
                                              "borderWidth": 1,
                                              "padding": 8,
                                            },
                                            {
                                              "backgroundColor": "transparent",
                                            },
                                          ]
                                        }
                                      >
                                        <View>
                                          {"name":"thumbs-down-sharp","size":16,"color":"#3742fa"}
                                        </View>
                                      </View>
                                    </View>
                                  </RNGestureHandlerButton>
                                </View>
                                <Text
                                  style={
                                    [
                                      {
                                        "color": "#000",
                                        "fontSize": 20,
                                        "lineHeight": 26,
                                        "textAlign": "left",
                                      },
                                      {
                                        "fontSize": 16,
                                        "lineHeight": 20,
                                      },
                                      {
                                        "marginLeft": 8,
                                      },
                                    ]
                                  }
                                >
                                  0
                                </Text>
                              </View>
                              <View
                                style={
                                  {
                                    "alignItems": "center",
                                    "flexDirection": "row",
                                    "marginRight": 16,
                                    "marginTop": 16,
                                  }
                                }
                              >
                                <View
                                  accessible={true}
                                  collapsable={false}
                                  focusable={true}
                                  onBlur={[Function]}
                                  onClick={[Function]}
                                  onFocus={[Function]}
                                  onResponderGrant={[Function]}
                                  onResponderMove={[Function]}
                                  onResponderRelease={[Function]}
                                  onResponderTerminate={[Function]}
                                  onResponderTerminationRequest={[Function]}
                                  onStartShouldSetResponder={[Function]}
                                  style={{}}
                                  testID="heart"
                                >
                                  <RNGestureHandlerButton
                                    collapsable={false}
                                    delayLongPress={600}
                                    enabled={true}
                                    exclusive={true}
                                    handlerTag={30}
                                    handlerType="NativeViewGestureHandler"
                                    onGestureEvent={[Function]}
                                    onGestureHandlerEvent={[Function]}
                                    onGestureHandlerStateChange={[Function]}
                                    onHandlerStateChange={[Function]}
                                    rippleColor={0}
                                    touchSoundDisabled={false}
                                  >
                                    <View
                                      accessible={true}
                                      collapsable={false}
                                      style={
                                        {
                                          "opacity": 1,
                                        }
                                      }
                                    >
                                      <View
                                        style={
                                          [
                                            {
                                              "backgroundColor": "#3742fa",
                                              "borderColor": "#3742fa",
                                              "borderRadius": 8,
                                              "borderWidth": 1,
                                              "padding": 8,
                                            },
                                            {
                                              "backgroundColor": "transparent",
                                            },
                                          ]
                                        }
                                      >
                                        <View>
                                          {"name":"heart","size":16,"color":"#3742fa"}
                                        </View>
                                      </View>
                                    </View>
                                  </RNGestureHandlerButton>
                                </View>
                                <Text
                                  style={
                                    [
                                      {
                                        "color": "#000",
                                        "fontSize": 20,
                                        "lineHeight": 26,
                                        "textAlign": "left",
                                      },
                                      {
                                        "fontSize": 16,
                                        "lineHeight": 20,
                                      },
                                      {
                                        "marginLeft": 8,
                                      },
                                    ]
                                  }
                                >
                                  0
                                </Text>
                              </View>
                              <View
                                style={
                                  {
                                    "flexGrow": 1,
                                  }
                                }
                              />
                              <View
                                style={
                                  {
                                    "alignSelf": "flex-end",
                                    "marginLeft": "auto",
                                    "marginTop": 16,
                                  }
                                }
                              >
                                <Text
                                  style={
                                    [
                                      {
                                        "color": "#000",
                                        "fontSize": 20,
                                        "lineHeight": 26,
                                        "textAlign": "left",
                                      },
                                      {
                                        "fontSize": 16,
                                        "lineHeight": 20,
                                      },
                                    ]
                                  }
                                >
                                  <time
                                    dateTime="2020-12-31T23:00:00.000Z"
                                    title="2020-12-31 23:00"
                                  >
                                    4 months ago
                                  </time>
                                </Text>
                              </View>
                            </View>
                          </View>
                        </View>
                      </View>
                    </View>
                  </View>
                </View>
              </View>
            </View>
          </View>
        </RNSScreen>
      </RNSScreenContainer>
    </View>
  </RNCSafeAreaProvider>
</View>
`;<|MERGE_RESOLUTION|>--- conflicted
+++ resolved
@@ -1227,16 +1227,6 @@
                                               "borderWidth": 1,
                                               "padding": 8,
                                             },
-<<<<<<< HEAD
-                                            {
-                                              "backgroundColor": "#8E8E8E",
-                                              "borderColor": "#8E8E8E",
-                                            },
-                                            {
-                                              "backgroundColor": "transparent",
-                                            },
-=======
->>>>>>> af69433d
                                           ]
                                         }
                                       >
@@ -2126,16 +2116,6 @@
                                               "borderWidth": 1,
                                               "padding": 8,
                                             },
-<<<<<<< HEAD
-                                            {
-                                              "backgroundColor": "#8E8E8E",
-                                              "borderColor": "#8E8E8E",
-                                            },
-                                            {
-                                              "backgroundColor": "transparent",
-                                            },
-=======
->>>>>>> af69433d
                                           ]
                                         }
                                       >
@@ -3098,16 +3078,6 @@
                                               "borderWidth": 1,
                                               "padding": 8,
                                             },
-<<<<<<< HEAD
-                                            {
-                                              "backgroundColor": "#8E8E8E",
-                                              "borderColor": "#8E8E8E",
-                                            },
-                                            {
-                                              "backgroundColor": "transparent",
-                                            },
-=======
->>>>>>> af69433d
                                           ]
                                         }
                                       >
@@ -4070,16 +4040,6 @@
                                               "borderWidth": 1,
                                               "padding": 8,
                                             },
-<<<<<<< HEAD
-                                            {
-                                              "backgroundColor": "#8E8E8E",
-                                              "borderColor": "#8E8E8E",
-                                            },
-                                            {
-                                              "backgroundColor": "transparent",
-                                            },
-=======
->>>>>>> af69433d
                                           ]
                                         }
                                       >

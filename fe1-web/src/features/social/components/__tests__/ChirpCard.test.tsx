import { fireEvent, render } from '@testing-library/react-native';
import React from 'react';

import { mockLao, mockLaoIdHash, mockPopToken } from '__tests__/utils/TestUtils';
import FeatureContext from 'core/contexts/FeatureContext';
import { Hash, PublicKey, Timestamp } from 'core/objects';
import { OpenedLaoStore } from 'features/lao/store';
import STRINGS from 'resources/strings';

import { SOCIAL_FEATURE_IDENTIFIER } from '../../interface';
import {
  requestAddReaction as mockRequestAddReaction,
  requestDeleteChirp as mockRequestDeleteChirp,
} from '../../network/SocialMessageApi';
import { Chirp } from '../../objects';
import ChirpCard from '../ChirpCard';

// region test data
const TIMESTAMP = 1609455600; // 31 December 2020
const sender = new PublicKey('Douglas Adams');
const ID = new Hash('1234');

const chirp = new Chirp({
  id: ID,
  text: "Don't panic.",
  sender: sender,
  time: new Timestamp(TIMESTAMP),
  isDeleted: false,
});

const deletedChirp = new Chirp({
  id: new Hash('1234'),
  text: '',
  sender: sender,
  time: new Timestamp(TIMESTAMP),
  isDeleted: true,
});

const chirp1 = new Chirp({
  id: new Hash('5678'),
  text: 'Ignore me',
  sender: new PublicKey('Anonymous'),
  time: new Timestamp(TIMESTAMP),
});
// endregion

// region mocks
jest.mock('features/social/network/SocialMessageApi');
jest.mock('react-redux', () => ({
  ...jest.requireActual('react-redux'),
  useSelector: jest.fn(() => ({
    1234: {
      '👍': 1,
      '👎': 0,
      '❤️': 0,
    },
  })),
}));

jest.mock('core/components/ProfileIcon', () => () => 'ProfileIcon');
<<<<<<< HEAD
// Ionicons and snapshot tests do not work nice together
// See https://github.com/expo/expo/issues/3566
jest.mock('@expo/vector-icons');
// endregion

const contextValue = {
  [SOCIAL_FEATURE_IDENTIFIER]: {
    useCurrentLao: () => mockLao,
    getCurrentLao: () => mockLao,
    useCurrentLaoId: () => mockLaoIdHash,
    getCurrentLaoId: () => mockLaoIdHash,
    useRollCallById: () => undefined,
    useRollCallAttendeesById: () => [],
    generateToken: () => mockPopToken,
  },
};

beforeAll(() => {
  jest.useFakeTimers('modern');
  jest.setSystemTime(new Date(1620255600000)); // 5 May 2021
});

=======

// endregion

>>>>>>> a193b222
// FIXME: useSelector mock doesn't seem to work correctly
describe('ChirpCard', () => {
  const renderChirp = (c: Chirp, publicKey: PublicKey) => {
    return render(
      <FeatureContext.Provider value={contextValue}>
        <ChirpCard chirp={c} currentUserPublicKey={publicKey} />
      </FeatureContext.Provider>,
    );
  };

  describe('for deletion', () => {
    const getMockLao = jest.spyOn(OpenedLaoStore, 'get');
    getMockLao.mockImplementation(() => mockLao);

    it('renders correctly for sender', () => {
      const obj = renderChirp(chirp, sender);
      expect(obj.toJSON()).toMatchSnapshot();
    });

    it('renders correctly for non-sender', () => {
      const obj = renderChirp(chirp, new PublicKey('IAmNotTheSender'));
      expect(obj.toJSON()).toMatchSnapshot();
    });

    it('calls delete correctly', () => {
      const { getByLabelText, getByText } = renderChirp(chirp, sender);
      fireEvent.press(getByLabelText('deleteChirpButton'));
      fireEvent.press(getByText(STRINGS.general_yes));
      expect(mockRequestDeleteChirp).toHaveBeenCalledTimes(1);
    });

    it('render correct for a deleted chirp', () => {
      const obj = renderChirp(deletedChirp, sender);
      expect(obj.toJSON()).toMatchSnapshot();
    });
  });

  describe('for reaction', () => {
    it('renders correctly with reaction', () => {
      const obj = renderChirp(chirp, sender);
      expect(obj.toJSON()).toMatchSnapshot();
    });

    it('renders correctly without reaction', () => {
      const obj = renderChirp(chirp1, sender);
      expect(obj.toJSON()).toMatchSnapshot();
    });

    it('adds thumbs up correctly', () => {
      const { getByTestId } = renderChirp(chirp, sender);
      const thumbsUpButton = getByTestId('thumbs-up');
      fireEvent.press(thumbsUpButton);
      expect(mockRequestAddReaction).toHaveBeenCalledWith('👍', ID);
    });

    it('adds thumbs down correctly', () => {
      const { getByTestId } = renderChirp(chirp, sender);
      const thumbsDownButton = getByTestId('thumbs-down');
      fireEvent.press(thumbsDownButton);
      expect(mockRequestAddReaction).toHaveBeenCalledWith('👎', ID);
    });

    it('adds heart correctly', () => {
      const { getByTestId } = renderChirp(chirp, sender);
      const heartButton = getByTestId('heart');
      fireEvent.press(heartButton);
      expect(mockRequestAddReaction).toHaveBeenCalledWith('❤️', ID);
    });
  });
});

afterAll(() => {
  jest.useRealTimers();
});<|MERGE_RESOLUTION|>--- conflicted
+++ resolved
@@ -58,10 +58,6 @@
 }));
 
 jest.mock('core/components/ProfileIcon', () => () => 'ProfileIcon');
-<<<<<<< HEAD
-// Ionicons and snapshot tests do not work nice together
-// See https://github.com/expo/expo/issues/3566
-jest.mock('@expo/vector-icons');
 // endregion
 
 const contextValue = {
@@ -80,12 +76,8 @@
   jest.useFakeTimers('modern');
   jest.setSystemTime(new Date(1620255600000)); // 5 May 2021
 });
-
-=======
-
 // endregion
 
->>>>>>> a193b222
 // FIXME: useSelector mock doesn't seem to work correctly
 describe('ChirpCard', () => {
   const renderChirp = (c: Chirp, publicKey: PublicKey) => {

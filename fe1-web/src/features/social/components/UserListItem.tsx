import { CompositeScreenProps } from '@react-navigation/core';
import { useNavigation } from '@react-navigation/native';
import { StackScreenProps } from '@react-navigation/stack';
import PropTypes from 'prop-types';
import React, { useState } from 'react';
import { StyleSheet, Text, TextStyle, View, ViewStyle } from 'react-native';
import { useToast } from 'react-native-toast-notifications';

import { ProfileIcon, PoPTextButton } from 'core/components';
import { AppParamList } from 'core/navigation/typing/AppParamList';
import { LaoParamList } from 'core/navigation/typing/LaoParamList';
import { SocialParamList } from 'core/navigation/typing/SocialParamList';
import { SocialSearchParamList } from 'core/navigation/typing/SocialSearchParamList';
import { subscribeToChannel } from 'core/network';
import { getUserSocialChannel, Hash, PublicKey } from 'core/objects';
<<<<<<< HEAD
import { Typography } from 'core/styles';
import { gray } from 'core/styles/color';
=======
import { gray } from 'core/styles/colors';
>>>>>>> 640c5e23
import { FOUR_SECONDS } from 'resources/const';
import STRINGS from 'resources/strings';

/**
 * Component that shows a user's profile picture, his public key and two buttons:
 * - Follow, which subscribes to the user's social channel.
 * - Profile, that navigates to the user's profile page.
 *
 * @remarks
 * For now, it is not possible to unfollow users, and you have to follow someone to access to
 * their profile. (2021-12-20, Xelowak)
 */
const styles = StyleSheet.create({
  container: {
    borderColor: gray,
    borderTopWidth: 0,
    borderWidth: 1,
    flexDirection: 'row',
    padding: 10,
    width: 600,
  } as ViewStyle,
  leftView: {
    width: 60,
  } as ViewStyle,
  publicKeyText: {
    fontSize: 18,
    fontWeight: '600',
  } as TextStyle,
  rightView: {
    flexDirection: 'column',
    width: 540,
  } as ViewStyle,
  buttonsView: {
    flexDirection: 'row',
  } as ViewStyle,
  buttonView: {
    flex: 1,
  } as ViewStyle,
});

type NavigationProps = CompositeScreenProps<
  StackScreenProps<SocialSearchParamList, typeof STRINGS.social_media_navigation_tab_attendee_list>,
  CompositeScreenProps<
    StackScreenProps<SocialParamList, typeof STRINGS.social_media_navigation_tab_search>,
    CompositeScreenProps<
      StackScreenProps<LaoParamList, typeof STRINGS.navigation_social_media>,
      StackScreenProps<AppParamList, typeof STRINGS.navigation_app_lao>
    >
  >
>;

const UserListItem = (props: IPropTypes) => {
  const [isFollowing, setIsFollowing] = useState(false);
  const { currentUserPublicKey, laoId, publicKey } = props;

  const navigation = useNavigation<NavigationProps['navigation']>();
  const toast = useToast();

  const followUser = () => {
    subscribeToChannel(getUserSocialChannel(laoId, publicKey)).catch((error) => {
      console.error(
        `Could not subscribe to channel of user ${publicKey.valueOf()}, error: ${error}`,
      );
      toast.show(`Could not subscribe to channel of user ${publicKey.valueOf()}, error: ${error}`, {
        type: 'danger',
        placement: 'top',
        duration: FOUR_SECONDS,
      });
    });
    setIsFollowing(true);
  };

  const goToUserProfile = () => {
    navigation.navigate(STRINGS.social_media_navigation_tab_user_profile, {
      currentUserPublicKey: currentUserPublicKey,
      userPublicKey: publicKey,
    });
  };

  return (
    <View style={styles.container}>
      <View style={styles.leftView}>
        <ProfileIcon publicKey={publicKey} />
      </View>
      <View style={styles.rightView}>
        <Text style={styles.publicKeyText}>{publicKey.valueOf()}</Text>
        <View style={styles.buttonsView}>
          <View style={styles.buttonView}>
            <PoPTextButton onPress={followUser} disabled={isFollowing}>
              {STRINGS.follow_button}
            </PoPTextButton>
          </View>
          <View style={styles.buttonView}>
            <PoPTextButton onPress={goToUserProfile} disabled={!isFollowing}>
              {STRINGS.profile_button}
            </PoPTextButton>
          </View>
        </View>
      </View>
    </View>
  );
};

const propTypes = {
  laoId: PropTypes.instanceOf(Hash).isRequired,
  publicKey: PropTypes.instanceOf(PublicKey).isRequired,
  currentUserPublicKey: PropTypes.instanceOf(PublicKey).isRequired,
};

UserListItem.prototype = propTypes;

type IPropTypes = {
  laoId: Hash;
  publicKey: PublicKey;
  currentUserPublicKey: PublicKey;
};

export default UserListItem;<|MERGE_RESOLUTION|>--- conflicted
+++ resolved
@@ -13,12 +13,7 @@
 import { SocialSearchParamList } from 'core/navigation/typing/SocialSearchParamList';
 import { subscribeToChannel } from 'core/network';
 import { getUserSocialChannel, Hash, PublicKey } from 'core/objects';
-<<<<<<< HEAD
-import { Typography } from 'core/styles';
 import { gray } from 'core/styles/color';
-=======
-import { gray } from 'core/styles/colors';
->>>>>>> 640c5e23
 import { FOUR_SECONDS } from 'resources/const';
 import STRINGS from 'resources/strings';
 

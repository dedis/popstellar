/**
 * This error is disabled since reducers use the createSlice function, which requires the user to
 * param-reassign. Please do not disable other errors.
 */
/* eslint-disable no-param-reassign */
import { createSelector, createSlice, PayloadAction } from '@reduxjs/toolkit';

import { Hash, PublicKey, Timestamp } from 'core/objects';

import { Chirp, ChirpState, ReactionState } from '../objects';

/**
 * Stores all the Social Media related content
 */

// Stores all Social Media related information for a given LAO
interface SocialReducerState {
  // stores all chirps id in order from the newest to the oldest
  allIdsInOrder: string[];
  // maps a chirpId to its ChirpState
  byId: Record<string, ChirpState>;
  // maps a sender to the list of ChirpIds he sent
  byUser: Record<string, string[]>;
  // maps a chirpId to the pair of the reaction_codepoint and the list of userPublicKeys
  reactionsByChirp: Record<string, Record<string, string[]>>;
}

// Root state for the Social Reducer
export interface SocialLaoReducerState {
  // Associates a given LAO ID with the whole representation of its social media
  byLaoId: Record<string, SocialReducerState>;
}

const initialState: SocialLaoReducerState = {
  byLaoId: {
    myLaoId: {
      allIdsInOrder: [],
      byId: {},
      byUser: {},
      reactionsByChirp: {},
    },
  },
};

/* Name of the social media slice in storage */
export const SOCIAL_REDUCER_PATH = 'social';

// helper function to find where to insert the new chirp in ascending time order
function findInsertIdx(array: string[], byId: Record<string, ChirpState>, element: number): number {
  let left: number = 0;
  let right: number = array.length;

  while (left < right) {
    const mid = Math.floor((right + left) / 2);
    if (byId[array[mid]].time > element) {
      left = mid + 1;
    } else {
      right = mid;
    }
  }
  return left;
}

const socialSlice = createSlice({
  name: SOCIAL_REDUCER_PATH,
  initialState,
  reducers: {
    // Add a chirp to the list of chirps
    addChirp: {
      prepare(laoId: Hash | string, chirp: ChirpState): any {
        return {
          payload: {
            laoId: laoId.valueOf(),
            chirp: chirp,
          },
        };
      },
      reducer(
        state,
        action: PayloadAction<{
          laoId: string;
          chirp: ChirpState;
        }>,
      ) {
        const { laoId, chirp } = action.payload;

        if (!(laoId in state.byLaoId)) {
          state.byLaoId[laoId] = {
            allIdsInOrder: [],
            byId: {},
            byUser: {},
            reactionsByChirp: {},
          };
        }

        const store = state.byLaoId[laoId];

        // add the chirp to byId or update the chirp state if it's already in byId
        // if the chirp has not been added (didn't receive a delete request before)
        // or if the addChirp and deleteChirp of this chirp.id are sent by different sender
        // in this case we trust the sender of addChirp and keep the chirp as not deleted
        if (!(store.byId[chirp.id] && store.byId[chirp.id].sender === chirp.sender)) {
          store.byId[chirp.id] = chirp;
        }

        // even the chirp is deleted, we add it to allIdsInOrder to display the message
        const insertIdxInAll = findInsertIdx(store.allIdsInOrder, store.byId, chirp.time);
        store.allIdsInOrder.splice(insertIdxInAll, 0, chirp.id);

        if (!state.byLaoId[laoId].byUser[chirp.sender]) {
          store.byUser[chirp.sender] = [chirp.id];
        } else {
          const senderChirps = store.byUser[chirp.sender];
          const insertIdxInUser = findInsertIdx(senderChirps, store.byId, chirp.time);
          senderChirps.splice(insertIdxInUser, 0, chirp.id);
        }
      },
    },

    // Delete a chirp in the list of chirps
    deleteChirp: {
      prepare(laoId: Hash | string, chirp: ChirpState): any {
        return {
          payload: {
            laoId: laoId.valueOf(),
            chirp: chirp,
          },
        };
      },
      reducer(
        state,
        action: PayloadAction<{
          laoId: string;
          chirp: ChirpState;
        }>,
      ) {
        const { laoId, chirp } = action.payload;

        if (!(laoId in state.byLaoId)) {
          state.byLaoId[laoId] = {
            allIdsInOrder: [],
            byId: {},
            byUser: {},
            reactionsByChirp: {},
          };
        }

        const store = state.byLaoId[laoId];

        // store the deleted chirp
        const displayTime = store.byId[chirp.id] ? store.byId[chirp.id].time : chirp.time;
        const deletedChirp = new Chirp({
          id: new Hash(chirp.id),
          sender: new Hash(chirp.sender),
          time: new Timestamp(displayTime),
          text: '',
          isDeleted: true,
        }).toState();
        if (
          !store.byId[chirp.id] ||
          (store.byId[chirp.id] && store.byId[chirp.id].sender === deletedChirp.sender)
        ) {
          store.byId[chirp.id] = deletedChirp;
        }
        // we ignore the case if the delete request is not sent by the original sender
      },
    },

    // Add reactions to a chirp
    addReaction: {
      prepare(laoId: Hash | string, reaction: ReactionState): any {
        return {
          payload: {
            laoId: laoId.valueOf(),
            reaction: reaction,
          },
        };
      },
      reducer(
        state,
        action: PayloadAction<{
          laoId: string;
          reaction: ReactionState;
        }>,
      ) {
        const { laoId, reaction } = action.payload;

        if (!(laoId in state.byLaoId)) {
          state.byLaoId[laoId] = {
            allIdsInOrder: [],
            byId: {},
            byUser: {},
            reactionsByChirp: {},
          };
        }

        const store = state.byLaoId[laoId];

        if (!store.reactionsByChirp[reaction.chirpId]) {
          store.reactionsByChirp[reaction.chirpId] = { [reaction.codepoint]: [reaction.sender] };
        } else if (!store.reactionsByChirp[reaction.chirpId][reaction.codepoint]) {
          store.reactionsByChirp[reaction.chirpId][reaction.codepoint] = [reaction.sender];
        } else if (
          !store.reactionsByChirp[reaction.chirpId][reaction.codepoint].includes(reaction.sender)
        ) {
          store.reactionsByChirp[reaction.chirpId][reaction.codepoint].push(reaction.sender);
        } else {
          console.debug('The sender already reacted to this reaction');
        }
      },
    },
  },
});

export const { addChirp, deleteChirp, addReaction } = socialSlice.actions;

export const socialReduce = socialSlice.reducer;

export default {
  [SOCIAL_REDUCER_PATH]: socialSlice.reducer,
};

export const getSocialState = (state: any): SocialLaoReducerState => state[SOCIAL_REDUCER_PATH];

<<<<<<< HEAD
// Selector helper functions
const selectSocialState = (state: any) => getSocialState(state);
const selectCurrentLaoId = (state: any) => getLaosState(state).currentId;

export const makeChirpsList = () =>
  createSelector(
    // First input: Get all chirps across all LAOs
    selectSocialState,
    // Second input: Get the current LAO id,
    selectCurrentLaoId,
    (chirpList: SocialLaoReducerState, laoId: string | undefined): ChirpState[] => {
=======
export const makeChirpsList = (laoId: string | undefined) =>
  createSelector(
    // First input: Get all chirps across all LAOs
    (state) => getSocialState(state),
    (chirpList: SocialLaoReducerState): ChirpState[] => {
>>>>>>> c1b7e281
      if (!laoId) {
        return [];
      }
      if (chirpList.byLaoId[laoId]) {
        const store = chirpList.byLaoId[laoId];
        const allChirps: ChirpState[] = [];
        store.allIdsInOrder.forEach((id) => allChirps.push(store.byId[id]));
        return allChirps;
      }
      return [];
    },
  );

<<<<<<< HEAD
export const makeChirpsListOfUser = (user: PublicKey | string | undefined) => {
  const userPublicKey = user?.valueOf();
  return createSelector(
    // First input: Get all chirps across all LAOs
    selectSocialState,
    // Second input: Get the current LAO id,
    selectCurrentLaoId,
    (chirpList: SocialLaoReducerState, laoId: string | undefined): ChirpState[] => {
      if (!laoId || !userPublicKey) {
        return [];
      }
      const laoChirps = chirpList.byLaoId[laoId];
      if (laoChirps) {
        const allUserChirps: ChirpState[] = [];
        const userChirps = laoChirps.byUser[userPublicKey];
        if (userChirps) {
          userChirps.forEach((id: string) => allUserChirps.push(chirpList.byLaoId[laoId].byId[id]));
          return allUserChirps;
=======
export const makeChirpsListOfUser =
  (laoId: string | undefined) => (user: PublicKey | string | undefined) => {
    const userPublicKey = user?.valueOf();
    return createSelector(
      // First input: Get all chirps across all LAOs
      (state) => getSocialState(state),
      (chirpList: SocialLaoReducerState): ChirpState[] => {
        if (!laoId || !userPublicKey) {
          return [];
>>>>>>> c1b7e281
        }
        const laoChirps = chirpList.byLaoId[laoId];
        if (laoChirps) {
          const allUserChirps: ChirpState[] = [];
          const userChirps = laoChirps.byUser[userPublicKey];
          if (userChirps) {
            userChirps.forEach((id: string) =>
              allUserChirps.push(chirpList.byLaoId[laoId].byId[id]),
            );
            return allUserChirps;
          }
        }
        return [];
      },
    );
  };

const createReactionsEntry = (reactionByUser: Record<string, string[]>) => ({
  '👍': reactionByUser['👍'] ? reactionByUser['👍'].length : 0,
  '👎': reactionByUser['👎'] ? reactionByUser['👎'].length : 0,
  '❤️': reactionByUser['❤️'] ? reactionByUser['❤️'].length : 0,
});

export const makeReactionsList = (laoId: string | undefined) =>
  createSelector(
<<<<<<< HEAD
    selectSocialState,
    selectCurrentLaoId,
    (
      list: SocialLaoReducerState,
      laoId: string | undefined,
    ): Record<string, Record<string, number>> => {
=======
    (state) => getSocialState(state),
    (list: SocialLaoReducerState): Record<string, Record<string, number>> => {
>>>>>>> c1b7e281
      if (!laoId) {
        return {};
      }
      if (list.byLaoId[laoId]) {
        const store = list.byLaoId[laoId];
        const reactions: Record<string, Record<string, number>> = {};
        store.allIdsInOrder.forEach((id) => {
          const chirpReactions = store.reactionsByChirp[id];
          if (chirpReactions) {
            reactions[id] = createReactionsEntry(chirpReactions);
          }
        });
        return reactions;
      }
      return {};
    },
  );<|MERGE_RESOLUTION|>--- conflicted
+++ resolved
@@ -222,7 +222,6 @@
 
 export const getSocialState = (state: any): SocialLaoReducerState => state[SOCIAL_REDUCER_PATH];
 
-<<<<<<< HEAD
 // Selector helper functions
 const selectSocialState = (state: any) => getSocialState(state);
 const selectCurrentLaoId = (state: any) => getLaosState(state).currentId;
@@ -234,13 +233,6 @@
     // Second input: Get the current LAO id,
     selectCurrentLaoId,
     (chirpList: SocialLaoReducerState, laoId: string | undefined): ChirpState[] => {
-=======
-export const makeChirpsList = (laoId: string | undefined) =>
-  createSelector(
-    // First input: Get all chirps across all LAOs
-    (state) => getSocialState(state),
-    (chirpList: SocialLaoReducerState): ChirpState[] => {
->>>>>>> c1b7e281
       if (!laoId) {
         return [];
       }
@@ -254,7 +246,6 @@
     },
   );
 
-<<<<<<< HEAD
 export const makeChirpsListOfUser = (user: PublicKey | string | undefined) => {
   const userPublicKey = user?.valueOf();
   return createSelector(
@@ -273,17 +264,6 @@
         if (userChirps) {
           userChirps.forEach((id: string) => allUserChirps.push(chirpList.byLaoId[laoId].byId[id]));
           return allUserChirps;
-=======
-export const makeChirpsListOfUser =
-  (laoId: string | undefined) => (user: PublicKey | string | undefined) => {
-    const userPublicKey = user?.valueOf();
-    return createSelector(
-      // First input: Get all chirps across all LAOs
-      (state) => getSocialState(state),
-      (chirpList: SocialLaoReducerState): ChirpState[] => {
-        if (!laoId || !userPublicKey) {
-          return [];
->>>>>>> c1b7e281
         }
         const laoChirps = chirpList.byLaoId[laoId];
         if (laoChirps) {
@@ -309,17 +289,12 @@
 
 export const makeReactionsList = (laoId: string | undefined) =>
   createSelector(
-<<<<<<< HEAD
     selectSocialState,
     selectCurrentLaoId,
     (
       list: SocialLaoReducerState,
       laoId: string | undefined,
     ): Record<string, Record<string, number>> => {
-=======
-    (state) => getSocialState(state),
-    (list: SocialLaoReducerState): Record<string, Record<string, number>> => {
->>>>>>> c1b7e281
       if (!laoId) {
         return {};
       }

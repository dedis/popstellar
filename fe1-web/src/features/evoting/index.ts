--- conflicted
+++ resolved
@@ -1,14 +1,7 @@
-<<<<<<< HEAD
-import { EvotingConfiguration, EvotingInterface } from './interface';
+import { ElectionEventTypeComponent } from './components';
+import { EvotingConfiguration, EvotingInterface, EVOTING_FEATURE_IDENTIFIER } from './interface';
 import { configureNetwork } from './network';
-
-export const EVOTING_FEATURE_IDENTIFIER = 'evoting';
-=======
-import { configureNetwork } from './network';
-import { EvotingConfiguration, EvotingInterface, EVOTING_FEATURE_IDENTIFIER } from './interface';
 import * as screens from './screens';
-import { ElectionEventTypeComponent } from './components';
->>>>>>> 08e64694
 
 /**
  * Configures the e-voting feature

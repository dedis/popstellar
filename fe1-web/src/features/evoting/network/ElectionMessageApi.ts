--- conflicted
+++ resolved
@@ -1,15 +1,8 @@
-<<<<<<< HEAD
-=======
-import { channelFromIds, EventTags, Hash, Timestamp } from 'core/objects';
->>>>>>> b8b6427c
 import { publish } from 'core/network';
 import { channelFromIds, EventTags, Hash, Timestamp } from 'core/objects';
 
 import { Election, Question, SelectedBallots } from '../objects';
-<<<<<<< HEAD
 import { CastVote, EndElection, SetupElection } from './messages';
-=======
->>>>>>> b8b6427c
 import { OpenElection } from './messages/OpenElection';
 
 /**
@@ -54,13 +47,8 @@
 /**
  * Sends a query to open an election.
  *
-<<<<<<< HEAD
- * @param laoId - The id of the lao in which the given election should be terminated
- * @param election - The election that should be terminated
-=======
  * @param laoId - The id of the lao in which the given election should be opened
  * @param election - The election that should be opened
->>>>>>> b8b6427c
  */
 export function openElection(laoId: Hash, election: Election): Promise<void> {
   const time: Timestamp = Timestamp.EpochNow();

--- conflicted
+++ resolved
@@ -37,33 +37,12 @@
   questions: Question[],
   time: Timestamp,
 ): Promise<void> {
-<<<<<<< HEAD
-  // first compute the election id
-  const electionId = Hash.fromStringArray(
-    EventTags.ELECTION,
-    laoId.valueOf(),
-    time.toString(),
-    name,
-  );
-
-  // create the election#setup message
-  const message = new SetupElection({
-    version: version,
-    id: electionId,
-    lao: laoId,
-    name: name,
-    created_at: time,
-    start_time: Timestamp.max(time, start),
-    end_time: end,
-    questions: questions,
-  });
-=======
   const message = new SetupElection(
     {
+      version: version,
+      id: Hash.fromStringArray(EventTags.ELECTION, laoId.valueOf(), time.toString(), name),
       lao: laoId,
-      id: Hash.fromStringArray(EventTags.ELECTION, laoId.valueOf(), time.toString(), name),
       name: name,
-      version: version,
       created_at: time,
       start_time: Timestamp.max(time, start),
       end_time: end,
@@ -71,7 +50,6 @@
     },
     laoId,
   );
->>>>>>> 01e1af52
 
   // publish on the general LAO channel
   return publish(channelFromIds(laoId), message);

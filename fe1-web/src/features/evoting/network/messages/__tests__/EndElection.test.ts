--- conflicted
+++ resolved
@@ -156,17 +156,10 @@
   });
 
   describe('computeRegisteredVotesHash', () => {
-<<<<<<< HEAD
-    // It seems a bit silly to test this function apart from it not returning an error as
-    // we would simply write the same code here again?
-    const fn = () => EndElection.computeRegisteredVotesHash(mockElectionOpened);
-    expect(fn).not.toThrow();
-    expect(fn().valueOf()).toEqual('7RMB8OiW5qRw3n2jqwmrY24Chye0wG6HOASt53YDCJ4=');
-=======
     it('returns the correct result', () => {
       const fn = () => EndElection.computeRegisteredVotesHash(mockElectionOpened);
       expect(fn).not.toThrow();
-      expect(fn().valueOf()).toEqual('eYH10agf4Jvfs-rihA-9pG1j0lFPHnYeI9e9Vx-GQ6Q=');
+      expect(fn().valueOf()).toEqual('7RMB8OiW5qRw3n2jqwmrY24Chye0wG6HOASt53YDCJ4=');
     });
 
     it('does not mutate the election', () => {
@@ -177,6 +170,5 @@
         EndElection.computeRegisteredVotesHash(frozenElection as Election),
       ).not.toThrow();
     });
->>>>>>> c4b758bc
   });
 });
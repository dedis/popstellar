--- conflicted
+++ resolved
@@ -28,8 +28,12 @@
 
   public readonly questions: Question[];
 
-<<<<<<< HEAD
-  constructor(msg: MessageDataProperties<SetupElection>) {
+  constructor(msg: MessageDataProperties<SetupElection>, laoId: Hash) {
+    if (!msg.lao) {
+      throw new ProtocolError("Undefined 'lao' parameter encountered during 'SetupElection'");
+    }
+    this.lao = msg.lao;
+
     if (!msg.version) {
       throw new ProtocolError("Undefined 'version' parameter encountered during 'SetupElection'");
     }
@@ -46,14 +50,6 @@
       throw new ProtocolError("Undefined 'id' parameter encountered during 'SetupElection'");
     }
     this.id = msg.id;
-
-=======
-  constructor(msg: MessageDataProperties<SetupElection>, laoId: Hash) {
->>>>>>> 01e1af52
-    if (!msg.lao) {
-      throw new ProtocolError("Undefined 'lao' parameter encountered during 'SetupElection'");
-    }
-    this.lao = msg.lao;
 
     if (!msg.name) {
       throw new ProtocolError("Undefined 'name' parameter encountered during 'SetupElection'");
@@ -103,8 +99,6 @@
       );
     }
 
-    this.id = msg.id;
-
     if (!msg.questions) {
       throw new ProtocolError("Undefined 'questions' parameter encountered during 'SetupElection'");
     }
@@ -127,11 +121,7 @@
    * Checks that an array of questions is valid.
    *
    * @param questions - The array of questions to be checked
-<<<<<<< HEAD
-   * @param electID - The id of the election
-=======
    * @param electionId - The id of the election
->>>>>>> 01e1af52
    */
   public static validateQuestions(questions: Question[], electionId: string) {
     questions.forEach((question) => {
@@ -185,27 +175,17 @@
       throw new ProtocolError(`Invalid election setup\n\n${errors}`);
     }
 
-<<<<<<< HEAD
-    return new SetupElection({
-      ...obj,
-      id: new Hash(obj.id),
-      lao: new Hash(obj.lao),
-      key: obj.key ? new PublicKey(obj.key) : undefined,
-      created_at: new Timestamp(obj.created_at),
-      start_time: new Timestamp(obj.start_time),
-      end_time: new Timestamp(obj.end_time),
-    });
-=======
     return new SetupElection(
       {
         ...obj,
+        id: new Hash(obj.id),
+        lao: new Hash(obj.lao),
+        key: obj.key ? new PublicKey(obj.key) : undefined,
         created_at: new Timestamp(obj.created_at),
         start_time: new Timestamp(obj.start_time),
         end_time: new Timestamp(obj.end_time),
-        id: new Hash(obj.id),
       },
       laoId,
     );
->>>>>>> 01e1af52
   }
 }
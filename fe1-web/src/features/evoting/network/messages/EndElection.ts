import { ActionType, MessageData, ObjectType } from 'core/network/jsonrpc/messages';
import { validateDataObject } from 'core/network/validation';
import { checkTimestampStaleness } from 'core/network/validation/Checker';
import { Hash, ProtocolError, Timestamp } from 'core/objects';
import { MessageDataProperties } from 'core/types';
import { Election } from 'features/evoting/objects';

/** Data sent to end an Election event */
export class EndElection implements MessageData {
  public readonly object: ObjectType = ObjectType.ELECTION;

  public readonly action: ActionType = ActionType.END;

  public readonly lao: Hash;

  public readonly election: Hash;

  public readonly created_at: Timestamp;

  public readonly registered_votes: Hash;

  constructor(msg: MessageDataProperties<EndElection>) {
    if (!msg.lao) {
      throw new ProtocolError("Undefined 'lao' parameter encountered during 'EndElection'");
    }
    this.lao = msg.lao;

    if (!msg.created_at) {
      throw new ProtocolError("Undefined 'created_at' parameter encountered during 'EndElection'");
    }
    checkTimestampStaleness(msg.created_at);
    this.created_at = msg.created_at;
    if (!msg.registered_votes) {
      throw new ProtocolError(
        "Undefined 'registered_votes' parameter encountered during 'EndElection'",
      );
    }

    this.registered_votes = msg.registered_votes;

    if (!msg.election) {
      throw new ProtocolError("Invalid 'election' parameter encountered during 'EndElection'");
    }
    this.election = msg.election;
  }

  /**
   * Creates an EndElection object from a given object.
   *
   * @param obj
   */
  public static fromJson(obj: any): EndElection {
    const { errors } = validateDataObject(ObjectType.ELECTION, ActionType.END, obj);

    if (errors !== null) {
      throw new ProtocolError(`Invalid election end\n\n${errors}`);
    }

    return new EndElection({
      ...obj,
      created_at: new Timestamp(obj.created_at),
      election: new Hash(obj.election),
      lao: new Hash(obj.lao),
    });
  }

  public static computeRegisteredVotesHash(election: Election) {
<<<<<<< HEAD
    // sort array in-place
    election.registeredVotes
      // Sort by message ID
      // see https://github.com/dedis/popstellar/blob/master/docs/messageData.md#ending-an-election-electionend
      .sort((a, b) => (a.messageId.valueOf() < b.messageId.valueOf() ? -1 : 1));

    const sortedVoteIds = election.registeredVotes
=======
    // sort mutates the array in-place, but this can be the object retrieved from the store
    // thus we should create a copy
    const sortedVoteIds = [...election.registeredVotes]
      // First sort by timestamp, than by message ID as tiebreaker
      .sort((a, b) => {
        const tiebreaker = a.messageId.valueOf() < b.messageId.valueOf() ? -1 : 1;
        return a !== b ? a.createdAt - b.createdAt : tiebreaker;
      })
>>>>>>> c4b758bc
      // Now expand each registered vote to the contained vote ids
      // flatMap = map + flatten array
      .flatMap((registeredVote) => registeredVote.votes.map((vote) => vote.id));

    return Hash.fromStringArray(...sortedVoteIds);
  }
}<|MERGE_RESOLUTION|>--- conflicted
+++ resolved
@@ -65,24 +65,13 @@
   }
 
   public static computeRegisteredVotesHash(election: Election) {
-<<<<<<< HEAD
     // sort array in-place
-    election.registeredVotes
+    [...election.registeredVotes]
       // Sort by message ID
       // see https://github.com/dedis/popstellar/blob/master/docs/messageData.md#ending-an-election-electionend
       .sort((a, b) => (a.messageId.valueOf() < b.messageId.valueOf() ? -1 : 1));
 
     const sortedVoteIds = election.registeredVotes
-=======
-    // sort mutates the array in-place, but this can be the object retrieved from the store
-    // thus we should create a copy
-    const sortedVoteIds = [...election.registeredVotes]
-      // First sort by timestamp, than by message ID as tiebreaker
-      .sort((a, b) => {
-        const tiebreaker = a.messageId.valueOf() < b.messageId.valueOf() ? -1 : 1;
-        return a !== b ? a.createdAt - b.createdAt : tiebreaker;
-      })
->>>>>>> c4b758bc
       // Now expand each registered vote to the contained vote ids
       // flatMap = map + flatten array
       .flatMap((registeredVote) => registeredVote.votes.map((vote) => vote.id));

--- conflicted
+++ resolved
@@ -30,21 +30,10 @@
   mockRegistedVotesHash,
   mockVote1,
   mockVote2,
-<<<<<<< HEAD
 } from 'features/evoting/__tests__/utils';
-import { EvotingConfiguration } from 'features/evoting/interface';
-import { Election, ElectionState, ElectionStatus, RegisteredVote } from 'features/evoting/objects';
-=======
-  mockRegistedVotesHash,
-  mockElectionTerminated,
-  mockElectionResultQuestions,
-} from 'features/evoting/__tests__/utils';
-import { subscribeToChannel } from 'core/network';
-import { KeyPairStore } from 'core/keypair';
+
 import { EvotingConfiguration } from '../../interface';
 import { Election, ElectionState, ElectionStatus, RegisteredVote } from '../../objects';
->>>>>>> 5a9445f1
-
 import {
   handleCastVoteMessage,
   handleElectionEndMessage,

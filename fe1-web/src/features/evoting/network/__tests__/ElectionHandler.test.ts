import 'jest-extended';
import '__tests__/utils/matchers';

<<<<<<< HEAD
import {
  configureTestFeatures,
  mockKeyPair,
  mockLao,
  mockLaoId,
  mockLaoIdHash,
  mockPopToken,
  mockReduxAction,
} from '__tests__/utils';
import { KeyPairStore } from 'core/keypair';
=======
import { configureTestFeatures, mockKeyPair, mockLaoId, mockLaoIdHash } from '__tests__/utils';
>>>>>>> 01e1af52
import { subscribeToChannel } from 'core/network';
import { ActionType, MessageData, ObjectType } from 'core/network/jsonrpc/messages';
import {
  Base64UrlData,
  channelFromIds,
  getLastPartOfChannel,
  Hash,
  ROOT_CHANNEL,
  Signature,
  Timestamp,
} from 'core/objects';
import { dispatch } from 'core/redux';
import {
  mockElectionId,
  mockElectionNotStarted,
  mockElectionOpened,
  mockElectionResultQuestions,
  mockElectionTerminated,
  mockRegistedVotesHash,
  mockVote1,
  mockVote2,
} from 'features/evoting/__tests__/utils';
import { addElectionKey } from 'features/evoting/reducer/ElectionKeyReducer';

import { Election, ElectionStatus, RegisteredVote } from '../../objects';
import {
  handleCastVoteMessage,
  handleElectionEndMessage,
  handleElectionKeyMessage,
  handleElectionOpenMessage,
  handleElectionResultMessage,
  handleElectionSetupMessage,
} from '../ElectionHandler';
import { CastVote, ElectionResult, EndElection, SetupElection } from '../messages';
import { ElectionKey } from '../messages/ElectionKey';
import { OpenElection } from '../messages/OpenElection';

const TIMESTAMP = new Timestamp(1609455600); // 1st january 2021

const mockMessageData = {
  receivedAt: TIMESTAMP,
  receivedFrom: 'some address',
  laoId: mockLaoIdHash,
  data: Base64UrlData.encode('some data'),
  sender: mockKeyPair.publicKey,
  signature: Base64UrlData.encode('some data') as Signature,
<<<<<<< HEAD
  channel: `/root/${mockLaoId}/${mockElectionId.valueOf()}`,
=======
  channel: `${ROOT_CHANNEL}/${mockLaoId}/${mockElectionId.valueOf()}`,
>>>>>>> 01e1af52
  message_id: Hash.fromString('some string'),
  witness_signatures: [],
};

const mockGetEventById = jest.fn();
const mockUpdateEvent = jest.fn();

// mock channelFromIds and subscribeToChannel (spyOn does not work)
const mockChannelId = 'someChannelId';

jest.mock('core/objects', () => {
  return {
    ...jest.requireActual('core/objects'),
    channelFromIds: jest.fn(() => mockChannelId),
  };
});

jest.mock('core/network', () => {
  return {
    ...jest.requireActual('core/network'),
    subscribeToChannel: jest.fn(() => Promise.resolve()),
  };
});

jest.mock('core/redux', () => {
  const actualModule = jest.requireActual('core/redux');
  return {
    ...actualModule,
    dispatch: jest.fn((...args) => actualModule.dispatch(...args)),
  };
});

beforeAll(() => {
  configureTestFeatures();
});

beforeEach(() => {
  // clear data in the redux store
  dispatch({ type: 'CLEAR_STORAGE', value: {} });
  jest.clearAllMocks();
});

describe('ElectionHandler', () => {
  describe('election#key', () => {
    it('should return false if the object is not "election"', () => {
      const mockGetLaoOrganizerBackendPublicKey = jest.fn();

      expect(
        handleElectionKeyMessage(mockGetLaoOrganizerBackendPublicKey)({
          ...mockMessageData,
          messageData: {
            object: ObjectType.CHIRP,
            action: ActionType.KEY,
          },
        }),
      ).toBeFalse();
    });

    it('should return false if the action is not "key"', () => {
      const mockGetLaoOrganizerBackendPublicKey = jest.fn();

      expect(
        handleElectionKeyMessage(mockGetLaoOrganizerBackendPublicKey)({
          ...mockMessageData,
          messageData: {
            object: ObjectType.ELECTION,
            action: ActionType.ADD,
          },
        }),
      ).toBeFalse();
    });

    it('should return false if the message does not contain a channel', () => {
      const mockGetLaoOrganizerBackendPublicKey = jest.fn();

      expect(
        handleElectionKeyMessage(mockGetLaoOrganizerBackendPublicKey)({
          ...mockMessageData,
          channel: undefined as unknown as string,
          messageData: {
            object: ObjectType.ELECTION,
            action: ActionType.KEY,
            election: mockElectionId,
            election_key: mockKeyPair.publicKey,
          } as ElectionKey,
        }),
      ).toBeFalse();
    });

    it("should return false if the organizer backend's public key is unkown", () => {
      const mockGetLaoOrganizerBackendPublicKey = jest.fn(() => undefined);

      expect(
        handleElectionKeyMessage(mockGetLaoOrganizerBackendPublicKey)({
          ...mockMessageData,
          messageData: {
            object: ObjectType.ELECTION,
            action: ActionType.KEY,
            election: mockElectionId,
            election_key: mockKeyPair.publicKey,
          } as ElectionKey,
        }),
      ).toBeFalse();
    });

    it("should return false if the organizer backend's public key does not match the sender's", () => {
      const mockGetLaoOrganizerBackendPublicKey = jest.fn(() => mockPopToken.publicKey);

      expect(
        handleElectionKeyMessage(mockGetLaoOrganizerBackendPublicKey)({
          ...mockMessageData,
          messageData: {
            object: ObjectType.ELECTION,
            action: ActionType.KEY,
            election: mockElectionId,
            election_key: mockKeyPair.publicKey,
          } as ElectionKey,
        }),
      ).toBeFalse();
    });

    it('should store the election key if the election key message is correct', () => {
      const mockGetLaoOrganizerBackendPublicKey = jest.fn(() => mockKeyPair.publicKey);

      expect(
        handleElectionKeyMessage(mockGetLaoOrganizerBackendPublicKey)({
          ...mockMessageData,
          messageData: {
            object: ObjectType.ELECTION,
            action: ActionType.KEY,
            election: mockElectionId,
            election_key: mockKeyPair.publicKey,
          } as ElectionKey,
        }),
      ).toBeTrue();

      expect(dispatch).toHaveBeenCalledWith(
        addElectionKey({
          electionId: mockElectionId.valueOf(),
          electionKey: mockKeyPair.publicKey.valueOf(),
        }),
      );
      expect(dispatch).toHaveBeenCalledTimes(1);
    });
  });

  describe('election#setup', () => {
    it('should return false if the object is not "election"', () => {
      const addEvent = jest.fn();

      expect(
        handleElectionSetupMessage(addEvent)({
          ...mockMessageData,
          messageData: {
            object: ObjectType.CHIRP,
            action: ActionType.SETUP,
          },
        }),
      ).toBeFalse();
    });

    it('should return false if the action is not "setup"', () => {
      const addEvent = jest.fn();

      expect(
        handleElectionSetupMessage(addEvent)({
          ...mockMessageData,
          messageData: {
            object: ObjectType.ELECTION,
            action: ActionType.ADD,
          },
        }),
      ).toBeFalse();
    });

    it('should return false if the message is not received on a lao channel', () => {
      const addEvent = jest.fn();

      expect(
        handleElectionSetupMessage(addEvent)({
          ...mockMessageData,
          laoId: undefined,
          messageData: new SetupElection(
            {
              lao: mockLaoIdHash,
              id: mockElectionNotStarted.id,
              name: mockElectionNotStarted.name,
              version: mockElectionNotStarted.version,
              created_at: mockElectionNotStarted.createdAt,
              start_time: mockElectionNotStarted.start,
              end_time: mockElectionNotStarted.end,
              questions: mockElectionNotStarted.questions,
            },
            mockLaoIdHash,
          ),
        }),
      ).toBeFalse();
    });

    it('should create the election', () => {
      const addEvent = jest.fn();

      expect(
        handleElectionSetupMessage(addEvent)({
          ...mockMessageData,
          messageData: new SetupElection(
            {
              lao: mockLaoIdHash,
              id: mockElectionNotStarted.id,
              name: mockElectionNotStarted.name,
              version: mockElectionNotStarted.version,
              created_at: mockElectionNotStarted.createdAt,
              start_time: mockElectionNotStarted.start,
              end_time: mockElectionNotStarted.end,
              questions: mockElectionNotStarted.questions,
            },
            mockLaoIdHash,
          ),
        }),
      ).toBeTrue();

      // it should have been subscripted to the election channel
      expect(channelFromIds).toHaveBeenCalledTimes(1);
      expect(channelFromIds).toHaveBeenCalledWith(
        mockElectionNotStarted.lao,
        mockElectionNotStarted.id,
      );

      expect(subscribeToChannel).toHaveBeenCalledTimes(1);
      expect(subscribeToChannel).toHaveBeenCalledWith(mockChannelId);

      // check whether addEvent has been called correctly
      expect(addEvent).toHaveBeenCalledWith(mockLaoIdHash, mockElectionNotStarted);
      expect(addEvent).toHaveBeenCalledTimes(1);
    });
  });

  describe('election#open', () => {
    it('should return false if the object is not "election"', () => {
      expect(
        handleElectionOpenMessage(
          mockGetEventById,
          mockUpdateEvent,
        )({
          ...mockMessageData,
          messageData: {
            object: ObjectType.CHIRP,
            action: ActionType.OPEN,
          },
        }),
      ).toBeFalse();
    });

    it('should return false if the action is not "open"', () => {
      expect(
        handleElectionOpenMessage(
          mockGetEventById,
          mockUpdateEvent,
        )({
          ...mockMessageData,
          messageData: {
            object: ObjectType.ELECTION,
            action: ActionType.ADD,
          },
        }),
      ).toBeFalse();
    });

    it('should return false if the message is not received on a lao channel', () => {
      expect(
        handleElectionOpenMessage(
          jest.fn(),
          jest.fn(),
        )({
          ...mockMessageData,
          laoId: undefined,
          messageData: new OpenElection({
            lao: mockLaoIdHash,
            election: mockElectionId,
            opened_at: TIMESTAMP,
          }),
        }),
      ).toBeFalse();
    });

    it('should return false if the election has not previously been stored', () => {
      expect(
        handleElectionOpenMessage(
          mockGetEventById,
          mockUpdateEvent,
        )({
          ...mockMessageData,
          messageData: {
            object: ObjectType.ELECTION,
            action: ActionType.OPEN,
            election: mockElectionId.valueOf(),
            created_at: TIMESTAMP,
          } as MessageData,
        }),
      ).toBeFalse();
    });

    it('should update the election status', () => {
      const getEventById = jest.fn(() => Election.fromState(mockElectionNotStarted.toState()));
      const updateEvent = jest.fn();

      expect(
        handleElectionOpenMessage(
          getEventById,
          updateEvent,
        )({
          ...mockMessageData,
          messageData: new OpenElection({
            lao: mockLaoIdHash,
            election: mockElectionId,
            opened_at: TIMESTAMP,
          }),
        }),
      ).toBeTrue();

      // check whether getEventById has been called correctly
      expect(getEventById).toHaveBeenCalledWith(mockElectionId);
      expect(getEventById).toHaveBeenCalledTimes(1);

      // check whether updateEvent has been called correctly
      const updatedElection = Election.fromState(mockElectionNotStarted.toState());
      updatedElection.electionStatus = ElectionStatus.OPENED;

      expect(updateEvent).toHaveBeenCalledWith(updatedElection);
      expect(updateEvent).toHaveBeenCalledTimes(1);
    });
  });

  describe('election#castVote', () => {
    it('should return false if the object is not "election"', () => {
      expect(
        handleCastVoteMessage(
          mockGetEventById,
          mockUpdateEvent,
        )({
          ...mockMessageData,
          messageData: {
            object: ObjectType.CHIRP,
            action: ActionType.CAST_VOTE,
          },
        }),
      ).toBeFalse();
    });

    it('should return false if the action is not "cast_vote"', () => {
      expect(
        handleCastVoteMessage(
          mockGetEventById,
          mockUpdateEvent,
        )({
          ...mockMessageData,
          messageData: {
            object: ObjectType.ELECTION,
            action: ActionType.ADD,
          },
        }),
      ).toBeFalse();
    });

    it('should return false if the message is not received on a lao channel', () => {
      expect(
        handleCastVoteMessage(
          jest.fn(),
          jest.fn(),
        )({
          ...mockMessageData,
          laoId: undefined,
          messageData: new CastVote({
            lao: mockLaoIdHash,
            election: mockElectionId,
            created_at: TIMESTAMP,
            votes: [mockVote1, mockVote2],
          }),
        }),
      ).toBeFalse();
    });

    it('it should return false if the election has not previously been stored', () => {
      expect(
        handleCastVoteMessage(
          mockGetEventById,
          mockUpdateEvent,
        )({
          ...mockMessageData,
          messageData: {
            object: ObjectType.ELECTION,
            action: ActionType.CAST_VOTE,
            election: mockElectionId.valueOf(),
            opened_at: TIMESTAMP,
          } as MessageData,
        }),
      ).toBeFalse();
    });

    it('it should update election.registeredVotes', () => {
      const mockElection = Election.fromState({
        ...mockElectionOpened.toState(),
        registeredVotes: [],
      });

      const castVoteMessage = new CastVote({
        lao: mockLaoIdHash,
        election: mockElection.id,
        created_at: TIMESTAMP,
        votes: [mockVote1, mockVote2],
      });

      expect(
        handleCastVoteMessage(
          mockGetEventById.mockImplementationOnce(() => Election.fromState(mockElection.toState())),
          mockUpdateEvent,
        )({
          ...mockMessageData,
          messageData: castVoteMessage,
        }),
      ).toBeTrue();

      // check whether getEventById has been called correctly
      expect(mockGetEventById).toHaveBeenCalledWith(mockElection.id);
      expect(mockGetEventById).toHaveBeenCalledTimes(1);

      const newVote: RegisteredVote = {
        createdAt: castVoteMessage.created_at.valueOf(),
        sender: mockMessageData.sender.valueOf(),
        votes: castVoteMessage.votes,
        messageId: mockMessageData.message_id.valueOf(),
      };

      const newRegisteredVotes = [...mockElection.registeredVotes, newVote];

      // check whether updateEvent has been called correctly
      const updatedElection = Election.fromState(mockElection.toState());
      updatedElection.registeredVotes = newRegisteredVotes;

      expect(mockUpdateEvent).toHaveBeenLastCalledWith(updatedElection);
    });
  });

  describe('election#end', () => {
    it('should return false if the object is not "election"', () => {
      expect(
        handleElectionEndMessage(
          mockGetEventById,
          mockUpdateEvent,
        )({
          ...mockMessageData,
          messageData: {
            object: ObjectType.CHIRP,
            action: ActionType.END,
          },
        }),
      ).toBeFalse();
    });

    it('should return false if the action is not "end"', () => {
      expect(
        handleElectionEndMessage(
          mockGetEventById,
          mockUpdateEvent,
        )({
          ...mockMessageData,
          messageData: {
            object: ObjectType.ELECTION,
            action: ActionType.ADD,
          },
        }),
      ).toBeFalse();
    });

    it('should return false if the message is not received on a lao channel', () => {
      expect(
        handleElectionEndMessage(
          jest.fn(),
          jest.fn(),
        )({
          ...mockMessageData,
          laoId: undefined,
          messageData: new EndElection({
            lao: mockLaoIdHash,
            election: mockElectionId,
            created_at: TIMESTAMP,
            registered_votes: mockRegistedVotesHash,
          }),
        }),
      ).toBeFalse();
    });

    it('should return false if the election has not previously been stored', () => {
      expect(
        handleElectionEndMessage(
          mockGetEventById,
          mockUpdateEvent,
        )({
          ...mockMessageData,
          messageData: {
            object: ObjectType.ELECTION,
            action: ActionType.END,
            election: mockElectionId.valueOf(),
            created_at: TIMESTAMP,
          } as MessageData,
        }),
      ).toBeFalse();
    });

    it('should update the election status', () => {
      const getEventById = jest.fn(() => Election.fromState(mockElectionOpened.toState()));
      const updateEvent = jest.fn();

      expect(
        handleElectionEndMessage(
          getEventById,
          updateEvent,
        )({
          ...mockMessageData,
          messageData: new EndElection({
            lao: mockLaoIdHash,
            election: mockElectionId,
            created_at: TIMESTAMP,
            registered_votes: mockRegistedVotesHash,
          }),
        }),
      ).toBeTrue();

      // check whether getEventById has been called correctly
      expect(getEventById).toHaveBeenCalledWith(mockElectionId);
      expect(getEventById).toHaveBeenCalledTimes(1);

      // check whether updateEvent has been called correctly
      const updatedElection = Election.fromState(mockElectionOpened.toState());
      updatedElection.electionStatus = ElectionStatus.TERMINATED;

      expect(updateEvent).toHaveBeenCalledWith(updatedElection);
      expect(updateEvent).toHaveBeenCalledTimes(1);
    });
  });

  describe('election#result', () => {
    it('should return false if the object is not "election"', () => {
      expect(
        handleElectionResultMessage(
<<<<<<< HEAD
          getEventByIdDummy,
          updateEventDummy,
          jest.fn(),
=======
          mockGetEventById,
          mockUpdateEvent,
>>>>>>> 01e1af52
        )({
          ...mockMessageData,
          messageData: {
            object: ObjectType.CHIRP,
            action: ActionType.RESULT,
          },
        }),
      ).toBeFalse();
    });

    it('should return false if the action is not "result"', () => {
      expect(
        handleElectionResultMessage(
<<<<<<< HEAD
          getEventByIdDummy,
          updateEventDummy,
          jest.fn(),
=======
          mockGetEventById,
          mockUpdateEvent,
>>>>>>> 01e1af52
        )({
          ...mockMessageData,
          messageData: {
            object: ObjectType.ELECTION,
            action: ActionType.ADD,
          },
        }),
      ).toBeFalse();
    });

    it('should return false if the message data does not contain a channel', () => {
      expect(
        handleElectionResultMessage(
<<<<<<< HEAD
          getEventByIdDummy,
          updateEventDummy,
          jest.fn(),
=======
          mockGetEventById,
          mockUpdateEvent,
>>>>>>> 01e1af52
        )({
          ...mockMessageData,
          channel: '',
          messageData: {
            object: ObjectType.ELECTION,
            action: ActionType.RESULT,
          },
        }),
      ).toBeFalse();
    });

    it("should return false if the organizer backend's public key is unkown", () => {
      const mockGetLaoOrganizerBackendPublicKey = jest.fn(() => undefined);

      expect(
        handleElectionResultMessage(
          getEventByIdDummy,
          updateEventDummy,
          mockGetLaoOrganizerBackendPublicKey,
        )({
          ...mockMessageData,
          messageData: {
            object: ObjectType.ELECTION,
            action: ActionType.RESULT,
            election: mockElectionId.valueOf(),
            created_at: TIMESTAMP,
          } as MessageData,
        }),
      ).toBeFalse();
    });

    it("should return false if the organizer backend's public key does not match the sender's", () => {
      const mockGetLaoOrganizerBackendPublicKey = jest.fn(() => mockPopToken.publicKey);

      expect(
        handleElectionResultMessage(
          getEventByIdDummy,
          updateEventDummy,
          mockGetLaoOrganizerBackendPublicKey,
        )({
          ...mockMessageData,
          messageData: {
            object: ObjectType.ELECTION,
            action: ActionType.RESULT,
            election: mockElectionId.valueOf(),
            created_at: TIMESTAMP,
          } as MessageData,
        }),
      ).toBeFalse();
    });

    it('should return false if the election has not previously been stored', () => {
      const mockGetLaoOrganizerBackendPublicKey = jest.fn(() => mockKeyPair.publicKey);

      expect(
        handleElectionResultMessage(
<<<<<<< HEAD
          getEventByIdDummy,
          updateEventDummy,
          mockGetLaoOrganizerBackendPublicKey,
=======
          mockGetEventById,
          mockUpdateEvent,
>>>>>>> 01e1af52
        )({
          ...mockMessageData,
          messageData: {
            object: ObjectType.ELECTION,
            action: ActionType.RESULT,
            election: mockElectionId.valueOf(),
            created_at: TIMESTAMP,
          } as MessageData,
        }),
      ).toBeFalse();
    });

    it('should update the election status and store results', () => {
<<<<<<< HEAD
      const mockGetLaoOrganizerBackendPublicKey = jest.fn(() => mockKeyPair.publicKey);

      let storedElection = mockElectionTerminated.toState();

      const getEventById = jest.fn(() => Election.fromState(storedElection));
      const updateEvent = jest.fn((laoId, eventState) => {
        storedElection = eventState;

        // Return a redux action, should be an action creator
        return mockReduxAction;
      });

      expect(storedElection.electionStatus).toEqual(ElectionStatus.TERMINATED);
=======
      const getEventById = jest.fn(() => Election.fromState(mockElectionTerminated.toState()));
      const updateEvent = jest.fn();
>>>>>>> 01e1af52

      expect(
        handleElectionResultMessage(
          getEventById,
          updateEvent,
          mockGetLaoOrganizerBackendPublicKey,
        )({
          ...mockMessageData,
          messageData: new ElectionResult({
            questions: mockElectionResultQuestions,
          }),
        }),
      ).toBeTrue();

      // check whether getEventById has been called correctly
      expect(getEventById).toHaveBeenCalledWith(getLastPartOfChannel(mockMessageData.channel));
      expect(getEventById).toHaveBeenCalledTimes(1);

      // check whether updateEvent has been called correctly
      const updatedElection = Election.fromState(mockElectionTerminated.toState());
      updatedElection.electionStatus = ElectionStatus.RESULT;
      updatedElection.questionResult = mockElectionResultQuestions.map((q) => ({
        id: q.id,
        result: q.result.map((r) => ({ ballotOption: r.ballot_option, count: r.count })),
      }));

      expect(updateEvent).toHaveBeenCalledWith(updatedElection);
    });
  });
});<|MERGE_RESOLUTION|>--- conflicted
+++ resolved
@@ -1,20 +1,13 @@
 import 'jest-extended';
 import '__tests__/utils/matchers';
 
-<<<<<<< HEAD
 import {
   configureTestFeatures,
   mockKeyPair,
-  mockLao,
   mockLaoId,
   mockLaoIdHash,
   mockPopToken,
-  mockReduxAction,
 } from '__tests__/utils';
-import { KeyPairStore } from 'core/keypair';
-=======
-import { configureTestFeatures, mockKeyPair, mockLaoId, mockLaoIdHash } from '__tests__/utils';
->>>>>>> 01e1af52
 import { subscribeToChannel } from 'core/network';
 import { ActionType, MessageData, ObjectType } from 'core/network/jsonrpc/messages';
 import {
@@ -61,11 +54,7 @@
   data: Base64UrlData.encode('some data'),
   sender: mockKeyPair.publicKey,
   signature: Base64UrlData.encode('some data') as Signature,
-<<<<<<< HEAD
-  channel: `/root/${mockLaoId}/${mockElectionId.valueOf()}`,
-=======
   channel: `${ROOT_CHANNEL}/${mockLaoId}/${mockElectionId.valueOf()}`,
->>>>>>> 01e1af52
   message_id: Hash.fromString('some string'),
   witness_signatures: [],
 };
@@ -611,14 +600,9 @@
     it('should return false if the object is not "election"', () => {
       expect(
         handleElectionResultMessage(
-<<<<<<< HEAD
-          getEventByIdDummy,
-          updateEventDummy,
-          jest.fn(),
-=======
-          mockGetEventById,
-          mockUpdateEvent,
->>>>>>> 01e1af52
+          mockGetEventById,
+          mockUpdateEvent,
+          jest.fn(),
         )({
           ...mockMessageData,
           messageData: {
@@ -632,14 +616,9 @@
     it('should return false if the action is not "result"', () => {
       expect(
         handleElectionResultMessage(
-<<<<<<< HEAD
-          getEventByIdDummy,
-          updateEventDummy,
-          jest.fn(),
-=======
-          mockGetEventById,
-          mockUpdateEvent,
->>>>>>> 01e1af52
+          mockGetEventById,
+          mockUpdateEvent,
+          jest.fn(),
         )({
           ...mockMessageData,
           messageData: {
@@ -653,14 +632,9 @@
     it('should return false if the message data does not contain a channel', () => {
       expect(
         handleElectionResultMessage(
-<<<<<<< HEAD
-          getEventByIdDummy,
-          updateEventDummy,
-          jest.fn(),
-=======
-          mockGetEventById,
-          mockUpdateEvent,
->>>>>>> 01e1af52
+          mockGetEventById,
+          mockUpdateEvent,
+          jest.fn(),
         )({
           ...mockMessageData,
           channel: '',
@@ -677,8 +651,8 @@
 
       expect(
         handleElectionResultMessage(
-          getEventByIdDummy,
-          updateEventDummy,
+          mockGetEventById,
+          mockUpdateEvent,
           mockGetLaoOrganizerBackendPublicKey,
         )({
           ...mockMessageData,
@@ -697,8 +671,8 @@
 
       expect(
         handleElectionResultMessage(
-          getEventByIdDummy,
-          updateEventDummy,
+          mockGetEventById,
+          mockUpdateEvent,
           mockGetLaoOrganizerBackendPublicKey,
         )({
           ...mockMessageData,
@@ -717,14 +691,9 @@
 
       expect(
         handleElectionResultMessage(
-<<<<<<< HEAD
-          getEventByIdDummy,
-          updateEventDummy,
+          getEventByIdDummymockGetEventById,
+          mockUpdateEvent,
           mockGetLaoOrganizerBackendPublicKey,
-=======
-          mockGetEventById,
-          mockUpdateEvent,
->>>>>>> 01e1af52
         )({
           ...mockMessageData,
           messageData: {
@@ -738,24 +707,9 @@
     });
 
     it('should update the election status and store results', () => {
-<<<<<<< HEAD
       const mockGetLaoOrganizerBackendPublicKey = jest.fn(() => mockKeyPair.publicKey);
-
-      let storedElection = mockElectionTerminated.toState();
-
-      const getEventById = jest.fn(() => Election.fromState(storedElection));
-      const updateEvent = jest.fn((laoId, eventState) => {
-        storedElection = eventState;
-
-        // Return a redux action, should be an action creator
-        return mockReduxAction;
-      });
-
-      expect(storedElection.electionStatus).toEqual(ElectionStatus.TERMINATED);
-=======
       const getEventById = jest.fn(() => Election.fromState(mockElectionTerminated.toState()));
       const updateEvent = jest.fn();
->>>>>>> 01e1af52
 
       expect(
         handleElectionResultMessage(

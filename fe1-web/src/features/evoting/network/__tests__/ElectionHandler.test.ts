import 'jest-extended';
import '__tests__/utils/matchers';

import {
  configureTestFeatures,
  mockKeyPair,
  mockLaoId,
  mockLaoIdHash,
<<<<<<< HEAD
  mockPopToken,
=======
  mockReduxAction,
>>>>>>> 5636aa76
} from '__tests__/utils';
import { subscribeToChannel } from 'core/network';
import { ActionType, MessageData, ObjectType } from 'core/network/jsonrpc/messages';
import {
  Base64UrlData,
  channelFromIds,
  getLastPartOfChannel,
  Hash,
  ROOT_CHANNEL,
  Signature,
  Timestamp,
} from 'core/objects';
import { dispatch } from 'core/redux';
import {
  mockElectionId,
  mockElectionNotStarted,
  mockElectionOpened,
  mockElectionResultQuestions,
  mockElectionTerminated,
  mockRegistedVotesHash,
  mockVote1,
  mockVote2,
} from 'features/evoting/__tests__/utils';

import { Election, ElectionStatus, RegisteredVote } from '../../objects';
import {
  handleCastVoteMessage,
  handleElectionEndMessage,
  handleElectionOpenMessage,
  handleElectionResultMessage,
  handleElectionSetupMessage,
} from '../ElectionHandler';
import { CastVote, ElectionResult, EndElection, SetupElection } from '../messages';
import { OpenElection } from '../messages/OpenElection';

const TIMESTAMP = new Timestamp(1609455600); // 1st january 2021

const mockMessageData = {
  receivedAt: TIMESTAMP,
  receivedFrom: 'some address',
  laoId: mockLaoIdHash,
  data: Base64UrlData.encode('some data'),
  sender: mockKeyPair.publicKey,
  signature: Base64UrlData.encode('some data') as Signature,
  channel: `${ROOT_CHANNEL}/${mockLaoId}/${mockElectionId.valueOf()}`,
  message_id: Hash.fromString('some string'),
  witness_signatures: [],
};

<<<<<<< HEAD
const mockGetCurrentLao = jest.fn(() => mockLao);
const mockGetEventById = jest.fn();
const mockUpdateEvent = jest.fn();
=======
const getEventByIdDummy: EvotingConfiguration['getEventById'] = () => undefined;
const updateEventDummy: EvotingConfiguration['updateEvent'] = () => mockReduxAction;
>>>>>>> 5636aa76

// mock channelFromIds and subscribeToChannel (spyOn does not work)
const mockChannelId = 'someChannelId';

jest.mock('core/objects', () => {
  return {
    ...jest.requireActual('core/objects'),
    channelFromIds: jest.fn(() => mockChannelId),
  };
});

jest.mock('core/network', () => {
  return {
    ...jest.requireActual('core/network'),
    subscribeToChannel: jest.fn(() => Promise.resolve()),
  };
});

beforeAll(() => {
  configureTestFeatures();
});

beforeEach(() => {
  // clear data in the redux store
  dispatch({ type: 'CLEAR_STORAGE', value: {} });
});

afterEach(() => {
  jest.clearAllMocks();
});

describe('ElectionHandler', () => {
  describe('election#setup', () => {
    it('should return false if the object is not "election"', () => {
      const addEvent = jest.fn();

      expect(
        handleElectionSetupMessage(addEvent)({
          ...mockMessageData,
          messageData: {
            object: ObjectType.CHIRP,
            action: ActionType.SETUP,
          },
        }),
      ).toBeFalse();
    });

    it('should return false if the action is not "setup"', () => {
      const addEvent = jest.fn();

      expect(
        handleElectionSetupMessage(addEvent)({
          ...mockMessageData,
          messageData: {
            object: ObjectType.ELECTION,
            action: ActionType.ADD,
          },
        }),
      ).toBeFalse();
    });

    it('should return false if the message is not received on a lao channel', () => {
      const addEvent = jest.fn();

      expect(
        handleElectionSetupMessage(addEvent)({
          ...mockMessageData,
          laoId: undefined,
          messageData: new SetupElection(
            {
              lao: mockLaoIdHash,
              id: mockElectionNotStarted.id,
              name: mockElectionNotStarted.name,
              version: mockElectionNotStarted.version,
              created_at: mockElectionNotStarted.createdAt,
              start_time: mockElectionNotStarted.start,
              end_time: mockElectionNotStarted.end,
              questions: mockElectionNotStarted.questions,
            },
            mockLaoIdHash,
          ),
        }),
      ).toBeFalse();
    });

    it('should create the election', () => {
      const addEvent = jest.fn();

      expect(
        handleElectionSetupMessage(addEvent)({
          ...mockMessageData,
          messageData: new SetupElection(
            {
              lao: mockLaoIdHash,
              id: mockElectionNotStarted.id,
              name: mockElectionNotStarted.name,
              version: mockElectionNotStarted.version,
              created_at: mockElectionNotStarted.createdAt,
              start_time: mockElectionNotStarted.start,
              end_time: mockElectionNotStarted.end,
              questions: mockElectionNotStarted.questions,
            },
            mockLaoIdHash,
          ),
        }),
      ).toBeTrue();

      // it should have been subscripted to the election channel
      expect(channelFromIds).toHaveBeenCalledTimes(1);
      expect(channelFromIds).toHaveBeenCalledWith(
        mockElectionNotStarted.lao,
        mockElectionNotStarted.id,
      );

      expect(subscribeToChannel).toHaveBeenCalledTimes(1);
      expect(subscribeToChannel).toHaveBeenCalledWith(mockChannelId);

      // check whether addEvent has been called correctly
      expect(addEvent).toHaveBeenCalledWith(mockLaoIdHash, mockElectionNotStarted);
      expect(addEvent).toHaveBeenCalledTimes(1);
    });
  });

  describe('election#open', () => {
    it('should return false if the object is not "election"', () => {
      expect(
        handleElectionOpenMessage(
          mockGetEventById,
          mockUpdateEvent,
        )({
          ...mockMessageData,
          messageData: {
            object: ObjectType.CHIRP,
            action: ActionType.OPEN,
          },
        }),
      ).toBeFalse();
    });

    it('should return false if the action is not "open"', () => {
      expect(
        handleElectionOpenMessage(
          mockGetEventById,
          mockUpdateEvent,
        )({
          ...mockMessageData,
          messageData: {
            object: ObjectType.ELECTION,
            action: ActionType.ADD,
          },
        }),
      ).toBeFalse();
    });

    it('should return false if the message is not received on a lao channel', () => {
      expect(
        handleElectionOpenMessage(
          jest.fn(),
          jest.fn(),
        )({
          ...mockMessageData,
          laoId: undefined,
          messageData: new OpenElection({
            lao: mockLaoIdHash,
            election: mockElectionId,
            opened_at: TIMESTAMP,
          }),
        }),
      ).toBeFalse();
    });

    it('should return false if the election has not previously been stored', () => {
      expect(
        handleElectionOpenMessage(
          mockGetEventById,
          mockUpdateEvent,
        )({
          ...mockMessageData,
          messageData: {
            object: ObjectType.ELECTION,
            action: ActionType.OPEN,
            election: mockElectionId.valueOf(),
            created_at: TIMESTAMP,
          } as MessageData,
        }),
      ).toBeFalse();
    });

    it('should update the election status', () => {
      const getEventById = jest.fn(() => Election.fromState(mockElectionNotStarted.toState()));
      const updateEvent = jest.fn();

      expect(
        handleElectionOpenMessage(
          getEventById,
          updateEvent,
        )({
          ...mockMessageData,
          messageData: new OpenElection({
            lao: mockLaoIdHash,
            election: mockElectionId,
            opened_at: TIMESTAMP,
          }),
        }),
      ).toBeTrue();

      // check whether getEventById has been called correctly
      expect(getEventById).toHaveBeenCalledWith(mockElectionId);
      expect(getEventById).toHaveBeenCalledTimes(1);

      // check whether updateEvent has been called correctly
      const updatedElection = Election.fromState(mockElectionNotStarted.toState());
      updatedElection.electionStatus = ElectionStatus.OPENED;

      expect(updateEvent).toHaveBeenCalledWith(updatedElection);
      expect(updateEvent).toHaveBeenCalledTimes(1);
    });
  });

  describe('election#castVote', () => {
    it('should return false if the object is not "election"', () => {
      expect(
        handleCastVoteMessage(
<<<<<<< HEAD
          mockGetCurrentLao,
          mockGetEventById,
          mockUpdateEvent,
=======
          getEventByIdDummy,
          updateEventDummy,
>>>>>>> 5636aa76
        )({
          ...mockMessageData,
          messageData: {
            object: ObjectType.CHIRP,
            action: ActionType.CAST_VOTE,
          },
        }),
      ).toBeFalse();
    });

    it('should return false if the action is not "cast_vote"', () => {
      expect(
        handleCastVoteMessage(
<<<<<<< HEAD
          mockGetCurrentLao,
          mockGetEventById,
          mockUpdateEvent,
=======
          getEventByIdDummy,
          updateEventDummy,
>>>>>>> 5636aa76
        )({
          ...mockMessageData,
          messageData: {
            object: ObjectType.ELECTION,
            action: ActionType.ADD,
          },
        }),
      ).toBeFalse();
    });

    it('should return false if the message is not received on a lao channel', () => {
      expect(
        handleCastVoteMessage(
<<<<<<< HEAD
          mockGetCurrentLao,
=======
>>>>>>> 5636aa76
          jest.fn(),
          jest.fn(),
        )({
          ...mockMessageData,
          laoId: undefined,
          messageData: new CastVote({
            lao: mockLaoIdHash,
            election: mockElectionId,
            created_at: TIMESTAMP,
            votes: [mockVote1, mockVote2],
          }),
        }),
      ).toBeFalse();
    });

<<<<<<< HEAD
    it('for attendees should return false if the election has not previously been stored', () => {
      // stores the keypair of somebody else
      KeyPairStore.store(mockPopToken);

      expect(
        handleCastVoteMessage(
          mockGetCurrentLao,
          mockGetEventById,
          mockUpdateEvent,
        )({
          ...mockMessageData,
          messageData: {
            object: ObjectType.ELECTION,
            action: ActionType.CAST_VOTE,
            election: mockElectionId.valueOf(),
            opened_at: TIMESTAMP,
          } as MessageData,
        }),
      ).toBeTrue();
    });

    it('for organizers should return false if the election has not previously been stored', () => {
      // stores the keypair of the mockLao organizer
      KeyPairStore.store(mockKeyPair);

      expect(
        handleCastVoteMessage(
          mockGetCurrentLao,
          mockGetEventById,
          mockUpdateEvent,
=======
    it('it should return false if the election has not previously been stored', () => {
      expect(
        handleCastVoteMessage(
          getEventByIdDummy,
          updateEventDummy,
>>>>>>> 5636aa76
        )({
          ...mockMessageData,
          messageData: {
            object: ObjectType.ELECTION,
            action: ActionType.CAST_VOTE,
            election: mockElectionId.valueOf(),
            opened_at: TIMESTAMP,
          } as MessageData,
        }),
      ).toBeFalse();
    });

<<<<<<< HEAD
    it('for attendees should update not election.registeredVotes', () => {
      // stores the keypair of somebody else
      KeyPairStore.store(mockPopToken);

      const getEventById = jest.fn(() => Election.fromState(mockElectionOpened.toState()));
      const updateEvent = jest.fn();

      const castVoteMessage = new CastVote({
        lao: mockLaoIdHash,
        election: mockElectionId,
        created_at: TIMESTAMP,
        votes: [mockVote1, mockVote2],
      });

      expect(
        handleCastVoteMessage(
          mockGetCurrentLao,
          getEventById,
          updateEvent,
        )({
          ...mockMessageData,
          messageData: castVoteMessage,
        }),
      ).toBeTrue();

      // check whether getEventById and updateEvent have been not been
      expect(getEventById).toHaveBeenCalledTimes(0);
      expect(updateEvent).toHaveBeenCalledTimes(0);
    });

    it('for organizers should update election.registeredVotes', () => {
      // stores the keypair of the mockLao organizer
      KeyPairStore.store(mockKeyPair);

      const getEventById = jest.fn(() => Election.fromState(mockElectionOpened.toState()));
      const updateEvent = jest.fn();
=======
    it('it should update election.registeredVotes', () => {
      let storedElection = mockElectionOpened.toState();

      const getEventById = jest.fn(() => Election.fromState(storedElection));
      const updateEvent = jest.fn((laoId, eventState) => {
        storedElection = eventState;

        // Return a redux action, should be an action creator
        return mockReduxAction;
      });

      expect(storedElection.electionStatus).toEqual(ElectionStatus.OPENED);
>>>>>>> 5636aa76

      const castVoteMessage = new CastVote({
        lao: mockLaoIdHash,
        election: mockElectionId,
        created_at: TIMESTAMP,
        votes: [mockVote1, mockVote2],
      });

      expect(
        handleCastVoteMessage(
<<<<<<< HEAD
          mockGetCurrentLao,
=======
>>>>>>> 5636aa76
          getEventById,
          updateEvent,
        )({
          ...mockMessageData,
          messageData: castVoteMessage,
        }),
      ).toBeTrue();

      // check whether getEventById has been called correctly
      expect(getEventById).toHaveBeenCalledWith(mockElectionId);
      expect(getEventById).toHaveBeenCalledTimes(1);

      const newVote: RegisteredVote = {
        createdAt: castVoteMessage.created_at.valueOf(),
        sender: mockMessageData.sender.valueOf(),
        votes: castVoteMessage.votes,
        messageId: mockMessageData.message_id.valueOf(),
      };

      const newRegisteredVotes = [...mockElectionOpened.registeredVotes, newVote];

      // check whether updateEvent has been called correctly
      const updatedElection = Election.fromState(mockElectionOpened.toState());
      updatedElection.registeredVotes = newRegisteredVotes;

      expect(updateEvent).toHaveBeenLastCalledWith(updatedElection);
    });
  });

  describe('election#end', () => {
    it('should return false if the object is not "election"', () => {
      expect(
        handleElectionEndMessage(
          mockGetEventById,
          mockUpdateEvent,
        )({
          ...mockMessageData,
          messageData: {
            object: ObjectType.CHIRP,
            action: ActionType.END,
          },
        }),
      ).toBeFalse();
    });

    it('should return false if the action is not "end"', () => {
      expect(
        handleElectionEndMessage(
          mockGetEventById,
          mockUpdateEvent,
        )({
          ...mockMessageData,
          messageData: {
            object: ObjectType.ELECTION,
            action: ActionType.ADD,
          },
        }),
      ).toBeFalse();
    });

    it('should return false if the message is not received on a lao channel', () => {
      expect(
        handleElectionEndMessage(
          jest.fn(),
          jest.fn(),
        )({
          ...mockMessageData,
          laoId: undefined,
          messageData: new EndElection({
            lao: mockLaoIdHash,
            election: mockElectionId,
            created_at: TIMESTAMP,
            registered_votes: mockRegistedVotesHash,
          }),
        }),
      ).toBeFalse();
    });

    it('should return false if the election has not previously been stored', () => {
      expect(
        handleElectionEndMessage(
          mockGetEventById,
          mockUpdateEvent,
        )({
          ...mockMessageData,
          messageData: {
            object: ObjectType.ELECTION,
            action: ActionType.END,
            election: mockElectionId.valueOf(),
            created_at: TIMESTAMP,
          } as MessageData,
        }),
      ).toBeFalse();
    });

    it('should update the election status', () => {
      const getEventById = jest.fn(() => Election.fromState(mockElectionOpened.toState()));
      const updateEvent = jest.fn();

      expect(
        handleElectionEndMessage(
          getEventById,
          updateEvent,
        )({
          ...mockMessageData,
          messageData: new EndElection({
            lao: mockLaoIdHash,
            election: mockElectionId,
            created_at: TIMESTAMP,
            registered_votes: mockRegistedVotesHash,
          }),
        }),
      ).toBeTrue();

      // check whether getEventById has been called correctly
      expect(getEventById).toHaveBeenCalledWith(mockElectionId);
      expect(getEventById).toHaveBeenCalledTimes(1);

      // check whether updateEvent has been called correctly
      const updatedElection = Election.fromState(mockElectionOpened.toState());
      updatedElection.electionStatus = ElectionStatus.TERMINATED;

      expect(updateEvent).toHaveBeenCalledWith(updatedElection);
      expect(updateEvent).toHaveBeenCalledTimes(1);
    });
  });

  describe('election#result', () => {
    it('should return false if the object is not "election"', () => {
      expect(
        handleElectionResultMessage(
          mockGetEventById,
          mockUpdateEvent,
        )({
          ...mockMessageData,
          messageData: {
            object: ObjectType.CHIRP,
            action: ActionType.RESULT,
          },
        }),
      ).toBeFalse();
    });

    it('should return false if the action is not "result"', () => {
      expect(
        handleElectionResultMessage(
          mockGetEventById,
          mockUpdateEvent,
        )({
          ...mockMessageData,
          messageData: {
            object: ObjectType.ELECTION,
            action: ActionType.ADD,
          },
        }),
      ).toBeFalse();
    });

    it('should return false if the message data does not contain a channel', () => {
      expect(
        handleElectionResultMessage(
          mockGetEventById,
          mockUpdateEvent,
        )({
          ...mockMessageData,
          channel: '',
          messageData: {
            object: ObjectType.ELECTION,
            action: ActionType.RESULT,
          },
        }),
      ).toBeFalse();
    });

    it('should return false if the election has not previously been stored', () => {
      expect(
        handleElectionResultMessage(
          mockGetEventById,
          mockUpdateEvent,
        )({
          ...mockMessageData,
          messageData: {
            object: ObjectType.ELECTION,
            action: ActionType.RESULT,
            election: mockElectionId.valueOf(),
            created_at: TIMESTAMP,
          } as MessageData,
        }),
      ).toBeFalse();
    });

    it('should update the election status and store results', () => {
      const getEventById = jest.fn(() => Election.fromState(mockElectionTerminated.toState()));
      const updateEvent = jest.fn();

      expect(
        handleElectionResultMessage(
          getEventById,
          updateEvent,
        )({
          ...mockMessageData,
          messageData: new ElectionResult({
            questions: mockElectionResultQuestions,
          }),
        }),
      ).toBeTrue();

      // check whether getEventById has been called correctly
      expect(getEventById).toHaveBeenCalledWith(getLastPartOfChannel(mockMessageData.channel));
      expect(getEventById).toHaveBeenCalledTimes(1);

      // check whether updateEvent has been called correctly
      const updatedElection = Election.fromState(mockElectionTerminated.toState());
      updatedElection.electionStatus = ElectionStatus.RESULT;
      updatedElection.questionResult = mockElectionResultQuestions.map((q) => ({
        id: q.id,
        result: q.result.map((r) => ({ ballotOption: r.ballot_option, count: r.count })),
      }));

      expect(updateEvent).toHaveBeenCalledWith(updatedElection);
    });
  });
});<|MERGE_RESOLUTION|>--- conflicted
+++ resolved
@@ -6,11 +6,7 @@
   mockKeyPair,
   mockLaoId,
   mockLaoIdHash,
-<<<<<<< HEAD
-  mockPopToken,
-=======
   mockReduxAction,
->>>>>>> 5636aa76
 } from '__tests__/utils';
 import { subscribeToChannel } from 'core/network';
 import { ActionType, MessageData, ObjectType } from 'core/network/jsonrpc/messages';
@@ -60,14 +56,8 @@
   witness_signatures: [],
 };
 
-<<<<<<< HEAD
-const mockGetCurrentLao = jest.fn(() => mockLao);
 const mockGetEventById = jest.fn();
 const mockUpdateEvent = jest.fn();
-=======
-const getEventByIdDummy: EvotingConfiguration['getEventById'] = () => undefined;
-const updateEventDummy: EvotingConfiguration['updateEvent'] = () => mockReduxAction;
->>>>>>> 5636aa76
 
 // mock channelFromIds and subscribeToChannel (spyOn does not work)
 const mockChannelId = 'someChannelId';
@@ -291,14 +281,8 @@
     it('should return false if the object is not "election"', () => {
       expect(
         handleCastVoteMessage(
-<<<<<<< HEAD
-          mockGetCurrentLao,
-          mockGetEventById,
-          mockUpdateEvent,
-=======
-          getEventByIdDummy,
-          updateEventDummy,
->>>>>>> 5636aa76
+          mockGetEventById,
+          mockUpdateEvent,
         )({
           ...mockMessageData,
           messageData: {
@@ -312,14 +296,8 @@
     it('should return false if the action is not "cast_vote"', () => {
       expect(
         handleCastVoteMessage(
-<<<<<<< HEAD
-          mockGetCurrentLao,
-          mockGetEventById,
-          mockUpdateEvent,
-=======
-          getEventByIdDummy,
-          updateEventDummy,
->>>>>>> 5636aa76
+          mockGetEventById,
+          mockUpdateEvent,
         )({
           ...mockMessageData,
           messageData: {
@@ -333,10 +311,6 @@
     it('should return false if the message is not received on a lao channel', () => {
       expect(
         handleCastVoteMessage(
-<<<<<<< HEAD
-          mockGetCurrentLao,
-=======
->>>>>>> 5636aa76
           jest.fn(),
           jest.fn(),
         )({
@@ -352,14 +326,9 @@
       ).toBeFalse();
     });
 
-<<<<<<< HEAD
-    it('for attendees should return false if the election has not previously been stored', () => {
-      // stores the keypair of somebody else
-      KeyPairStore.store(mockPopToken);
-
+    it('it should return false if the election has not previously been stored', () => {
       expect(
         handleCastVoteMessage(
-          mockGetCurrentLao,
           mockGetEventById,
           mockUpdateEvent,
         )({
@@ -371,44 +340,21 @@
             opened_at: TIMESTAMP,
           } as MessageData,
         }),
-      ).toBeTrue();
-    });
-
-    it('for organizers should return false if the election has not previously been stored', () => {
-      // stores the keypair of the mockLao organizer
-      KeyPairStore.store(mockKeyPair);
-
-      expect(
-        handleCastVoteMessage(
-          mockGetCurrentLao,
-          mockGetEventById,
-          mockUpdateEvent,
-=======
-    it('it should return false if the election has not previously been stored', () => {
-      expect(
-        handleCastVoteMessage(
-          getEventByIdDummy,
-          updateEventDummy,
->>>>>>> 5636aa76
-        )({
-          ...mockMessageData,
-          messageData: {
-            object: ObjectType.ELECTION,
-            action: ActionType.CAST_VOTE,
-            election: mockElectionId.valueOf(),
-            opened_at: TIMESTAMP,
-          } as MessageData,
-        }),
-      ).toBeFalse();
-    });
-
-<<<<<<< HEAD
-    it('for attendees should update not election.registeredVotes', () => {
-      // stores the keypair of somebody else
-      KeyPairStore.store(mockPopToken);
-
-      const getEventById = jest.fn(() => Election.fromState(mockElectionOpened.toState()));
-      const updateEvent = jest.fn();
+      ).toBeFalse();
+    });
+
+    it('it should update election.registeredVotes', () => {
+      let storedElection = mockElectionOpened.toState();
+
+      const getEventById = jest.fn(() => Election.fromState(storedElection));
+      const updateEvent = jest.fn((laoId, eventState) => {
+        storedElection = eventState;
+
+        // Return a redux action, should be an action creator
+        return mockReduxAction;
+      });
+
+      expect(storedElection.electionStatus).toEqual(ElectionStatus.OPENED);
 
       const castVoteMessage = new CastVote({
         lao: mockLaoIdHash,
@@ -419,56 +365,8 @@
 
       expect(
         handleCastVoteMessage(
-          mockGetCurrentLao,
-          getEventById,
-          updateEvent,
-        )({
-          ...mockMessageData,
-          messageData: castVoteMessage,
-        }),
-      ).toBeTrue();
-
-      // check whether getEventById and updateEvent have been not been
-      expect(getEventById).toHaveBeenCalledTimes(0);
-      expect(updateEvent).toHaveBeenCalledTimes(0);
-    });
-
-    it('for organizers should update election.registeredVotes', () => {
-      // stores the keypair of the mockLao organizer
-      KeyPairStore.store(mockKeyPair);
-
-      const getEventById = jest.fn(() => Election.fromState(mockElectionOpened.toState()));
-      const updateEvent = jest.fn();
-=======
-    it('it should update election.registeredVotes', () => {
-      let storedElection = mockElectionOpened.toState();
-
-      const getEventById = jest.fn(() => Election.fromState(storedElection));
-      const updateEvent = jest.fn((laoId, eventState) => {
-        storedElection = eventState;
-
-        // Return a redux action, should be an action creator
-        return mockReduxAction;
-      });
-
-      expect(storedElection.electionStatus).toEqual(ElectionStatus.OPENED);
->>>>>>> 5636aa76
-
-      const castVoteMessage = new CastVote({
-        lao: mockLaoIdHash,
-        election: mockElectionId,
-        created_at: TIMESTAMP,
-        votes: [mockVote1, mockVote2],
-      });
-
-      expect(
-        handleCastVoteMessage(
-<<<<<<< HEAD
-          mockGetCurrentLao,
-=======
->>>>>>> 5636aa76
-          getEventById,
-          updateEvent,
+          mockGetEventById,
+          mockUpdateEvent,
         )({
           ...mockMessageData,
           messageData: castVoteMessage,

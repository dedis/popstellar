import 'jest-extended';

import { combineReducers, createStore } from 'redux';

import { mockChannel, mockLaoIdHash } from '__tests__/utils';
import { publish } from 'core/network';
import { messageReducer } from 'core/network/ingestion';
import { channelFromIds, Timestamp } from 'core/objects';
import { mockElectionNotStarted, mockElectionOpened } from 'features/evoting/__tests__/utils';
import { SelectedBallots } from 'features/evoting/objects';
import { electionKeyReducer } from 'features/evoting/reducer';

import {
  castVote,
  openElection,
  requestCreateElection,
  terminateElection,
} from '../ElectionMessageApi';
import { CastVote, EndElection, SetupElection } from '../messages';
import { OpenElection } from '../messages/OpenElection';

jest.mock('core/objects', () => {
  return {
    ...jest.requireActual('core/objects'),
<<<<<<< HEAD
    channelFromIds: jest.fn().mockImplementation(() => mockChannel),
=======
    channelFromIds: jest.fn(() => mockChannelId),
>>>>>>> 6d92d878
  };
});

const mockStore = createStore(combineReducers({ ...messageReducer, ...electionKeyReducer }));

jest.mock('core/redux', () => {
  return {
    ...jest.requireActual('core/redux'),
    store: mockStore,
    getStore: () => mockStore,
    dispatch: (action: any) => mockStore.dispatch(action),
  };
});

jest.mock('core/network', () => {
  return {
    ...jest.requireActual('core/network'),
    publish: jest.fn(Promise.resolve),
    subscribe: jest.fn(Promise.resolve),
    subscribeToChannel: jest.fn(Promise.resolve),
    unsubscribeFromChannel: jest.fn(Promise.resolve),
  };
});

afterEach(() => {
  jest.clearAllMocks();
});

describe('requestCreateElection', () => {
  it('works as expected using a valid set of parameters', () => {
    requestCreateElection(
      mockLaoIdHash,
      mockElectionNotStarted.name,
      mockElectionNotStarted.version,
      mockElectionNotStarted.start,
      mockElectionNotStarted.end,
      mockElectionNotStarted.questions,
      mockElectionNotStarted.createdAt,
    );

    expect(channelFromIds).toHaveBeenCalledWith(mockLaoIdHash);
    expect(channelFromIds).toHaveBeenCalledTimes(1);

    const setupElectionMessage = new SetupElection({
      lao: mockElectionNotStarted.lao,
      id: mockElectionNotStarted.id,
      name: mockElectionNotStarted.name,
      version: mockElectionNotStarted.version,
      created_at: mockElectionNotStarted.createdAt,
      start_time: mockElectionNotStarted.start,
      end_time: mockElectionNotStarted.end,
      questions: mockElectionNotStarted.questions,
    });

    expect(publish).toHaveBeenLastCalledWith(mockChannel, setupElectionMessage);
    expect(publish).toHaveBeenCalledTimes(1);
  });
});

describe('openElection', () => {
  it('works as expected using a valid set of parameters', () => {
    openElection(mockElectionNotStarted);

    expect(channelFromIds).toHaveBeenCalledWith(
      mockElectionNotStarted.lao,
      mockElectionNotStarted.id,
    );
    expect(channelFromIds).toHaveBeenCalledTimes(1);

    // cannot directly match the openElection message here as openedAt is set inside the openElection function
    expect(publish).toHaveBeenCalledWith(mockChannel, expect.anything());

    // of the first call [0] to publish, extract the second argument [1]
    const openElectionMessage = (publish as jest.Mock).mock.calls[0][1];
    expect(openElectionMessage).toBeInstanceOf(OpenElection);
    expect(openElectionMessage.election).toEqual(mockElectionNotStarted.id);
    expect(openElectionMessage.lao).toEqual(mockElectionNotStarted.lao);
    expect(openElectionMessage.opened_at.valueOf()).toBeLessThanOrEqual(
      Timestamp.EpochNow().valueOf(),
    );

    expect(publish).toHaveBeenCalledTimes(1);
  });
});

describe('castVote', () => {
  it('works as expected using a valid set of parameters', () => {
    const selectedBallots: SelectedBallots = { 0: new Set([0]), 1: new Set([1]) };

    castVote(mockElectionNotStarted, selectedBallots);

    expect(channelFromIds).toHaveBeenCalledWith(
      mockElectionNotStarted.lao,
      mockElectionNotStarted.id,
    );
    expect(channelFromIds).toHaveBeenCalledTimes(1);

    // cannot directly match the openElection message here as created_at is set inside the openElection function
    expect(publish).toHaveBeenCalledWith(mockChannel, expect.anything());

    // of the first call [0] to publish, extract the second argument [1]
    const castVoteMessage = (publish as jest.Mock).mock.calls[0][1] as CastVote;
    expect(castVoteMessage).toBeInstanceOf(CastVote);
    expect(castVoteMessage.election).toEqual(mockElectionNotStarted.id);
    expect(castVoteMessage.lao).toEqual(mockElectionNotStarted.lao);
    expect(castVoteMessage.created_at.valueOf()).toBeLessThanOrEqual(
      Timestamp.EpochNow().valueOf(),
    );
    expect(castVoteMessage.votes).toEqual(
      CastVote.selectedBallotsToVotes(mockElectionNotStarted, selectedBallots),
    );

    expect(publish).toHaveBeenCalledTimes(1);
  });
});

describe('terminateElection', () => {
  it('works as expected using a valid set of parameters', () => {
    terminateElection(mockElectionOpened);

    expect(channelFromIds).toHaveBeenCalledWith(mockElectionOpened.lao, mockElectionOpened.id);
    expect(channelFromIds).toHaveBeenCalledTimes(1);

    // cannot directly match the openElection message here as created_at is set inside the openElection function
    expect(publish).toHaveBeenCalledWith(mockChannel, expect.anything());

    // of the first call [0] to publish, extract the second argument [1]
    const endElectionMessage = (publish as jest.Mock).mock.calls[0][1] as EndElection;

    expect((publish as jest.Mock).mock.calls[0][1]).toBeInstanceOf(EndElection);
    expect(endElectionMessage.election).toEqual(mockElectionOpened.id);
    expect(endElectionMessage.lao).toEqual(mockElectionOpened.lao);
    expect(endElectionMessage.created_at.valueOf()).toBeLessThanOrEqual(
      Timestamp.EpochNow().valueOf(),
    );
    expect(endElectionMessage.registered_votes).toEqual(
      EndElection.computeRegisteredVotesHash(mockElectionOpened),
    );

    expect(publish).toHaveBeenCalledTimes(1);
  });
});<|MERGE_RESOLUTION|>--- conflicted
+++ resolved
@@ -22,11 +22,7 @@
 jest.mock('core/objects', () => {
   return {
     ...jest.requireActual('core/objects'),
-<<<<<<< HEAD
-    channelFromIds: jest.fn().mockImplementation(() => mockChannel),
-=======
-    channelFromIds: jest.fn(() => mockChannelId),
->>>>>>> 6d92d878
+    channelFromIds: jest.fn(() => mockChannel),
   };
 });
 

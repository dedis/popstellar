import 'jest-extended';

import { combineReducers, createStore } from 'redux';

import { mockChannel, mockLaoIdHash } from '__tests__/utils';
import { publish } from 'core/network';
import { messageReducer } from 'core/network/ingestion';
import { channelFromIds, Timestamp } from 'core/objects';
import {
  mockElectionNotStarted,
  mockElectionOpened,
  mockSecretBallotElectionNotStarted,
} from 'features/evoting/__tests__/utils';
import { SelectedBallots } from 'features/evoting/objects';
import { ElectionKeyPair } from 'features/evoting/objects/ElectionKeyPair';
import { electionKeyReducer } from 'features/evoting/reducer';

import {
  castVote,
  openElection,
  requestCreateElection,
  terminateElection,
} from '../ElectionMessageApi';
import { CastVote, EndElection, SetupElection } from '../messages';
import { OpenElection } from '../messages/OpenElection';

jest.mock('core/objects', () => {
  return {
    ...jest.requireActual('core/objects'),
    channelFromIds: jest.fn(() => mockChannel),
  };
});

const mockStore = createStore(combineReducers({ ...messageReducer, ...electionKeyReducer }));

jest.mock('core/redux', () => {
  return {
    ...jest.requireActual('core/redux'),
    store: mockStore,
    getStore: () => mockStore,
    dispatch: (action: any) => mockStore.dispatch(action),
  };
});

jest.mock('core/network', () => {
  return {
    ...jest.requireActual('core/network'),
    publish: jest.fn(Promise.resolve),
    subscribe: jest.fn(Promise.resolve),
    subscribeToChannel: jest.fn(Promise.resolve),
    unsubscribeFromChannel: jest.fn(Promise.resolve),
  };
});

afterEach(() => {
  jest.clearAllMocks();
});

<<<<<<< HEAD
describe('requestCreateElection', () => {
  it('works as expected using a valid set of parameters', () => {
    requestCreateElection(
      mockLaoIdHash,
      mockElectionNotStarted.name,
      mockElectionNotStarted.version,
      mockElectionNotStarted.start,
      mockElectionNotStarted.end,
      mockElectionNotStarted.questions,
      mockElectionNotStarted.createdAt,
    );

    expect(channelFromIds).toHaveBeenCalledWith(mockLaoIdHash);
    expect(channelFromIds).toHaveBeenCalledTimes(1);

    const setupElectionMessage = new SetupElection({
      lao: mockElectionNotStarted.lao,
      id: mockElectionNotStarted.id,
      name: mockElectionNotStarted.name,
      version: mockElectionNotStarted.version,
      created_at: mockElectionNotStarted.createdAt,
      start_time: mockElectionNotStarted.start,
      end_time: mockElectionNotStarted.end,
      questions: mockElectionNotStarted.questions,
=======
describe('mockElectionNotStarted.id', () => {
  describe('requestCreateElection', () => {
    it('works as expected using a valid set of parameters', () => {
      requestCreateElection(
        mockLaoIdHash,
        mockElectionNotStarted.name,
        mockElectionNotStarted.version,
        mockElectionNotStarted.start,
        mockElectionNotStarted.end,
        mockElectionNotStarted.questions,
        mockElectionNotStarted.createdAt,
      );

      expect(channelFromIds).toHaveBeenCalledWith(mockLaoIdHash);
      expect(channelFromIds).toHaveBeenCalledTimes(1);

      const setupElectionMessage = new SetupElection(
        {
          lao: mockElectionNotStarted.lao,
          id: mockElectionNotStarted.id,
          name: mockElectionNotStarted.name,
          version: mockElectionNotStarted.version,
          created_at: mockElectionNotStarted.createdAt,
          start_time: mockElectionNotStarted.start,
          end_time: mockElectionNotStarted.end,
          questions: mockElectionNotStarted.questions,
        },
        mockLaoIdHash,
      );

      expect(publish).toHaveBeenLastCalledWith(mockChannelId, setupElectionMessage);
      expect(publish).toHaveBeenCalledTimes(1);
>>>>>>> 01e1af52
    });

    expect(publish).toHaveBeenLastCalledWith(mockChannel, setupElectionMessage);
    expect(publish).toHaveBeenCalledTimes(1);
  });
});

describe('openElection', () => {
  it('works as expected using a valid set of parameters', () => {
    openElection(mockElectionNotStarted);

    expect(channelFromIds).toHaveBeenCalledWith(
      mockElectionNotStarted.lao,
      mockElectionNotStarted.id,
    );
    expect(channelFromIds).toHaveBeenCalledTimes(1);

    // cannot directly match the openElection message here as openedAt is set inside the openElection function
    expect(publish).toHaveBeenCalledWith(mockChannel, expect.anything());

    // of the first call [0] to publish, extract the second argument [1]
    const openElectionMessage = (publish as jest.Mock).mock.calls[0][1];
    expect(openElectionMessage).toBeInstanceOf(OpenElection);
    expect(openElectionMessage.election).toEqual(mockElectionNotStarted.id);
    expect(openElectionMessage.lao).toEqual(mockElectionNotStarted.lao);
    expect(openElectionMessage.opened_at.valueOf()).toBeLessThanOrEqual(
      Timestamp.EpochNow().valueOf(),
    );

    expect(publish).toHaveBeenCalledTimes(1);
  });
});

describe('castVote', () => {
  it('works as expected using a valid set of parameters (open ballot)', () => {
    const selectedBallots: SelectedBallots = { 0: 0, 1: 1 };

    castVote(mockElectionNotStarted, undefined, selectedBallots);

    expect(channelFromIds).toHaveBeenCalledWith(
      mockElectionNotStarted.lao,
      mockElectionNotStarted.id,
    );
    expect(channelFromIds).toHaveBeenCalledTimes(1);

    // cannot directly match the openElection message here as created_at is set inside the openElection function
    expect(publish).toHaveBeenCalledWith(mockChannel, expect.anything());

    // of the first call [0] to publish, extract the second argument [1]
    const castVoteMessage = (publish as jest.Mock).mock.calls[0][1] as CastVote;
    expect(castVoteMessage).toBeInstanceOf(CastVote);
    expect(castVoteMessage.election).toEqual(mockElectionNotStarted.id);
    expect(castVoteMessage.lao).toEqual(mockElectionNotStarted.lao);
    expect(castVoteMessage.created_at.valueOf()).toBeLessThanOrEqual(
      Timestamp.EpochNow().valueOf(),
    );
    expect(castVoteMessage.votes).toEqual(
      CastVote.selectedBallotsToVotes(mockElectionNotStarted, selectedBallots),
    );

    expect(publish).toHaveBeenCalledTimes(1);
  });

  it('works as expected using a valid set of parameters (secret ballot)', () => {
    const selectedBallots: SelectedBallots = { 0: 3, 1: 7 };
    const keyPair = ElectionKeyPair.generate();

    castVote(mockSecretBallotElectionNotStarted, keyPair.publicKey, selectedBallots);

    expect(channelFromIds).toHaveBeenCalledWith(
      mockElectionNotStarted.lao,
      mockElectionNotStarted.id,
    );
    expect(channelFromIds).toHaveBeenCalledTimes(1);

    // cannot directly match the openElection message here as created_at is set inside the openElection function
    expect(publish).toHaveBeenCalledWith(mockChannel, expect.anything());

    // of the first call [0] to publish, extract the second argument [1]
    const castVoteMessage = (publish as jest.Mock).mock.calls[0][1] as CastVote;
    expect(castVoteMessage).toBeInstanceOf(CastVote);
    expect(castVoteMessage.election).toEqual(mockElectionNotStarted.id);
    expect(castVoteMessage.lao).toEqual(mockElectionNotStarted.lao);
    expect(castVoteMessage.created_at.valueOf()).toBeLessThanOrEqual(
      Timestamp.EpochNow().valueOf(),
    );

    expect(castVoteMessage.votes.length).toEqual(2);
    expect(castVoteMessage.votes[0].vote).toBeString();
    expect(castVoteMessage.votes[1].vote).toBeString();

    expect(
      keyPair.privateKey.decrypt(castVoteMessage.votes[0].vote as string).readIntBE(0, 2),
    ).toEqual(3);
    expect(
      keyPair.privateKey.decrypt(castVoteMessage.votes[1].vote as string).readIntBE(0, 2),
    ).toEqual(7);

    expect(publish).toHaveBeenCalledTimes(1);
  });
});

describe('terminateElection', () => {
  it('works as expected using a valid set of parameters', () => {
    terminateElection(mockElectionOpened);

    expect(channelFromIds).toHaveBeenCalledWith(mockElectionOpened.lao, mockElectionOpened.id);
    expect(channelFromIds).toHaveBeenCalledTimes(1);

    // cannot directly match the openElection message here as created_at is set inside the openElection function
    expect(publish).toHaveBeenCalledWith(mockChannel, expect.anything());

    // of the first call [0] to publish, extract the second argument [1]
    const endElectionMessage = (publish as jest.Mock).mock.calls[0][1] as EndElection;

    expect((publish as jest.Mock).mock.calls[0][1]).toBeInstanceOf(EndElection);
    expect(endElectionMessage.election).toEqual(mockElectionOpened.id);
    expect(endElectionMessage.lao).toEqual(mockElectionOpened.lao);
    expect(endElectionMessage.created_at.valueOf()).toBeLessThanOrEqual(
      Timestamp.EpochNow().valueOf(),
    );
    expect(endElectionMessage.registered_votes).toEqual(
      EndElection.computeRegisteredVotesHash(mockElectionOpened),
    );

    expect(publish).toHaveBeenCalledTimes(1);
  });
});<|MERGE_RESOLUTION|>--- conflicted
+++ resolved
@@ -56,7 +56,6 @@
   jest.clearAllMocks();
 });
 
-<<<<<<< HEAD
 describe('requestCreateElection', () => {
   it('works as expected using a valid set of parameters', () => {
     requestCreateElection(
@@ -72,50 +71,19 @@
     expect(channelFromIds).toHaveBeenCalledWith(mockLaoIdHash);
     expect(channelFromIds).toHaveBeenCalledTimes(1);
 
-    const setupElectionMessage = new SetupElection({
-      lao: mockElectionNotStarted.lao,
-      id: mockElectionNotStarted.id,
-      name: mockElectionNotStarted.name,
-      version: mockElectionNotStarted.version,
-      created_at: mockElectionNotStarted.createdAt,
-      start_time: mockElectionNotStarted.start,
-      end_time: mockElectionNotStarted.end,
-      questions: mockElectionNotStarted.questions,
-=======
-describe('mockElectionNotStarted.id', () => {
-  describe('requestCreateElection', () => {
-    it('works as expected using a valid set of parameters', () => {
-      requestCreateElection(
-        mockLaoIdHash,
-        mockElectionNotStarted.name,
-        mockElectionNotStarted.version,
-        mockElectionNotStarted.start,
-        mockElectionNotStarted.end,
-        mockElectionNotStarted.questions,
-        mockElectionNotStarted.createdAt,
-      );
-
-      expect(channelFromIds).toHaveBeenCalledWith(mockLaoIdHash);
-      expect(channelFromIds).toHaveBeenCalledTimes(1);
-
-      const setupElectionMessage = new SetupElection(
-        {
-          lao: mockElectionNotStarted.lao,
-          id: mockElectionNotStarted.id,
-          name: mockElectionNotStarted.name,
-          version: mockElectionNotStarted.version,
-          created_at: mockElectionNotStarted.createdAt,
-          start_time: mockElectionNotStarted.start,
-          end_time: mockElectionNotStarted.end,
-          questions: mockElectionNotStarted.questions,
-        },
-        mockLaoIdHash,
-      );
-
-      expect(publish).toHaveBeenLastCalledWith(mockChannelId, setupElectionMessage);
-      expect(publish).toHaveBeenCalledTimes(1);
->>>>>>> 01e1af52
-    });
+    const setupElectionMessage = new SetupElection(
+      {
+        lao: mockElectionNotStarted.lao,
+        id: mockElectionNotStarted.id,
+        name: mockElectionNotStarted.name,
+        version: mockElectionNotStarted.version,
+        created_at: mockElectionNotStarted.createdAt,
+        start_time: mockElectionNotStarted.start,
+        end_time: mockElectionNotStarted.end,
+        questions: mockElectionNotStarted.questions,
+      },
+      mockLaoIdHash,
+    );
 
     expect(publish).toHaveBeenLastCalledWith(mockChannel, setupElectionMessage);
     expect(publish).toHaveBeenCalledTimes(1);

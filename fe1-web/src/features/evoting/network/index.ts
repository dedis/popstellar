import { ActionType, ObjectType } from 'core/network/jsonrpc/messages';
import { Hash } from 'core/objects';
import { dispatch, getStore } from 'core/redux';

import { EvotingConfiguration } from '../interface';
import { Election } from '../objects';
import { addElection, getElectionById, updateElection } from '../reducer';
import {
  handleCastVoteMessage,
  handleElectionEndMessage,
  handleElectionKeyMessage,
  handleElectionOpenMessage,
  handleElectionResultMessage,
  handleElectionSetupMessage,
} from './ElectionHandler';
import { CastVote, ElectionResult, EndElection, SetupElection } from './messages';
import { ElectionKey } from './messages/ElectionKey';
import { OpenElection } from './messages/OpenElection';

/**
 * Configures the network callbacks in a MessageRegistry.
 * @param configuration - An evoting config object
 */
export const configureNetwork = (configuration: EvotingConfiguration) => {
  // getElectionById bound to the global state
  const boundGetElectionById = (electionId: Hash | string) =>
    getElectionById(electionId, getStore().getState());

  const addElectionEvent = (laoId: Hash | string, election: Election) => {
    const electionState = election.toState();

    dispatch(addElection(electionState));
    dispatch(
      configuration.addEvent(laoId, {
        eventType: Election.EVENT_TYPE,
        id: electionState.id,
        start: electionState.start,
        end: electionState.start,
      }),
    );
  };

  const updateElectionEvent = (election: Election) => {
    const electionState = election.toState();

    dispatch(updateElection(electionState));
    dispatch(
      configuration.updateEvent({
        eventType: Election.EVENT_TYPE,
        id: electionState.id,
        start: electionState.start,
        end: electionState.start,
      }),
    );
  };

  configuration.messageRegistry.add(
    ObjectType.ELECTION,
    ActionType.KEY,
    handleElectionKeyMessage(config.getLaoOrganizerBackendPublicKey),
    ElectionKey.fromJson,
  );
  config.messageRegistry.add(
    ObjectType.ELECTION,
    ActionType.SETUP,
    handleElectionSetupMessage(addElectionEvent),
    SetupElection.fromJson,
  );
  configuration.messageRegistry.add(
    ObjectType.ELECTION,
    ActionType.OPEN,
    handleElectionOpenMessage(boundGetElectionById, updateElectionEvent),
    OpenElection.fromJson,
  );
  configuration.messageRegistry.add(
    ObjectType.ELECTION,
    ActionType.CAST_VOTE,
    handleCastVoteMessage(boundGetElectionById, updateElectionEvent),
    CastVote.fromJson,
  );
  configuration.messageRegistry.add(
    ObjectType.ELECTION,
    ActionType.END,
    handleElectionEndMessage(boundGetElectionById, updateElectionEvent),
    EndElection.fromJson,
  );
  configuration.messageRegistry.add(
    ObjectType.ELECTION,
    ActionType.RESULT,
<<<<<<< HEAD
    handleElectionResultMessage(
      config.getEventById,
      config.updateEvent,
      config.getLaoOrganizerBackendPublicKey,
    ),
=======
    handleElectionResultMessage(boundGetElectionById, updateElectionEvent),
>>>>>>> 01e1af52
    ElectionResult.fromJson,
  );
};<|MERGE_RESOLUTION|>--- conflicted
+++ resolved
@@ -57,10 +57,10 @@
   configuration.messageRegistry.add(
     ObjectType.ELECTION,
     ActionType.KEY,
-    handleElectionKeyMessage(config.getLaoOrganizerBackendPublicKey),
+    handleElectionKeyMessage(configuration.getLaoOrganizerBackendPublicKey),
     ElectionKey.fromJson,
   );
-  config.messageRegistry.add(
+  configuration.messageRegistry.add(
     ObjectType.ELECTION,
     ActionType.SETUP,
     handleElectionSetupMessage(addElectionEvent),
@@ -87,15 +87,11 @@
   configuration.messageRegistry.add(
     ObjectType.ELECTION,
     ActionType.RESULT,
-<<<<<<< HEAD
     handleElectionResultMessage(
-      config.getEventById,
-      config.updateEvent,
-      config.getLaoOrganizerBackendPublicKey,
+      boundGetElectionById,
+      updateElectionEvent,
+      configuration.getLaoOrganizerBackendPublicKey,
     ),
-=======
-    handleElectionResultMessage(boundGetElectionById, updateElectionEvent),
->>>>>>> 01e1af52
     ElectionResult.fromJson,
   );
 };
--- conflicted
+++ resolved
@@ -7,16 +7,10 @@
 import { useSelector } from 'react-redux';
 import ReactTimeago from 'react-timeago';
 
-<<<<<<< HEAD
-import { Button } from 'core/components';
-import OptionsIcon from 'core/components/icons/OptionsIcon';
-import WarningIcon from 'core/components/icons/WarningIcon';
+import { PoPIcon, PoPTextButton } from 'core/components';
 import ScreenWrapper from 'core/components/ScreenWrapper';
 import { useActionSheet } from 'core/hooks/ActionSheet';
 import { Border, Color, Icon, List, Spacing, Typography } from 'core/styles';
-=======
-import { CheckboxList, TimeDisplay, PoPTextButton } from 'core/components';
->>>>>>> 640c5e23
 import { FOUR_SECONDS } from 'resources/const';
 import STRINGS from 'resources/strings';
 
@@ -94,7 +88,7 @@
     <ScreenWrapper>
       {election.version === ElectionVersion.OPEN_BALLOT && (
         <View style={[styles.warning, styles.openBallot]}>
-          <WarningIcon color={Color.contrast} size={Icon.largeSize} />
+          <PoPIcon name="warning" color={Color.contrast} size={Icon.largeSize} />
           <View style={styles.warningText}>
             <Text style={[Typography.base, Typography.important, Typography.negative]}>
               Warning
@@ -109,7 +103,7 @@
 
       {election.version === ElectionVersion.SECRET_BALLOT && (
         <View style={[styles.warning, styles.secretBallot]}>
-          <WarningIcon color={Color.contrast} size={Icon.largeSize} />
+          <PoPIcon name="warning" color={Color.contrast} size={Icon.largeSize} />
           <View style={styles.warningText}>
             <Text style={[Typography.base, Typography.important, Typography.negative]}>Notice</Text>
             <Text style={[Typography.base, Typography.negative]}>
@@ -180,11 +174,7 @@
         ))}
       </View>
 
-      <Button onPress={onCastVote}>
-        <Text style={[Typography.base, Typography.centered, Typography.negative]}>
-          {STRINGS.cast_vote}
-        </Text>
-      </Button>
+      <PoPTextButton onPress={onCastVote}>{STRINGS.cast_vote}</PoPTextButton>
     </ScreenWrapper>
   );
 };
@@ -224,51 +214,12 @@
   }
 
   return (
-<<<<<<< HEAD
     <TouchableOpacity
       onPress={() =>
-        showActionSheet([
-          { displayName: 'Terminate Election / Tally Votes', action: onTerminateElection },
-        ])
+        showActionSheet([{ displayName: STRINGS.election_end, action: onTerminateElection }])
       }>
-      <OptionsIcon color={Color.inactive} size={Icon.size} />
+      <PoPIcon name="options" color={Color.inactive} size={Icon.size} />
     </TouchableOpacity>
-=======
-    <>
-      <TimeDisplay start={election.start.valueOf()} end={election.end.valueOf()} />
-      {
-        // in case the election is a secret ballot election, tell the
-        // user if no election key has been received yet
-        canCastVote ? (
-          <>
-            {questions.map((q, idx) => (
-              <CheckboxList
-                key={q.title + idx.toString()}
-                title={q.title}
-                values={q.data}
-                clickableOptions={1}
-                onChange={(values: number[]) => {
-                  if (values.length > 1) {
-                    throw new Error('Only single vote elections are supported');
-                  }
-
-                  setSelectedBallots({ ...selectedBallots, [idx]: values[0] });
-                }}
-              />
-            ))}
-
-            <PoPTextButton onPress={onCastVote}>{STRINGS.cast_vote}</PoPTextButton>
-            <Badge value={hasVoted} status="success" />
-            {isOrganizer && (
-              <PoPTextButton onPress={onTerminateElection}>{STRINGS.election_end}</PoPTextButton>
-            )}
-          </>
-        ) : (
-          <Text>{STRINGS.election_wait_for_election_key}</Text>
-        )
-      }
-    </>
->>>>>>> 640c5e23
   );
 };
 

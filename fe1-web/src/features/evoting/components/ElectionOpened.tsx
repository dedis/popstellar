--- conflicted
+++ resolved
@@ -84,19 +84,13 @@
       <Text style={Typography.paragraph}>
         <Text style={[Typography.base, Typography.important]}>{election.name}</Text>
         {'\n'}
-<<<<<<< HEAD
-        <Text>
-          {STRINGS.general_ending} <ReactTimeago live date={election.end.toDate()} />
-        </Text>
-=======
         {Timestamp.EpochNow().before(election.end) ? (
           <Text>
-            {STRINGS.general_ending} <ReactTimeago date={election.end.toDate()} />
+            {STRINGS.general_ending} <ReactTimeago live date={election.end.toDate()} />
           </Text>
         ) : (
           <Text>{STRINGS.general_ending_now}</Text>
         )}
->>>>>>> 10178c9e
       </Text>
 
       <View style={[List.container, styles.questionList]}>

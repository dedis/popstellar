--- conflicted
+++ resolved
@@ -130,8 +130,11 @@
               };
 
               return (
-<<<<<<< HEAD
-                <ListItem key={ballotOption} containerStyle={listStyle} style={listStyle}>
+                <ListItem
+                  key={ballotOption}
+                  containerStyle={listStyle}
+                  style={listStyle}
+                  onPress={onPress}>
                   <ListItem.CheckBox
                     testID={`questions_${questionIndex}_ballots_option_${ballotOptionIndex}_checkbox`}
                     size={Icon.size}
@@ -143,21 +146,6 @@
                       })
                     }
                   />
-=======
-                <ListItem
-                  key={ballotOption}
-                  containerStyle={listStyle}
-                  style={listStyle}
-                  onPress={onPress}>
-                  <View style={List.icon}>
-                    <ListItem.CheckBox
-                      testID={`questions_${questionIndex}_ballots_option_${ballotOptionIndex}_checkbox`}
-                      size={Icon.size}
-                      checked={selectedBallots[questionIndex] === ballotOptionIndex}
-                      onPress={onPress}
-                    />
-                  </View>
->>>>>>> ab13f090
                   <ListItem.Content>
                     <ListItem.Title style={Typography.base}>{ballotOption}</ListItem.Title>
                   </ListItem.Content>

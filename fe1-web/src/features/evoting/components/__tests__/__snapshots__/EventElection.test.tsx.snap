--- conflicted
+++ resolved
@@ -10,16 +10,16 @@
         }
       }
     >
-      Start: 
+      Start:
       <time
         dateTime="2020-12-31T23:00:00.000Z"
         title="2020-12-31 23:00"
       >
         1 year ago
       </time>
-      
 
-      End: 
+
+      End:
       <time
         dateTime="2021-01-01T23:00:00.000Z"
         title="2021-01-01 23:00"
@@ -1293,16 +1293,16 @@
         }
       }
     >
-      Start: 
+      Start:
       <time
         dateTime="2020-12-31T23:00:00.000Z"
         title="2020-12-31 23:00"
       >
         1 year ago
       </time>
-      
 
-      End: 
+
+      End:
       <time
         dateTime="2021-01-01T23:00:00.000Z"
         title="2021-01-01 23:00"
@@ -2576,16 +2576,16 @@
         }
       }
     >
-      Start: 
+      Start:
       <time
         dateTime="2020-12-31T23:00:00.000Z"
         title="2020-12-31 23:00"
       >
         1 year ago
       </time>
-      
 
-      End: 
+
+      End:
       <time
         dateTime="2021-01-01T23:00:00.000Z"
         title="2021-01-01 23:00"
@@ -2754,16 +2754,16 @@
         }
       }
     >
-      Start: 
+      Start:
       <time
         dateTime="2020-12-31T23:00:00.000Z"
         title="2020-12-31 23:00"
       >
         1 year ago
       </time>
-      
 
-      End: 
+
+      End:
       <time
         dateTime="2021-01-01T23:00:00.000Z"
         title="2021-01-01 23:00"
@@ -2989,16 +2989,16 @@
         }
       }
     >
-      Start: 
+      Start:
       <time
         dateTime="2020-12-31T23:00:00.000Z"
         title="2020-12-31 23:00"
       >
         1 year ago
       </time>
-      
 
-      End: 
+
+      End:
       <time
         dateTime="2021-01-01T23:00:00.000Z"
         title="2021-01-01 23:00"
@@ -3502,16 +3502,16 @@
         }
       }
     >
-      Start: 
+      Start:
       <time
         dateTime="2020-12-31T23:00:00.000Z"
         title="2020-12-31 23:00"
       >
         1 year ago
       </time>
-      
 
-      End: 
+
+      End:
       <time
         dateTime="2021-01-01T23:00:00.000Z"
         title="2021-01-01 23:00"
@@ -3988,16 +3988,16 @@
         }
       }
     >
-      Start: 
+      Start:
       <time
         dateTime="2020-12-31T23:00:00.000Z"
         title="2020-12-31 23:00"
       >
         1 year ago
       </time>
-      
 
-      End: 
+
+      End:
       <time
         dateTime="2021-01-01T23:00:00.000Z"
         title="2021-01-01 23:00"
@@ -4022,16 +4022,16 @@
         }
       }
     >
-      Start: 
+      Start:
       <time
         dateTime="2020-12-31T23:00:00.000Z"
         title="2020-12-31 23:00"
       >
         1 year ago
       </time>
-      
 
-      End: 
+
+      End:
       <time
         dateTime="2021-01-01T23:00:00.000Z"
         title="2021-01-01 23:00"
@@ -4056,16 +4056,16 @@
         }
       }
     >
-      Start: 
+      Start:
       <time
         dateTime="2020-12-31T23:00:00.000Z"
         title="2020-12-31 23:00"
       >
         1 year ago
       </time>
-      
 
-      End: 
+
+      End:
       <time
         dateTime="2021-01-01T23:00:00.000Z"
         title="2021-01-01 23:00"
@@ -4111,16 +4111,16 @@
         }
       }
     >
-      Start: 
+      Start:
       <time
         dateTime="2020-12-31T23:00:00.000Z"
         title="2020-12-31 23:00"
       >
         1 year ago
       </time>
-      
 
-      End: 
+
+      End:
       <time
         dateTime="2021-01-01T23:00:00.000Z"
         title="2021-01-01 23:00"
@@ -4156,55 +4156,6 @@
 ]
 `;
 
-<<<<<<< HEAD
-exports[`EventElection Undefined election status renders null for an attendee 1`] = `
-<View>
-  <Text
-    style={
-      Object {
-        "marginHorizontal": 16,
-      }
-    }
-  >
-    Start: 
-    <time
-      dateTime="2020-12-31T23:00:00.000Z"
-      title="2020-12-31 23:00"
-    >
-      1 year ago
-    </time>
-    
-
-    End: 
-    <time
-      dateTime="2021-01-01T23:00:00.000Z"
-      title="2021-01-01 23:00"
-    >
-      1 year ago
-    </time>
-  </Text>
-</View>
-`;
-
-exports[`EventElection Undefined election status renders null for an organizer 1`] = `
-<View>
-  <Text
-    style={
-      Object {
-        "marginHorizontal": 16,
-      }
-    }
-  >
-    Start: 
-    <time
-      dateTime="2020-12-31T23:00:00.000Z"
-      title="2020-12-31 23:00"
-    >
-      1 year ago
-    </time>
-    
-=======
 exports[`EventElection Undefined election status renders null for an attendee 1`] = `null`;
->>>>>>> daee6229
 
 exports[`EventElection Undefined election status renders null for an organizer 1`] = `null`;
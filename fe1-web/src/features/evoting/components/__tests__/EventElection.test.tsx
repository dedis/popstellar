--- conflicted
+++ resolved
@@ -11,7 +11,7 @@
 } from '__tests__/utils';
 import FeatureContext from 'core/contexts/FeatureContext';
 import { EventTags, Hash, Timestamp } from 'core/objects';
-import { EVOTING_FEATURE_IDENTIFIER } from 'features/evoting';
+import { EVOTING_FEATURE_IDENTIFIER } from 'features/evoting/interface';
 import {
   Election,
   ElectionStatus,
@@ -19,13 +19,8 @@
   QuestionResult,
   RegisteredVote,
 } from 'features/evoting/objects';
-<<<<<<< HEAD
 import STRINGS from 'resources/strings';
 
-=======
-import FeatureContext from 'core/contexts/FeatureContext';
-import { EVOTING_FEATURE_IDENTIFIER } from 'features/evoting/interface';
->>>>>>> 08e64694
 import EventElection from '../EventElection';
 
 // region test data initialization

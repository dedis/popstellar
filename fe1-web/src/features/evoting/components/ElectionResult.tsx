import PropTypes from 'prop-types';
import React, { useState } from 'react';
import { StyleSheet, Text, View } from 'react-native';
import { ListItem } from 'react-native-elements';

<<<<<<< HEAD
import ScreenWrapper from 'core/components/ScreenWrapper';
import { List, Typography } from 'core/styles';
=======
import { TimeDisplay } from 'core/components';
import { Typography } from 'core/styles';
import STRINGS from 'resources/strings';
>>>>>>> 640c5e23

import { Election, QuestionResult } from '../objects';

const styles = StyleSheet.create({
  ballotOptionResult: {
    flex: 1,
    flexDirection: 'row',
    justifyContent: 'space-between',
  },
});

const ElectionResult = ({ election }: IPropTypes) => {
  const [isQuestionOpen, setIsQuestionOpen] = useState(
    election.questions.reduce((obj, question) => {
      // this makes the reduce efficient. creating a new object
      // in every iteration is not necessary
      // eslint-disable-next-line no-param-reassign
      obj[question.id] = true;
      return obj;
    }, {} as Record<string, boolean | undefined>),
  );

  return (
<<<<<<< HEAD
    <ScreenWrapper>
      <Text style={Typography.heading}>Election Results</Text>

      <View style={List.container}>
        {election.questionResult &&
          election.questionResult.map((questionResult: QuestionResult) => {
            const question = election.questions.find((q) => q.id === questionResult.id);

            if (!question) {
              throw new Error(
                `Received an election result containing a result for the non-existent question with id ${questionResult.id}`,
              );
            }

            return (
              <ListItem.Accordion
                key={question.id}
                containerStyle={List.accordionItem}
                content={
                  <ListItem.Content>
                    <ListItem.Title style={[Typography.base, Typography.important]}>
                      {question.question}
                    </ListItem.Title>
                  </ListItem.Content>
                }
                onPress={() =>
                  setIsQuestionOpen({
                    ...isQuestionOpen,
                    [question.id]: !isQuestionOpen[question.id],
                  })
                }
                isExpanded={!!isQuestionOpen[question.id]}>
                {
                  // create a copy since sort() mutates the original object but the election but be immutable
                  [...questionResult.result]
                    .sort((a, b) => a.count - b.count)
                    .map((ballotOption, idx) => {
                      const listStyles = List.getListItemStyles(
                        idx === 0,
                        idx === questionResult.result.length - 1,
                      );

                      return (
                        <ListItem
                          key={ballotOption.ballotOption}
                          containerStyle={listStyles}
                          style={listStyles}>
                          <View style={List.iconPlaceholder} />
                          <ListItem.Content style={styles.ballotOptionResult}>
                            <ListItem.Title style={Typography.base}>
                              {ballotOption.ballotOption}
                            </ListItem.Title>
                            <ListItem.Title style={Typography.base}>
                              {ballotOption.count}
                            </ListItem.Title>
                          </ListItem.Content>
                        </ListItem>
                      );
                    })
                }
              </ListItem.Accordion>
            );
          })}
      </View>
    </ScreenWrapper>
=======
    <>
      <TimeDisplay start={election.start.valueOf()} end={election.end.valueOf()} />
      <Text style={Typography.base}>{STRINGS.election_results}</Text>
      {election.questionResult &&
        election.questionResult.map((questionResult: QuestionResult) => {
          const question = election.questions.find((q) => q.id === questionResult.id);

          return question ? (
            <View>
              <Text style={Typography.base}>{question.question}</Text>
              <BarChartDisplay data={questionResult.result} key={questionResult.id.valueOf()} />
            </View>
          ) : null;
        })}
    </>
>>>>>>> 640c5e23
  );
};

const propTypes = {
  election: PropTypes.instanceOf(Election).isRequired,
};
ElectionResult.propTypes = propTypes;

type IPropTypes = PropTypes.InferProps<typeof propTypes>;

export default ElectionResult;<|MERGE_RESOLUTION|>--- conflicted
+++ resolved
@@ -3,14 +3,9 @@
 import { StyleSheet, Text, View } from 'react-native';
 import { ListItem } from 'react-native-elements';
 
-<<<<<<< HEAD
 import ScreenWrapper from 'core/components/ScreenWrapper';
 import { List, Typography } from 'core/styles';
-=======
-import { TimeDisplay } from 'core/components';
-import { Typography } from 'core/styles';
 import STRINGS from 'resources/strings';
->>>>>>> 640c5e23
 
 import { Election, QuestionResult } from '../objects';
 
@@ -34,9 +29,8 @@
   );
 
   return (
-<<<<<<< HEAD
     <ScreenWrapper>
-      <Text style={Typography.heading}>Election Results</Text>
+      <Text style={Typography.heading}>{STRINGS.election_results}</Text>
 
       <View style={List.container}>
         {election.questionResult &&
@@ -100,23 +94,6 @@
           })}
       </View>
     </ScreenWrapper>
-=======
-    <>
-      <TimeDisplay start={election.start.valueOf()} end={election.end.valueOf()} />
-      <Text style={Typography.base}>{STRINGS.election_results}</Text>
-      {election.questionResult &&
-        election.questionResult.map((questionResult: QuestionResult) => {
-          const question = election.questions.find((q) => q.id === questionResult.id);
-
-          return question ? (
-            <View>
-              <Text style={Typography.base}>{question.question}</Text>
-              <BarChartDisplay data={questionResult.result} key={questionResult.id.valueOf()} />
-            </View>
-          ) : null;
-        })}
-    </>
->>>>>>> 640c5e23
   );
 };
 

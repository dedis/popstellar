--- conflicted
+++ resolved
@@ -2,21 +2,10 @@
 import React, { FunctionComponent, useMemo } from 'react';
 import { useSelector } from 'react-redux';
 
-<<<<<<< HEAD
-import { CheckboxList, TimeDisplay, Button } from 'core/components';
-import { Spacing, Typography } from 'core/styles';
-import { FOUR_SECONDS } from 'resources/const';
 import STRINGS from 'resources/strings';
 
-import { EvotingHooks } from '../hooks';
 import { EvotingInterface } from '../interface';
-import { castVote, openElection, terminateElection } from '../network/ElectionMessageApi';
-import { Election, ElectionStatus, QuestionResult, SelectedBallots } from '../objects';
-=======
-import STRINGS from 'resources/strings';
-
 import { Election, ElectionStatus } from '../objects';
->>>>>>> daee6229
 import { makeElectionSelector } from '../reducer';
 import ElectionNotStarted from './ElectionNotStarted';
 import ElectionOpened from './ElectionOpened';
@@ -27,24 +16,6 @@
  * Component used to display a Election event in the LAO event list
  */
 
-<<<<<<< HEAD
-const styles = StyleSheet.create({
-  text: {
-    ...Typography.baseCentered,
-  } as TextStyle,
-  textOptions: {
-    marginHorizontal: Spacing.x2,
-    fontSize: 16,
-    textAlign: 'center',
-  } as TextStyle,
-  textQuestions: {
-    ...Typography.baseCentered,
-    fontSize: 20,
-  } as TextStyle,
-});
-
-=======
->>>>>>> daee6229
 const EventElection = (props: IPropTypes) => {
   const { eventId: electionId, isOrganizer } = props;
 
@@ -60,101 +31,6 @@
     [election.questions],
   );
 
-<<<<<<< HEAD
-  // Here we use the election object form the redux store in order to see the electionStatus
-  // update when an  incoming electionEnd or electionResult message comes
-  // (in handler/ElectionHandler.ts)
-  const getElectionDisplay = (status: ElectionStatus) => {
-    switch (status) {
-      case ElectionStatus.NOT_STARTED:
-        return (
-          <>
-            <SectionList
-              sections={questions}
-              keyExtractor={(item, index) => item + index}
-              renderSectionHeader={({ section: { title } }) => (
-                <Text style={styles.textQuestions}>{title}</Text>
-              )}
-              renderItem={({ item }) => <Text style={styles.textOptions}>{`\u2022 ${item}`}</Text>}
-            />
-            {isOrganizer && (
-              <Button onPress={onOpenElection}>
-                <Text style={[Typography.base, Typography.centered, Typography.negative]}>
-                  Open election
-                </Text>
-              </Button>
-            )}
-          </>
-        );
-      case ElectionStatus.OPENED:
-        return (
-          <>
-            {questions.map((q, idx) => (
-              <CheckboxList
-                key={q.title + idx.toString()}
-                title={q.title}
-                values={q.data}
-                onChange={(values: number[]) =>
-                  setSelectedBallots({ ...selectedBallots, [idx]: new Set(values) })
-                }
-              />
-            ))}
-
-            <Button onPress={onCastVote}>
-              <Text style={[Typography.base, Typography.centered, Typography.negative]}>
-                {STRINGS.cast_vote}
-              </Text>
-            </Button>
-            <Badge value={hasVoted} status="success" />
-            {isOrganizer && (
-              <Button onPress={onTerminateElection}>
-                <Text style={[Typography.base, Typography.centered, Typography.negative]}>
-                  Terminate Election / Tally Votes
-                </Text>
-              </Button>
-            )}
-          </>
-        );
-      case ElectionStatus.TERMINATED:
-        return (
-          <>
-            <Text style={styles.text}>Election Terminated</Text>
-            <Text style={styles.text}>Waiting for result</Text>
-          </>
-        );
-      case ElectionStatus.RESULT:
-        return (
-          <>
-            <Text style={styles.text}>Election Results</Text>
-            {election.questionResult &&
-              election.questionResult.map((questionResult: QuestionResult) => {
-                const question = election.questions.find((q) => q.id === questionResult.id);
-
-                return question ? (
-                  <View>
-                    <Text style={styles.text}>{question.question}</Text>
-                    <BarChartDisplay
-                      data={questionResult.result}
-                      key={questionResult.id.valueOf()}
-                    />
-                  </View>
-                ) : null;
-              })}
-          </>
-        );
-      default:
-        console.warn('Election Status was undefined in Election display', election);
-        return null;
-    }
-  };
-
-  return (
-    <>
-      <TimeDisplay start={election.start.valueOf()} end={election.end.valueOf()} />
-      {getElectionDisplay(election.electionStatus)}
-    </>
-  );
-=======
   switch (election.electionStatus) {
     case ElectionStatus.NOT_STARTED:
       return (
@@ -170,7 +46,6 @@
       console.warn('Election Status was undefined in Election display', election);
       return null;
   }
->>>>>>> daee6229
 };
 
 const propTypes = {

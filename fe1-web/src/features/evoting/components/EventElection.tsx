--- conflicted
+++ resolved
@@ -1,39 +1,21 @@
 import PropTypes from 'prop-types';
-<<<<<<< HEAD
 import React, { FunctionComponent, useMemo } from 'react';
+import { useSelector } from 'react-redux';
+
+import STRINGS from 'resources/strings';
 
 import { Election, ElectionStatus } from '../objects';
+import { makeElectionSelector } from '../reducer';
 import ElectionNotStarted from './ElectionNotStarted';
 import ElectionOpened from './ElectionOpened';
 import ElectionResult from './ElectionResult';
 import ElectionTerminated from './ElectionTerminated';
-=======
-import React, { FunctionComponent, useMemo, useState } from 'react';
-import { SectionList, StyleSheet, Text, TextStyle, View } from 'react-native';
-import { Badge } from 'react-native-elements';
-import { useToast } from 'react-native-toast-notifications';
-import { useSelector } from 'react-redux';
-
-import { CheckboxList, TimeDisplay, WideButtonView } from 'core/components';
-import { Spacing, Typography } from 'core/styles';
-import { FOUR_SECONDS } from 'resources/const';
-import STRINGS from 'resources/strings';
-
-import { EvotingHooks } from '../hooks';
-import { castVote, openElection, terminateElection } from '../network/ElectionMessageApi';
-import { Election, ElectionStatus, QuestionResult, SelectedBallots } from '../objects';
-import { makeElectionSelector } from '../reducer';
-import BarChartDisplay from './BarChartDisplay';
->>>>>>> 01e1af52
 
 /**
  * Component used to display a Election event in the LAO event list
  */
 
 const EventElection = (props: IPropTypes) => {
-<<<<<<< HEAD
-  const { event: election, isOrganizer } = props;
-=======
   const { eventId: electionId, isOrganizer } = props;
 
   const selectElection = useMemo(() => makeElectionSelector(electionId), [electionId]);
@@ -42,9 +24,6 @@
   if (!election) {
     throw new Error(`Could not find a roll call with id ${electionId}`);
   }
-
-  const laoId = EvotingHooks.useCurrentLaoId();
->>>>>>> 01e1af52
 
   const questions = useMemo(
     () => election.questions.map((q) => ({ title: q.question, data: q.ballot_options })),

import { mockLaoId, mockLaoIdHash } from '__tests__/utils';
import { Base64UrlData, EventTags, Hash, Timestamp } from 'core/objects';
import { CastVote, ElectionResult, EndElection } from 'features/evoting/network/messages';
import STRINGS from 'resources/strings';

import {
  Election,
  ElectionStatus,
  Question,
  RegisteredVote,
  Vote,
  ElectionVersion,
} from '../objects/Election';
import { ElectionPublicKey } from '../objects/ElectionPublicKey';

const TIMESTAMP = new Timestamp(1609455600); // 1st january 2021
const CLOSE_TIMESTAMP = new Timestamp(1609542000); // 2nd january 2021

export const mockElectionName = 'An election';

export const mockElectionId = Hash.fromStringArray(
  EventTags.ELECTION,
  mockLaoId,
  TIMESTAMP.toString(),
  mockElectionName,
);

export const mockQuestion1 = 'Mock Question 1';
export const mockQuestion2 = 'Mock Question 2';

export const mockQuestionId1: Hash = Hash.fromStringArray(
  EventTags.QUESTION,
  mockElectionId.toString(),
  mockQuestion1,
);

export const mockQuestionId2 = Hash.fromStringArray(
  EventTags.QUESTION,
  mockElectionId.toString(),
  mockQuestion2,
);

export const mockBallotOption1 = 'Ballot Option 1';
export const mockBallotOption2 = 'Ballot Option 2';
export const mockBallotOptions = [mockBallotOption1, mockBallotOption2];

export const mockQuestionObject1: Question = {
  id: mockQuestionId1.toString(),
  question: mockQuestion1,
  voting_method: STRINGS.election_method_Plurality,
  ballot_options: mockBallotOptions,
  write_in: false,
};

export const mockQuestionObject2: Question = {
  id: mockQuestionId2.toString(),
  question: mockQuestion2,
  voting_method: STRINGS.election_method_Plurality,
  ballot_options: mockBallotOptions,
  write_in: false,
};

export const mockQuestions: Question[] = [mockQuestionObject1, mockQuestionObject2];

export const mockRegisteredVotes: RegisteredVote[] = [
  {
    createdAt: 0,
    messageId: 'b',
    sender: 'sender 1',
    votes: [
      { id: 'id1', question: 'q1', vote: 0 },
      { id: 'id2', question: 'q2', vote: 0 },
    ],
  },
  {
    createdAt: 1,
    messageId: 'a',
    sender: 'sender 2',
    votes: [
      { id: 'id3', question: 'q3', vote: 0 },
      { id: 'id4', question: 'q4', vote: 0 },
    ],
  },
];

export const mockElectionNotStarted = new Election({
  lao: mockLaoIdHash,
  id: mockElectionId,
  name: mockElectionName,
  version: ElectionVersion.OPEN_BALLOT,
  createdAt: TIMESTAMP,
  start: TIMESTAMP,
  end: CLOSE_TIMESTAMP,
  questions: mockQuestions,
  electionStatus: ElectionStatus.NOT_STARTED,
});

export const mockSecretBallotElectionNotStarted = new Election({
  lao: mockLaoIdHash,
  id: mockElectionId,
  name: mockElectionName,
  version: ElectionVersion.SECRET_BALLOT,
  createdAt: TIMESTAMP,
  start: TIMESTAMP,
  end: CLOSE_TIMESTAMP,
  questions: mockQuestions,
  electionStatus: ElectionStatus.NOT_STARTED,
});

export const mockElectionOpened = new Election({
  lao: mockLaoIdHash,
  id: mockElectionId,
  name: mockElectionName,
  version: ElectionVersion.OPEN_BALLOT,
  createdAt: TIMESTAMP,
  start: TIMESTAMP,
  end: CLOSE_TIMESTAMP,
  questions: mockQuestions,
  electionStatus: ElectionStatus.OPENED,
  registeredVotes: mockRegisteredVotes,
});

export const mockElectionTerminated = new Election({
  lao: mockLaoIdHash,
  id: mockElectionId,
  name: mockElectionName,
  version: ElectionVersion.OPEN_BALLOT,
  createdAt: TIMESTAMP,
  start: TIMESTAMP,
  end: CLOSE_TIMESTAMP,
  questions: mockQuestions,
  electionStatus: ElectionStatus.TERMINATED,
  registeredVotes: mockRegisteredVotes,
});

export const mockRegistedVotesHash = EndElection.computeRegisteredVotesHash(mockElectionOpened);

export const mockVoteOption1 = 0;
export const mockVoteOption2 = 1;

export const mockVoteId1 = CastVote.computeVoteId(mockElectionNotStarted, 0, mockVoteOption1);
export const mockVoteId2 = CastVote.computeVoteId(mockElectionNotStarted, 1, mockVoteOption2);

export const mockVote1: Vote = {
  id: mockVoteId1.toString(),
  question: mockQuestionId1.valueOf(),
  vote: 0,
};

export const mockVote2: Vote = {
  id: mockVoteId2.toString(),
  question: mockQuestionId2.valueOf(),
  vote: 1,
};

export const mockVotes = [mockVote1];

export const mockElectionResultHash = Hash.fromStringArray(mockVoteId1.valueOf());

export const mockElectionResultQuestions: ElectionResult['questions'] = [
  {
    id: mockQuestionId1.valueOf(),
    result: [
      { ballot_option: mockBallotOption1, count: 4 },
      { ballot_option: mockBallotOption2, count: 2 },
    ],
  },
  {
    id: mockQuestionId2.valueOf(),
    result: [
      { ballot_option: mockBallotOption1, count: 1 },
      { ballot_option: mockBallotOption2, count: 10 },
    ],
  },
];

<<<<<<< HEAD
export const mockElectionKeyString = 'uJz8E1KSoBTjJ1aG+WMrZX8RqFbW6OJBBobXydOoQmQ=';
export const mockEncodedElectionKey = new Base64UrlData(mockElectionKeyString);
export const mockElectionKey = new ElectionPublicKey(mockElectionKeyString);

export const mockElectionPrivateKeyString = 'o1EESXAvTFD34Ss29FVohukOximnyn/qf/PdZu2HCQw=';
export const mockEncodedElectionPrivateKey = new Base64UrlData(mockElectionPrivateKeyString);
=======
export const mockElectionResults = new Election({
  lao: mockLaoIdHash,
  id: mockElectionId,
  name: mockElectionName,
  version: VERSION,
  createdAt: TIMESTAMP,
  start: TIMESTAMP,
  end: CLOSE_TIMESTAMP,
  questions: mockQuestions,
  electionStatus: ElectionStatus.RESULT,
  registeredVotes: mockRegisteredVotes,
  questionResult: mockElectionResultQuestions.map((q) => ({
    id: q.id,
    result: q.result.map((r) => ({ ballotOption: r.ballot_option, count: r.count })),
  })),
});
>>>>>>> 01e1af52
<|MERGE_RESOLUTION|>--- conflicted
+++ resolved
@@ -174,19 +174,18 @@
   },
 ];
 
-<<<<<<< HEAD
 export const mockElectionKeyString = 'uJz8E1KSoBTjJ1aG+WMrZX8RqFbW6OJBBobXydOoQmQ=';
 export const mockEncodedElectionKey = new Base64UrlData(mockElectionKeyString);
 export const mockElectionKey = new ElectionPublicKey(mockElectionKeyString);
 
 export const mockElectionPrivateKeyString = 'o1EESXAvTFD34Ss29FVohukOximnyn/qf/PdZu2HCQw=';
 export const mockEncodedElectionPrivateKey = new Base64UrlData(mockElectionPrivateKeyString);
-=======
+
 export const mockElectionResults = new Election({
   lao: mockLaoIdHash,
   id: mockElectionId,
   name: mockElectionName,
-  version: VERSION,
+  version: ElectionVersion.OPEN_BALLOT,
   createdAt: TIMESTAMP,
   start: TIMESTAMP,
   end: CLOSE_TIMESTAMP,
@@ -197,5 +196,4 @@
     id: q.id,
     result: q.result.map((r) => ({ ballotOption: r.ballot_option, count: r.count })),
   })),
-});
->>>>>>> 01e1af52
+});
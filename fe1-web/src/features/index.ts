<<<<<<< HEAD
import SocialMediaIcon from 'core/components/icons/SocialMediaIcon';
=======
import { makeIcon } from 'core/components/Icon';
>>>>>>> 640c5e23
import { KeyPairRegistry } from 'core/keypair/KeyPairRegistry';
import { MessageRegistry } from 'core/network/jsonrpc/messages';
import { addReducers } from 'core/redux';

import STRINGS from '../resources/strings';
import * as events from './events';
import * as evoting from './evoting';
import * as home from './home';
import * as lao from './lao';
import * as meeting from './meeting';
import * as notification from './notification';
import { NotificationCompositionConfiguration } from './notification/interface/Configuration';
import * as rollCall from './rollCall';
import * as social from './social';
import * as wallet from './wallet';
import * as witness from './witness';

export function configureFeatures() {
  const messageRegistry = new MessageRegistry();
  const keyPairRegistry = new KeyPairRegistry();

  // configure features
  const eventConfiguration = events.configure();
  const walletConfiguration = wallet.configure();

  const notificationConfiguration = notification.configure();
  const laoConfiguration = lao.configure({ registry: messageRegistry });

  const evotingConfiguration = evoting.configure({
    /* LAO FEATURE */
    /* lao: functions */
    getCurrentLao: laoConfiguration.functions.getCurrentLao,
    getLaoOrganizerBackendPublicKey: laoConfiguration.functions.getLaoOrganizerBackendPublicKey,
    useLaoOrganizerBackendPublicKey: laoConfiguration.hooks.useLaoOrganizerBackendPublicKey,
    /* lao: hooks */
    useCurrentLao: laoConfiguration.hooks.useCurrentLao,
    useCurrentLaoId: laoConfiguration.hooks.useCurrentLaoId,
    /* EVENTS FEATURE */
    /* events: action creators */
    addEvent: eventConfiguration.actionCreators.addEvent,
    updateEvent: eventConfiguration.actionCreators.updateEvent,
    /* events: functions */
    getEventById: eventConfiguration.functions.getEventById,
    /* other dependencies */
    messageRegistry,
  });

  const meetingConfiguration = meeting.configure({
    messageRegistry,
    addEvent: eventConfiguration.actionCreators.addEvent,
    updateEvent: eventConfiguration.actionCreators.updateEvent,
    getEventById: eventConfiguration.functions.getEventById,
    getLaoById: laoConfiguration.functions.getLaoById,
    useCurrentLaoId: laoConfiguration.hooks.useCurrentLaoId,
  });

  const rollCallConfiguration = rollCall.configure({
    messageRegistry,
    addEvent: eventConfiguration.actionCreators.addEvent,
    updateEvent: eventConfiguration.actionCreators.updateEvent,
    getEventById: eventConfiguration.functions.getEventById,
    makeEventByTypeSelector: eventConfiguration.functions.makeEventByTypeSelector,
    getLaoById: laoConfiguration.functions.getLaoById,
    setLaoLastRollCall: laoConfiguration.actionCreators.setLaoLastRollCall,
    useCurrentLaoId: laoConfiguration.hooks.useCurrentLaoId,
    generateToken: walletConfiguration.functions.generateToken,
    hasSeed: walletConfiguration.functions.hasSeed,
  });

  const walletComposition = wallet.compose({
    keyPairRegistry,
    getCurrentLao: laoConfiguration.functions.getCurrentLao,
    useCurrentLaoId: laoConfiguration.hooks.useCurrentLaoId,
    getEventById: eventConfiguration.functions.getEventById,
    getRollCallById: rollCallConfiguration.functions.getRollCallById,
    useRollCallsByLaoId: rollCallConfiguration.hooks.useRollCallsByLaoId,
  });

  const socialConfiguration = social.configure(messageRegistry);
  const witnessConfiguration = witness.configure({
    enabled: false,
    messageRegistry,
    useCurrentLaoId: laoConfiguration.hooks.useCurrentLaoId,
    getCurrentLao: laoConfiguration.functions.getCurrentLao,
    getCurrentLaoId: laoConfiguration.functions.getCurrentLaoId,
    isLaoWitness: laoConfiguration.functions.isLaoWitness,
    addNotification: notificationConfiguration.actionCreators.addNotification,
    markNotificationAsRead: notificationConfiguration.actionCreators.markNotificationAsRead,
    discardNotifications: notificationConfiguration.actionCreators.discardNotifications,
  });

  // compose features
  const notificationComposition = notification.compose({
    useCurrentLaoId: laoConfiguration.hooks.useCurrentLaoId,
    notificationTypes: [
      ...witnessConfiguration.notificationTypes,
    ] as NotificationCompositionConfiguration['notificationTypes'],
  });
  const homeComposition = home.compose({
    /* functions */
    connectToTestLao: laoConfiguration.functions.openLaoTestConnection,
    requestCreateLao: laoConfiguration.functions.requestCreateLao,
    getLaoChannel: laoConfiguration.functions.getLaoChannel,
    /* action creators */
    addLaoServerAddress: laoConfiguration.actionCreators.addLaoServerAddress,
    /* hooks */
    useLaoList: laoConfiguration.hooks.useLaoList,
    useCurrentLaoId: laoConfiguration.hooks.useCurrentLaoId,
    /* components */
    LaoList: laoConfiguration.components.LaoList,
    /* screens */
    homeNavigationScreens: [...walletComposition.homeScreens],
  });

  const eventsComposition = events.compose({
    eventTypes: [
      ...meetingConfiguration.eventTypes,
      ...rollCallConfiguration.eventTypes,
      ...evotingConfiguration.eventTypes,
    ],
    useIsLaoOrganizer: laoConfiguration.hooks.useIsLaoOrganizer,
    useCurrentLaoId: laoConfiguration.hooks.useCurrentLaoId,
  });

  const laoComposition = lao.compose({
    /* events */
    EventList: eventConfiguration.components.EventList,
    CreateEventButton: eventConfiguration.components.CreateEventButton,
    /* connect */
    encodeLaoConnectionForQRCode: homeComposition.functions.encodeLaoConnectionForQRCode,
    /* navigation */
    laoNavigationScreens: [
      {
<<<<<<< HEAD
        id: STRINGS.navigation_social_media,
        Component: socialConfiguration.navigation.SocialMediaNavigation,
        headerShown: false,
        tabBarIcon: SocialMediaIcon,
        order: 10000,
=======
        id: STRINGS.navigation_lao_home,
        title: STRINGS.navigation_lao_home_title,
        Component: homeComposition.screens.Home,
        tabBarIcon: makeIcon('list'),
        order: -99999999,
      },
      {
        id: STRINGS.navigation_social_media,
        Component: socialConfiguration.navigation.SocialMediaNavigation,
        tabBarIcon: makeIcon('socialMedia'),
        order: 0,
      },
      {
        id: STRINGS.navigation_lao_notifications,
        Component: notificationConfiguration.navigation.NotificationNavigation,
        tabBarIcon: makeIcon('notification'),
        order: 70000,
        headerRight: notificationConfiguration.components.NotificationBadge,
>>>>>>> 640c5e23
      },
      ...notificationConfiguration.laoScreens,
      ...walletComposition.laoScreens,
    ],
    eventsNavigationScreens: [
      ...meetingConfiguration.laoEventScreens,
      ...rollCallConfiguration.laoEventScreens,
      ...evotingConfiguration.laoEventScreens,
    ],
  });

  // verify configuration
  messageRegistry.verifyEntries();
  keyPairRegistry.verifyEntries();

  // setup all reducers
  addReducers({
    ...notificationConfiguration.reducers,
    ...laoConfiguration.reducers,
    ...socialConfiguration.reducers,
    ...eventConfiguration.reducers,
    ...walletComposition.reducers,
    ...meetingConfiguration.reducers,
    ...rollCallConfiguration.reducers,
    ...evotingConfiguration.reducers,
    ...walletComposition.reducers,
    ...witnessConfiguration.reducers,
  });

  return {
    messageRegistry,
    keyPairRegistry,

    navigationOpts: {
      screens: [
        ...homeComposition.appScreens,
        ...walletComposition.appScreens,
        ...laoComposition.appScreens,
      ],
    },
    context: {
      [notificationComposition.identifier]: notificationComposition.context,
      [eventsComposition.identifier]: eventsComposition.context,
      [laoComposition.identifier]: laoComposition.context,
      [homeComposition.identifier]: homeComposition.context,
      [meetingConfiguration.identifier]: meetingConfiguration.context,
      [evotingConfiguration.identifier]: evotingConfiguration.context,
      [walletConfiguration.identifier]: walletComposition.context,
      [rollCallConfiguration.identifier]: rollCallConfiguration.context,
      [witnessConfiguration.identifier]: witnessConfiguration.context,
    },
  };
}<|MERGE_RESOLUTION|>--- conflicted
+++ resolved
@@ -1,8 +1,4 @@
-<<<<<<< HEAD
-import SocialMediaIcon from 'core/components/icons/SocialMediaIcon';
-=======
-import { makeIcon } from 'core/components/Icon';
->>>>>>> 640c5e23
+import { makeIcon } from 'core/components/PoPIcon';
 import { KeyPairRegistry } from 'core/keypair/KeyPairRegistry';
 import { MessageRegistry } from 'core/network/jsonrpc/messages';
 import { addReducers } from 'core/redux';
@@ -136,32 +132,11 @@
     /* navigation */
     laoNavigationScreens: [
       {
-<<<<<<< HEAD
         id: STRINGS.navigation_social_media,
         Component: socialConfiguration.navigation.SocialMediaNavigation,
         headerShown: false,
-        tabBarIcon: SocialMediaIcon,
+        tabBarIcon: makeIcon('socialMedia'),
         order: 10000,
-=======
-        id: STRINGS.navigation_lao_home,
-        title: STRINGS.navigation_lao_home_title,
-        Component: homeComposition.screens.Home,
-        tabBarIcon: makeIcon('list'),
-        order: -99999999,
-      },
-      {
-        id: STRINGS.navigation_social_media,
-        Component: socialConfiguration.navigation.SocialMediaNavigation,
-        tabBarIcon: makeIcon('socialMedia'),
-        order: 0,
-      },
-      {
-        id: STRINGS.navigation_lao_notifications,
-        Component: notificationConfiguration.navigation.NotificationNavigation,
-        tabBarIcon: makeIcon('notification'),
-        order: 70000,
-        headerRight: notificationConfiguration.components.NotificationBadge,
->>>>>>> 640c5e23
       },
       ...notificationConfiguration.laoScreens,
       ...walletComposition.laoScreens,

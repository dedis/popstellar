--- conflicted
+++ resolved
@@ -172,11 +172,8 @@
     ...socialConfiguration.reducers,
     ...eventsConfiguration.reducers,
     ...walletConfiguration.reducers,
-<<<<<<< HEAD
     ...evotingConfiguration.reducers,
-=======
     ...witnessConfiguration.reducers,
->>>>>>> af80835d
   });
 
   return {

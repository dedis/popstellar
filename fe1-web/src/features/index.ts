--- conflicted
+++ resolved
@@ -202,11 +202,8 @@
       [laoComposition.identifier]: laoComposition.context,
       [homeComposition.identifier]: homeComposition.context,
       [evotingConfiguration.identifier]: evotingConfiguration.context,
-<<<<<<< HEAD
       [walletConfiguration.identifier]: walletConfiguration.context,
-=======
       [witnessConfiguration.identifier]: witnessConfiguration.context,
->>>>>>> a56b277e
     },
   };
 }
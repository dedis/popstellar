import { KeyPairRegistry } from 'core/keypair/KeyPairRegistry';
import { MessageRegistry } from 'core/network/jsonrpc/messages';
import { addReducers } from 'core/redux';

import STRINGS from '../resources/strings';
import * as connect from './connect';
import * as events from './events';
import * as evoting from './evoting';
import * as home from './home';
import * as lao from './lao';
import * as meeting from './meeting';
import * as notification from './notification';
import { NotificationCompositionConfiguration } from './notification/interface/Configuration';
import * as rollCall from './rollCall';
import * as social from './social';
import * as wallet from './wallet';
import * as witness from './witness';

export function configureFeatures() {
  const messageRegistry = new MessageRegistry();
  const keyPairRegistry = new KeyPairRegistry();

  // configure features
  const notificationConfiguration = notification.configure();
  const eventsConfiguration = events.configure();
  const laoConfiguration = lao.configure({ registry: messageRegistry });
  const connectConfiguration = connect.configure({
    addLaoServerAddress: laoConfiguration.actionCreators.addLaoServerAddress,
    getLaoChannel: laoConfiguration.functions.getLaoChannel,
    useCurrentLaoId: laoConfiguration.hooks.useCurrentLaoId,
  });

  const evotingConfiguration = evoting.configure({
    /* LAO FEATURE */
    /* lao: functions */
    getCurrentLao: laoConfiguration.functions.getCurrentLao,
    /* lao: hooks */
    useCurrentLao: laoConfiguration.hooks.useCurrentLao,
    useCurrentLaoId: laoConfiguration.hooks.useCurrentLaoId,
    /* EVENTS FEATURE */
    /* events: action creators */
    addEvent: eventsConfiguration.actionCreators.addEvent,
    updateEvent: eventsConfiguration.actionCreators.updateEvent,
    /* events: functions */
    getEventById: eventsConfiguration.functions.getEventById,
    /* other dependencies */
    messageRegistry,
  });

  const meetingConfiguration = meeting.configure({
    messageRegistry,
    addEvent: eventsConfiguration.actionCreators.addEvent,
    updateEvent: eventsConfiguration.actionCreators.updateEvent,
    getEventById: eventsConfiguration.functions.getEventById,
    getLaoById: laoConfiguration.functions.getLaoById,
    useCurrentLaoId: laoConfiguration.hooks.useCurrentLaoId,
  });

  const walletConfiguration = wallet.configure({
    keyPairRegistry,
    getCurrentLao: laoConfiguration.functions.getCurrentLao,
    useCurrentLaoId: laoConfiguration.hooks.useCurrentLaoId,
    getEventById: eventsConfiguration.functions.getEventById,
    makeEventByTypeSelector: eventsConfiguration.functions.makeEventByTypeSelector,
  });

  const rollCallConfiguration = rollCall.configure({
    messageRegistry,
    addEvent: eventsConfiguration.actionCreators.addEvent,
    updateEvent: eventsConfiguration.actionCreators.updateEvent,
    getEventById: eventsConfiguration.functions.getEventById,
    makeEventSelector: eventsConfiguration.functions.makeEventSelector,
    getLaoById: laoConfiguration.functions.getLaoById,
    setLaoLastRollCall: laoConfiguration.actionCreators.setLaoLastRollCall,
    useCurrentLaoId: laoConfiguration.hooks.useCurrentLaoId,
    generateToken: walletConfiguration.functions.generateToken,
    hasSeed: walletConfiguration.functions.hasSeed,
  });

  const socialConfiguration = social.configure(messageRegistry);
<<<<<<< HEAD

  witness.configure({
=======
  const witnessConfiguration = witness.configure({
>>>>>>> 610ba524
    enabled: false,
    messageRegistry,
    useCurrentLaoId: laoConfiguration.hooks.useCurrentLaoId,
    getCurrentLao: laoConfiguration.functions.getCurrentLao,
    getCurrentLaoId: laoConfiguration.functions.getCurrentLaoId,
    isLaoWitness: laoConfiguration.functions.isLaoWitness,
    addNotification: notificationConfiguration.actionCreators.addNotification,
    markNotificationAsRead: notificationConfiguration.actionCreators.markNotificationAsRead,
    discardNotifications: notificationConfiguration.actionCreators.discardNotifications,
  });

  // compose features
  const notificationComposition = notification.compose({
    useCurrentLaoId: laoConfiguration.hooks.useCurrentLaoId,
    notificationTypes: [
      ...witnessConfiguration.notificationTypes,
    ] as NotificationCompositionConfiguration['notificationTypes'],
  });
  const homeComposition = home.compose({
    /* functions */
    connectToTestLao: laoConfiguration.functions.openLaoTestConnection,
    requestCreateLao: laoConfiguration.functions.requestCreateLao,
    /* action creators */
    addLaoServerAddress: laoConfiguration.actionCreators.addLaoServerAddress,
    /* hooks */
    useLaoList: laoConfiguration.hooks.useLaoList,
    LaoList: laoConfiguration.components.LaoList,
    mainNavigationScreens: [
      {
        id: STRINGS.navigation_tab_connect,
        Component: connectConfiguration.navigation.ConnectNavigation,
        order: -10000,
      },
      {
        id: STRINGS.navigation_tab_wallet,
        Component: walletConfiguration.navigation.WalletNavigation,
        order: 99999999,
      },
    ],
  });

  const eventsComposition = events.compose({
    eventTypeComponents: [
      ...meetingConfiguration.eventTypeComponents,
      ...rollCallConfiguration.eventTypeComponents,
      ...evotingConfiguration.eventTypeComponents,
    ],
    useIsLaoOrganizer: laoConfiguration.hooks.useIsLaoOrganizer,
  });

  const laoComposition = lao.compose({
    /* events */
    EventList: eventsConfiguration.components.EventList,
    /* connect */
    encodeLaoConnectionForQRCode: connectConfiguration.functions.encodeLaoConnectionForQRCode,
    /* navigation */
    laoNavigationScreens: [
      {
        id: STRINGS.navigation_tab_home,
        Component: homeComposition.screens.Home,
        order: -99999999,
      },
      {
        id: STRINGS.navigation_tab_social_media,
        Component: socialConfiguration.navigation.SocialMediaNavigation,
        order: 0,
      },
      {
        id: STRINGS.organization_navigation_tab_notifications,
        Component: notificationConfiguration.navigation.NotificationNavigation,
        order: 70000,
        Badge: notificationConfiguration.components.NotificationBadge,
      },
      {
        id: STRINGS.navigation_tab_wallet,
        Component: walletConfiguration.navigation.WalletNavigation,
        order: 99999999,
      },
    ],
    organizerNavigationScreens: [
      {
        id: STRINGS.organizer_navigation_tab_create_event,
        Component: eventsConfiguration.screens.CreateEvent,
        order: 0,
      },
      {
        id: STRINGS.organizer_navigation_creation_meeting,
        Component: meetingConfiguration.screens.CreateMeeting,
        order: 10000,
      },
      {
        id: STRINGS.organizer_navigation_creation_roll_call,
        Component: rollCallConfiguration.screens.CreateRollCall,
        order: 20000,
      },
      {
        id: STRINGS.organizer_navigation_creation_election,
        Component: evotingConfiguration.screens.CreateElection,
        order: 30000,
      },
      {
        id: STRINGS.roll_call_open,
        Component: rollCallConfiguration.screens.RollCallOpened,
        order: 40000,
      },
    ],
  });

  // verify configuration
  messageRegistry.verifyEntries();
  keyPairRegistry.verifyEntries();

  // setup all reducers
  addReducers({
    ...notificationConfiguration.reducers,
    ...laoConfiguration.reducers,
    ...socialConfiguration.reducers,
    ...eventsConfiguration.reducers,
    ...walletConfiguration.reducers,
    ...witnessConfiguration.reducers,
  });

  return {
    messageRegistry,
    keyPairRegistry,

    navigationOpts: {
      screens: [
        {
          id: STRINGS.app_navigation_tab_home,
          component: homeComposition.navigation.MainNavigation,
        },
        {
          id: STRINGS.app_navigation_tab_lao,
          component: laoComposition.navigation.LaoNavigation,
        },
      ],
    },
    context: {
      [notificationComposition.identifier]: notificationComposition.context,
      [connectConfiguration.identifier]: connectConfiguration.context,
      [eventsComposition.identifier]: eventsComposition.context,
      [laoComposition.identifier]: laoComposition.context,
      [homeComposition.identifier]: homeComposition.context,
      [evotingConfiguration.identifier]: evotingConfiguration.context,
      [walletConfiguration.identifier]: walletConfiguration.context,
<<<<<<< HEAD
      [rollCallConfiguration.identifier]: rollCallConfiguration.context,
=======
      [witnessConfiguration.identifier]: witnessConfiguration.context,
>>>>>>> 610ba524
    },
  };
}<|MERGE_RESOLUTION|>--- conflicted
+++ resolved
@@ -78,12 +78,7 @@
   });
 
   const socialConfiguration = social.configure(messageRegistry);
-<<<<<<< HEAD
-
-  witness.configure({
-=======
   const witnessConfiguration = witness.configure({
->>>>>>> 610ba524
     enabled: false,
     messageRegistry,
     useCurrentLaoId: laoConfiguration.hooks.useCurrentLaoId,
@@ -230,11 +225,8 @@
       [homeComposition.identifier]: homeComposition.context,
       [evotingConfiguration.identifier]: evotingConfiguration.context,
       [walletConfiguration.identifier]: walletConfiguration.context,
-<<<<<<< HEAD
       [rollCallConfiguration.identifier]: rollCallConfiguration.context,
-=======
       [witnessConfiguration.identifier]: witnessConfiguration.context,
->>>>>>> 610ba524
     },
   };
 }
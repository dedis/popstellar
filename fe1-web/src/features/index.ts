--- conflicted
+++ resolved
@@ -2,11 +2,8 @@
 import { MessageRegistry } from 'core/network/jsonrpc/messages';
 import { addReducers } from 'core/redux';
 
-<<<<<<< HEAD
 import STRINGS from '../resources/strings';
-=======
 import * as connect from './connect';
->>>>>>> 08e64694
 import * as events from './events';
 import * as evoting from './evoting';
 import * as home from './home';

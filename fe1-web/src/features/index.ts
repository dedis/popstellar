import { makeIcon } from 'core/components/PoPIcon';
import { KeyPairRegistry } from 'core/keypair/KeyPairRegistry';
import { MessageRegistry } from 'core/network/jsonrpc/messages';
import { addReducers } from 'core/redux';

import STRINGS from '../resources/strings';
import * as digitalCash from './digital-cash';
import * as events from './events';
import * as evoting from './evoting';
import * as home from './home';
import * as lao from './lao';
import * as meeting from './meeting';
import * as notification from './notification';
import { NotificationCompositionConfiguration } from './notification/interface/Configuration';
import * as rollCall from './rollCall';
import * as social from './social';
import * as wallet from './wallet';
import * as witness from './witness';

export function configureFeatures() {
  const messageRegistry = new MessageRegistry();
  const keyPairRegistry = new KeyPairRegistry();

  // configure features
  const eventConfiguration = events.configure();
  const walletConfiguration = wallet.configure();

  const notificationConfiguration = notification.configure();
  const laoConfiguration = lao.configure({ registry: messageRegistry });

  const evotingConfiguration = evoting.configure({
    /* LAO FEATURE */
    /* lao: functions */
    getCurrentLao: laoConfiguration.functions.getCurrentLao,
    getLaoOrganizerBackendPublicKey: laoConfiguration.functions.getLaoOrganizerBackendPublicKey,
    useLaoOrganizerBackendPublicKey: laoConfiguration.hooks.useLaoOrganizerBackendPublicKey,
    /* lao: hooks */
    useCurrentLao: laoConfiguration.hooks.useCurrentLao,
    useCurrentLaoId: laoConfiguration.hooks.useCurrentLaoId,
    /* EVENTS FEATURE */
    /* events: action creators */
    addEvent: eventConfiguration.actionCreators.addEvent,
    updateEvent: eventConfiguration.actionCreators.updateEvent,
    /* events: functions */
    getEventById: eventConfiguration.functions.getEventById,
    /* other dependencies */
    messageRegistry,
  });

  const meetingConfiguration = meeting.configure({
    messageRegistry,
    addEvent: eventConfiguration.actionCreators.addEvent,
    updateEvent: eventConfiguration.actionCreators.updateEvent,
    getEventById: eventConfiguration.functions.getEventById,
    getLaoById: laoConfiguration.functions.getLaoById,
    useCurrentLaoId: laoConfiguration.hooks.useCurrentLaoId,
  });

  const rollCallConfiguration = rollCall.configure({
    messageRegistry,
    addEvent: eventConfiguration.actionCreators.addEvent,
    updateEvent: eventConfiguration.actionCreators.updateEvent,
    getEventById: eventConfiguration.functions.getEventById,
    makeEventByTypeSelector: eventConfiguration.functions.makeEventByTypeSelector,
    getLaoById: laoConfiguration.functions.getLaoById,
    setLaoLastRollCall: laoConfiguration.actionCreators.setLaoLastRollCall,
    useCurrentLaoId: laoConfiguration.hooks.useCurrentLaoId,
    generateToken: walletConfiguration.functions.generateToken,
    hasSeed: walletConfiguration.functions.hasSeed,
  });

  const digitalWalletConfiguration = digitalCash.configure({
    messageRegistry,
    getCurrentLao: laoConfiguration.functions.getCurrentLao,
    getCurrentLaoId: laoConfiguration.functions.getCurrentLaoId,
    useCurrentLaoId: laoConfiguration.hooks.useCurrentLaoId,
    useIsLaoOrganizer: laoConfiguration.hooks.useIsLaoOrganizer,
  });

  const walletComposition = wallet.compose({
    keyPairRegistry,
    messageRegistry,
    getCurrentLao: laoConfiguration.functions.getCurrentLao,
    useCurrentLaoId: laoConfiguration.hooks.useCurrentLaoId,
    useLaoIds: laoConfiguration.hooks.useLaoIds,
    useNamesByLaoId: laoConfiguration.hooks.useNamesByLaoId,
    getEventById: eventConfiguration.functions.getEventById,
    getRollCallById: rollCallConfiguration.functions.getRollCallById,
    useRollCallsByLaoId: rollCallConfiguration.hooks.useRollCallsByLaoId,
<<<<<<< HEAD
    getLaoOrganizer: laoConfiguration.functions.getLaoOrganizer,
=======
    walletItemGenerators: [...digitalWalletConfiguration.walletItemGenerators],
    walletNavigationScreens: [...digitalWalletConfiguration.walletScreens],
>>>>>>> cec8538b
  });

  const socialConfiguration = social.configure(messageRegistry);
  const witnessConfiguration = witness.configure({
    enabled: false,
    messageRegistry,
    useCurrentLaoId: laoConfiguration.hooks.useCurrentLaoId,
    getCurrentLao: laoConfiguration.functions.getCurrentLao,
    getCurrentLaoId: laoConfiguration.functions.getCurrentLaoId,
    isLaoWitness: laoConfiguration.functions.isLaoWitness,
    addNotification: notificationConfiguration.actionCreators.addNotification,
    markNotificationAsRead: notificationConfiguration.actionCreators.markNotificationAsRead,
    discardNotifications: notificationConfiguration.actionCreators.discardNotifications,
  });

  // compose features
  const notificationComposition = notification.compose({
    useCurrentLaoId: laoConfiguration.hooks.useCurrentLaoId,
    notificationTypes: [
      ...witnessConfiguration.notificationTypes,
    ] as NotificationCompositionConfiguration['notificationTypes'],
  });
  const homeComposition = home.compose({
    /* functions */
    connectToTestLao: laoConfiguration.functions.openLaoTestConnection,
    requestCreateLao: laoConfiguration.functions.requestCreateLao,
    getLaoChannel: laoConfiguration.functions.getLaoChannel,
    /* action creators */
    addLaoServerAddress: laoConfiguration.actionCreators.addLaoServerAddress,
    /* hooks */
    useLaoList: laoConfiguration.hooks.useLaoList,
    useCurrentLaoId: laoConfiguration.hooks.useCurrentLaoId,
    /* components */
    LaoList: laoConfiguration.components.LaoList,
    /* screens */
    homeNavigationScreens: [...walletComposition.homeScreens],
  });

  const eventsComposition = events.compose({
    eventTypes: [
      ...meetingConfiguration.eventTypes,
      ...rollCallConfiguration.eventTypes,
      ...evotingConfiguration.eventTypes,
    ],
    useIsLaoOrganizer: laoConfiguration.hooks.useIsLaoOrganizer,
    useCurrentLaoId: laoConfiguration.hooks.useCurrentLaoId,
  });

  const laoComposition = lao.compose({
    /* events */
    EventList: eventConfiguration.components.EventList,
    CreateEventButton: eventConfiguration.components.CreateEventButton,
    /* connect */
    encodeLaoConnectionForQRCode: homeComposition.functions.encodeLaoConnectionForQRCode,
    /* navigation */
    laoNavigationScreens: [
      {
        id: STRINGS.navigation_social_media,
        Component: socialConfiguration.navigation.SocialMediaNavigation,
        headerShown: false,
        tabBarIcon: makeIcon('socialMedia'),
        order: 10000,
      },
      ...notificationConfiguration.laoScreens,
      ...walletComposition.laoScreens,
    ],
    eventsNavigationScreens: [
      ...meetingConfiguration.laoEventScreens,
      ...rollCallConfiguration.laoEventScreens,
      ...evotingConfiguration.laoEventScreens,
    ],
  });

  // verify configuration
  messageRegistry.verifyEntries();
  keyPairRegistry.verifyEntries();

  // setup all reducers
  addReducers({
    ...notificationConfiguration.reducers,
    ...laoConfiguration.reducers,
    ...socialConfiguration.reducers,
    ...eventConfiguration.reducers,
    ...walletComposition.reducers,
    ...meetingConfiguration.reducers,
    ...rollCallConfiguration.reducers,
    ...evotingConfiguration.reducers,
    ...walletComposition.reducers,
    ...witnessConfiguration.reducers,
  });

  return {
    messageRegistry,
    keyPairRegistry,

    navigationOpts: {
      screens: [
        ...homeComposition.appScreens,
        ...walletComposition.appScreens,
        ...laoComposition.appScreens,
      ],
    },
    context: {
      [notificationComposition.identifier]: notificationComposition.context,
      [eventsComposition.identifier]: eventsComposition.context,
      [laoComposition.identifier]: laoComposition.context,
      [homeComposition.identifier]: homeComposition.context,
      [meetingConfiguration.identifier]: meetingConfiguration.context,
      [evotingConfiguration.identifier]: evotingConfiguration.context,
      [walletConfiguration.identifier]: walletComposition.context,
      [rollCallConfiguration.identifier]: rollCallConfiguration.context,
      [witnessConfiguration.identifier]: witnessConfiguration.context,
      [digitalWalletConfiguration.identifier]: digitalWalletConfiguration.context,
    },
  };
}<|MERGE_RESOLUTION|>--- conflicted
+++ resolved
@@ -2,8 +2,8 @@
 import { KeyPairRegistry } from 'core/keypair/KeyPairRegistry';
 import { MessageRegistry } from 'core/network/jsonrpc/messages';
 import { addReducers } from 'core/redux';
-
-import STRINGS from '../resources/strings';
+import STRINGS from 'resources/strings';
+
 import * as digitalCash from './digital-cash';
 import * as events from './events';
 import * as evoting from './evoting';
@@ -87,12 +87,9 @@
     getEventById: eventConfiguration.functions.getEventById,
     getRollCallById: rollCallConfiguration.functions.getRollCallById,
     useRollCallsByLaoId: rollCallConfiguration.hooks.useRollCallsByLaoId,
-<<<<<<< HEAD
     getLaoOrganizer: laoConfiguration.functions.getLaoOrganizer,
-=======
     walletItemGenerators: [...digitalWalletConfiguration.walletItemGenerators],
     walletNavigationScreens: [...digitalWalletConfiguration.walletScreens],
->>>>>>> cec8538b
   });
 
   const socialConfiguration = social.configure(messageRegistry);

--- conflicted
+++ resolved
@@ -328,6 +328,193 @@
                     >
                       <View>
                         <View
+                          accessible={true}
+                          collapsable={false}
+                          focusable={true}
+                          onBlur={[Function]}
+                          onClick={[Function]}
+                          onFocus={[Function]}
+                          onResponderGrant={[Function]}
+                          onResponderMove={[Function]}
+                          onResponderRelease={[Function]}
+                          onResponderTerminate={[Function]}
+                          onResponderTerminationRequest={[Function]}
+                          onStartShouldSetResponder={[Function]}
+                          style={
+                            Array [
+                              Object {
+                                "backgroundColor": "#fff",
+                              },
+                              Object {
+                                "borderTopLeftRadius": 8,
+                                "borderTopRightRadius": 8,
+                              },
+                              Object {
+                                "borderBottomLeftRadius": 8,
+                                "borderBottomRightRadius": 8,
+                              },
+                            ]
+                          }
+                        >
+                          <View
+                            style={
+                              Object {
+                                "alignItems": "center",
+                                "backgroundColor": "#fff",
+                                "borderBottomLeftRadius": 8,
+                                "borderBottomRightRadius": 8,
+                                "borderBottomWidth": 0.5,
+                                "borderColor": "#bcbbc1",
+                                "borderTopLeftRadius": 8,
+                                "borderTopRightRadius": 8,
+                                "flexDirection": "row",
+                                "padding": 14,
+                              }
+                            }
+                            testID="RNE__LISTITEM__padView"
+                          >
+                            <View
+                              style={
+                                Array [
+                                  Object {
+                                    "alignItems": "flex-start",
+                                    "flex": 1,
+                                    "justifyContent": "center",
+                                  },
+                                  undefined,
+                                ]
+                              }
+                              theme={
+                                Object {
+                                  "colors": Object {
+                                    "background": "#ffffff",
+                                    "black": "#242424",
+                                    "disabled": "hsl(208, 8%, 90%)",
+                                    "divider": "#bcbbc1",
+                                    "error": "#ff190c",
+                                    "grey0": "#393e42",
+                                    "grey1": "#43484d",
+                                    "grey2": "#5e6977",
+                                    "grey3": "#86939e",
+                                    "grey4": "#bdc6cf",
+                                    "grey5": "#e1e8ee",
+                                    "greyOutline": "#bbb",
+                                    "platform": Object {
+                                      "android": Object {
+                                        "error": "#f44336",
+                                        "grey": "rgba(0, 0, 0, 0.54)",
+                                        "primary": "#2196f3",
+                                        "searchBg": "#dcdce1",
+                                        "secondary": "#9C27B0",
+                                        "success": "#4caf50",
+                                        "warning": "#ffeb3b",
+                                      },
+                                      "default": Object {
+                                        "error": "#ff3b30",
+                                        "grey": "#7d7d7d",
+                                        "primary": "#007aff",
+                                        "searchBg": "#dcdce1",
+                                        "secondary": "#5856d6",
+                                        "success": "#4cd964",
+                                        "warning": "#ffcc00",
+                                      },
+                                      "ios": Object {
+                                        "error": "#ff3b30",
+                                        "grey": "#7d7d7d",
+                                        "primary": "#007aff",
+                                        "searchBg": "#dcdce1",
+                                        "secondary": "#5856d6",
+                                        "success": "#4cd964",
+                                        "warning": "#ffcc00",
+                                      },
+                                      "web": Object {
+                                        "error": "#ff190c",
+                                        "grey": "#393e42",
+                                        "primary": "#2089dc",
+                                        "searchBg": "#303337",
+                                        "secondary": "#ca71eb",
+                                        "success": "#52c41a",
+                                        "warning": "#faad14",
+                                      },
+                                    },
+                                    "primary": "#2089dc",
+                                    "searchBg": "#303337",
+                                    "secondary": "#03dac4",
+                                    "success": "#52c41a",
+                                    "warning": "#faad14",
+                                    "white": "#ffffff",
+                                  },
+                                  "spacing": Object {
+                                    "lg": 12,
+                                    "md": 8,
+                                    "sm": 4,
+                                    "xl": 24,
+                                    "xs": 2,
+                                  },
+                                }
+                              }
+                            >
+                              <Text
+                                accessibilityRole="text"
+                                style={
+                                  Object {
+                                    "backgroundColor": "transparent",
+                                    "color": "#000",
+                                    "fontSize": 20,
+                                    "lineHeight": 26,
+                                    "textAlign": "left",
+                                  }
+                                }
+                                testID="listItemTitle"
+                              >
+                                Upcoming Events
+                              </Text>
+                            </View>
+                            <View
+                              style={
+                                Object {
+                                  "paddingLeft": 16,
+                                }
+                              }
+                            />
+                            <View
+                              style={
+                                Object {
+                                  "alignSelf": "center",
+                                  "overflow": "hidden",
+                                }
+                              }
+                              testID="RNE__ICON__CONTAINER"
+                            >
+                              <View
+                                accessibilityRole="button"
+                                android_ripple={
+                                  Object {
+                                    "borderless": false,
+                                    "color": "rgba(0, 0, 0, 0.3)",
+                                    "radius": -5,
+                                  }
+                                }
+                                disabled={false}
+                                testID="RNE__ICON__CONTAINER_ACTION"
+                              >
+                                <View
+                                  style={
+                                    Object {
+                                      "alignItems": "center",
+                                      "backgroundColor": "transparent",
+                                      "justifyContent": "center",
+                                    }
+                                  }
+                                  testID="RNE__ICON"
+                                >
+                                  <Text />
+                                </View>
+                              </View>
+                            </View>
+                          </View>
+                        </View>
+                        <View
                           style={
                             Object {
                               "borderRadius": 8,
@@ -451,7 +638,6 @@
                                   }
                                 }
                               >
-<<<<<<< HEAD
                                 <Text
                                   accessibilityRole="text"
                                   style={
@@ -466,7 +652,7 @@
                                   }
                                   testID="listItemTitle"
                                 >
-                                  Current Events
+                                  Past Events
                                 </Text>
                               </View>
                               <View
@@ -557,21 +743,15 @@
                                     "borderTopLeftRadius": 8,
                                     "borderTopRightRadius": 8,
                                   },
-                                  Object {
-                                    "borderBottomLeftRadius": 8,
-                                    "borderBottomRightRadius": 8,
-                                  },
                                 ]
                               }
-                              testID="current_event_selector_0"
+                              testID="previous_event_selector_0"
                             >
                               <View
                                 style={
                                   Object {
                                     "alignItems": "center",
                                     "backgroundColor": "#fff",
-                                    "borderBottomLeftRadius": 8,
-                                    "borderBottomRightRadius": 8,
                                     "borderBottomWidth": 0.5,
                                     "borderColor": "#bcbbc1",
                                     "borderTopLeftRadius": 8,
@@ -584,33 +764,13 @@
                               >
                                 <View
                                   style={
-=======
-                                Upcoming
-                                 (
-                                1
-                                )
-                              </Text>
-                            </View>
-                            <View
-                              style={
-                                Object {
-                                  "paddingLeft": 16,
-                                }
-                              }
-                            />
-                            <View
-                              collapsable={false}
-                              style={
-                                Object {
-                                  "transform": Array [
->>>>>>> 237cb419
                                     Object {
                                       "marginRight": 16,
                                     }
                                   }
                                 >
                                   <View>
-                                    {"name":"ios-hand-left","size":25,"color":"#000"}
+                                    {"name":"ios-calendar","size":25,"color":"#000"}
                                   </View>
                                 </View>
                                 <View
@@ -707,7 +867,7 @@
                                     }
                                     testID="listItemTitle"
                                   >
-                                    myRollCall
+                                    a meeting
                                   </Text>
                                   <Text
                                     accessibilityRole="text"
@@ -721,9 +881,7 @@
                                     }
                                     testID="listItemTitle"
                                   >
-                                    Starting anytime now
-                                    , 
-                                    location
+                                    Ended 2022-05-28 00:00:00, on earth
                                   </Text>
                                 </View>
                                 <View
@@ -763,226 +921,173 @@
                                 </View>
                               </View>
                             </View>
-                          </View>
-                          <View
-                            accessible={true}
-                            collapsable={false}
-                            focusable={true}
-                            onBlur={[Function]}
-                            onClick={[Function]}
-                            onFocus={[Function]}
-                            onResponderGrant={[Function]}
-                            onResponderMove={[Function]}
-                            onResponderRelease={[Function]}
-                            onResponderTerminate={[Function]}
-                            onResponderTerminationRequest={[Function]}
-                            onStartShouldSetResponder={[Function]}
-                            style={
-                              Object {
-                                "backgroundColor": "rgb(242, 242, 242)",
-                                "paddingLeft": 0,
-                                "paddingRight": 0,
+                            <View
+                              accessible={true}
+                              collapsable={false}
+                              focusable={true}
+                              onBlur={[Function]}
+                              onClick={[Function]}
+                              onFocus={[Function]}
+                              onResponderGrant={[Function]}
+                              onResponderMove={[Function]}
+                              onResponderRelease={[Function]}
+                              onResponderTerminate={[Function]}
+                              onResponderTerminationRequest={[Function]}
+                              onStartShouldSetResponder={[Function]}
+                              style={
+                                Array [
+                                  Object {
+                                    "backgroundColor": "#fff",
+                                  },
+                                  Object {
+                                    "borderBottomLeftRadius": 8,
+                                    "borderBottomRightRadius": 8,
+                                  },
+                                ]
                               }
-                            }
-<<<<<<< HEAD
-=======
-                            testID="upcoming_event_selector_0"
->>>>>>> 237cb419
-                          >
-                            <View
-                              style={
-                                Object {
-                                  "alignItems": "center",
-                                  "backgroundColor": "rgb(242, 242, 242)",
-                                  "borderColor": "#bcbbc1",
-                                  "flexDirection": "row",
-                                  "padding": 14,
-                                  "paddingLeft": 0,
-                                  "paddingRight": 0,
-                                }
-                              }
-                              testID="RNE__LISTITEM__padView"
+                              testID="previous_event_selector_1"
                             >
                               <View
                                 style={
-                                  Array [
-                                    Object {
-                                      "alignItems": "flex-start",
-                                      "flex": 1,
-                                      "justifyContent": "center",
-                                    },
-                                    undefined,
-                                  ]
+                                  Object {
+                                    "alignItems": "center",
+                                    "backgroundColor": "#fff",
+                                    "borderBottomLeftRadius": 8,
+                                    "borderBottomRightRadius": 8,
+                                    "borderBottomWidth": 0.5,
+                                    "borderColor": "#bcbbc1",
+                                    "flexDirection": "row",
+                                    "padding": 14,
+                                  }
                                 }
-                                theme={
-                                  Object {
-                                    "colors": Object {
-                                      "background": "#ffffff",
-                                      "black": "#242424",
-                                      "disabled": "hsl(208, 8%, 90%)",
-                                      "divider": "#bcbbc1",
-                                      "error": "#ff190c",
-                                      "grey0": "#393e42",
-                                      "grey1": "#43484d",
-                                      "grey2": "#5e6977",
-                                      "grey3": "#86939e",
-                                      "grey4": "#bdc6cf",
-                                      "grey5": "#e1e8ee",
-                                      "greyOutline": "#bbb",
-                                      "platform": Object {
-                                        "android": Object {
-                                          "error": "#f44336",
-                                          "grey": "rgba(0, 0, 0, 0.54)",
-                                          "primary": "#2196f3",
-                                          "searchBg": "#dcdce1",
-                                          "secondary": "#9C27B0",
-                                          "success": "#4caf50",
-                                          "warning": "#ffeb3b",
-                                        },
-                                        "default": Object {
-                                          "error": "#ff3b30",
-                                          "grey": "#7d7d7d",
-                                          "primary": "#007aff",
-                                          "searchBg": "#dcdce1",
-                                          "secondary": "#5856d6",
-                                          "success": "#4cd964",
-                                          "warning": "#ffcc00",
-                                        },
-                                        "ios": Object {
-                                          "error": "#ff3b30",
-                                          "grey": "#7d7d7d",
-                                          "primary": "#007aff",
-                                          "searchBg": "#dcdce1",
-                                          "secondary": "#5856d6",
-                                          "success": "#4cd964",
-                                          "warning": "#ffcc00",
-                                        },
-                                        "web": Object {
-                                          "error": "#ff190c",
-                                          "grey": "#393e42",
-                                          "primary": "#2089dc",
-                                          "searchBg": "#303337",
-                                          "secondary": "#ca71eb",
-                                          "success": "#52c41a",
-                                          "warning": "#faad14",
-                                        },
-                                      },
-                                      "primary": "#2089dc",
-                                      "searchBg": "#303337",
-                                      "secondary": "#03dac4",
-                                      "success": "#52c41a",
-                                      "warning": "#faad14",
-                                      "white": "#ffffff",
-                                    },
-                                    "spacing": Object {
-                                      "lg": 12,
-                                      "md": 8,
-                                      "sm": 4,
-                                      "xl": 24,
-                                      "xs": 2,
-                                    },
-                                  }
-                                }
-                              >
-                                <Text
-                                  accessibilityRole="text"
-                                  style={
-                                    Object {
-                                      "backgroundColor": "transparent",
-                                      "color": "#000",
-                                      "fontSize": 20,
-                                      "fontWeight": "bold",
-                                      "lineHeight": 26,
-                                      "textAlign": "left",
-                                    }
-                                  }
-                                  testID="listItemTitle"
-                                >
-<<<<<<< HEAD
-                                  Past Events
-=======
-                                  myRollCall
-                                </Text>
-                                <Text
-                                  accessibilityRole="text"
-                                  style={
-                                    Object {
-                                      "backgroundColor": "transparent",
-                                      "color": "#242424",
-                                      "fontSize": 16,
-                                      "lineHeight": 20,
-                                    }
-                                  }
-                                  testID="listItemTitle"
-                                >
-                                  Starting
-                                   
-                                  <time
-                                    dateTime="2021-05-07T02:46:40.000Z"
-                                    title="2021-05-07 02:46"
-                                  >
-                                    1 day from now
-                                  </time>
-                                  ,
-                                   
-                                  location
->>>>>>> 237cb419
-                                </Text>
-                              </View>
-                              <View
-                                style={
-                                  Object {
-                                    "paddingLeft": 16,
-                                  }
-                                }
-<<<<<<< HEAD
-                              />
-=======
-                                testID="listItemTitle"
-                              >
-                                Current
-                                 (
-                                0
-                                )
-                              </Text>
-                            </View>
-                            <View
-                              style={
-                                Object {
-                                  "paddingLeft": 16,
-                                }
-                              }
-                            />
-                            <View
-                              collapsable={false}
-                              style={
-                                Object {
-                                  "transform": Array [
-                                    Object {
-                                      "rotate": "0deg",
-                                    },
-                                  ],
-                                }
-                              }
-                              testID="RNE__ListItem__Accordion__Icon"
-                            >
->>>>>>> 237cb419
-                              <View
-                                collapsable={false}
-                                style={
-                                  Object {
-                                    "transform": Array [
-                                      Object {
-                                        "rotate": "0deg",
-                                      },
-                                    ],
-                                  }
-                                }
-                                testID="RNE__ListItem__Accordion__Icon"
+                                testID="RNE__LISTITEM__padView"
                               >
                                 <View
                                   style={
                                     Object {
+                                      "marginRight": 16,
+                                    }
+                                  }
+                                >
+                                  <View>
+                                    {"name":"how-to-vote","size":25,"color":"#000"}
+                                  </View>
+                                </View>
+                                <View
+                                  style={
+                                    Array [
+                                      Object {
+                                        "alignItems": "flex-start",
+                                        "flex": 1,
+                                        "justifyContent": "center",
+                                      },
+                                      undefined,
+                                    ]
+                                  }
+                                  theme={
+                                    Object {
+                                      "colors": Object {
+                                        "background": "#ffffff",
+                                        "black": "#242424",
+                                        "disabled": "hsl(208, 8%, 90%)",
+                                        "divider": "#bcbbc1",
+                                        "error": "#ff190c",
+                                        "grey0": "#393e42",
+                                        "grey1": "#43484d",
+                                        "grey2": "#5e6977",
+                                        "grey3": "#86939e",
+                                        "grey4": "#bdc6cf",
+                                        "grey5": "#e1e8ee",
+                                        "greyOutline": "#bbb",
+                                        "platform": Object {
+                                          "android": Object {
+                                            "error": "#f44336",
+                                            "grey": "rgba(0, 0, 0, 0.54)",
+                                            "primary": "#2196f3",
+                                            "searchBg": "#dcdce1",
+                                            "secondary": "#9C27B0",
+                                            "success": "#4caf50",
+                                            "warning": "#ffeb3b",
+                                          },
+                                          "default": Object {
+                                            "error": "#ff3b30",
+                                            "grey": "#7d7d7d",
+                                            "primary": "#007aff",
+                                            "searchBg": "#dcdce1",
+                                            "secondary": "#5856d6",
+                                            "success": "#4cd964",
+                                            "warning": "#ffcc00",
+                                          },
+                                          "ios": Object {
+                                            "error": "#ff3b30",
+                                            "grey": "#7d7d7d",
+                                            "primary": "#007aff",
+                                            "searchBg": "#dcdce1",
+                                            "secondary": "#5856d6",
+                                            "success": "#4cd964",
+                                            "warning": "#ffcc00",
+                                          },
+                                          "web": Object {
+                                            "error": "#ff190c",
+                                            "grey": "#393e42",
+                                            "primary": "#2089dc",
+                                            "searchBg": "#303337",
+                                            "secondary": "#ca71eb",
+                                            "success": "#52c41a",
+                                            "warning": "#faad14",
+                                          },
+                                        },
+                                        "primary": "#2089dc",
+                                        "searchBg": "#303337",
+                                        "secondary": "#03dac4",
+                                        "success": "#52c41a",
+                                        "warning": "#faad14",
+                                        "white": "#ffffff",
+                                      },
+                                      "spacing": Object {
+                                        "lg": 12,
+                                        "md": 8,
+                                        "sm": 4,
+                                        "xl": 24,
+                                        "xs": 2,
+                                      },
+                                    }
+                                  }
+                                >
+                                  <Text
+                                    accessibilityRole="text"
+                                    style={
+                                      Object {
+                                        "backgroundColor": "transparent",
+                                        "color": "#000",
+                                        "fontSize": 20,
+                                        "lineHeight": 26,
+                                        "textAlign": "left",
+                                      }
+                                    }
+                                    testID="listItemTitle"
+                                  >
+                                    An election
+                                  </Text>
+                                  <Text
+                                    accessibilityRole="text"
+                                    style={
+                                      Object {
+                                        "backgroundColor": "transparent",
+                                        "color": "#242424",
+                                        "fontSize": 16,
+                                        "lineHeight": 20,
+                                      }
+                                    }
+                                    testID="listItemTitle"
+                                  >
+                                    Starting anytime now
+                                  </Text>
+                                </View>
+                                <View
+                                  style={
+                                    Object {
+                                      "alignSelf": "center",
                                       "overflow": "hidden",
                                     }
                                   }
@@ -1012,208 +1117,6 @@
                                     >
                                       <Text />
                                     </View>
-                                  </View>
-                                </View>
-                              </View>
-                            </View>
-                          </View>
-                        </View>
-                        <View
-                          collapsable={false}
-                          style={
-                            Object {
-                              "opacity": 0,
-                            }
-                          }
-                          testID="RNE__ListItem__Accordion__Children"
-                        />
-                        <View
-                          accessible={true}
-                          collapsable={false}
-                          focusable={true}
-                          onBlur={[Function]}
-                          onClick={[Function]}
-                          onFocus={[Function]}
-                          onResponderGrant={[Function]}
-                          onResponderMove={[Function]}
-                          onResponderRelease={[Function]}
-                          onResponderTerminate={[Function]}
-                          onResponderTerminationRequest={[Function]}
-                          onStartShouldSetResponder={[Function]}
-                          style={
-                            Object {
-                              "backgroundColor": "rgb(242, 242, 242)",
-                              "paddingLeft": 0,
-                              "paddingRight": 0,
-                            }
-                          }
-                        >
-                          <View
-                            style={
-                              Object {
-                                "alignItems": "center",
-                                "backgroundColor": "rgb(242, 242, 242)",
-                                "borderColor": "#bcbbc1",
-                                "flexDirection": "row",
-                                "padding": 14,
-                                "paddingLeft": 0,
-                                "paddingRight": 0,
-                              }
-                            }
-                            testID="RNE__LISTITEM__padView"
-                          >
-                            <View
-                              style={
-                                Array [
-                                  Object {
-                                    "alignItems": "flex-start",
-                                    "flex": 1,
-                                    "justifyContent": "center",
-                                  },
-                                  undefined,
-                                ]
-                              }
-                              theme={
-                                Object {
-                                  "colors": Object {
-                                    "background": "#ffffff",
-                                    "black": "#242424",
-                                    "disabled": "hsl(208, 8%, 90%)",
-                                    "divider": "#bcbbc1",
-                                    "error": "#ff190c",
-                                    "grey0": "#393e42",
-                                    "grey1": "#43484d",
-                                    "grey2": "#5e6977",
-                                    "grey3": "#86939e",
-                                    "grey4": "#bdc6cf",
-                                    "grey5": "#e1e8ee",
-                                    "greyOutline": "#bbb",
-                                    "platform": Object {
-                                      "android": Object {
-                                        "error": "#f44336",
-                                        "grey": "rgba(0, 0, 0, 0.54)",
-                                        "primary": "#2196f3",
-                                        "searchBg": "#dcdce1",
-                                        "secondary": "#9C27B0",
-                                        "success": "#4caf50",
-                                        "warning": "#ffeb3b",
-                                      },
-                                      "default": Object {
-                                        "error": "#ff3b30",
-                                        "grey": "#7d7d7d",
-                                        "primary": "#007aff",
-                                        "searchBg": "#dcdce1",
-                                        "secondary": "#5856d6",
-                                        "success": "#4cd964",
-                                        "warning": "#ffcc00",
-                                      },
-                                      "ios": Object {
-                                        "error": "#ff3b30",
-                                        "grey": "#7d7d7d",
-                                        "primary": "#007aff",
-                                        "searchBg": "#dcdce1",
-                                        "secondary": "#5856d6",
-                                        "success": "#4cd964",
-                                        "warning": "#ffcc00",
-                                      },
-                                      "web": Object {
-                                        "error": "#ff190c",
-                                        "grey": "#393e42",
-                                        "primary": "#2089dc",
-                                        "searchBg": "#303337",
-                                        "secondary": "#ca71eb",
-                                        "success": "#52c41a",
-                                        "warning": "#faad14",
-                                      },
-                                    },
-                                    "primary": "#2089dc",
-                                    "searchBg": "#303337",
-                                    "secondary": "#03dac4",
-                                    "success": "#52c41a",
-                                    "warning": "#faad14",
-                                    "white": "#ffffff",
-                                  },
-                                  "spacing": Object {
-                                    "lg": 12,
-                                    "md": 8,
-                                    "sm": 4,
-                                    "xl": 24,
-                                    "xs": 2,
-                                  },
-                                }
-                              }
-                            >
-                              <Text
-                                accessibilityRole="text"
-                                style={
-                                  Object {
-                                    "backgroundColor": "transparent",
-                                    "color": "#000",
-                                    "fontSize": 20,
-                                    "fontWeight": "bold",
-                                    "lineHeight": 26,
-                                    "textAlign": "left",
-                                  }
-                                }
-                                testID="listItemTitle"
-                              >
-                                Past
-                                 (
-                                2
-                                )
-                              </Text>
-                            </View>
-                            <View
-                              style={
-                                Object {
-                                  "paddingLeft": 16,
-                                }
-                              }
-                            />
-                            <View
-                              collapsable={false}
-                              style={
-                                Object {
-                                  "transform": Array [
-                                    Object {
-                                      "rotate": "0deg",
-                                    },
-                                  ],
-                                }
-                              }
-                              testID="RNE__ListItem__Accordion__Icon"
-                            >
-                              <View
-                                style={
-                                  Object {
-                                    "overflow": "hidden",
-                                  }
-                                }
-                                testID="RNE__ICON__CONTAINER"
-                              >
-                                <View
-                                  accessibilityRole="button"
-                                  android_ripple={
-                                    Object {
-                                      "borderless": false,
-                                      "color": "rgba(0, 0, 0, 0.3)",
-                                      "radius": -5,
-                                    }
-                                  }
-                                  disabled={false}
-                                  testID="RNE__ICON__CONTAINER_ACTION"
-                                >
-                                  <View
-                                    style={
-                                      Object {
-                                        "alignItems": "center",
-                                        "backgroundColor": "transparent",
-                                        "justifyContent": "center",
-                                      }
-                                    }
-                                    testID="RNE__ICON"
-                                  >
-                                    <Text />
                                   </View>
                                 </View>
                               </View>
@@ -1562,6 +1465,216 @@
                     >
                       <View>
                         <View
+                          accessible={true}
+                          collapsable={false}
+                          focusable={true}
+                          onBlur={[Function]}
+                          onClick={[Function]}
+                          onFocus={[Function]}
+                          onResponderGrant={[Function]}
+                          onResponderMove={[Function]}
+                          onResponderRelease={[Function]}
+                          onResponderTerminate={[Function]}
+                          onResponderTerminationRequest={[Function]}
+                          onStartShouldSetResponder={[Function]}
+                          style={
+                            Array [
+                              Object {
+                                "backgroundColor": "#fff",
+                              },
+                              Object {
+                                "borderTopLeftRadius": 8,
+                                "borderTopRightRadius": 8,
+                              },
+                              Object {
+                                "borderBottomLeftRadius": 8,
+                                "borderBottomRightRadius": 8,
+                              },
+                            ]
+                          }
+                        >
+                          <View
+                            style={
+                              Object {
+                                "alignItems": "center",
+                                "backgroundColor": "#fff",
+                                "borderBottomLeftRadius": 8,
+                                "borderBottomRightRadius": 8,
+                                "borderBottomWidth": 0.5,
+                                "borderColor": "#bcbbc1",
+                                "borderTopLeftRadius": 8,
+                                "borderTopRightRadius": 8,
+                                "flexDirection": "row",
+                                "padding": 14,
+                              }
+                            }
+                            testID="RNE__LISTITEM__padView"
+                          >
+                            <View
+                              style={
+                                Array [
+                                  Object {
+                                    "alignItems": "flex-start",
+                                    "flex": 1,
+                                    "justifyContent": "center",
+                                  },
+                                  undefined,
+                                ]
+                              }
+                              theme={
+                                Object {
+                                  "colors": Object {
+                                    "background": "#ffffff",
+                                    "black": "#242424",
+                                    "disabled": "hsl(208, 8%, 90%)",
+                                    "divider": "#bcbbc1",
+                                    "error": "#ff190c",
+                                    "grey0": "#393e42",
+                                    "grey1": "#43484d",
+                                    "grey2": "#5e6977",
+                                    "grey3": "#86939e",
+                                    "grey4": "#bdc6cf",
+                                    "grey5": "#e1e8ee",
+                                    "greyOutline": "#bbb",
+                                    "platform": Object {
+                                      "android": Object {
+                                        "error": "#f44336",
+                                        "grey": "rgba(0, 0, 0, 0.54)",
+                                        "primary": "#2196f3",
+                                        "searchBg": "#dcdce1",
+                                        "secondary": "#9C27B0",
+                                        "success": "#4caf50",
+                                        "warning": "#ffeb3b",
+                                      },
+                                      "default": Object {
+                                        "error": "#ff3b30",
+                                        "grey": "#7d7d7d",
+                                        "primary": "#007aff",
+                                        "searchBg": "#dcdce1",
+                                        "secondary": "#5856d6",
+                                        "success": "#4cd964",
+                                        "warning": "#ffcc00",
+                                      },
+                                      "ios": Object {
+                                        "error": "#ff3b30",
+                                        "grey": "#7d7d7d",
+                                        "primary": "#007aff",
+                                        "searchBg": "#dcdce1",
+                                        "secondary": "#5856d6",
+                                        "success": "#4cd964",
+                                        "warning": "#ffcc00",
+                                      },
+                                      "web": Object {
+                                        "error": "#ff190c",
+                                        "grey": "#393e42",
+                                        "primary": "#2089dc",
+                                        "searchBg": "#303337",
+                                        "secondary": "#ca71eb",
+                                        "success": "#52c41a",
+                                        "warning": "#faad14",
+                                      },
+                                    },
+                                    "primary": "#2089dc",
+                                    "searchBg": "#303337",
+                                    "secondary": "#03dac4",
+                                    "success": "#52c41a",
+                                    "warning": "#faad14",
+                                    "white": "#ffffff",
+                                  },
+                                  "spacing": Object {
+                                    "lg": 12,
+                                    "md": 8,
+                                    "sm": 4,
+                                    "xl": 24,
+                                    "xs": 2,
+                                  },
+                                }
+                              }
+                            >
+                              <Text
+                                accessibilityRole="text"
+                                style={
+                                  Object {
+                                    "backgroundColor": "transparent",
+                                    "color": "#000",
+                                    "fontSize": 20,
+                                    "lineHeight": 26,
+                                    "textAlign": "left",
+                                  }
+                                }
+                                testID="listItemTitle"
+                              >
+                                Upcoming Events
+                              </Text>
+                            </View>
+                            <View
+                              style={
+                                Object {
+                                  "paddingLeft": 16,
+                                }
+                              }
+                            />
+                            <View
+                              style={
+                                Object {
+                                  "alignSelf": "center",
+                                  "overflow": "hidden",
+                                }
+                              }
+                              testID="RNE__ICON__CONTAINER"
+                            >
+                              <View
+                                accessibilityRole="button"
+                                android_ripple={
+                                  Object {
+                                    "borderless": false,
+                                    "color": "rgba(0, 0, 0, 0.3)",
+                                    "radius": -5,
+                                  }
+                                }
+                                disabled={false}
+                                testID="RNE__ICON__CONTAINER_ACTION"
+                              >
+                                <View
+                                  style={
+                                    Object {
+                                      "alignItems": "center",
+                                      "backgroundColor": "transparent",
+                                      "justifyContent": "center",
+                                    }
+                                  }
+                                  testID="RNE__ICON"
+                                >
+                                  <Text
+                                    allowFontScaling={false}
+                                    selectable={false}
+                                    style={
+                                      Array [
+                                        Object {
+                                          "color": "#D1D1D6",
+                                          "fontSize": 16,
+                                        },
+                                        Object {
+                                          "backgroundColor": "transparent",
+                                        },
+                                        Object {
+                                          "fontFamily": "ionicons",
+                                          "fontStyle": "normal",
+                                          "fontWeight": "normal",
+                                        },
+                                        Object {},
+                                      ]
+                                    }
+                                    testID="RNE__ICON__Component"
+                                  >
+                                    
+                                  </Text>
+                                </View>
+                              </View>
+                            </View>
+                          </View>
+                        </View>
+                        <View
                           style={
                             Object {
                               "borderRadius": 8,
@@ -1699,7 +1812,7 @@
                                   }
                                   testID="listItemTitle"
                                 >
-                                  Current Events
+                                  Past Events
                                 </Text>
                               </View>
                               <View
@@ -1708,7 +1821,6 @@
                                     "paddingLeft": 16,
                                   }
                                 }
-<<<<<<< HEAD
                               />
                               <View
                                 collapsable={false}
@@ -1814,21 +1926,15 @@
                                     "borderTopLeftRadius": 8,
                                     "borderTopRightRadius": 8,
                                   },
-                                  Object {
-                                    "borderBottomLeftRadius": 8,
-                                    "borderBottomRightRadius": 8,
-                                  },
                                 ]
                               }
-                              testID="current_event_selector_0"
+                              testID="previous_event_selector_0"
                             >
                               <View
                                 style={
                                   Object {
                                     "alignItems": "center",
                                     "backgroundColor": "#fff",
-                                    "borderBottomLeftRadius": 8,
-                                    "borderBottomRightRadius": 8,
                                     "borderBottomWidth": 0.5,
                                     "borderColor": "#bcbbc1",
                                     "borderTopLeftRadius": 8,
@@ -1841,35 +1947,13 @@
                               >
                                 <View
                                   style={
-=======
-                                testID="listItemTitle"
-                              >
-                                Upcoming
-                                 (
-                                1
-                                )
-                              </Text>
-                            </View>
-                            <View
-                              style={
-                                Object {
-                                  "paddingLeft": 16,
-                                }
-                              }
-                            />
-                            <View
-                              collapsable={false}
-                              style={
-                                Object {
-                                  "transform": Array [
->>>>>>> 237cb419
                                     Object {
                                       "marginRight": 16,
                                     }
                                   }
                                 >
                                   <View>
-                                    {"name":"ios-hand-left","size":25,"color":"#000"}
+                                    {"name":"ios-calendar","size":25,"color":"#000"}
                                   </View>
                                 </View>
                                 <View
@@ -1966,7 +2050,7 @@
                                     }
                                     testID="listItemTitle"
                                   >
-                                    myRollCall
+                                    a meeting
                                   </Text>
                                   <Text
                                     accessibilityRole="text"
@@ -1980,9 +2064,230 @@
                                     }
                                     testID="listItemTitle"
                                   >
+                                    Ended 2022-05-28 00:00:00, on earth
+                                  </Text>
+                                </View>
+                                <View
+                                  style={
+                                    Object {
+                                      "alignSelf": "center",
+                                      "overflow": "hidden",
+                                    }
+                                  }
+                                  testID="RNE__ICON__CONTAINER"
+                                >
+                                  <View
+                                    accessibilityRole="button"
+                                    android_ripple={
+                                      Object {
+                                        "borderless": false,
+                                        "color": "rgba(0, 0, 0, 0.3)",
+                                        "radius": -5,
+                                      }
+                                    }
+                                    disabled={false}
+                                    testID="RNE__ICON__CONTAINER_ACTION"
+                                  >
+                                    <View
+                                      style={
+                                        Object {
+                                          "alignItems": "center",
+                                          "backgroundColor": "transparent",
+                                          "justifyContent": "center",
+                                        }
+                                      }
+                                      testID="RNE__ICON"
+                                    >
+                                      <Text
+                                        allowFontScaling={false}
+                                        selectable={false}
+                                        style={
+                                          Array [
+                                            Object {
+                                              "color": "#D1D1D6",
+                                              "fontSize": 16,
+                                            },
+                                            Object {
+                                              "backgroundColor": "transparent",
+                                            },
+                                            Object {
+                                              "fontFamily": "ionicons",
+                                              "fontStyle": "normal",
+                                              "fontWeight": "normal",
+                                            },
+                                            Object {},
+                                          ]
+                                        }
+                                        testID="RNE__ICON__Component"
+                                      >
+                                        
+                                      </Text>
+                                    </View>
+                                  </View>
+                                </View>
+                              </View>
+                            </View>
+                            <View
+                              accessible={true}
+                              collapsable={false}
+                              focusable={true}
+                              onBlur={[Function]}
+                              onClick={[Function]}
+                              onFocus={[Function]}
+                              onResponderGrant={[Function]}
+                              onResponderMove={[Function]}
+                              onResponderRelease={[Function]}
+                              onResponderTerminate={[Function]}
+                              onResponderTerminationRequest={[Function]}
+                              onStartShouldSetResponder={[Function]}
+                              style={
+                                Array [
+                                  Object {
+                                    "backgroundColor": "#fff",
+                                  },
+                                  Object {
+                                    "borderBottomLeftRadius": 8,
+                                    "borderBottomRightRadius": 8,
+                                  },
+                                ]
+                              }
+                              testID="previous_event_selector_1"
+                            >
+                              <View
+                                style={
+                                  Object {
+                                    "alignItems": "center",
+                                    "backgroundColor": "#fff",
+                                    "borderBottomLeftRadius": 8,
+                                    "borderBottomRightRadius": 8,
+                                    "borderBottomWidth": 0.5,
+                                    "borderColor": "#bcbbc1",
+                                    "flexDirection": "row",
+                                    "padding": 14,
+                                  }
+                                }
+                                testID="RNE__LISTITEM__padView"
+                              >
+                                <View
+                                  style={
+                                    Object {
+                                      "marginRight": 16,
+                                    }
+                                  }
+                                >
+                                  <View>
+                                    {"name":"how-to-vote","size":25,"color":"#000"}
+                                  </View>
+                                </View>
+                                <View
+                                  style={
+                                    Array [
+                                      Object {
+                                        "alignItems": "flex-start",
+                                        "flex": 1,
+                                        "justifyContent": "center",
+                                      },
+                                      undefined,
+                                    ]
+                                  }
+                                  theme={
+                                    Object {
+                                      "colors": Object {
+                                        "background": "#ffffff",
+                                        "black": "#242424",
+                                        "disabled": "hsl(208, 8%, 90%)",
+                                        "divider": "#bcbbc1",
+                                        "error": "#ff190c",
+                                        "grey0": "#393e42",
+                                        "grey1": "#43484d",
+                                        "grey2": "#5e6977",
+                                        "grey3": "#86939e",
+                                        "grey4": "#bdc6cf",
+                                        "grey5": "#e1e8ee",
+                                        "greyOutline": "#bbb",
+                                        "platform": Object {
+                                          "android": Object {
+                                            "error": "#f44336",
+                                            "grey": "rgba(0, 0, 0, 0.54)",
+                                            "primary": "#2196f3",
+                                            "searchBg": "#dcdce1",
+                                            "secondary": "#9C27B0",
+                                            "success": "#4caf50",
+                                            "warning": "#ffeb3b",
+                                          },
+                                          "default": Object {
+                                            "error": "#ff3b30",
+                                            "grey": "#7d7d7d",
+                                            "primary": "#007aff",
+                                            "searchBg": "#dcdce1",
+                                            "secondary": "#5856d6",
+                                            "success": "#4cd964",
+                                            "warning": "#ffcc00",
+                                          },
+                                          "ios": Object {
+                                            "error": "#ff3b30",
+                                            "grey": "#7d7d7d",
+                                            "primary": "#007aff",
+                                            "searchBg": "#dcdce1",
+                                            "secondary": "#5856d6",
+                                            "success": "#4cd964",
+                                            "warning": "#ffcc00",
+                                          },
+                                          "web": Object {
+                                            "error": "#ff190c",
+                                            "grey": "#393e42",
+                                            "primary": "#2089dc",
+                                            "searchBg": "#303337",
+                                            "secondary": "#ca71eb",
+                                            "success": "#52c41a",
+                                            "warning": "#faad14",
+                                          },
+                                        },
+                                        "primary": "#2089dc",
+                                        "searchBg": "#303337",
+                                        "secondary": "#03dac4",
+                                        "success": "#52c41a",
+                                        "warning": "#faad14",
+                                        "white": "#ffffff",
+                                      },
+                                      "spacing": Object {
+                                        "lg": 12,
+                                        "md": 8,
+                                        "sm": 4,
+                                        "xl": 24,
+                                        "xs": 2,
+                                      },
+                                    }
+                                  }
+                                >
+                                  <Text
+                                    accessibilityRole="text"
+                                    style={
+                                      Object {
+                                        "backgroundColor": "transparent",
+                                        "color": "#000",
+                                        "fontSize": 20,
+                                        "lineHeight": 26,
+                                        "textAlign": "left",
+                                      }
+                                    }
+                                    testID="listItemTitle"
+                                  >
+                                    An election
+                                  </Text>
+                                  <Text
+                                    accessibilityRole="text"
+                                    style={
+                                      Object {
+                                        "backgroundColor": "transparent",
+                                        "color": "#242424",
+                                        "fontSize": 16,
+                                        "lineHeight": 20,
+                                      }
+                                    }
+                                    testID="listItemTitle"
+                                  >
                                     Starting anytime now
-                                    , 
-                                    location
                                   </Text>
                                 </View>
                                 <View
@@ -2046,507 +2351,6 @@
                               </View>
                             </View>
                           </View>
-                          <View
-                            accessible={true}
-                            collapsable={false}
-                            focusable={true}
-                            onBlur={[Function]}
-                            onClick={[Function]}
-                            onFocus={[Function]}
-                            onResponderGrant={[Function]}
-                            onResponderMove={[Function]}
-                            onResponderRelease={[Function]}
-                            onResponderTerminate={[Function]}
-                            onResponderTerminationRequest={[Function]}
-                            onStartShouldSetResponder={[Function]}
-                            style={
-                              Object {
-                                "backgroundColor": "rgb(242, 242, 242)",
-                                "paddingLeft": 0,
-                                "paddingRight": 0,
-                              }
-                            }
-<<<<<<< HEAD
-=======
-                            testID="upcoming_event_selector_0"
->>>>>>> 237cb419
-                          >
-                            <View
-                              style={
-                                Object {
-                                  "alignItems": "center",
-                                  "backgroundColor": "rgb(242, 242, 242)",
-                                  "borderColor": "#bcbbc1",
-                                  "flexDirection": "row",
-                                  "padding": 14,
-                                  "paddingLeft": 0,
-                                  "paddingRight": 0,
-                                }
-                              }
-                              testID="RNE__LISTITEM__padView"
-                            >
-                              <View
-                                style={
-                                  Array [
-                                    Object {
-                                      "alignItems": "flex-start",
-                                      "flex": 1,
-                                      "justifyContent": "center",
-                                    },
-                                    undefined,
-                                  ]
-                                }
-                                theme={
-                                  Object {
-                                    "colors": Object {
-                                      "background": "#ffffff",
-                                      "black": "#242424",
-                                      "disabled": "hsl(208, 8%, 90%)",
-                                      "divider": "#bcbbc1",
-                                      "error": "#ff190c",
-                                      "grey0": "#393e42",
-                                      "grey1": "#43484d",
-                                      "grey2": "#5e6977",
-                                      "grey3": "#86939e",
-                                      "grey4": "#bdc6cf",
-                                      "grey5": "#e1e8ee",
-                                      "greyOutline": "#bbb",
-                                      "platform": Object {
-                                        "android": Object {
-                                          "error": "#f44336",
-                                          "grey": "rgba(0, 0, 0, 0.54)",
-                                          "primary": "#2196f3",
-                                          "searchBg": "#dcdce1",
-                                          "secondary": "#9C27B0",
-                                          "success": "#4caf50",
-                                          "warning": "#ffeb3b",
-                                        },
-                                        "default": Object {
-                                          "error": "#ff3b30",
-                                          "grey": "#7d7d7d",
-                                          "primary": "#007aff",
-                                          "searchBg": "#dcdce1",
-                                          "secondary": "#5856d6",
-                                          "success": "#4cd964",
-                                          "warning": "#ffcc00",
-                                        },
-                                        "ios": Object {
-                                          "error": "#ff3b30",
-                                          "grey": "#7d7d7d",
-                                          "primary": "#007aff",
-                                          "searchBg": "#dcdce1",
-                                          "secondary": "#5856d6",
-                                          "success": "#4cd964",
-                                          "warning": "#ffcc00",
-                                        },
-                                        "web": Object {
-                                          "error": "#ff190c",
-                                          "grey": "#393e42",
-                                          "primary": "#2089dc",
-                                          "searchBg": "#303337",
-                                          "secondary": "#ca71eb",
-                                          "success": "#52c41a",
-                                          "warning": "#faad14",
-                                        },
-                                      },
-                                      "primary": "#2089dc",
-                                      "searchBg": "#303337",
-                                      "secondary": "#03dac4",
-                                      "success": "#52c41a",
-                                      "warning": "#faad14",
-                                      "white": "#ffffff",
-                                    },
-                                    "spacing": Object {
-                                      "lg": 12,
-                                      "md": 8,
-                                      "sm": 4,
-                                      "xl": 24,
-                                      "xs": 2,
-                                    },
-                                  }
-                                }
-                              >
-                                <Text
-                                  accessibilityRole="text"
-                                  style={
-                                    Object {
-                                      "backgroundColor": "transparent",
-                                      "color": "#000",
-                                      "fontSize": 20,
-                                      "fontWeight": "bold",
-                                      "lineHeight": 26,
-                                      "textAlign": "left",
-                                    }
-                                  }
-                                  testID="listItemTitle"
-                                >
-<<<<<<< HEAD
-                                  Past Events
-=======
-                                  myRollCall
-                                </Text>
-                                <Text
-                                  accessibilityRole="text"
-                                  style={
-                                    Object {
-                                      "backgroundColor": "transparent",
-                                      "color": "#242424",
-                                      "fontSize": 16,
-                                      "lineHeight": 20,
-                                    }
-                                  }
-                                  testID="listItemTitle"
-                                >
-                                  Starting
-                                   
-                                  <time
-                                    dateTime="2021-05-07T02:46:40.000Z"
-                                    title="2021-05-07 02:46"
-                                  >
-                                    1 day from now
-                                  </time>
-                                  ,
-                                   
-                                  location
->>>>>>> 237cb419
-                                </Text>
-                              </View>
-                              <View
-                                style={
-                                  Object {
-                                    "paddingLeft": 16,
-                                  }
-                                }
-<<<<<<< HEAD
-                              />
-=======
-                                testID="listItemTitle"
-                              >
-                                Current
-                                 (
-                                0
-                                )
-                              </Text>
-                            </View>
-                            <View
-                              style={
-                                Object {
-                                  "paddingLeft": 16,
-                                }
-                              }
-                            />
-                            <View
-                              collapsable={false}
-                              style={
-                                Object {
-                                  "transform": Array [
-                                    Object {
-                                      "rotate": "0deg",
-                                    },
-                                  ],
-                                }
-                              }
-                              testID="RNE__ListItem__Accordion__Icon"
-                            >
-                              <View
-                                style={
-                                  Object {
-                                    "overflow": "hidden",
-                                  }
-                                }
-                                testID="RNE__ICON__CONTAINER"
-                              >
-                                <View
-                                  accessibilityRole="button"
-                                  android_ripple={
-                                    Object {
-                                      "borderless": false,
-                                      "color": "rgba(0, 0, 0, 0.3)",
-                                      "radius": -5,
-                                    }
-                                  }
-                                  disabled={false}
-                                  testID="RNE__ICON__CONTAINER_ACTION"
-                                >
-                                  <View
-                                    style={
-                                      Object {
-                                        "alignItems": "center",
-                                        "backgroundColor": "transparent",
-                                        "justifyContent": "center",
-                                      }
-                                    }
-                                    testID="RNE__ICON"
-                                  >
-                                    <Text
-                                      allowFontScaling={false}
-                                      selectable={false}
-                                      style={
-                                        Array [
-                                          Object {
-                                            "color": "#242424",
-                                            "fontSize": 24,
-                                          },
-                                          Object {
-                                            "backgroundColor": "transparent",
-                                          },
-                                          Object {
-                                            "fontFamily": "material-community",
-                                            "fontStyle": "normal",
-                                            "fontWeight": "normal",
-                                          },
-                                          Object {},
-                                        ]
-                                      }
-                                      testID="RNE__ICON__Component"
-                                    >
-                                      󰅀
-                                    </Text>
-                                  </View>
-                                </View>
-                              </View>
-                            </View>
-                          </View>
-                        </View>
-                        <View
-                          collapsable={false}
-                          style={
-                            Object {
-                              "opacity": 0,
-                            }
-                          }
-                          testID="RNE__ListItem__Accordion__Children"
-                        />
-                        <View
-                          accessible={true}
-                          collapsable={false}
-                          focusable={true}
-                          onBlur={[Function]}
-                          onClick={[Function]}
-                          onFocus={[Function]}
-                          onResponderGrant={[Function]}
-                          onResponderMove={[Function]}
-                          onResponderRelease={[Function]}
-                          onResponderTerminate={[Function]}
-                          onResponderTerminationRequest={[Function]}
-                          onStartShouldSetResponder={[Function]}
-                          style={
-                            Object {
-                              "backgroundColor": "rgb(242, 242, 242)",
-                              "paddingLeft": 0,
-                              "paddingRight": 0,
-                            }
-                          }
-                        >
-                          <View
-                            style={
-                              Object {
-                                "alignItems": "center",
-                                "backgroundColor": "rgb(242, 242, 242)",
-                                "borderColor": "#bcbbc1",
-                                "flexDirection": "row",
-                                "padding": 14,
-                                "paddingLeft": 0,
-                                "paddingRight": 0,
-                              }
-                            }
-                            testID="RNE__LISTITEM__padView"
-                          >
-                            <View
-                              style={
-                                Array [
-                                  Object {
-                                    "alignItems": "flex-start",
-                                    "flex": 1,
-                                    "justifyContent": "center",
-                                  },
-                                  undefined,
-                                ]
-                              }
-                              theme={
-                                Object {
-                                  "colors": Object {
-                                    "background": "#ffffff",
-                                    "black": "#242424",
-                                    "disabled": "hsl(208, 8%, 90%)",
-                                    "divider": "#bcbbc1",
-                                    "error": "#ff190c",
-                                    "grey0": "#393e42",
-                                    "grey1": "#43484d",
-                                    "grey2": "#5e6977",
-                                    "grey3": "#86939e",
-                                    "grey4": "#bdc6cf",
-                                    "grey5": "#e1e8ee",
-                                    "greyOutline": "#bbb",
-                                    "platform": Object {
-                                      "android": Object {
-                                        "error": "#f44336",
-                                        "grey": "rgba(0, 0, 0, 0.54)",
-                                        "primary": "#2196f3",
-                                        "searchBg": "#dcdce1",
-                                        "secondary": "#9C27B0",
-                                        "success": "#4caf50",
-                                        "warning": "#ffeb3b",
-                                      },
-                                      "default": Object {
-                                        "error": "#ff3b30",
-                                        "grey": "#7d7d7d",
-                                        "primary": "#007aff",
-                                        "searchBg": "#dcdce1",
-                                        "secondary": "#5856d6",
-                                        "success": "#4cd964",
-                                        "warning": "#ffcc00",
-                                      },
-                                      "ios": Object {
-                                        "error": "#ff3b30",
-                                        "grey": "#7d7d7d",
-                                        "primary": "#007aff",
-                                        "searchBg": "#dcdce1",
-                                        "secondary": "#5856d6",
-                                        "success": "#4cd964",
-                                        "warning": "#ffcc00",
-                                      },
-                                      "web": Object {
-                                        "error": "#ff190c",
-                                        "grey": "#393e42",
-                                        "primary": "#2089dc",
-                                        "searchBg": "#303337",
-                                        "secondary": "#ca71eb",
-                                        "success": "#52c41a",
-                                        "warning": "#faad14",
-                                      },
-                                    },
-                                    "primary": "#2089dc",
-                                    "searchBg": "#303337",
-                                    "secondary": "#03dac4",
-                                    "success": "#52c41a",
-                                    "warning": "#faad14",
-                                    "white": "#ffffff",
-                                  },
-                                  "spacing": Object {
-                                    "lg": 12,
-                                    "md": 8,
-                                    "sm": 4,
-                                    "xl": 24,
-                                    "xs": 2,
-                                  },
-                                }
-                              }
-                            >
-                              <Text
-                                accessibilityRole="text"
-                                style={
-                                  Object {
-                                    "backgroundColor": "transparent",
-                                    "color": "#000",
-                                    "fontSize": 20,
-                                    "fontWeight": "bold",
-                                    "lineHeight": 26,
-                                    "textAlign": "left",
-                                  }
-                                }
-                                testID="listItemTitle"
-                              >
-                                Past
-                                 (
-                                2
-                                )
-                              </Text>
-                            </View>
-                            <View
-                              style={
-                                Object {
-                                  "paddingLeft": 16,
-                                }
-                              }
-                            />
-                            <View
-                              collapsable={false}
-                              style={
-                                Object {
-                                  "transform": Array [
-                                    Object {
-                                      "rotate": "0deg",
-                                    },
-                                  ],
-                                }
-                              }
-                              testID="RNE__ListItem__Accordion__Icon"
-                            >
->>>>>>> 237cb419
-                              <View
-                                collapsable={false}
-                                style={
-                                  Object {
-                                    "transform": Array [
-                                      Object {
-                                        "rotate": "0deg",
-                                      },
-                                    ],
-                                  }
-                                }
-                                testID="RNE__ListItem__Accordion__Icon"
-                              >
-                                <View
-                                  style={
-                                    Object {
-                                      "overflow": "hidden",
-                                    }
-                                  }
-                                  testID="RNE__ICON__CONTAINER"
-                                >
-                                  <View
-                                    accessibilityRole="button"
-                                    android_ripple={
-                                      Object {
-                                        "borderless": false,
-                                        "color": "rgba(0, 0, 0, 0.3)",
-                                        "radius": -5,
-                                      }
-                                    }
-                                    disabled={false}
-                                    testID="RNE__ICON__CONTAINER_ACTION"
-                                  >
-                                    <View
-                                      style={
-                                        Object {
-                                          "alignItems": "center",
-                                          "backgroundColor": "transparent",
-                                          "justifyContent": "center",
-                                        }
-                                      }
-                                      testID="RNE__ICON"
-                                    >
-                                      <Text
-                                        allowFontScaling={false}
-                                        selectable={false}
-                                        style={
-                                          Array [
-                                            Object {
-                                              "color": "#242424",
-                                              "fontSize": 24,
-                                            },
-                                            Object {
-                                              "backgroundColor": "transparent",
-                                            },
-                                            Object {
-                                              "fontFamily": "material-community",
-                                              "fontStyle": "normal",
-                                              "fontWeight": "normal",
-                                            },
-                                            Object {},
-                                          ]
-                                        }
-                                        testID="RNE__ICON__Component"
-                                      >
-                                        󰅀
-                                      </Text>
-                                    </View>
-                                  </View>
-                                </View>
-                              </View>
-                            </View>
-                          </View>
                         </View>
                       </View>
                     </View>

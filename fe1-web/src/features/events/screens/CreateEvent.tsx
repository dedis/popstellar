--- conflicted
+++ resolved
@@ -15,29 +15,7 @@
 const CreateEvent = () => {
   // FIXME: Navigation should use a defined type here (instead of any)
   const navigation = useNavigation<any>();
-<<<<<<< HEAD
-
-  const navigateToPanel = (type: string) => {
-    switch (type) {
-      case LaoEventType.MEETING:
-        navigation.navigate(STRINGS.organizer_navigation_creation_meeting);
-        break;
-
-      case LaoEventType.ROLL_CALL:
-        navigation.navigate(STRINGS.organizer_navigation_creation_roll_call);
-        break;
-
-      case LaoEventType.ELECTION:
-        navigation.navigate(STRINGS.organizer_navigation_creation_election);
-        break;
-
-      default:
-        console.debug(`${type} (default event => no mapping in CreateEvent.tsx)`);
-    }
-  };
-=======
   const eventTypes = EventHooks.useEventTypes();
->>>>>>> 01e1af52
 
   return (
     <View style={containerStyles.flex}>
@@ -47,7 +25,7 @@
         <WideButtonView
           title={eventType.eventType}
           key={`wide-btn-view-${eventType.eventType}`}
-          onPress={() => navigation.navigate(eventType.navigationNames.createEvent, styleEvents)}
+          onPress={() => navigation.navigate(eventType.navigationNames.createEvent)}
         />
       ))}
 

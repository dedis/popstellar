--- conflicted
+++ resolved
@@ -13,12 +13,6 @@
 import AttendeeList from './AttendeeList';
 import RollCallHeader from './RollCallHeader';
 
-<<<<<<< HEAD
-const RollCallClosed = ({ rollCall }: IPropTypes) => {
-  if (!rollCall.end) {
-    throw new Error('rollCall.end should always be defined for closed roll calls');
-  }
-=======
 const RollCallClosed = ({ rollCall, laoId, isOrganizer }: IPropTypes) => {
   const toast = useToast();
 
@@ -53,7 +47,6 @@
 
     return [{ title: STRINGS.roll_call_reopen, onPress: onReopenRollCall } as ToolbarItem];
   }, [isOrganizer, onReopenRollCall]);
->>>>>>> 237cb419
 
   return (
     <ScreenWrapper toolbarItems={toolbarItems}>

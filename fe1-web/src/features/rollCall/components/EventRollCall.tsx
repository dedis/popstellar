--- conflicted
+++ resolved
@@ -1,10 +1,6 @@
-<<<<<<< HEAD
 import { useNavigation } from '@react-navigation/native';
 import PropTypes from 'prop-types';
-import React, { useEffect, useMemo, useState } from 'react';
-=======
-import React, { FunctionComponent, useEffect, useMemo, useState } from 'react';
->>>>>>> 08e64694
+import React, { useEffect, useMemo, useState, FunctionComponent } from 'react';
 import { Text } from 'react-native';
 import { useSelector } from 'react-redux';
 

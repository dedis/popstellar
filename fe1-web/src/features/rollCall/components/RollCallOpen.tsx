import { CompositeScreenProps, useNavigation } from '@react-navigation/core';
import { StackScreenProps } from '@react-navigation/stack';
import PropTypes from 'prop-types';
import React, { useCallback, useEffect, useMemo, useState } from 'react';
import { Text } from 'react-native';
import { useToast } from 'react-native-toast-notifications';
import ReactTimeago from 'react-timeago';

import { CollapsibleContainer, QRCode } from 'core/components';
import ScreenWrapper from 'core/components/ScreenWrapper';
import { ToolbarItem } from 'core/components/Toolbar';
import { AppParamList } from 'core/navigation/typing/AppParamList';
import { LaoEventsParamList } from 'core/navigation/typing/LaoEventsParamList';
import { LaoParamList } from 'core/navigation/typing/LaoParamList';
import { Hash, PublicKey, Timestamp } from 'core/objects';
import { ScannablePopToken } from 'core/objects/ScannablePopToken';
import { Typography } from 'core/styles';
import { FOUR_SECONDS } from 'resources/const';
import STRINGS from 'resources/strings';

import { RollCallHooks } from '../hooks';
import { requestCloseRollCall } from '../network';
import { RollCall } from '../objects';
import AttendeeList from './AttendeeList';

type NavigationProps = CompositeScreenProps<
  StackScreenProps<LaoEventsParamList, typeof STRINGS.events_view_single_roll_call>,
  CompositeScreenProps<
    StackScreenProps<LaoParamList, typeof STRINGS.navigation_lao_events>,
    StackScreenProps<AppParamList, typeof STRINGS.navigation_app_lao>
  >
>;

const RollCallOpen = ({ rollCall, laoId, isOrganizer, scannedPopTokens }: IPropTypes) => {
  const generateToken = RollCallHooks.useGenerateToken();
  const hasSeed = RollCallHooks.useHasSeed();
  const toast = useToast();
  const navigation = useNavigation<NavigationProps['navigation']>();

  const [popToken, setPopToken] = useState('');
  const [hasWalletBeenInitialized, setHasWalletBeenInitialized] = useState(hasSeed());

  const onAddAttendees = useCallback(() => {
    // Once the roll call is opened the first time, idAlias is defined
<<<<<<< HEAD
    if (rollCall.idAlias) {
      navigation.navigate(STRINGS.navigation_app_lao, {
        screen: STRINGS.navigation_lao_events,
        params: {
          screen: STRINGS.events_open_roll_call,
          params: {
            rollCallId: rollCall.id.toString(),
            attendeePopTokens: (scannedPopTokens || []).map((e) => e.valueOf()),
          },
        },
      });
    } else {
      toast.show(STRINGS.roll_call_location_error_scanning_no_alias, {
=======
    if (!rollCall.idAlias) {
      toast.show(STRINGS.roll_call_error_scanning_no_alias, {
>>>>>>> c5e7d7c0
        type: 'danger',
        placement: 'bottom',
        duration: FOUR_SECONDS,
      });
      console.warn(STRINGS.roll_call_error_scanning_no_alias);
      return;
    }

    navigation.navigate(STRINGS.navigation_app_lao, {
      screen: STRINGS.navigation_lao_events,
      params: {
        screen: STRINGS.navigation_lao_events_open_roll_call,
        params: {
          rollCallId: rollCall.id.toString(),
          attendeePopTokens: (scannedPopTokens || []).map((e) => e.valueOf()),
        },
      },
    });
  }, [toast, navigation, rollCall, scannedPopTokens]);

  const onCloseRollCall = useCallback(async () => {
    // get the public key as strings from the existing rollcall
    const previousAttendees = rollCall.attendees || [];
    // add the create a set of all attendees (takes care of deduplication)
    const allAttendees = new Set([...previousAttendees, ...(scannedPopTokens || [])]);
    // convert it back to a list
    const attendeesList = [...allAttendees];

    if (!rollCall.idAlias) {
      toast.show(STRINGS.roll_call_error_close_roll_call_no_alias, {
        type: 'danger',
        placement: 'bottom',
        duration: FOUR_SECONDS,
      });
      console.warn(STRINGS.roll_call_error_close_roll_call_no_alias);
      return;
    }

    try {
      await requestCloseRollCall(laoId, rollCall.idAlias, attendeesList);
      navigation.navigate(STRINGS.navigation_lao_events_home);
    } catch (err) {
      console.log(err);
      toast.show(STRINGS.roll_call_error_close_roll_call, {
        type: 'danger',
        placement: 'top',
        duration: FOUR_SECONDS,
      });
    }
  }, [toast, navigation, rollCall, laoId, scannedPopTokens]);

  const toolbarItems: ToolbarItem[] = useMemo(() => {
    if (!isOrganizer) {
      return [];
    }

    return [
      { title: STRINGS.roll_call_close, onPress: onCloseRollCall, buttonStyle: 'secondary' },
      { title: STRINGS.roll_call_scan_attendees, onPress: onAddAttendees },
    ] as ToolbarItem[];
  }, [isOrganizer, onCloseRollCall, onAddAttendees]);

  // re-check if wallet has been initialized after focus events
  useEffect(() => {
    const unsubscribe = navigation.addListener('focus', () => {
      setHasWalletBeenInitialized(hasSeed());
    });

    // Return the function to unsubscribe from the event so it gets removed on unmount
    return unsubscribe;
  }, [navigation, hasSeed]);

  useEffect(() => {
    if (!hasWalletBeenInitialized || !laoId || !rollCall?.id) {
      return;
    }

    // Here we get the pop-token to display in the QR code
    generateToken(laoId, rollCall.id)
      .then((token) => setPopToken(token.publicKey.valueOf()))
      .catch((err) => console.error(`Could not generate token: ${err}`));
  }, [hasWalletBeenInitialized, generateToken, laoId, rollCall]);

  return (
    <ScreenWrapper toolbarItems={toolbarItems}>
      <Text style={Typography.paragraph}>
        <Text style={[Typography.base, Typography.important]}>{rollCall.name}</Text>
        {'\n'}
        <Text>{rollCall.location}</Text>
      </Text>

      {Timestamp.EpochNow().before(rollCall.proposedEnd) ? (
        <Text style={Typography.paragraph}>
          {STRINGS.general_ending} <ReactTimeago live date={rollCall.proposedEnd.toDate()} />
        </Text>
      ) : (
        <Text style={Typography.paragraph}>{STRINGS.general_ending_now}</Text>
      )}

      {rollCall.description && (
        <CollapsibleContainer title={STRINGS.roll_call_description} isInitiallyOpen={false}>
          <Text style={Typography.paragraph}>{rollCall.description}</Text>
        </CollapsibleContainer>
      )}

      {isOrganizer && (!scannedPopTokens || scannedPopTokens.length === 0) && (
        <Text style={Typography.paragraph}>{STRINGS.roll_call_open_organizer}</Text>
      )}

      {!isOrganizer && (
        <>
          <Text style={Typography.paragraph}>{STRINGS.roll_call_open_attendee}</Text>
          <QRCode value={ScannablePopToken.encodePopToken({ pop_token: popToken })} />
        </>
      )}

      {scannedPopTokens && <AttendeeList popTokens={scannedPopTokens} />}
    </ScreenWrapper>
  );
};

const propTypes = {
  rollCall: PropTypes.instanceOf(RollCall).isRequired,
  laoId: PropTypes.instanceOf(Hash).isRequired,
  // pop tokens scanned by the organizer
  scannedPopTokens: PropTypes.arrayOf(PropTypes.instanceOf(PublicKey).isRequired),
  isOrganizer: PropTypes.bool,
};
RollCallOpen.propTypes = propTypes;

RollCallOpen.defaultProps = {
  isOrganizer: false,
  scannedPopTokens: [],
};

type IPropTypes = PropTypes.InferProps<typeof propTypes>;

export default RollCallOpen;<|MERGE_RESOLUTION|>--- conflicted
+++ resolved
@@ -42,24 +42,8 @@
 
   const onAddAttendees = useCallback(() => {
     // Once the roll call is opened the first time, idAlias is defined
-<<<<<<< HEAD
-    if (rollCall.idAlias) {
-      navigation.navigate(STRINGS.navigation_app_lao, {
-        screen: STRINGS.navigation_lao_events,
-        params: {
-          screen: STRINGS.events_open_roll_call,
-          params: {
-            rollCallId: rollCall.id.toString(),
-            attendeePopTokens: (scannedPopTokens || []).map((e) => e.valueOf()),
-          },
-        },
-      });
-    } else {
-      toast.show(STRINGS.roll_call_location_error_scanning_no_alias, {
-=======
     if (!rollCall.idAlias) {
       toast.show(STRINGS.roll_call_error_scanning_no_alias, {
->>>>>>> c5e7d7c0
         type: 'danger',
         placement: 'bottom',
         duration: FOUR_SECONDS,
@@ -71,7 +55,7 @@
     navigation.navigate(STRINGS.navigation_app_lao, {
       screen: STRINGS.navigation_lao_events,
       params: {
-        screen: STRINGS.navigation_lao_events_open_roll_call,
+        screen: STRINGS.events_open_roll_call,
         params: {
           rollCallId: rollCall.id.toString(),
           attendeePopTokens: (scannedPopTokens || []).map((e) => e.valueOf()),

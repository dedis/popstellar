--- conflicted
+++ resolved
@@ -235,107 +235,117 @@
       expect(createWrongRollCall).toThrow(Error);
     });
 
-<<<<<<< HEAD
+    it("throws an error when 'idAlias' is undefined in status 'OPENED'", () => {
+      const createWrongRollCall = () =>
+        new RollCall({
+          id: ID,
+          start: TIMESTAMP_START,
+          name: NAME,
+          location: LOCATION,
+          creation: TIMESTAMP_START,
+          proposedStart: TIMESTAMP_START,
+          proposedEnd: TIMESTAMP_END,
+          status: RollCallStatus.OPENED,
+        });
+      expect(createWrongRollCall).toThrow(Error);
+    });
+
+    it("throws an error when 'opened' is undefined in status 'OPENED'", () => {
+      const createWrongRollCall = () =>
+        new RollCall({
+          id: ID,
+          idAlias: ID,
+          start: TIMESTAMP_START,
+          name: NAME,
+          location: LOCATION,
+          creation: TIMESTAMP_START,
+          proposedStart: TIMESTAMP_START,
+          proposedEnd: TIMESTAMP_END,
+          status: RollCallStatus.OPENED,
+        });
+      expect(createWrongRollCall).toThrow(Error);
+    });
+
+    it("throws an error when 'idAlias' is undefined in status 'REOPENED'", () => {
+      const createWrongRollCall = () =>
+        new RollCall({
+          id: ID,
+          start: TIMESTAMP_START,
+          name: NAME,
+          location: LOCATION,
+          creation: TIMESTAMP_START,
+          proposedStart: TIMESTAMP_START,
+          proposedEnd: TIMESTAMP_END,
+          status: RollCallStatus.REOPENED,
+        });
+      expect(createWrongRollCall).toThrow(Error);
+    });
+
+    it("throws an error when 'openedAt' is undefined in status 'REOPENED'", () => {
+      const createWrongRollCall = () =>
+        new RollCall({
+          id: ID,
+          idAlias: ID,
+          start: TIMESTAMP_START,
+          name: NAME,
+          location: LOCATION,
+          creation: TIMESTAMP_START,
+          proposedStart: TIMESTAMP_START,
+          proposedEnd: TIMESTAMP_END,
+          status: RollCallStatus.REOPENED,
+        });
+      expect(createWrongRollCall).toThrow(Error);
+    });
+
+    it("throws an error when 'idAlias' is undefined in status 'CLOSED'", () => {
+      const createWrongRollCall = () =>
+        new RollCall({
+          id: ID,
+          start: TIMESTAMP_START,
+          name: NAME,
+          location: LOCATION,
+          creation: TIMESTAMP_START,
+          proposedStart: TIMESTAMP_START,
+          proposedEnd: TIMESTAMP_END,
+          status: RollCallStatus.CLOSED,
+        });
+      expect(createWrongRollCall).toThrow(Error);
+    });
+
+    it("throws an error when 'openedAt' is undefined in status 'CLOSED'", () => {
+      const createWrongRollCall = () =>
+        new RollCall({
+          id: ID,
+          idAlias: ID,
+          start: TIMESTAMP_START,
+          name: NAME,
+          location: LOCATION,
+          creation: TIMESTAMP_START,
+          proposedStart: TIMESTAMP_START,
+          proposedEnd: TIMESTAMP_END,
+          status: RollCallStatus.CLOSED,
+        });
+      expect(createWrongRollCall).toThrow(Error);
+    });
+
+    it("throws an error when 'closedAt' is undefined in status 'CLOSED'", () => {
+      const createWrongRollCall = () =>
+        new RollCall({
+          id: ID,
+          idAlias: ID,
+          start: TIMESTAMP_START,
+          name: NAME,
+          location: LOCATION,
+          creation: TIMESTAMP_START,
+          proposedStart: TIMESTAMP_START,
+          proposedEnd: TIMESTAMP_END,
+          openedAt: TIMESTAMP_START,
+          status: RollCallStatus.CLOSED,
+        });
+      expect(createWrongRollCall).toThrow(Error);
+    });
+
     it('throws an error when list of attendees is not sorted', () => {
-=======
-    it("throws an error when 'idAlias' is undefined in status 'OPENED'", () => {
->>>>>>> 7d6a1423
-      const createWrongRollCall = () =>
-        new RollCall({
-          id: ID,
-          start: TIMESTAMP_START,
-          name: NAME,
-          location: LOCATION,
-          creation: TIMESTAMP_START,
-          proposedStart: TIMESTAMP_START,
-          proposedEnd: TIMESTAMP_END,
-<<<<<<< HEAD
-          attendees: ATTENDEES.map((s: string) => new PublicKey(s)).sort((a, b) => (b < a ? 1 : 0)),
-=======
-          status: RollCallStatus.OPENED,
-        });
-      expect(createWrongRollCall).toThrow(Error);
-    });
-
-    it("throws an error when 'opened' is undefined in status 'OPENED'", () => {
-      const createWrongRollCall = () =>
-        new RollCall({
-          id: ID,
-          idAlias: ID,
-          start: TIMESTAMP_START,
-          name: NAME,
-          location: LOCATION,
-          creation: TIMESTAMP_START,
-          proposedStart: TIMESTAMP_START,
-          proposedEnd: TIMESTAMP_END,
-          status: RollCallStatus.OPENED,
-        });
-      expect(createWrongRollCall).toThrow(Error);
-    });
-
-    it("throws an error when 'idAlias' is undefined in status 'REOPENED'", () => {
-      const createWrongRollCall = () =>
-        new RollCall({
-          id: ID,
-          start: TIMESTAMP_START,
-          name: NAME,
-          location: LOCATION,
-          creation: TIMESTAMP_START,
-          proposedStart: TIMESTAMP_START,
-          proposedEnd: TIMESTAMP_END,
-          status: RollCallStatus.REOPENED,
-        });
-      expect(createWrongRollCall).toThrow(Error);
-    });
-
-    it("throws an error when 'openedAt' is undefined in status 'REOPENED'", () => {
-      const createWrongRollCall = () =>
-        new RollCall({
-          id: ID,
-          idAlias: ID,
-          start: TIMESTAMP_START,
-          name: NAME,
-          location: LOCATION,
-          creation: TIMESTAMP_START,
-          proposedStart: TIMESTAMP_START,
-          proposedEnd: TIMESTAMP_END,
-          status: RollCallStatus.REOPENED,
-        });
-      expect(createWrongRollCall).toThrow(Error);
-    });
-
-    it("throws an error when 'idAlias' is undefined in status 'CLOSED'", () => {
-      const createWrongRollCall = () =>
-        new RollCall({
-          id: ID,
-          start: TIMESTAMP_START,
-          name: NAME,
-          location: LOCATION,
-          creation: TIMESTAMP_START,
-          proposedStart: TIMESTAMP_START,
-          proposedEnd: TIMESTAMP_END,
-          status: RollCallStatus.CLOSED,
-        });
-      expect(createWrongRollCall).toThrow(Error);
-    });
-
-    it("throws an error when 'openedAt' is undefined in status 'CLOSED'", () => {
-      const createWrongRollCall = () =>
-        new RollCall({
-          id: ID,
-          idAlias: ID,
-          start: TIMESTAMP_START,
-          name: NAME,
-          location: LOCATION,
-          creation: TIMESTAMP_START,
-          proposedStart: TIMESTAMP_START,
-          proposedEnd: TIMESTAMP_END,
-          status: RollCallStatus.CLOSED,
-        });
-      expect(createWrongRollCall).toThrow(Error);
-    });
-
-    it("throws an error when 'closedAt' is undefined in status 'CLOSED'", () => {
       const createWrongRollCall = () =>
         new RollCall({
           id: ID,
@@ -347,8 +357,9 @@
           proposedStart: TIMESTAMP_START,
           proposedEnd: TIMESTAMP_END,
           openedAt: TIMESTAMP_START,
-          status: RollCallStatus.CLOSED,
->>>>>>> 7d6a1423
+          closedAt: TIMESTAMP_END,
+          status: RollCallStatus.CLOSED,
+          attendees: [...ATTENDEES].reverse().map((s: string) => new PublicKey(s)),
         });
       expect(createWrongRollCall).toThrow(Error);
     });

import { MessageRegistry } from 'core/network/jsonrpc/messages';
<<<<<<< HEAD

=======
import { RollCallEventTypeComponent } from './components';
>>>>>>> 08e64694
import { configureNetwork } from './network';

import * as screens from './screens';

/**
 * Configures the roll call feature
 *
 * @param registry - The MessageRegistry where we want to add the mappings
 */
export function configure(registry: MessageRegistry) {
  configureNetwork(registry);

  return { eventTypeComponents: [RollCallEventTypeComponent], screens };
}<|MERGE_RESOLUTION|>--- conflicted
+++ resolved
@@ -1,11 +1,7 @@
 import { MessageRegistry } from 'core/network/jsonrpc/messages';
-<<<<<<< HEAD
 
-=======
 import { RollCallEventTypeComponent } from './components';
->>>>>>> 08e64694
 import { configureNetwork } from './network';
-
 import * as screens from './screens';
 
 /**

--- conflicted
+++ resolved
@@ -116,29 +116,9 @@
     const rollCallById = useSelector(rollCallByIdSelector);
 
     // create a map from laoIds to a map from rollcall id to roll call instances
-<<<<<<< HEAD
-    return useMemo(() => {
-      const map: {
-        [laoId: string]: { [rollCallId: string]: RollCall };
-      } = {};
-
-      for (const laoId of Object.keys(eventStatesByLaoId)) {
-        map[laoId] = {};
-
-        for (const rollCallId of Object.keys(eventStatesByLaoId[laoId])) {
-          if (rollCallById[rollCallId]) {
-            map[laoId][rollCallId] = rollCallById[rollCallId];
-          }
-        }
-      }
-
-      return map;
-    }, [eventStatesByLaoId, rollCallById]);
-=======
     return useMemo(
       () => getRollCallsByLaoId(eventStatesByLaoId, rollCallById),
       [eventStatesByLaoId, rollCallById],
     );
->>>>>>> e36c6a3b
   };
 }
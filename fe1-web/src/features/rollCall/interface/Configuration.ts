import React from 'react';
import { AnyAction, Reducer } from 'redux';

import { MessageRegistry } from 'core/network/jsonrpc/messages';
import { Hash, PopToken } from 'core/objects';
import FeatureInterface from 'core/objects/FeatureInterface';
import STRINGS from 'resources/strings';

import { RollCall } from '../objects';
import { RollCallReducerState, ROLLCALL_REDUCER_PATH } from '../reducer';
import { RollCallFeature } from './Feature';

export const ROLLCALL_FEATURE_IDENTIFIER = 'rollCall';

export interface RollCallConfiguration {
  // objects
  messageRegistry: MessageRegistry;

  /* LAO related functions */

  /**
   * Gets the lao associated to the given id. Should be used outside react components
   */
  getLaoById: (id: string) => RollCallFeature.Lao | undefined;

  /**
   * Returns the currently active lao id. Should be used inside react components
   * @returns The current lao id
   */
  useCurrentLaoId: () => Hash | undefined;

  /**
   * An action cretor that sets the last roll call for a given lao
   */
  setLaoLastRollCall: (
    laoId: Hash | string,
    rollCallId: Hash | string,
    hasToken: boolean,
  ) => AnyAction;

  /* Event related functions */

  /**
   * Creates a redux action for adding an event to the event store
   * @param laoId - The lao id where to add the event
   * @param event - The event
   * @returns A redux action causing the state change
   */
  addEvent: (laoId: Hash | string, event: RollCallFeature.EventState) => AnyAction;

  /**
   * Creates a redux action for update the stored event state
   * @param event - The event
   * @returns A redux action causing the state change
   */
  updateEvent: (event: RollCallFeature.EventState) => AnyAction;

  /**
   * Given the redux state and an event id, this function looks in the active
   * lao for an event with a matching id, creates an instance of the corresponding type
   * and returns it
   * @param id - The id of the event
   * @returns The event or undefined if none was found
   */
  getEventById: (id: Hash) => RollCallFeature.EventState | undefined;

  /**
   * Creates a selector for a two-level map from laoIds to eventIds to events
   * where all returned events have type 'eventType'
   * @param eventType The type of the events that should be returned
   * @returns A selector for a map from laoIds to a map of eventIds to events
   */
  makeEventByTypeSelector: (
    eventType: string,
  ) => (state: unknown) => Record<string, Record<string, RollCallFeature.EventState>>;

  /**
   * Deterministically generates a pop token from given lao and rollCall ids
   * @param laoId The lao id to generate a token for
   * @param rollCallId The rollCall id to generate a token for
   * @returns The generated pop token
   */
  generateToken: (laoId: Hash, rollCallId: Hash | undefined) => Promise<PopToken>;

  /**
   * Checks whether a seed is present in the wallet store
   */
  hasSeed: () => boolean;
}

/**
 * The type of the context that is provided to react rollcall components
 */
export type RollCallReactContext = Pick<
  RollCallConfiguration,
  'useCurrentLaoId' | 'makeEventByTypeSelector' | 'generateToken' | 'hasSeed'
>;

/**
 * The interface the rollcall feature exposes
 */
export interface RollCallInterface extends FeatureInterface {
  screens: {
    CreateRollCall: React.ComponentType<any>;
    RollCallOpened: React.ComponentType<any>;
  };

<<<<<<< HEAD
  eventTypes: {
    eventType: string;
    navigationNames: {
      createEvent:
        | typeof STRINGS.navigation_lao_organizer_creation_meeting
        | typeof STRINGS.navigation_lao_organizer_creation_roll_call
        | typeof STRINGS.navigation_lao_organizer_creation_election;
    };
    Component: React.ComponentType<{
      eventId: string;
      isOrganizer: boolean | null | undefined;
    }>;
  }[];
=======
  eventTypes: EventType[];
>>>>>>> e36c6a3b

  functions: {
    getRollCallById: (rollCallId: Hash | string) => RollCall | undefined;
  };

  hooks: {
    useRollCallsByLaoId: () => {
      [laoId: string]: {
        [rollCallId: string]: RollCall;
      };
    };
  };

  context: RollCallReactContext;

  reducers: {
    [ROLLCALL_REDUCER_PATH]: Reducer<RollCallReducerState>;
  };
}

interface EventType {
  eventType: string;
  navigationNames: {
    createEvent: string;
  };
  Component: React.ComponentType<{
    eventId: string;
    isOrganizer: boolean | null | undefined;
  }>;
}<|MERGE_RESOLUTION|>--- conflicted
+++ resolved
@@ -105,23 +105,7 @@
     RollCallOpened: React.ComponentType<any>;
   };
 
-<<<<<<< HEAD
-  eventTypes: {
-    eventType: string;
-    navigationNames: {
-      createEvent:
-        | typeof STRINGS.navigation_lao_organizer_creation_meeting
-        | typeof STRINGS.navigation_lao_organizer_creation_roll_call
-        | typeof STRINGS.navigation_lao_organizer_creation_election;
-    };
-    Component: React.ComponentType<{
-      eventId: string;
-      isOrganizer: boolean | null | undefined;
-    }>;
-  }[];
-=======
   eventTypes: EventType[];
->>>>>>> e36c6a3b
 
   functions: {
     getRollCallById: (rollCallId: Hash | string) => RollCall | undefined;
@@ -145,7 +129,10 @@
 interface EventType {
   eventType: string;
   navigationNames: {
-    createEvent: string;
+    createEvent:
+      | typeof STRINGS.navigation_lao_organizer_creation_meeting
+      | typeof STRINGS.navigation_lao_organizer_creation_roll_call
+      | typeof STRINGS.navigation_lao_organizer_creation_election;
   };
   Component: React.ComponentType<{
     eventId: string;

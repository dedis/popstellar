--- conflicted
+++ resolved
@@ -5,21 +5,13 @@
 import { addEvent, updateEvent } from 'features/events/reducer';
 import { selectEventById } from 'features/events/network/EventHandlerUtils';
 import * as Wallet from 'features/wallet/objects';
-<<<<<<< HEAD
-import { setLaoLastRollCall } from 'features/lao/reducer';
+
+import { selectCurrentLao, setLaoLastRollCall } from 'features/lao/reducer';
 
 import { CloseRollCall, CreateRollCall, OpenRollCall, ReopenRollCall } from './messages';
 import { RollCall, RollCallStatus } from '../objects';
 
-=======
-
-import { selectCurrentLao, setLaoLastRollCall } from 'features/lao/reducer';
-
-import { CloseRollCall, CreateRollCall, OpenRollCall, ReopenRollCall } from './messages';
-import { RollCall, RollCallStatus } from '../objects';
-
-
->>>>>>> 99e26216
+
 /**
  * Handles a RollCallCreate message by creating a roll call in the current Lao.
  *
@@ -34,8 +26,6 @@
     return false;
   }
 
-<<<<<<< HEAD
-=======
   const makeErr = (err: string) => `roll_call/create was not processed: ${err}`;
 
   const storeState = getStore().getState();
@@ -45,7 +35,6 @@
     return false;
   }
 
->>>>>>> 99e26216
   const rcMsgData = msg.messageData as CreateRollCall;
 
   const rc = new RollCall({
@@ -81,15 +70,12 @@
 
   const storeState = getStore().getState();
 
-<<<<<<< HEAD
-=======
   const lao = selectCurrentLao(storeState);
   if (!lao) {
     console.warn(makeErr('no LAO is currently active'));
     return false;
   }
   
->>>>>>> 99e26216
   const rcMsgData = msg.messageData as OpenRollCall;
   const oldRC = selectEventById(storeState, rcMsgData.opens) as RollCall;
   if (!oldRC) {
@@ -125,15 +111,12 @@
   const makeErr = (err: string) => `roll_call/close was not processed: ${err}`;
 
   const storeState = getStore().getState();
-<<<<<<< HEAD
-=======
 
   const lao = selectCurrentLao(storeState);
   if (!lao) {
     console.warn(makeErr('no LAO is currently active'));
     return false;
   }
->>>>>>> 99e26216
 
   const rcMsgData = msg.messageData as CloseRollCall;
   const oldRC = selectEventById(storeState, rcMsgData.closes) as RollCall;

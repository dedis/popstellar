import { ActionType, ObjectType, ProcessableMessage } from 'core/network/jsonrpc/messages';
import { getReactionChannel, getUserSocialChannel } from 'core/objects';
import { AsyncDispatch, dispatch, getStore } from 'core/redux';
import { subscribeToChannel } from 'core/network';
import { addEvent, updateEvent } from 'features/events/reducer';
import { selectEventById } from 'features/events/network/EventHandlerUtils';
import * as Wallet from 'features/wallet/objects';
<<<<<<< HEAD
import { setLaoLastRollCall } from 'features/lao/reducer';
=======
import { selectCurrentLao, setLaoLastRollCall } from 'features/lao/reducer';
>>>>>>> 5a9445f1

import { CloseRollCall, CreateRollCall, OpenRollCall, ReopenRollCall } from './messages';
import { RollCall, RollCallStatus } from '../objects';

/**
<<<<<<< HEAD
=======
 * Handles all incoming roll call messages.
 */

/**
>>>>>>> 5a9445f1
 * Handles a RollCallCreate message by creating a roll call in the current Lao.
 *
 * @param msg - The extended message for creating a roll call
 */
export function handleRollCallCreateMessage(msg: ProcessableMessage): boolean {
  if (
    msg.messageData.object !== ObjectType.ROLL_CALL ||
    msg.messageData.action !== ActionType.CREATE
  ) {
    console.warn('handleRollCallCreateMessage was called to process an unsupported message', msg);
    return false;
  }

<<<<<<< HEAD
=======
  const makeErr = (err: string) => `roll_call/create was not processed: ${err}`;

  const storeState = getStore().getState();
  const lao = selectCurrentLao(storeState);
  if (!lao) {
    console.warn(makeErr('no LAO is currently active'));
    return false;
  }

>>>>>>> 5a9445f1
  const rcMsgData = msg.messageData as CreateRollCall;

  const rc = new RollCall({
    id: rcMsgData.id,
    name: rcMsgData.name,
    location: rcMsgData.location,
    description: rcMsgData.description,
    creation: rcMsgData.creation,
    proposedStart: rcMsgData.proposed_start,
    proposedEnd: rcMsgData.proposed_end,
    status: RollCallStatus.CREATED,
  });

  dispatch(addEvent(msg.laoId, rc.toState()));
  return true;
}

/**
 * Handle a RollCallOpen message by opening the corresponding roll call.
 *
 * @param msg - The extended message for opening a roll call
 */
export function handleRollCallOpenMessage(msg: ProcessableMessage): boolean {
  if (
    msg.messageData.object !== ObjectType.ROLL_CALL ||
    msg.messageData.action !== ActionType.OPEN
  ) {
    console.warn('handleRollCallOpenMessage was called to process an unsupported message', msg);
    return false;
  }

  const makeErr = (err: string) => `roll_call/open was not processed: ${err}`;

  const storeState = getStore().getState();
<<<<<<< HEAD
=======
  const lao = selectCurrentLao(storeState);
  if (!lao) {
    console.warn(makeErr('no LAO is currently active'));
    return false;
  }
>>>>>>> 5a9445f1

  const rcMsgData = msg.messageData as OpenRollCall;
  const oldRC = selectEventById(storeState, rcMsgData.opens) as RollCall;
  if (!oldRC) {
    console.warn(makeErr("no known roll call matching the 'opens' field"));
    return false;
  }

  const rc = new RollCall({
    ...oldRC,
    idAlias: rcMsgData.update_id,
    openedAt: rcMsgData.opened_at,
    status: RollCallStatus.OPENED,
  });

  dispatch(updateEvent(msg.laoId, rc.toState()));
  return true;
}

/**
 * Handles a RollCallClose message by closing the corresponding roll call.
 *
 * @param msg - The extended message for closing a roll call
 */
export function handleRollCallCloseMessage(msg: ProcessableMessage): boolean {
  if (
    msg.messageData.object !== ObjectType.ROLL_CALL ||
    msg.messageData.action !== ActionType.CLOSE
  ) {
    console.warn('handleRollCallCloseMessage was called to process an unsupported message', msg);
    return false;
  }

  const makeErr = (err: string) => `roll_call/close was not processed: ${err}`;

  const storeState = getStore().getState();
<<<<<<< HEAD
=======
  const lao = selectCurrentLao(storeState);
  if (!lao) {
    console.warn(makeErr('no LAO is currently active'));
    return false;
  }
>>>>>>> 5a9445f1

  const rcMsgData = msg.messageData as CloseRollCall;
  const oldRC = selectEventById(storeState, rcMsgData.closes) as RollCall;
  if (!oldRC) {
    console.warn(makeErr("no known roll call matching the 'closes' field"));
    return false;
  }

  const rc = new RollCall({
    ...oldRC,
    idAlias: rcMsgData.update_id,
    closedAt: rcMsgData.closed_at,
    status: RollCallStatus.CLOSED,
    attendees: rcMsgData.attendees,
  });

  // We can now dispatch an updated (closed) roll call, containing the attendees' public keys.
  dispatch(updateEvent(msg.laoId, rc.toState()));

  // ... and update the Lao state to point to the latest roll call, if we have a token in it.
  dispatch(async (aDispatch: AsyncDispatch) => {
    try {
      const token = await Wallet.generateToken(msg.laoId, rc.id);
      const hasToken = rc.containsToken(token);
      aDispatch(setLaoLastRollCall(msg.laoId, rc.id, hasToken));

      // If we had a token in this roll call, we subscribe to our own social media channel
      if (token && hasToken) {
        await subscribeToChannel(getUserSocialChannel(msg.laoId, token.publicKey)).catch((err) => {
          console.error(
            `Could not subscribe to our own social channel ${token.publicKey}, error:`,
            err,
          );
        });
      }
      // everyone is automatically subscribed to the reaction channel after the roll call
      await subscribeToChannel(getReactionChannel(msg.laoId)).catch((err) => {
        console.error('Could not subscribe to reaction channel, error:', err);
      });
    } catch (err) {
      console.debug(err);
    }
  });

  return true;
}

/**
 * Handles a RollCallReopen message by reopening the corresponding roll call.
 *
 * @param msg - The extended message for reopening a roll call
 */
export function handleRollCallReopenMessage(msg: ProcessableMessage) {
  if (
    msg.messageData.object !== ObjectType.ROLL_CALL ||
    msg.messageData.action !== ActionType.REOPEN
  ) {
    console.warn('handleRollCallReopenMessage was called to process an unsupported message', msg);
    return false;
  }

  const makeErr = (err: string) => `roll_call/reopen was not processed: ${err}`;

  const storeState = getStore().getState();

  const rcMsgData = msg.messageData as ReopenRollCall;
  const oldRC = getEventFromId(storeState, rcMsgData.opens) as RollCall;
  if (!oldRC) {
    console.warn(makeErr("no known roll call matching the 'opens' field"));
    return false;
  }
  if (oldRC.status !== RollCallStatus.CLOSED) {
    console.error(makeErr('The roll call status is not coherent'));
    return false;
  }

  const rc = new RollCall({
    ...oldRC,
    idAlias: rcMsgData.update_id,
    openedAt: rcMsgData.opened_at,
    status: RollCallStatus.REOPENED,
  });

  dispatch(updateEvent(msg.laoId, rc.toState()));
  return true;
}<|MERGE_RESOLUTION|>--- conflicted
+++ resolved
@@ -5,23 +5,14 @@
 import { addEvent, updateEvent } from 'features/events/reducer';
 import { selectEventById } from 'features/events/network/EventHandlerUtils';
 import * as Wallet from 'features/wallet/objects';
-<<<<<<< HEAD
-import { setLaoLastRollCall } from 'features/lao/reducer';
-=======
+
 import { selectCurrentLao, setLaoLastRollCall } from 'features/lao/reducer';
->>>>>>> 5a9445f1
 
 import { CloseRollCall, CreateRollCall, OpenRollCall, ReopenRollCall } from './messages';
 import { RollCall, RollCallStatus } from '../objects';
 
-/**
-<<<<<<< HEAD
-=======
- * Handles all incoming roll call messages.
- */
-
-/**
->>>>>>> 5a9445f1
+
+/**
  * Handles a RollCallCreate message by creating a roll call in the current Lao.
  *
  * @param msg - The extended message for creating a roll call
@@ -35,8 +26,6 @@
     return false;
   }
 
-<<<<<<< HEAD
-=======
   const makeErr = (err: string) => `roll_call/create was not processed: ${err}`;
 
   const storeState = getStore().getState();
@@ -46,7 +35,6 @@
     return false;
   }
 
->>>>>>> 5a9445f1
   const rcMsgData = msg.messageData as CreateRollCall;
 
   const rc = new RollCall({
@@ -81,15 +69,13 @@
   const makeErr = (err: string) => `roll_call/open was not processed: ${err}`;
 
   const storeState = getStore().getState();
-<<<<<<< HEAD
-=======
+
   const lao = selectCurrentLao(storeState);
   if (!lao) {
     console.warn(makeErr('no LAO is currently active'));
     return false;
   }
->>>>>>> 5a9445f1
-
+  
   const rcMsgData = msg.messageData as OpenRollCall;
   const oldRC = selectEventById(storeState, rcMsgData.opens) as RollCall;
   if (!oldRC) {
@@ -125,14 +111,12 @@
   const makeErr = (err: string) => `roll_call/close was not processed: ${err}`;
 
   const storeState = getStore().getState();
-<<<<<<< HEAD
-=======
+
   const lao = selectCurrentLao(storeState);
   if (!lao) {
     console.warn(makeErr('no LAO is currently active'));
     return false;
   }
->>>>>>> 5a9445f1
 
   const rcMsgData = msg.messageData as CloseRollCall;
   const oldRC = selectEventById(storeState, rcMsgData.closes) as RollCall;

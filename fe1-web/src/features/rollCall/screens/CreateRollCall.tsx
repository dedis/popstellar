import 'react-datepicker/dist/react-datepicker.css';

import { CompositeScreenProps } from '@react-navigation/core';
import { useNavigation } from '@react-navigation/native';
import { StackScreenProps } from '@react-navigation/stack';
import React, { useState } from 'react';
import { Platform, ScrollView, Text, View } from 'react-native';
import { useToast } from 'react-native-toast-notifications';

import {
  ConfirmModal,
  DatePicker,
  DismissModal,
  ParagraphBlock,
  TextInputLine,
  Button,
} from 'core/components';
import { onChangeEndTime, onChangeStartTime } from 'core/components/DatePicker';
import { onConfirmEventCreation } from 'core/functions/UI';
import { AppParamList } from 'core/navigation/typing/AppParamList';
import { LaoOrganizerParamList } from 'core/navigation/typing/LaoOrganizerParamList';
import { LaoParamList } from 'core/navigation/typing/LaoParamList';
import { Timestamp } from 'core/objects';
<<<<<<< HEAD
import { Typography } from 'core/styles';
=======
import { createEventStyles as styles } from 'core/styles/stylesheets/createEventStyles';
>>>>>>> daee6229
import { FOUR_SECONDS } from 'resources/const';
import STRINGS from 'resources/strings';

import { RollCallHooks } from '../hooks';
import { requestCreateRollCall } from '../network';

const DEFAULT_ROLL_CALL_DURATION = 3600;

type NavigationProps = CompositeScreenProps<
  StackScreenProps<
    LaoOrganizerParamList,
    typeof STRINGS.navigation_lao_organizer_creation_roll_call
  >,
  CompositeScreenProps<
    StackScreenProps<LaoParamList, typeof STRINGS.navigation_lao_events>,
    StackScreenProps<AppParamList, typeof STRINGS.navigation_app_lao>
  >
>;

/**
 * Screen to create a roll-call event
 *
 * TODO Send the Roll-call event in an open state to the organization server
 *  when the confirm button is press
 */
<<<<<<< HEAD
const CreateRollCall = ({ route }: any) => {
  const styles = route.params;

  const navigation = useNavigation<NavigationProps['navigation']>();
=======
const CreateRollCall = () => {
  // FIXME: Navigation should use a defined type here (instead of any)
  const navigation = useNavigation<any>();
>>>>>>> daee6229
  const toast = useToast();

  const laoId = RollCallHooks.useCurrentLaoId();

  const [proposedStartTime, setProposedStartTime] = useState(Timestamp.EpochNow());
  const [proposedEndTime, setProposedEndTime] = useState(
    Timestamp.EpochNow().addSeconds(DEFAULT_ROLL_CALL_DURATION),
  );

  const [rollCallName, setRollCallName] = useState('');
  const [rollCallLocation, setRollCallLocation] = useState('');
  const [rollCallDescription, setRollCallDescription] = useState('');
  const [modalEndIsVisible, setModalEndIsVisible] = useState(false);
  const [modalStartIsVisible, setModalStartIsVisible] = useState(false);

  const buildDatePickerWeb = () => {
    const startDate = proposedStartTime.toDate();
    const endDate = proposedEndTime.toDate();

    return (
      <View style={styles.viewVertical}>
        <View style={[styles.view, styles.padding]}>
          <ParagraphBlock text={STRINGS.roll_call_create_proposed_start} />
          <DatePicker
            selected={startDate}
            onChange={(date: Date) =>
              onChangeStartTime(
                date,
                setProposedStartTime,
                setProposedEndTime,
                DEFAULT_ROLL_CALL_DURATION,
              )
            }
          />
        </View>
        <View style={[styles.view, styles.padding, styles.zIndexInitial]}>
          <ParagraphBlock text={STRINGS.roll_call_create_proposed_end} />
          <DatePicker
            selected={endDate}
            onChange={(date: Date) => onChangeEndTime(date, proposedStartTime, setProposedEndTime)}
          />
        </View>
      </View>
    );
  };

  const buttonsVisibility: boolean = rollCallName !== '' && rollCallLocation !== '';

  const createRollCall = () => {
    const description = rollCallDescription === '' ? undefined : rollCallDescription;
    requestCreateRollCall(
      laoId,
      rollCallName,
      rollCallLocation,
      proposedStartTime,
      proposedEndTime,
      description,
    )
      .then(() => {
        navigation.navigate(STRINGS.navigation_lao_organizer_home);
      })
      .catch((err) => {
        console.error('Could not create roll call, error:', err);
        toast.show(`Could not create roll call, error: ${err}`, {
          type: 'danger',
          placement: 'top',
          duration: FOUR_SECONDS,
        });
      });
  };

  return (
    <ScrollView>
      {/* see archive branches for date picker used for native apps */}
      {Platform.OS === 'web' && buildDatePickerWeb()}

      <TextInputLine
        placeholder={STRINGS.roll_call_create_name}
        onChangeText={(text: string) => {
          setRollCallName(text);
        }}
      />
      <TextInputLine
        placeholder={STRINGS.roll_call_create_location}
        onChangeText={(text: string) => {
          setRollCallLocation(text);
        }}
      />
      <TextInputLine
        placeholder={STRINGS.roll_call_create_description}
        onChangeText={(text: string) => {
          setRollCallDescription(text);
        }}
      />

      <Button
        onPress={() =>
          onConfirmEventCreation(
            proposedStartTime,
            proposedEndTime,
            createRollCall,
            setModalStartIsVisible,
            setModalEndIsVisible,
          )
        }
        disabled={!buttonsVisibility}>
        <Text style={[Typography.base, Typography.centered, Typography.negative]}>
          {STRINGS.general_button_confirm}
        </Text>
      </Button>

      <Button onPress={navigation.goBack} disabled={!buttonsVisibility}>
        <Text style={[Typography.base, Typography.centered, Typography.negative]}>
          {STRINGS.general_button_cancel}
        </Text>
      </Button>

      <DismissModal
        visibility={modalEndIsVisible}
        setVisibility={setModalEndIsVisible}
        title={STRINGS.modal_event_creation_failed}
        description={STRINGS.modal_event_ends_in_past}
      />
      <ConfirmModal
        visibility={modalStartIsVisible}
        setVisibility={setModalStartIsVisible}
        title={STRINGS.modal_event_creation_failed}
        description={STRINGS.modal_event_starts_in_past}
        onConfirmPress={() => createRollCall()}
        buttonConfirmText={STRINGS.modal_button_start_now}
        buttonCancelText={STRINGS.modal_button_go_back}
      />
    </ScrollView>
  );
};

export default CreateRollCall;<|MERGE_RESOLUTION|>--- conflicted
+++ resolved
@@ -21,11 +21,8 @@
 import { LaoOrganizerParamList } from 'core/navigation/typing/LaoOrganizerParamList';
 import { LaoParamList } from 'core/navigation/typing/LaoParamList';
 import { Timestamp } from 'core/objects';
-<<<<<<< HEAD
 import { Typography } from 'core/styles';
-=======
 import { createEventStyles as styles } from 'core/styles/stylesheets/createEventStyles';
->>>>>>> daee6229
 import { FOUR_SECONDS } from 'resources/const';
 import STRINGS from 'resources/strings';
 
@@ -51,16 +48,8 @@
  * TODO Send the Roll-call event in an open state to the organization server
  *  when the confirm button is press
  */
-<<<<<<< HEAD
-const CreateRollCall = ({ route }: any) => {
-  const styles = route.params;
-
+const CreateRollCall = () => {
   const navigation = useNavigation<NavigationProps['navigation']>();
-=======
-const CreateRollCall = () => {
-  // FIXME: Navigation should use a defined type here (instead of any)
-  const navigation = useNavigation<any>();
->>>>>>> daee6229
   const toast = useToast();
 
   const laoId = RollCallHooks.useCurrentLaoId();

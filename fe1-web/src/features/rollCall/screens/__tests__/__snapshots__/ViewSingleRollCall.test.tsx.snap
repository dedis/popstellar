--- conflicted
+++ resolved
@@ -374,7 +374,7 @@
                               >
                                 Location
                               </Text>
-                              
+
 
                               <Text>
                                 location
@@ -408,10 +408,10 @@
                               >
                                 Ended at
                               </Text>
-                              
+
 
                               <Text>
-                                 
+
                               </Text>
                             </Text>
                             <View
@@ -1308,7 +1308,7 @@
                               >
                                 Location
                               </Text>
-                              
+
 
                               <Text>
                                 location
@@ -1342,11 +1342,11 @@
                               >
                                 Supposed to start
                               </Text>
-                              
+
 
                               <Text>
                                 2022-05-28
-                                 
+
                                 00:00:00
                               </Text>
                             </Text>
@@ -1378,11 +1378,11 @@
                               >
                                 Supposed to end
                               </Text>
-                              
+
 
                               <Text>
                                 2022-05-28
-                                 
+
                                 00:00:00
                               </Text>
                             </Text>
@@ -2280,7 +2280,7 @@
                               >
                                 Location
                               </Text>
-                              
+
 
                               <Text>
                                 location
@@ -2300,12 +2300,7 @@
                               The Roll Call is currently open and you as an attendee should let the organizer scan your PoP token encoded in the QR Code below.
                             </Text>
                             <qrcode
-<<<<<<< HEAD
-                              value=""
-=======
                               value="{\\"pop_token\\":\\"\\"}"
-                              visibility={true}
->>>>>>> 9e2b92ed
                             />
                             <View
                               style={
@@ -3201,7 +3196,7 @@
                               >
                                 Location
                               </Text>
-                              
+
 
                               <Text>
                                 location
@@ -3221,12 +3216,7 @@
                               The Roll Call is currently open and you as an attendee should let the organizer scan your PoP token encoded in the QR Code below.
                             </Text>
                             <qrcode
-<<<<<<< HEAD
-                              value=""
-=======
                               value="{\\"pop_token\\":\\"\\"}"
-                              visibility={true}
->>>>>>> 9e2b92ed
                             />
                             <View
                               style={
@@ -4122,7 +4112,7 @@
                               >
                                 Location
                               </Text>
-                              
+
 
                               <Text>
                                 location
@@ -4156,10 +4146,10 @@
                               >
                                 Ended at
                               </Text>
-                              
+
 
                               <Text>
-                                 
+
                               </Text>
                             </Text>
                             <View
@@ -5056,7 +5046,7 @@
                               >
                                 Location
                               </Text>
-                              
+
 
                               <Text>
                                 location
@@ -5090,11 +5080,11 @@
                               >
                                 Supposed to start
                               </Text>
-                              
+
 
                               <Text>
                                 2022-05-28
-                                 
+
                                 00:00:00
                               </Text>
                             </Text>
@@ -5126,11 +5116,11 @@
                               >
                                 Supposed to end
                               </Text>
-                              
+
 
                               <Text>
                                 2022-05-28
-                                 
+
                                 00:00:00
                               </Text>
                             </Text>
@@ -6005,7 +5995,7 @@
                               >
                                 Location
                               </Text>
-                              
+
 
                               <Text>
                                 location
@@ -6918,7 +6908,7 @@
                               >
                                 Location
                               </Text>
-                              
+
 
                               <Text>
                                 location

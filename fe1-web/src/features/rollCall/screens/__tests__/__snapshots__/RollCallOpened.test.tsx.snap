// Jest Snapshot v1, https://goo.gl/fbAQLP

exports[`RollCallOpened renders correctly when no scan 1`] = `
<View
  style={
    Object {
      "flex": 1,
    }
  }
>
  <RNCSafeAreaProvider
    onInsetsChange={[Function]}
    style={
      Array [
        Object {
          "flex": 1,
        },
        undefined,
      ]
    }
  >
    <View
      style={
        Array [
          Object {
            "backgroundColor": "rgb(242, 242, 242)",
            "flex": 1,
          },
          undefined,
        ]
      }
    >
      <View
        pointerEvents="box-none"
        style={
          Object {
            "zIndex": 1,
          }
        }
      >
        <View
          accessibilityElementsHidden={false}
          importantForAccessibility="auto"
          onLayout={[Function]}
          pointerEvents="box-none"
          style={null}
        >
          <View
            pointerEvents="box-none"
            style={
              Object {
                "bottom": 0,
                "left": 0,
                "opacity": 1,
                "position": "absolute",
                "right": 0,
                "top": 0,
                "zIndex": 0,
              }
            }
          >
            <View
              collapsable={false}
              nativeID="animatedComponent"
              style={
                Object {
                  "backgroundColor": "rgb(255, 255, 255)",
                  "borderBottomColor": "rgb(216, 216, 216)",
                  "flex": 1,
                  "shadowColor": "rgb(216, 216, 216)",
                  "shadowOffset": Object {
                    "height": 0.5,
                    "width": 0,
                  },
                  "shadowOpacity": 0.85,
                  "shadowRadius": 0,
                }
              }
            />
          </View>
          <View
            collapsable={false}
            nativeID="animatedComponent"
            pointerEvents="box-none"
            style={
              Object {
                "height": 44,
                "maxHeight": undefined,
                "minHeight": undefined,
                "opacity": undefined,
                "transform": undefined,
              }
            }
          >
            <View
              pointerEvents="none"
              style={
                Object {
                  "height": 0,
                }
              }
            />
            <View
              pointerEvents="box-none"
              style={
                Object {
                  "alignItems": "stretch",
                  "flex": 1,
                  "flexDirection": "row",
                }
              }
            >
              <View
                pointerEvents="box-none"
                style={
                  Object {
                    "alignItems": "flex-start",
                    "flexBasis": 0,
                    "flexGrow": 1,
                    "justifyContent": "center",
                    "marginStart": 0,
                    "opacity": 1,
                  }
                }
              />
              <View
                pointerEvents="box-none"
                style={
                  Object {
                    "justifyContent": "center",
                    "marginHorizontal": 16,
                    "maxWidth": 718,
                    "opacity": 1,
                  }
                }
              >
                <Text
                  accessibilityRole="header"
                  aria-level="1"
                  collapsable={false}
                  nativeID="animatedComponent"
                  numberOfLines={1}
                  onLayout={[Function]}
                  style={
                    Object {
                      "color": "rgb(28, 28, 30)",
                      "fontSize": 17,
                      "fontWeight": "600",
                    }
                  }
                >
                  MockScreen
                </Text>
              </View>
              <View
                pointerEvents="box-none"
                style={
                  Object {
                    "alignItems": "flex-end",
                    "flexBasis": 0,
                    "flexGrow": 1,
                    "justifyContent": "center",
                    "marginEnd": 0,
                    "opacity": 1,
                  }
                }
              />
            </View>
          </View>
        </View>
      </View>
      <RNSScreenContainer
        onLayout={[Function]}
        style={
          Object {
            "flex": 1,
          }
        }
      >
        <RNSScreen
          activityState={2}
          forwardedRef={[Function]}
          pointerEvents="box-none"
          style={
            Object {
              "bottom": 0,
              "left": 0,
              "position": "absolute",
              "right": 0,
              "top": 0,
            }
          }
        >
          <View
            collapsable={false}
            style={
              Object {
                "opacity": 1,
              }
            }
          />
          <View
            accessibilityElementsHidden={false}
            closing={false}
            gestureVelocityImpact={0.3}
            importantForAccessibility="auto"
            onClose={[Function]}
            onGestureBegin={[Function]}
            onGestureCanceled={[Function]}
            onGestureEnd={[Function]}
            onOpen={[Function]}
            onTransition={[Function]}
            pointerEvents="box-none"
            style={
              Array [
                Object {
                  "display": "flex",
                  "overflow": undefined,
                },
                Object {
                  "bottom": 0,
                  "left": 0,
                  "position": "absolute",
                  "right": 0,
                  "top": 0,
                },
              ]
            }
            transitionSpec={
              Object {
                "close": Object {
                  "animation": "spring",
                  "config": Object {
                    "damping": 500,
                    "mass": 3,
                    "overshootClamping": true,
                    "restDisplacementThreshold": 10,
                    "restSpeedThreshold": 10,
                    "stiffness": 1000,
                  },
                },
                "open": Object {
                  "animation": "spring",
                  "config": Object {
                    "damping": 500,
                    "mass": 3,
                    "overshootClamping": true,
                    "restDisplacementThreshold": 10,
                    "restSpeedThreshold": 10,
                    "stiffness": 1000,
                  },
                },
              }
            }
          >
            <View
              collapsable={false}
              nativeID="animatedComponent"
              pointerEvents="box-none"
              style={
                Object {
                  "flex": 1,
                }
              }
            >
              <View
                collapsable={false}
                forwardedRef={[Function]}
                needsOffscreenAlphaCompositing={false}
                onGestureHandlerEvent={[Function]}
                onGestureHandlerStateChange={[Function]}
                style={
                  Object {
                    "flex": 1,
                    "transform": Array [
                      Object {
                        "translateX": 0,
                      },
                      Object {
                        "translateX": 0,
                      },
                    ],
                  }
                }
              >
                <View
                  style={
                    Array [
                      Object {
                        "flex": 1,
                        "overflow": "hidden",
                      },
                      Array [
                        Object {
                          "backgroundColor": "rgb(242, 242, 242)",
                        },
                        undefined,
                      ],
                    ]
                  }
                >
                  <View
                    style={
                      Object {
                        "flex": 1,
                        "flexDirection": "column-reverse",
                      }
                    }
                  >
                    <View
                      style={
                        Object {
                          "flex": 1,
                        }
                      }
                    >
                      <View
                        style={
                          Object {
                            "flex": 1,
                            "overflow": "hidden",
                          }
                        }
                      >
                        <View
                          style={
                            Object {
                              "bottom": 0,
                              "left": 0,
                              "position": "absolute",
                              "right": 0,
                              "top": 0,
                              "zIndex": 0,
                            }
                          }
                        >
                          <View />
                        </View>
                        <View
                          style={
                            Object {
                              "flex": 1,
                              "flexDirection": "column",
                              "margin": 16,
                            }
                          }
                        >
                          <View
                            style={
                              Object {
                                "bottom": 0,
                                "flex": 1,
                              }
                            }
                          >
                            <View
                              style={
                                Object {
                                  "flex": 1,
                                  "flexDirection": "row",
                                  "justifyContent": "space-between",
                                }
                              }
                            >
                              <View>
                                <View
                                  style={
                                    Object {
                                      "backgroundColor": "#fff",
                                      "borderRadius": 16,
                                      "padding": 8,
                                    }
                                  }
                                >
                                  <View
                                    accessible={true}
                                    collapsable={false}
                                    focusable={true}
                                    onBlur={[Function]}
                                    onClick={[Function]}
                                    onFocus={[Function]}
                                    onResponderGrant={[Function]}
                                    onResponderMove={[Function]}
                                    onResponderRelease={[Function]}
                                    onResponderTerminate={[Function]}
                                    onResponderTerminationRequest={[Function]}
                                    onStartShouldSetResponder={[Function]}
                                    testID="roll-call-open-stop-scanning"
                                  >
                                    <RNGestureHandlerButton
                                      collapsable={false}
                                      onGestureEvent={[Function]}
                                      onGestureHandlerEvent={[Function]}
                                      onGestureHandlerStateChange={[Function]}
                                      onHandlerStateChange={[Function]}
                                      rippleColor={0}
                                    >
<<<<<<< HEAD
                                      <View
                                        accessible={true}
                                        style={
                                          Object {
                                            "opacity": 1,
                                          }
                                        }
                                      >
                                        <View>
                                          <Text />
                                        </View>
=======
                                      <View>
                                        {"name":"ios-close","size":25,"color":"#3742fa"}
>>>>>>> 3a181213
                                      </View>
                                    </RNGestureHandlerButton>
                                  </View>
                                </View>
                              </View>
                              <View>
                                <View
                                  style={
                                    Object {
                                      "backgroundColor": "#fff",
                                      "borderRadius": 16,
                                      "padding": 8,
                                    }
                                  }
                                >
                                  <View
                                    accessible={true}
                                    collapsable={false}
                                    focusable={true}
                                    onBlur={[Function]}
                                    onClick={[Function]}
                                    onFocus={[Function]}
                                    onResponderGrant={[Function]}
                                    onResponderMove={[Function]}
                                    onResponderRelease={[Function]}
                                    onResponderTerminate={[Function]}
                                    onResponderTerminationRequest={[Function]}
                                    onStartShouldSetResponder={[Function]}
                                    testID="roll-call-open-add-manually"
                                  >
                                    <RNGestureHandlerButton
                                      collapsable={false}
                                      onGestureEvent={[Function]}
                                      onGestureHandlerEvent={[Function]}
                                      onGestureHandlerStateChange={[Function]}
                                      onHandlerStateChange={[Function]}
                                      rippleColor={0}
                                    >
<<<<<<< HEAD
                                      <View
                                        accessible={true}
                                        style={
                                          Object {
                                            "opacity": 1,
                                          }
                                        }
                                      >
                                        <View>
                                          <Text />
                                        </View>
=======
                                      <View>
                                        {"name":"ios-person-add","size":25,"color":"#3742fa"}
>>>>>>> 3a181213
                                      </View>
                                    </RNGestureHandlerButton>
                                  </View>
                                </View>
                              </View>
                            </View>
                          </View>
<<<<<<< HEAD
                          <View
                            style={
                              Object {
                                "flexDirection": "column",
                              }
                            }
                          >
                            <View
                              style={
                                Object {
                                  "alignSelf": "flex-end",
                                  "backgroundColor": "#fff",
                                  "borderRadius": 16,
                                  "padding": 8,
                                }
                              }
                            >
                              <View
                                accessible={true}
                                collapsable={false}
                                focusable={true}
                                onBlur={[Function]}
                                onClick={[Function]}
                                onFocus={[Function]}
                                onResponderGrant={[Function]}
                                onResponderMove={[Function]}
                                onResponderRelease={[Function]}
                                onResponderTerminate={[Function]}
                                onResponderTerminationRequest={[Function]}
                                onStartShouldSetResponder={[Function]}
                              >
                                <RNGestureHandlerButton
                                  collapsable={false}
                                  onGestureEvent={[Function]}
                                  onGestureHandlerEvent={[Function]}
                                  onGestureHandlerStateChange={[Function]}
                                  onHandlerStateChange={[Function]}
                                  rippleColor={0}
                                >
                                  <View
                                    accessible={true}
                                    style={
                                      Object {
                                        "alignSelf": "flex-end",
                                        "marginLeft": "auto",
                                        "opacity": 1,
                                      }
                                    }
                                  >
                                    <View>
                                      <Text />
                                    </View>
                                  </View>
                                </RNGestureHandlerButton>
                              </View>
                            </View>
                          </View>
=======
>>>>>>> 3a181213
                        </View>
                      </View>
                      <Modal
                        hardwareAccelerated={false}
                        onRequestClose={[Function]}
                        transparent={true}
                        visible={false}
                      >
                        <RNGestureHandlerButton
                          collapsable={false}
                          onGestureEvent={[Function]}
                          onGestureHandlerEvent={[Function]}
                          onGestureHandlerStateChange={[Function]}
                          onHandlerStateChange={[Function]}
                          rippleColor={0}
                          style={
                            Object {
                              "backgroundColor": "rgba(0,0,0,0.25)",
                              "bottom": 0,
                              "flex": 1,
                              "left": 0,
                              "padding": 32,
                              "position": "absolute",
                              "right": 0,
                              "top": 0,
                            }
                          }
                        >
                          <View
                            accessible={true}
                            style={Object {}}
                          />
                        </RNGestureHandlerButton>
                        <RCTScrollView
                          collapsable={false}
                          onGestureHandlerEvent={[Function]}
                          onGestureHandlerStateChange={[Function]}
                          style={
                            Object {
                              "backgroundColor": "rgb(242, 242, 242)",
                              "borderRadius": 16,
                              "margin": 32,
                              "padding": 32,
                            }
                          }
                        >
                          <View>
                            <View
                              style={
                                Object {
                                  "alignItems": "center",
                                  "flexDirection": "row",
                                  "justifyContent": "center",
                                  "marginBottom": 16,
                                  "width": "100%",
                                }
                              }
                            >
                              <Text
                                style={
                                  Object {
                                    "color": "#000",
                                    "fontSize": 20,
                                    "fontWeight": "500",
                                    "lineHeight": 26,
                                    "textAlign": "left",
                                  }
                                }
                              >
                                Add an attendee
                              </Text>
                              <View
                                accessible={true}
                                collapsable={false}
                                focusable={true}
                                onBlur={[Function]}
                                onClick={[Function]}
                                onFocus={[Function]}
                                onResponderGrant={[Function]}
                                onResponderMove={[Function]}
                                onResponderRelease={[Function]}
                                onResponderTerminate={[Function]}
                                onResponderTerminationRequest={[Function]}
                                onStartShouldSetResponder={[Function]}
                                style={
                                  Object {
                                    "position": "absolute",
                                    "right": 0,
                                  }
                                }
                                testID="modal-header-close"
                              >
                                <RNGestureHandlerButton
                                  collapsable={false}
                                  onGestureEvent={[Function]}
                                  onGestureHandlerEvent={[Function]}
                                  onGestureHandlerStateChange={[Function]}
                                  onHandlerStateChange={[Function]}
                                  rippleColor={0}
                                  style={
                                    Object {
                                      "position": "absolute",
                                      "right": 0,
                                    }
                                  }
                                >
                                  <View
                                    accessible={true}
                                    style={
                                      Object {
                                        "opacity": 1,
                                      }
                                    }
                                  >
                                    <Text
                                      style={
                                        Object {
                                          "color": "#3742fa",
                                          "fontSize": 20,
                                          "fontWeight": "500",
                                          "lineHeight": 26,
                                          "textAlign": "left",
                                        }
                                      }
                                    >
                                      Done
                                    </Text>
                                  </View>
                                </RNGestureHandlerButton>
                              </View>
                            </View>
                            <Text
                              style={
                                Object {
                                  "color": "#000",
                                  "fontSize": 20,
                                  "lineHeight": 26,
                                  "marginBottom": 16,
                                  "textAlign": "left",
                                }
                              }
                            >
                              Enter token:
                            </Text>
                            <View
                              style={
                                Object {
                                  "flex": 1,
                                  "flexDirection": "row",
                                }
                              }
                            >
                              <TextInput
                                editable={true}
                                onChangeText={[Function]}
                                placeholder="Attendee token"
                                style={
                                  Array [
                                    Object {
                                      "color": "#000",
                                      "fontSize": 20,
                                      "lineHeight": 26,
                                      "marginBottom": 16,
                                      "textAlign": "left",
                                    },
                                    Object {
                                      "backgroundColor": "#fff",
                                      "borderColor": "#fff",
                                      "borderRadius": 8,
                                      "borderWidth": 1,
                                      "flex": 1,
                                      "padding": 8,
                                      "width": 50,
                                    },
                                  ]
                                }
                                testID="confirm-modal-input"
                                value=""
                              />
                            </View>
                            <View
                              accessible={true}
                              collapsable={false}
                              focusable={true}
                              onBlur={[Function]}
                              onClick={[Function]}
                              onFocus={[Function]}
                              onResponderGrant={[Function]}
                              onResponderMove={[Function]}
                              onResponderRelease={[Function]}
                              onResponderTerminate={[Function]}
                              onResponderTerminationRequest={[Function]}
                              onStartShouldSetResponder={[Function]}
                              style={
                                Object {
                                  "marginBottom": 16,
                                }
                              }
                              testID="confirm-modal-confirm"
                            >
                              <RNGestureHandlerButton
                                collapsable={false}
                                onGestureEvent={[Function]}
                                onGestureHandlerEvent={[Function]}
                                onGestureHandlerStateChange={[Function]}
                                onHandlerStateChange={[Function]}
                                rippleColor={0}
                                style={
                                  Object {
                                    "flex": 1,
                                    "marginBottom": 16,
                                  }
                                }
                              >
                                <View
                                  accessible={true}
                                  style={
                                    Object {
                                      "opacity": 1,
                                    }
                                  }
                                >
                                  <View
                                    style={
                                      Array [
                                        Object {
                                          "backgroundColor": "#3742fa",
                                          "borderColor": "#3742fa",
                                          "borderRadius": 16,
                                          "borderWidth": 1,
                                          "padding": 8,
                                        },
                                      ]
                                    }
                                  >
                                    <Text
                                      style={
                                        Array [
                                          Object {
                                            "color": "#000",
                                            "fontSize": 20,
                                            "lineHeight": 26,
                                            "textAlign": "left",
                                          },
                                          Object {
                                            "textAlign": "center",
                                          },
                                          Object {
                                            "color": "#fff",
                                          },
                                        ]
                                      }
                                    >
                                      Add
                                    </Text>
                                  </View>
                                </View>
                              </RNGestureHandlerButton>
                            </View>
                          </View>
                        </RCTScrollView>
                      </Modal>
                    </View>
                  </View>
                </View>
              </View>
            </View>
          </View>
        </RNSScreen>
      </RNSScreenContainer>
    </View>
  </RNCSafeAreaProvider>
</View>
`;

exports[`RollCallOpened renders correctly when scanning attendees 1`] = `
<View
  style={
    Object {
      "flex": 1,
    }
  }
>
  <RNCSafeAreaProvider
    onInsetsChange={[Function]}
    style={
      Array [
        Object {
          "flex": 1,
        },
        undefined,
      ]
    }
  >
    <View
      style={
        Array [
          Object {
            "backgroundColor": "rgb(242, 242, 242)",
            "flex": 1,
          },
          undefined,
        ]
      }
    >
      <View
        pointerEvents="box-none"
        style={
          Object {
            "zIndex": 1,
          }
        }
      >
        <View
          accessibilityElementsHidden={false}
          importantForAccessibility="auto"
          onLayout={[Function]}
          pointerEvents="box-none"
          style={null}
        >
          <View
            pointerEvents="box-none"
            style={
              Object {
                "bottom": 0,
                "left": 0,
                "opacity": 1,
                "position": "absolute",
                "right": 0,
                "top": 0,
                "zIndex": 0,
              }
            }
          >
            <View
              collapsable={false}
              nativeID="animatedComponent"
              style={
                Object {
                  "backgroundColor": "rgb(255, 255, 255)",
                  "borderBottomColor": "rgb(216, 216, 216)",
                  "flex": 1,
                  "shadowColor": "rgb(216, 216, 216)",
                  "shadowOffset": Object {
                    "height": 0.5,
                    "width": 0,
                  },
                  "shadowOpacity": 0.85,
                  "shadowRadius": 0,
                }
              }
            />
          </View>
          <View
            collapsable={false}
            nativeID="animatedComponent"
            pointerEvents="box-none"
            style={
              Object {
                "height": 44,
                "maxHeight": undefined,
                "minHeight": undefined,
                "opacity": undefined,
                "transform": undefined,
              }
            }
          >
            <View
              pointerEvents="none"
              style={
                Object {
                  "height": 0,
                }
              }
            />
            <View
              pointerEvents="box-none"
              style={
                Object {
                  "alignItems": "stretch",
                  "flex": 1,
                  "flexDirection": "row",
                }
              }
            >
              <View
                pointerEvents="box-none"
                style={
                  Object {
                    "alignItems": "flex-start",
                    "flexBasis": 0,
                    "flexGrow": 1,
                    "justifyContent": "center",
                    "marginStart": 0,
                    "opacity": 1,
                  }
                }
              />
              <View
                pointerEvents="box-none"
                style={
                  Object {
                    "justifyContent": "center",
                    "marginHorizontal": 16,
                    "maxWidth": 718,
                    "opacity": 1,
                  }
                }
              >
                <Text
                  accessibilityRole="header"
                  aria-level="1"
                  collapsable={false}
                  nativeID="animatedComponent"
                  numberOfLines={1}
                  onLayout={[Function]}
                  style={
                    Object {
                      "color": "rgb(28, 28, 30)",
                      "fontSize": 17,
                      "fontWeight": "600",
                    }
                  }
                >
                  MockScreen
                </Text>
              </View>
              <View
                pointerEvents="box-none"
                style={
                  Object {
                    "alignItems": "flex-end",
                    "flexBasis": 0,
                    "flexGrow": 1,
                    "justifyContent": "center",
                    "marginEnd": 0,
                    "opacity": 1,
                  }
                }
              />
            </View>
          </View>
        </View>
      </View>
      <RNSScreenContainer
        onLayout={[Function]}
        style={
          Object {
            "flex": 1,
          }
        }
      >
        <RNSScreen
          activityState={2}
          forwardedRef={[Function]}
          pointerEvents="box-none"
          style={
            Object {
              "bottom": 0,
              "left": 0,
              "position": "absolute",
              "right": 0,
              "top": 0,
            }
          }
        >
          <View
            collapsable={false}
            style={
              Object {
                "opacity": 1,
              }
            }
          />
          <View
            accessibilityElementsHidden={false}
            closing={false}
            gestureVelocityImpact={0.3}
            importantForAccessibility="auto"
            onClose={[Function]}
            onGestureBegin={[Function]}
            onGestureCanceled={[Function]}
            onGestureEnd={[Function]}
            onOpen={[Function]}
            onTransition={[Function]}
            pointerEvents="box-none"
            style={
              Array [
                Object {
                  "display": "flex",
                  "overflow": undefined,
                },
                Object {
                  "bottom": 0,
                  "left": 0,
                  "position": "absolute",
                  "right": 0,
                  "top": 0,
                },
              ]
            }
            transitionSpec={
              Object {
                "close": Object {
                  "animation": "spring",
                  "config": Object {
                    "damping": 500,
                    "mass": 3,
                    "overshootClamping": true,
                    "restDisplacementThreshold": 10,
                    "restSpeedThreshold": 10,
                    "stiffness": 1000,
                  },
                },
                "open": Object {
                  "animation": "spring",
                  "config": Object {
                    "damping": 500,
                    "mass": 3,
                    "overshootClamping": true,
                    "restDisplacementThreshold": 10,
                    "restSpeedThreshold": 10,
                    "stiffness": 1000,
                  },
                },
              }
            }
          >
            <View
              collapsable={false}
              nativeID="animatedComponent"
              pointerEvents="box-none"
              style={
                Object {
                  "flex": 1,
                }
              }
            >
              <View
                collapsable={false}
                forwardedRef={[Function]}
                needsOffscreenAlphaCompositing={false}
                onGestureHandlerEvent={[Function]}
                onGestureHandlerStateChange={[Function]}
                style={
                  Object {
                    "flex": 1,
                    "transform": Array [
                      Object {
                        "translateX": 0,
                      },
                      Object {
                        "translateX": 0,
                      },
                    ],
                  }
                }
              >
                <View
                  style={
                    Array [
                      Object {
                        "flex": 1,
                        "overflow": "hidden",
                      },
                      Array [
                        Object {
                          "backgroundColor": "rgb(242, 242, 242)",
                        },
                        undefined,
                      ],
                    ]
                  }
                >
                  <View
                    style={
                      Object {
                        "flex": 1,
                        "flexDirection": "column-reverse",
                      }
                    }
                  >
                    <View
                      style={
                        Object {
                          "flex": 1,
                        }
                      }
                    >
                      <View
                        style={
                          Object {
                            "flex": 1,
                            "overflow": "hidden",
                          }
                        }
                      >
                        <View
                          style={
                            Object {
                              "bottom": 0,
                              "left": 0,
                              "position": "absolute",
                              "right": 0,
                              "top": 0,
                              "zIndex": 0,
                            }
                          }
                        >
                          <View />
                        </View>
                        <View
                          style={
                            Object {
                              "flex": 1,
                              "flexDirection": "column",
                              "margin": 16,
                            }
                          }
                        >
                          <View
                            style={
                              Object {
                                "bottom": 0,
                                "flex": 1,
                              }
                            }
                          >
                            <View
                              style={
                                Object {
                                  "flex": 1,
                                  "flexDirection": "row",
                                  "justifyContent": "space-between",
                                }
                              }
                            >
                              <View>
                                <View
                                  style={
                                    Object {
                                      "backgroundColor": "#fff",
                                      "borderRadius": 16,
                                      "padding": 8,
                                    }
                                  }
                                >
                                  <View
                                    accessible={true}
                                    collapsable={false}
                                    focusable={true}
                                    onBlur={[Function]}
                                    onClick={[Function]}
                                    onFocus={[Function]}
                                    onResponderGrant={[Function]}
                                    onResponderMove={[Function]}
                                    onResponderRelease={[Function]}
                                    onResponderTerminate={[Function]}
                                    onResponderTerminationRequest={[Function]}
                                    onStartShouldSetResponder={[Function]}
                                    testID="roll-call-open-stop-scanning"
                                  >
                                    <RNGestureHandlerButton
                                      collapsable={false}
                                      onGestureEvent={[Function]}
                                      onGestureHandlerEvent={[Function]}
                                      onGestureHandlerStateChange={[Function]}
                                      onHandlerStateChange={[Function]}
                                      rippleColor={0}
                                    >
<<<<<<< HEAD
                                      <View
                                        accessible={true}
                                        style={
                                          Object {
                                            "opacity": 1,
                                          }
                                        }
                                      >
                                        <View>
                                          <Text
                                            allowFontScaling={false}
                                            style={
                                              Array [
                                                Object {
                                                  "color": "#3742fa",
                                                  "fontSize": 25,
                                                },
                                                undefined,
                                                Object {
                                                  "fontFamily": "ionicons",
                                                  "fontStyle": "normal",
                                                  "fontWeight": "normal",
                                                },
                                                Object {},
                                              ]
                                            }
                                          >
                                            
                                          </Text>
                                        </View>
=======
                                      <View>
                                        {"name":"ios-close","size":25,"color":"#3742fa"}
>>>>>>> 3a181213
                                      </View>
                                    </RNGestureHandlerButton>
                                  </View>
                                </View>
                              </View>
                              <View>
                                <View
                                  style={
                                    Object {
                                      "backgroundColor": "#fff",
                                      "borderRadius": 16,
                                      "padding": 8,
                                    }
                                  }
                                >
                                  <View
                                    accessible={true}
                                    collapsable={false}
                                    focusable={true}
                                    onBlur={[Function]}
                                    onClick={[Function]}
                                    onFocus={[Function]}
                                    onResponderGrant={[Function]}
                                    onResponderMove={[Function]}
                                    onResponderRelease={[Function]}
                                    onResponderTerminate={[Function]}
                                    onResponderTerminationRequest={[Function]}
                                    onStartShouldSetResponder={[Function]}
                                    testID="roll-call-open-add-manually"
                                  >
                                    <RNGestureHandlerButton
                                      collapsable={false}
                                      onGestureEvent={[Function]}
                                      onGestureHandlerEvent={[Function]}
                                      onGestureHandlerStateChange={[Function]}
                                      onHandlerStateChange={[Function]}
                                      rippleColor={0}
                                    >
<<<<<<< HEAD
                                      <View
                                        accessible={true}
                                        style={
                                          Object {
                                            "opacity": 1,
                                          }
                                        }
                                      >
                                        <View>
                                          <Text
                                            allowFontScaling={false}
                                            style={
                                              Array [
                                                Object {
                                                  "color": "#3742fa",
                                                  "fontSize": 25,
                                                },
                                                undefined,
                                                Object {
                                                  "fontFamily": "ionicons",
                                                  "fontStyle": "normal",
                                                  "fontWeight": "normal",
                                                },
                                                Object {},
                                              ]
                                            }
                                          >
                                            
                                          </Text>
                                        </View>
=======
                                      <View>
                                        {"name":"ios-person-add","size":25,"color":"#3742fa"}
>>>>>>> 3a181213
                                      </View>
                                    </RNGestureHandlerButton>
                                  </View>
                                </View>
                              </View>
                            </View>
                          </View>
<<<<<<< HEAD
                          <View
                            style={
                              Object {
                                "flexDirection": "column",
                              }
                            }
                          >
                            <View
                              style={
                                Object {
                                  "alignSelf": "flex-end",
                                  "backgroundColor": "#fff",
                                  "borderRadius": 16,
                                  "padding": 8,
                                }
                              }
                            >
                              <View
                                accessible={true}
                                collapsable={false}
                                focusable={true}
                                onBlur={[Function]}
                                onClick={[Function]}
                                onFocus={[Function]}
                                onResponderGrant={[Function]}
                                onResponderMove={[Function]}
                                onResponderRelease={[Function]}
                                onResponderTerminate={[Function]}
                                onResponderTerminationRequest={[Function]}
                                onStartShouldSetResponder={[Function]}
                              >
                                <RNGestureHandlerButton
                                  collapsable={false}
                                  onGestureEvent={[Function]}
                                  onGestureHandlerEvent={[Function]}
                                  onGestureHandlerStateChange={[Function]}
                                  onHandlerStateChange={[Function]}
                                  rippleColor={0}
                                >
                                  <View
                                    accessible={true}
                                    style={
                                      Object {
                                        "alignSelf": "flex-end",
                                        "marginLeft": "auto",
                                        "opacity": 1,
                                      }
                                    }
                                  >
                                    <View>
                                      <Text
                                        allowFontScaling={false}
                                        style={
                                          Array [
                                            Object {
                                              "color": "#3742fa",
                                              "fontSize": 25,
                                            },
                                            undefined,
                                            Object {
                                              "fontFamily": "ionicons",
                                              "fontStyle": "normal",
                                              "fontWeight": "normal",
                                            },
                                            Object {},
                                          ]
                                        }
                                      >
                                        
                                      </Text>
                                    </View>
                                  </View>
                                </RNGestureHandlerButton>
                              </View>
                            </View>
                          </View>
=======
>>>>>>> 3a181213
                        </View>
                      </View>
                      <Modal
                        hardwareAccelerated={false}
                        onRequestClose={[Function]}
                        transparent={true}
                        visible={false}
                      >
                        <RNGestureHandlerButton
                          collapsable={false}
                          onGestureEvent={[Function]}
                          onGestureHandlerEvent={[Function]}
                          onGestureHandlerStateChange={[Function]}
                          onHandlerStateChange={[Function]}
                          rippleColor={0}
                          style={
                            Object {
                              "backgroundColor": "rgba(0,0,0,0.25)",
                              "bottom": 0,
                              "flex": 1,
                              "left": 0,
                              "padding": 32,
                              "position": "absolute",
                              "right": 0,
                              "top": 0,
                            }
                          }
                        >
                          <View
                            accessible={true}
                            style={Object {}}
                          />
                        </RNGestureHandlerButton>
                        <RCTScrollView
                          collapsable={false}
                          onGestureHandlerEvent={[Function]}
                          onGestureHandlerStateChange={[Function]}
                          style={
                            Object {
                              "backgroundColor": "rgb(242, 242, 242)",
                              "borderRadius": 16,
                              "margin": 32,
                              "padding": 32,
                            }
                          }
                        >
                          <View>
                            <View
                              style={
                                Object {
                                  "alignItems": "center",
                                  "flexDirection": "row",
                                  "justifyContent": "center",
                                  "marginBottom": 16,
                                  "width": "100%",
                                }
                              }
                            >
                              <Text
                                style={
                                  Object {
                                    "color": "#000",
                                    "fontSize": 20,
                                    "fontWeight": "500",
                                    "lineHeight": 26,
                                    "textAlign": "left",
                                  }
                                }
                              >
                                Add an attendee
                              </Text>
                              <View
                                accessible={true}
                                collapsable={false}
                                focusable={true}
                                onBlur={[Function]}
                                onClick={[Function]}
                                onFocus={[Function]}
                                onResponderGrant={[Function]}
                                onResponderMove={[Function]}
                                onResponderRelease={[Function]}
                                onResponderTerminate={[Function]}
                                onResponderTerminationRequest={[Function]}
                                onStartShouldSetResponder={[Function]}
                                style={
                                  Object {
                                    "position": "absolute",
                                    "right": 0,
                                  }
                                }
                                testID="modal-header-close"
                              >
                                <RNGestureHandlerButton
                                  collapsable={false}
                                  onGestureEvent={[Function]}
                                  onGestureHandlerEvent={[Function]}
                                  onGestureHandlerStateChange={[Function]}
                                  onHandlerStateChange={[Function]}
                                  rippleColor={0}
                                  style={
                                    Object {
                                      "position": "absolute",
                                      "right": 0,
                                    }
                                  }
                                >
                                  <View
                                    accessible={true}
                                    style={
                                      Object {
                                        "opacity": 1,
                                      }
                                    }
                                  >
                                    <Text
                                      style={
                                        Object {
                                          "color": "#3742fa",
                                          "fontSize": 20,
                                          "fontWeight": "500",
                                          "lineHeight": 26,
                                          "textAlign": "left",
                                        }
                                      }
                                    >
                                      Done
                                    </Text>
                                  </View>
                                </RNGestureHandlerButton>
                              </View>
                            </View>
                            <Text
                              style={
                                Object {
                                  "color": "#000",
                                  "fontSize": 20,
                                  "lineHeight": 26,
                                  "marginBottom": 16,
                                  "textAlign": "left",
                                }
                              }
                            >
                              Enter token:
                            </Text>
                            <View
                              style={
                                Object {
                                  "flex": 1,
                                  "flexDirection": "row",
                                }
                              }
                            >
                              <TextInput
                                editable={true}
                                onChangeText={[Function]}
                                placeholder="Attendee token"
                                style={
                                  Array [
                                    Object {
                                      "color": "#000",
                                      "fontSize": 20,
                                      "lineHeight": 26,
                                      "marginBottom": 16,
                                      "textAlign": "left",
                                    },
                                    Object {
                                      "backgroundColor": "#fff",
                                      "borderColor": "#fff",
                                      "borderRadius": 8,
                                      "borderWidth": 1,
                                      "flex": 1,
                                      "padding": 8,
                                      "width": 50,
                                    },
                                  ]
                                }
                                testID="confirm-modal-input"
                                value=""
                              />
                            </View>
                            <View
                              accessible={true}
                              collapsable={false}
                              focusable={true}
                              onBlur={[Function]}
                              onClick={[Function]}
                              onFocus={[Function]}
                              onResponderGrant={[Function]}
                              onResponderMove={[Function]}
                              onResponderRelease={[Function]}
                              onResponderTerminate={[Function]}
                              onResponderTerminationRequest={[Function]}
                              onStartShouldSetResponder={[Function]}
                              style={
                                Object {
                                  "marginBottom": 16,
                                }
                              }
                              testID="confirm-modal-confirm"
                            >
                              <RNGestureHandlerButton
                                collapsable={false}
                                onGestureEvent={[Function]}
                                onGestureHandlerEvent={[Function]}
                                onGestureHandlerStateChange={[Function]}
                                onHandlerStateChange={[Function]}
                                rippleColor={0}
                                style={
                                  Object {
                                    "flex": 1,
                                    "marginBottom": 16,
                                  }
                                }
                              >
                                <View
                                  accessible={true}
                                  style={
                                    Object {
                                      "opacity": 1,
                                    }
                                  }
                                >
                                  <View
                                    style={
                                      Array [
                                        Object {
                                          "backgroundColor": "#3742fa",
                                          "borderColor": "#3742fa",
                                          "borderRadius": 16,
                                          "borderWidth": 1,
                                          "padding": 8,
                                        },
                                      ]
                                    }
                                  >
                                    <Text
                                      style={
                                        Array [
                                          Object {
                                            "color": "#000",
                                            "fontSize": 20,
                                            "lineHeight": 26,
                                            "textAlign": "left",
                                          },
                                          Object {
                                            "textAlign": "center",
                                          },
                                          Object {
                                            "color": "#fff",
                                          },
                                        ]
                                      }
                                    >
                                      Add
                                    </Text>
                                  </View>
                                </View>
                              </RNGestureHandlerButton>
                            </View>
                          </View>
                        </RCTScrollView>
                      </Modal>
                    </View>
                  </View>
                </View>
              </View>
            </View>
          </View>
        </RNSScreen>
      </RNSScreenContainer>
    </View>
  </RNCSafeAreaProvider>
</View>
`;<|MERGE_RESOLUTION|>--- conflicted
+++ resolved
@@ -372,48 +372,28 @@
                                     }
                                   }
                                 >
-                                  <View
-                                    accessible={true}
+                                  <RNGestureHandlerButton
                                     collapsable={false}
-                                    focusable={true}
-                                    onBlur={[Function]}
-                                    onClick={[Function]}
-                                    onFocus={[Function]}
-                                    onResponderGrant={[Function]}
-                                    onResponderMove={[Function]}
-                                    onResponderRelease={[Function]}
-                                    onResponderTerminate={[Function]}
-                                    onResponderTerminationRequest={[Function]}
-                                    onStartShouldSetResponder={[Function]}
+                                    onGestureEvent={[Function]}
+                                    onGestureHandlerEvent={[Function]}
+                                    onGestureHandlerStateChange={[Function]}
+                                    onHandlerStateChange={[Function]}
+                                    rippleColor={0}
                                     testID="roll-call-open-stop-scanning"
                                   >
-                                    <RNGestureHandlerButton
-                                      collapsable={false}
-                                      onGestureEvent={[Function]}
-                                      onGestureHandlerEvent={[Function]}
-                                      onGestureHandlerStateChange={[Function]}
-                                      onHandlerStateChange={[Function]}
-                                      rippleColor={0}
+                                    <View
+                                      accessible={true}
+                                      style={
+                                        Object {
+                                          "opacity": 1,
+                                        }
+                                      }
                                     >
-<<<<<<< HEAD
-                                      <View
-                                        accessible={true}
-                                        style={
-                                          Object {
-                                            "opacity": 1,
-                                          }
-                                        }
-                                      >
-                                        <View>
-                                          <Text />
-                                        </View>
-=======
                                       <View>
                                         {"name":"ios-close","size":25,"color":"#3742fa"}
->>>>>>> 3a181213
                                       </View>
-                                    </RNGestureHandlerButton>
-                                  </View>
+                                    </View>
+                                  </RNGestureHandlerButton>
                                 </View>
                               </View>
                               <View>
@@ -426,112 +406,32 @@
                                     }
                                   }
                                 >
-                                  <View
-                                    accessible={true}
+                                  <RNGestureHandlerButton
                                     collapsable={false}
-                                    focusable={true}
-                                    onBlur={[Function]}
-                                    onClick={[Function]}
-                                    onFocus={[Function]}
-                                    onResponderGrant={[Function]}
-                                    onResponderMove={[Function]}
-                                    onResponderRelease={[Function]}
-                                    onResponderTerminate={[Function]}
-                                    onResponderTerminationRequest={[Function]}
-                                    onStartShouldSetResponder={[Function]}
+                                    onGestureEvent={[Function]}
+                                    onGestureHandlerEvent={[Function]}
+                                    onGestureHandlerStateChange={[Function]}
+                                    onHandlerStateChange={[Function]}
+                                    rippleColor={0}
                                     testID="roll-call-open-add-manually"
                                   >
-                                    <RNGestureHandlerButton
-                                      collapsable={false}
-                                      onGestureEvent={[Function]}
-                                      onGestureHandlerEvent={[Function]}
-                                      onGestureHandlerStateChange={[Function]}
-                                      onHandlerStateChange={[Function]}
-                                      rippleColor={0}
+                                    <View
+                                      accessible={true}
+                                      style={
+                                        Object {
+                                          "opacity": 1,
+                                        }
+                                      }
                                     >
-<<<<<<< HEAD
-                                      <View
-                                        accessible={true}
-                                        style={
-                                          Object {
-                                            "opacity": 1,
-                                          }
-                                        }
-                                      >
-                                        <View>
-                                          <Text />
-                                        </View>
-=======
                                       <View>
                                         {"name":"ios-person-add","size":25,"color":"#3742fa"}
->>>>>>> 3a181213
                                       </View>
-                                    </RNGestureHandlerButton>
-                                  </View>
+                                    </View>
+                                  </RNGestureHandlerButton>
                                 </View>
                               </View>
                             </View>
                           </View>
-<<<<<<< HEAD
-                          <View
-                            style={
-                              Object {
-                                "flexDirection": "column",
-                              }
-                            }
-                          >
-                            <View
-                              style={
-                                Object {
-                                  "alignSelf": "flex-end",
-                                  "backgroundColor": "#fff",
-                                  "borderRadius": 16,
-                                  "padding": 8,
-                                }
-                              }
-                            >
-                              <View
-                                accessible={true}
-                                collapsable={false}
-                                focusable={true}
-                                onBlur={[Function]}
-                                onClick={[Function]}
-                                onFocus={[Function]}
-                                onResponderGrant={[Function]}
-                                onResponderMove={[Function]}
-                                onResponderRelease={[Function]}
-                                onResponderTerminate={[Function]}
-                                onResponderTerminationRequest={[Function]}
-                                onStartShouldSetResponder={[Function]}
-                              >
-                                <RNGestureHandlerButton
-                                  collapsable={false}
-                                  onGestureEvent={[Function]}
-                                  onGestureHandlerEvent={[Function]}
-                                  onGestureHandlerStateChange={[Function]}
-                                  onHandlerStateChange={[Function]}
-                                  rippleColor={0}
-                                >
-                                  <View
-                                    accessible={true}
-                                    style={
-                                      Object {
-                                        "alignSelf": "flex-end",
-                                        "marginLeft": "auto",
-                                        "opacity": 1,
-                                      }
-                                    }
-                                  >
-                                    <View>
-                                      <Text />
-                                    </View>
-                                  </View>
-                                </RNGestureHandlerButton>
-                              </View>
-                            </View>
-                          </View>
-=======
->>>>>>> 3a181213
                         </View>
                       </View>
                       <Modal
@@ -603,19 +503,13 @@
                               >
                                 Add an attendee
                               </Text>
-                              <View
-                                accessible={true}
+                              <RNGestureHandlerButton
                                 collapsable={false}
-                                focusable={true}
-                                onBlur={[Function]}
-                                onClick={[Function]}
-                                onFocus={[Function]}
-                                onResponderGrant={[Function]}
-                                onResponderMove={[Function]}
-                                onResponderRelease={[Function]}
-                                onResponderTerminate={[Function]}
-                                onResponderTerminationRequest={[Function]}
-                                onStartShouldSetResponder={[Function]}
+                                onGestureEvent={[Function]}
+                                onGestureHandlerEvent={[Function]}
+                                onGestureHandlerStateChange={[Function]}
+                                onHandlerStateChange={[Function]}
+                                rippleColor={0}
                                 style={
                                   Object {
                                     "position": "absolute",
@@ -624,44 +518,29 @@
                                 }
                                 testID="modal-header-close"
                               >
-                                <RNGestureHandlerButton
-                                  collapsable={false}
-                                  onGestureEvent={[Function]}
-                                  onGestureHandlerEvent={[Function]}
-                                  onGestureHandlerStateChange={[Function]}
-                                  onHandlerStateChange={[Function]}
-                                  rippleColor={0}
+                                <View
+                                  accessible={true}
                                   style={
                                     Object {
-                                      "position": "absolute",
-                                      "right": 0,
+                                      "opacity": 1,
                                     }
                                   }
                                 >
-                                  <View
-                                    accessible={true}
+                                  <Text
                                     style={
                                       Object {
-                                        "opacity": 1,
+                                        "color": "#3742fa",
+                                        "fontSize": 20,
+                                        "fontWeight": "500",
+                                        "lineHeight": 26,
+                                        "textAlign": "left",
                                       }
                                     }
                                   >
-                                    <Text
-                                      style={
-                                        Object {
-                                          "color": "#3742fa",
-                                          "fontSize": 20,
-                                          "fontWeight": "500",
-                                          "lineHeight": 26,
-                                          "textAlign": "left",
-                                        }
-                                      }
-                                    >
-                                      Done
-                                    </Text>
-                                  </View>
-                                </RNGestureHandlerButton>
-                              </View>
+                                    Done
+                                  </Text>
+                                </View>
+                              </RNGestureHandlerButton>
                             </View>
                             <Text
                               style={
@@ -712,19 +591,13 @@
                                 value=""
                               />
                             </View>
-                            <View
-                              accessible={true}
+                            <RNGestureHandlerButton
                               collapsable={false}
-                              focusable={true}
-                              onBlur={[Function]}
-                              onClick={[Function]}
-                              onFocus={[Function]}
-                              onResponderGrant={[Function]}
-                              onResponderMove={[Function]}
-                              onResponderRelease={[Function]}
-                              onResponderTerminate={[Function]}
-                              onResponderTerminationRequest={[Function]}
-                              onStartShouldSetResponder={[Function]}
+                              onGestureEvent={[Function]}
+                              onGestureHandlerEvent={[Function]}
+                              onGestureHandlerStateChange={[Function]}
+                              onHandlerStateChange={[Function]}
+                              rippleColor={0}
                               style={
                                 Object {
                                   "marginBottom": 16,
@@ -732,65 +605,50 @@
                               }
                               testID="confirm-modal-confirm"
                             >
-                              <RNGestureHandlerButton
-                                collapsable={false}
-                                onGestureEvent={[Function]}
-                                onGestureHandlerEvent={[Function]}
-                                onGestureHandlerStateChange={[Function]}
-                                onHandlerStateChange={[Function]}
-                                rippleColor={0}
+                              <View
+                                accessible={true}
                                 style={
                                   Object {
-                                    "flex": 1,
-                                    "marginBottom": 16,
+                                    "opacity": 1,
                                   }
                                 }
                               >
                                 <View
-                                  accessible={true}
                                   style={
-                                    Object {
-                                      "opacity": 1,
-                                    }
+                                    Array [
+                                      Object {
+                                        "backgroundColor": "#3742fa",
+                                        "borderColor": "#3742fa",
+                                        "borderRadius": 16,
+                                        "borderWidth": 1,
+                                        "padding": 8,
+                                      },
+                                    ]
                                   }
                                 >
-                                  <View
+                                  <Text
                                     style={
                                       Array [
                                         Object {
-                                          "backgroundColor": "#3742fa",
-                                          "borderColor": "#3742fa",
-                                          "borderRadius": 16,
-                                          "borderWidth": 1,
-                                          "padding": 8,
+                                          "color": "#000",
+                                          "fontSize": 20,
+                                          "lineHeight": 26,
+                                          "textAlign": "left",
+                                        },
+                                        Object {
+                                          "textAlign": "center",
+                                        },
+                                        Object {
+                                          "color": "#fff",
                                         },
                                       ]
                                     }
                                   >
-                                    <Text
-                                      style={
-                                        Array [
-                                          Object {
-                                            "color": "#000",
-                                            "fontSize": 20,
-                                            "lineHeight": 26,
-                                            "textAlign": "left",
-                                          },
-                                          Object {
-                                            "textAlign": "center",
-                                          },
-                                          Object {
-                                            "color": "#fff",
-                                          },
-                                        ]
-                                      }
-                                    >
-                                      Add
-                                    </Text>
-                                  </View>
+                                    Add
+                                  </Text>
                                 </View>
-                              </RNGestureHandlerButton>
-                            </View>
+                              </View>
+                            </RNGestureHandlerButton>
                           </View>
                         </RCTScrollView>
                       </Modal>
@@ -1179,67 +1037,28 @@
                                     }
                                   }
                                 >
-                                  <View
-                                    accessible={true}
+                                  <RNGestureHandlerButton
                                     collapsable={false}
-                                    focusable={true}
-                                    onBlur={[Function]}
-                                    onClick={[Function]}
-                                    onFocus={[Function]}
-                                    onResponderGrant={[Function]}
-                                    onResponderMove={[Function]}
-                                    onResponderRelease={[Function]}
-                                    onResponderTerminate={[Function]}
-                                    onResponderTerminationRequest={[Function]}
-                                    onStartShouldSetResponder={[Function]}
+                                    onGestureEvent={[Function]}
+                                    onGestureHandlerEvent={[Function]}
+                                    onGestureHandlerStateChange={[Function]}
+                                    onHandlerStateChange={[Function]}
+                                    rippleColor={0}
                                     testID="roll-call-open-stop-scanning"
                                   >
-                                    <RNGestureHandlerButton
-                                      collapsable={false}
-                                      onGestureEvent={[Function]}
-                                      onGestureHandlerEvent={[Function]}
-                                      onGestureHandlerStateChange={[Function]}
-                                      onHandlerStateChange={[Function]}
-                                      rippleColor={0}
+                                    <View
+                                      accessible={true}
+                                      style={
+                                        Object {
+                                          "opacity": 1,
+                                        }
+                                      }
                                     >
-<<<<<<< HEAD
-                                      <View
-                                        accessible={true}
-                                        style={
-                                          Object {
-                                            "opacity": 1,
-                                          }
-                                        }
-                                      >
-                                        <View>
-                                          <Text
-                                            allowFontScaling={false}
-                                            style={
-                                              Array [
-                                                Object {
-                                                  "color": "#3742fa",
-                                                  "fontSize": 25,
-                                                },
-                                                undefined,
-                                                Object {
-                                                  "fontFamily": "ionicons",
-                                                  "fontStyle": "normal",
-                                                  "fontWeight": "normal",
-                                                },
-                                                Object {},
-                                              ]
-                                            }
-                                          >
-                                            
-                                          </Text>
-                                        </View>
-=======
                                       <View>
                                         {"name":"ios-close","size":25,"color":"#3742fa"}
->>>>>>> 3a181213
                                       </View>
-                                    </RNGestureHandlerButton>
-                                  </View>
+                                    </View>
+                                  </RNGestureHandlerButton>
                                 </View>
                               </View>
                               <View>
@@ -1252,150 +1071,32 @@
                                     }
                                   }
                                 >
-                                  <View
-                                    accessible={true}
+                                  <RNGestureHandlerButton
                                     collapsable={false}
-                                    focusable={true}
-                                    onBlur={[Function]}
-                                    onClick={[Function]}
-                                    onFocus={[Function]}
-                                    onResponderGrant={[Function]}
-                                    onResponderMove={[Function]}
-                                    onResponderRelease={[Function]}
-                                    onResponderTerminate={[Function]}
-                                    onResponderTerminationRequest={[Function]}
-                                    onStartShouldSetResponder={[Function]}
+                                    onGestureEvent={[Function]}
+                                    onGestureHandlerEvent={[Function]}
+                                    onGestureHandlerStateChange={[Function]}
+                                    onHandlerStateChange={[Function]}
+                                    rippleColor={0}
                                     testID="roll-call-open-add-manually"
                                   >
-                                    <RNGestureHandlerButton
-                                      collapsable={false}
-                                      onGestureEvent={[Function]}
-                                      onGestureHandlerEvent={[Function]}
-                                      onGestureHandlerStateChange={[Function]}
-                                      onHandlerStateChange={[Function]}
-                                      rippleColor={0}
+                                    <View
+                                      accessible={true}
+                                      style={
+                                        Object {
+                                          "opacity": 1,
+                                        }
+                                      }
                                     >
-<<<<<<< HEAD
-                                      <View
-                                        accessible={true}
-                                        style={
-                                          Object {
-                                            "opacity": 1,
-                                          }
-                                        }
-                                      >
-                                        <View>
-                                          <Text
-                                            allowFontScaling={false}
-                                            style={
-                                              Array [
-                                                Object {
-                                                  "color": "#3742fa",
-                                                  "fontSize": 25,
-                                                },
-                                                undefined,
-                                                Object {
-                                                  "fontFamily": "ionicons",
-                                                  "fontStyle": "normal",
-                                                  "fontWeight": "normal",
-                                                },
-                                                Object {},
-                                              ]
-                                            }
-                                          >
-                                            
-                                          </Text>
-                                        </View>
-=======
                                       <View>
                                         {"name":"ios-person-add","size":25,"color":"#3742fa"}
->>>>>>> 3a181213
                                       </View>
-                                    </RNGestureHandlerButton>
-                                  </View>
+                                    </View>
+                                  </RNGestureHandlerButton>
                                 </View>
                               </View>
                             </View>
                           </View>
-<<<<<<< HEAD
-                          <View
-                            style={
-                              Object {
-                                "flexDirection": "column",
-                              }
-                            }
-                          >
-                            <View
-                              style={
-                                Object {
-                                  "alignSelf": "flex-end",
-                                  "backgroundColor": "#fff",
-                                  "borderRadius": 16,
-                                  "padding": 8,
-                                }
-                              }
-                            >
-                              <View
-                                accessible={true}
-                                collapsable={false}
-                                focusable={true}
-                                onBlur={[Function]}
-                                onClick={[Function]}
-                                onFocus={[Function]}
-                                onResponderGrant={[Function]}
-                                onResponderMove={[Function]}
-                                onResponderRelease={[Function]}
-                                onResponderTerminate={[Function]}
-                                onResponderTerminationRequest={[Function]}
-                                onStartShouldSetResponder={[Function]}
-                              >
-                                <RNGestureHandlerButton
-                                  collapsable={false}
-                                  onGestureEvent={[Function]}
-                                  onGestureHandlerEvent={[Function]}
-                                  onGestureHandlerStateChange={[Function]}
-                                  onHandlerStateChange={[Function]}
-                                  rippleColor={0}
-                                >
-                                  <View
-                                    accessible={true}
-                                    style={
-                                      Object {
-                                        "alignSelf": "flex-end",
-                                        "marginLeft": "auto",
-                                        "opacity": 1,
-                                      }
-                                    }
-                                  >
-                                    <View>
-                                      <Text
-                                        allowFontScaling={false}
-                                        style={
-                                          Array [
-                                            Object {
-                                              "color": "#3742fa",
-                                              "fontSize": 25,
-                                            },
-                                            undefined,
-                                            Object {
-                                              "fontFamily": "ionicons",
-                                              "fontStyle": "normal",
-                                              "fontWeight": "normal",
-                                            },
-                                            Object {},
-                                          ]
-                                        }
-                                      >
-                                        
-                                      </Text>
-                                    </View>
-                                  </View>
-                                </RNGestureHandlerButton>
-                              </View>
-                            </View>
-                          </View>
-=======
->>>>>>> 3a181213
                         </View>
                       </View>
                       <Modal
@@ -1467,19 +1168,13 @@
                               >
                                 Add an attendee
                               </Text>
-                              <View
-                                accessible={true}
+                              <RNGestureHandlerButton
                                 collapsable={false}
-                                focusable={true}
-                                onBlur={[Function]}
-                                onClick={[Function]}
-                                onFocus={[Function]}
-                                onResponderGrant={[Function]}
-                                onResponderMove={[Function]}
-                                onResponderRelease={[Function]}
-                                onResponderTerminate={[Function]}
-                                onResponderTerminationRequest={[Function]}
-                                onStartShouldSetResponder={[Function]}
+                                onGestureEvent={[Function]}
+                                onGestureHandlerEvent={[Function]}
+                                onGestureHandlerStateChange={[Function]}
+                                onHandlerStateChange={[Function]}
+                                rippleColor={0}
                                 style={
                                   Object {
                                     "position": "absolute",
@@ -1488,44 +1183,29 @@
                                 }
                                 testID="modal-header-close"
                               >
-                                <RNGestureHandlerButton
-                                  collapsable={false}
-                                  onGestureEvent={[Function]}
-                                  onGestureHandlerEvent={[Function]}
-                                  onGestureHandlerStateChange={[Function]}
-                                  onHandlerStateChange={[Function]}
-                                  rippleColor={0}
+                                <View
+                                  accessible={true}
                                   style={
                                     Object {
-                                      "position": "absolute",
-                                      "right": 0,
+                                      "opacity": 1,
                                     }
                                   }
                                 >
-                                  <View
-                                    accessible={true}
+                                  <Text
                                     style={
                                       Object {
-                                        "opacity": 1,
+                                        "color": "#3742fa",
+                                        "fontSize": 20,
+                                        "fontWeight": "500",
+                                        "lineHeight": 26,
+                                        "textAlign": "left",
                                       }
                                     }
                                   >
-                                    <Text
-                                      style={
-                                        Object {
-                                          "color": "#3742fa",
-                                          "fontSize": 20,
-                                          "fontWeight": "500",
-                                          "lineHeight": 26,
-                                          "textAlign": "left",
-                                        }
-                                      }
-                                    >
-                                      Done
-                                    </Text>
-                                  </View>
-                                </RNGestureHandlerButton>
-                              </View>
+                                    Done
+                                  </Text>
+                                </View>
+                              </RNGestureHandlerButton>
                             </View>
                             <Text
                               style={
@@ -1576,19 +1256,13 @@
                                 value=""
                               />
                             </View>
-                            <View
-                              accessible={true}
+                            <RNGestureHandlerButton
                               collapsable={false}
-                              focusable={true}
-                              onBlur={[Function]}
-                              onClick={[Function]}
-                              onFocus={[Function]}
-                              onResponderGrant={[Function]}
-                              onResponderMove={[Function]}
-                              onResponderRelease={[Function]}
-                              onResponderTerminate={[Function]}
-                              onResponderTerminationRequest={[Function]}
-                              onStartShouldSetResponder={[Function]}
+                              onGestureEvent={[Function]}
+                              onGestureHandlerEvent={[Function]}
+                              onGestureHandlerStateChange={[Function]}
+                              onHandlerStateChange={[Function]}
+                              rippleColor={0}
                               style={
                                 Object {
                                   "marginBottom": 16,
@@ -1596,65 +1270,50 @@
                               }
                               testID="confirm-modal-confirm"
                             >
-                              <RNGestureHandlerButton
-                                collapsable={false}
-                                onGestureEvent={[Function]}
-                                onGestureHandlerEvent={[Function]}
-                                onGestureHandlerStateChange={[Function]}
-                                onHandlerStateChange={[Function]}
-                                rippleColor={0}
+                              <View
+                                accessible={true}
                                 style={
                                   Object {
-                                    "flex": 1,
-                                    "marginBottom": 16,
+                                    "opacity": 1,
                                   }
                                 }
                               >
                                 <View
-                                  accessible={true}
                                   style={
-                                    Object {
-                                      "opacity": 1,
-                                    }
+                                    Array [
+                                      Object {
+                                        "backgroundColor": "#3742fa",
+                                        "borderColor": "#3742fa",
+                                        "borderRadius": 16,
+                                        "borderWidth": 1,
+                                        "padding": 8,
+                                      },
+                                    ]
                                   }
                                 >
-                                  <View
+                                  <Text
                                     style={
                                       Array [
                                         Object {
-                                          "backgroundColor": "#3742fa",
-                                          "borderColor": "#3742fa",
-                                          "borderRadius": 16,
-                                          "borderWidth": 1,
-                                          "padding": 8,
+                                          "color": "#000",
+                                          "fontSize": 20,
+                                          "lineHeight": 26,
+                                          "textAlign": "left",
+                                        },
+                                        Object {
+                                          "textAlign": "center",
+                                        },
+                                        Object {
+                                          "color": "#fff",
                                         },
                                       ]
                                     }
                                   >
-                                    <Text
-                                      style={
-                                        Array [
-                                          Object {
-                                            "color": "#000",
-                                            "fontSize": 20,
-                                            "lineHeight": 26,
-                                            "textAlign": "left",
-                                          },
-                                          Object {
-                                            "textAlign": "center",
-                                          },
-                                          Object {
-                                            "color": "#fff",
-                                          },
-                                        ]
-                                      }
-                                    >
-                                      Add
-                                    </Text>
-                                  </View>
+                                    Add
+                                  </Text>
                                 </View>
-                              </RNGestureHandlerButton>
-                            </View>
+                              </View>
+                            </RNGestureHandlerButton>
                           </View>
                         </RCTScrollView>
                       </Modal>

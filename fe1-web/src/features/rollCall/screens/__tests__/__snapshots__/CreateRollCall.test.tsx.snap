--- conflicted
+++ resolved
@@ -343,14 +343,11 @@
                           >
                             Name
                           </Text>
-                          <View
+                          <TextInput
+                            editable={true}
+                            onChangeText={[Function]}
+                            placeholder="Real Life Captcha"
                             style={
-<<<<<<< HEAD
-                              Object {
-                                "flex": 1,
-                                "flexDirection": "row",
-                              }
-=======
                               Array [
                                 Object {
                                   "color": "#000",
@@ -368,34 +365,9 @@
                                   "padding": 8,
                                 },
                               ]
->>>>>>> f12f5c1f
                             }
-                          >
-                            <TextInput
-                              editable={true}
-                              onChangeText={[Function]}
-                              placeholder="Real Life Captcha"
-                              style={
-                                Array [
-                                  Object {
-                                    "color": "#000",
-                                    "fontSize": 20,
-                                    "lineHeight": 26,
-                                    "marginBottom": 16,
-                                    "textAlign": "left",
-                                  },
-                                  Object {
-                                    "backgroundColor": "#fff",
-                                    "borderRadius": 8,
-                                    "flex": 1,
-                                    "padding": 8,
-                                    "width": 50,
-                                  },
-                                ]
-                              }
-                              value=""
-                            />
-                          </View>
+                            value=""
+                          />
                           <Text
                             style={
                               Array [
@@ -414,14 +386,11 @@
                           >
                             Location
                           </Text>
-                          <View
+                          <TextInput
+                            editable={true}
+                            onChangeText={[Function]}
+                            placeholder="BC410"
                             style={
-<<<<<<< HEAD
-                              Object {
-                                "flex": 1,
-                                "flexDirection": "row",
-                              }
-=======
                               Array [
                                 Object {
                                   "color": "#000",
@@ -439,34 +408,9 @@
                                   "padding": 8,
                                 },
                               ]
->>>>>>> f12f5c1f
                             }
-                          >
-                            <TextInput
-                              editable={true}
-                              onChangeText={[Function]}
-                              placeholder="BC410"
-                              style={
-                                Array [
-                                  Object {
-                                    "color": "#000",
-                                    "fontSize": 20,
-                                    "lineHeight": 26,
-                                    "marginBottom": 16,
-                                    "textAlign": "left",
-                                  },
-                                  Object {
-                                    "backgroundColor": "#fff",
-                                    "borderRadius": 8,
-                                    "flex": 1,
-                                    "padding": 8,
-                                    "width": 50,
-                                  },
-                                ]
-                              }
-                              value=""
-                            />
-                          </View>
+                            value=""
+                          />
                           <Text
                             style={
                               Array [
@@ -485,14 +429,11 @@
                           >
                             Description
                           </Text>
-                          <View
+                          <TextInput
+                            editable={true}
+                            onChangeText={[Function]}
+                            placeholder="Are you a robot?"
                             style={
-<<<<<<< HEAD
-                              Object {
-                                "flex": 1,
-                                "flexDirection": "row",
-                              }
-=======
                               Array [
                                 Object {
                                   "color": "#000",
@@ -510,34 +451,9 @@
                                   "padding": 8,
                                 },
                               ]
->>>>>>> f12f5c1f
                             }
-                          >
-                            <TextInput
-                              editable={true}
-                              onChangeText={[Function]}
-                              placeholder="Are you a robot?"
-                              style={
-                                Array [
-                                  Object {
-                                    "color": "#000",
-                                    "fontSize": 20,
-                                    "lineHeight": 26,
-                                    "marginBottom": 16,
-                                    "textAlign": "left",
-                                  },
-                                  Object {
-                                    "backgroundColor": "#fff",
-                                    "borderRadius": 8,
-                                    "flex": 1,
-                                    "padding": 8,
-                                    "width": 50,
-                                  },
-                                ]
-                              }
-                              value=""
-                            />
-                          </View>
+                            value=""
+                          />
                           <RNGestureHandlerButton
                             collapsable={false}
                             onGestureEvent={[Function]}
@@ -547,8 +463,8 @@
                             rippleColor={0}
                             style={
                               Object {
-                                "flex": 1,
                                 "marginBottom": 16,
+                                "width": "100%",
                               }
                             }
                           >
@@ -677,8 +593,8 @@
                                   rippleColor={0}
                                   style={
                                     Object {
-                                      "flex": 1,
                                       "marginBottom": 16,
+                                      "width": "100%",
                                     }
                                   }
                                 >
@@ -770,7 +686,7 @@
                               onGestureHandlerStateChange={[Function]}
                               style={
                                 Object {
-                                  "backgroundColor": "rgb(242, 242, 242)",
+                                  "backgroundColor": "#fff",
                                   "borderRadius": 16,
                                   "margin": 32,
                                   "padding": 32,
@@ -866,8 +782,8 @@
                                   rippleColor={0}
                                   style={
                                     Object {
-                                      "flex": 1,
                                       "marginBottom": 16,
+                                      "width": "100%",
                                     }
                                   }
                                   testID="confirm-modal-confirm"

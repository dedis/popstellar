--- conflicted
+++ resolved
@@ -350,11 +350,6 @@
                                 "flexDirection": "row",
                               }
                             }
-<<<<<<< HEAD
-                            testID="roll_call_name_selector"
-                            value=""
-                          />
-=======
                           >
                             <TextInput
                               editable={true}
@@ -383,7 +378,6 @@
                               value=""
                             />
                           </View>
->>>>>>> 3d401a34
                           <Text
                             style={
                               Array [
@@ -409,11 +403,6 @@
                                 "flexDirection": "row",
                               }
                             }
-<<<<<<< HEAD
-                            testID="roll_call_location_selector"
-                            value=""
-                          />
-=======
                           >
                             <TextInput
                               editable={true}
@@ -442,7 +431,6 @@
                               value=""
                             />
                           </View>
->>>>>>> 3d401a34
                           <Text
                             style={
                               Array [
@@ -468,12 +456,6 @@
                                 "flexDirection": "row",
                               }
                             }
-<<<<<<< HEAD
-                            value=""
-                          />
-                          <View
-                            accessible={true}
-=======
                           >
                             <TextInput
                               editable={true}
@@ -503,91 +485,69 @@
                             />
                           </View>
                           <RNGestureHandlerButton
->>>>>>> 3d401a34
                             collapsable={false}
-                            focusable={true}
-                            onBlur={[Function]}
-                            onClick={[Function]}
-                            onFocus={[Function]}
-                            onResponderGrant={[Function]}
-                            onResponderMove={[Function]}
-                            onResponderRelease={[Function]}
-                            onResponderTerminate={[Function]}
-                            onResponderTerminationRequest={[Function]}
-                            onStartShouldSetResponder={[Function]}
+                            onGestureEvent={[Function]}
+                            onGestureHandlerEvent={[Function]}
+                            onGestureHandlerStateChange={[Function]}
+                            onHandlerStateChange={[Function]}
+                            rippleColor={0}
                             style={
                               Object {
                                 "flex": 1,
                                 "marginBottom": 16,
                               }
                             }
-                            testID="roll_call_confirm_selector"
                           >
-                            <RNGestureHandlerButton
+                            <View
+                              accessible={true}
                               collapsable={false}
-                              onGestureEvent={[Function]}
-                              onGestureHandlerEvent={[Function]}
-                              onGestureHandlerStateChange={[Function]}
-                              onHandlerStateChange={[Function]}
-                              rippleColor={0}
+                              nativeID="animatedComponent"
                               style={
                                 Object {
-                                  "marginBottom": 16,
-                                  "width": "100%",
+                                  "opacity": 1,
                                 }
                               }
                             >
                               <View
-                                accessible={true}
-                                collapsable={false}
-                                nativeID="animatedComponent"
                                 style={
-                                  Object {
-                                    "opacity": 1,
-                                  }
+                                  Array [
+                                    Object {
+                                      "backgroundColor": "#3742fa",
+                                      "borderColor": "#3742fa",
+                                      "borderRadius": 16,
+                                      "borderWidth": 1,
+                                      "padding": 8,
+                                    },
+                                    Object {
+                                      "backgroundColor": "#8E8E8E",
+                                      "borderColor": "#8E8E8E",
+                                    },
+                                  ]
                                 }
                               >
-                                <View
+                                <Text
                                   style={
                                     Array [
                                       Object {
-                                        "backgroundColor": "#3742fa",
-                                        "borderColor": "#3742fa",
-                                        "borderRadius": 16,
-                                        "borderWidth": 1,
-                                        "padding": 8,
+                                        "color": "#000",
+                                        "fontSize": 20,
+                                        "lineHeight": 26,
+                                        "textAlign": "left",
                                       },
                                       Object {
-                                        "backgroundColor": "#8E8E8E",
-                                        "borderColor": "#8E8E8E",
+                                        "textAlign": "center",
+                                      },
+                                      Object {
+                                        "color": "#fff",
                                       },
                                     ]
                                   }
                                 >
-                                  <Text
-                                    style={
-                                      Array [
-                                        Object {
-                                          "color": "#000",
-                                          "fontSize": 20,
-                                          "lineHeight": 26,
-                                          "textAlign": "left",
-                                        },
-                                        Object {
-                                          "textAlign": "center",
-                                        },
-                                        Object {
-                                          "color": "#fff",
-                                        },
-                                      ]
-                                    }
-                                  >
-                                    Confirm
-                                  </Text>
-                                </View>
+                                  Confirm
+                                </Text>
                               </View>
-                            </RNGestureHandlerButton>
-                          </View>
+                            </View>
+                          </RNGestureHandlerButton>
                           <Modal
                             hardwareAccelerated={false}
                             transparent={true}
@@ -654,19 +614,13 @@
                                   }
                                 }
                               >
-                                <View
-                                  accessible={true}
+                                <RNGestureHandlerButton
                                   collapsable={false}
-                                  focusable={true}
-                                  onBlur={[Function]}
-                                  onClick={[Function]}
-                                  onFocus={[Function]}
-                                  onResponderGrant={[Function]}
-                                  onResponderMove={[Function]}
-                                  onResponderRelease={[Function]}
-                                  onResponderTerminate={[Function]}
-                                  onResponderTerminationRequest={[Function]}
-                                  onStartShouldSetResponder={[Function]}
+                                  onGestureEvent={[Function]}
+                                  onGestureHandlerEvent={[Function]}
+                                  onGestureHandlerStateChange={[Function]}
+                                  onHandlerStateChange={[Function]}
+                                  rippleColor={0}
                                   style={
                                     Object {
                                       "flex": 1,
@@ -674,67 +628,52 @@
                                     }
                                   }
                                 >
-                                  <RNGestureHandlerButton
+                                  <View
+                                    accessible={true}
                                     collapsable={false}
-                                    onGestureEvent={[Function]}
-                                    onGestureHandlerEvent={[Function]}
-                                    onGestureHandlerStateChange={[Function]}
-                                    onHandlerStateChange={[Function]}
-                                    rippleColor={0}
+                                    nativeID="animatedComponent"
                                     style={
                                       Object {
-                                        "marginBottom": 16,
-                                        "width": "100%",
+                                        "opacity": 1,
                                       }
                                     }
                                   >
                                     <View
-                                      accessible={true}
-                                      collapsable={false}
-                                      nativeID="animatedComponent"
                                       style={
-                                        Object {
-                                          "opacity": 1,
-                                        }
+                                        Array [
+                                          Object {
+                                            "backgroundColor": "#3742fa",
+                                            "borderColor": "#3742fa",
+                                            "borderRadius": 16,
+                                            "borderWidth": 1,
+                                            "padding": 8,
+                                          },
+                                        ]
                                       }
                                     >
-                                      <View
+                                      <Text
                                         style={
                                           Array [
                                             Object {
-                                              "backgroundColor": "#3742fa",
-                                              "borderColor": "#3742fa",
-                                              "borderRadius": 16,
-                                              "borderWidth": 1,
-                                              "padding": 8,
+                                              "color": "#000",
+                                              "fontSize": 20,
+                                              "lineHeight": 26,
+                                              "textAlign": "left",
+                                            },
+                                            Object {
+                                              "textAlign": "center",
+                                            },
+                                            Object {
+                                              "color": "#fff",
                                             },
                                           ]
                                         }
                                       >
-                                        <Text
-                                          style={
-                                            Array [
-                                              Object {
-                                                "color": "#000",
-                                                "fontSize": 20,
-                                                "lineHeight": 26,
-                                                "textAlign": "left",
-                                              },
-                                              Object {
-                                                "textAlign": "center",
-                                              },
-                                              Object {
-                                                "color": "#fff",
-                                              },
-                                            ]
-                                          }
-                                        >
-                                          Ok
-                                        </Text>
-                                      </View>
+                                        Ok
+                                      </Text>
                                     </View>
-                                  </RNGestureHandlerButton>
-                                </View>
+                                  </View>
+                                </RNGestureHandlerButton>
                               </View>
                             </View>
                           </Modal>
@@ -809,19 +748,13 @@
                                   >
                                     Event creation failed
                                   </Text>
-                                  <View
-                                    accessible={true}
+                                  <RNGestureHandlerButton
                                     collapsable={false}
-                                    focusable={true}
-                                    onBlur={[Function]}
-                                    onClick={[Function]}
-                                    onFocus={[Function]}
-                                    onResponderGrant={[Function]}
-                                    onResponderMove={[Function]}
-                                    onResponderRelease={[Function]}
-                                    onResponderTerminate={[Function]}
-                                    onResponderTerminationRequest={[Function]}
-                                    onStartShouldSetResponder={[Function]}
+                                    onGestureEvent={[Function]}
+                                    onGestureHandlerEvent={[Function]}
+                                    onGestureHandlerStateChange={[Function]}
+                                    onHandlerStateChange={[Function]}
+                                    rippleColor={0}
                                     style={
                                       Object {
                                         "position": "absolute",
@@ -830,46 +763,31 @@
                                     }
                                     testID="modal-header-close"
                                   >
-                                    <RNGestureHandlerButton
+                                    <View
+                                      accessible={true}
                                       collapsable={false}
-                                      onGestureEvent={[Function]}
-                                      onGestureHandlerEvent={[Function]}
-                                      onGestureHandlerStateChange={[Function]}
-                                      onHandlerStateChange={[Function]}
-                                      rippleColor={0}
+                                      nativeID="animatedComponent"
                                       style={
                                         Object {
-                                          "position": "absolute",
-                                          "right": 0,
+                                          "opacity": 1,
                                         }
                                       }
                                     >
-                                      <View
-                                        accessible={true}
-                                        collapsable={false}
-                                        nativeID="animatedComponent"
+                                      <Text
                                         style={
                                           Object {
-                                            "opacity": 1,
+                                            "color": "#3742fa",
+                                            "fontSize": 20,
+                                            "fontWeight": "500",
+                                            "lineHeight": 26,
+                                            "textAlign": "left",
                                           }
                                         }
                                       >
-                                        <Text
-                                          style={
-                                            Object {
-                                              "color": "#3742fa",
-                                              "fontSize": 20,
-                                              "fontWeight": "500",
-                                              "lineHeight": 26,
-                                              "textAlign": "left",
-                                            }
-                                          }
-                                        >
-                                          Done
-                                        </Text>
-                                      </View>
-                                    </RNGestureHandlerButton>
-                                  </View>
+                                        Done
+                                      </Text>
+                                    </View>
+                                  </RNGestureHandlerButton>
                                 </View>
                                 <Text
                                   style={
@@ -885,19 +803,13 @@
                                   The event's start time is in the past.
 What do you want to do ?
                                 </Text>
-                                <View
-                                  accessible={true}
+                                <RNGestureHandlerButton
                                   collapsable={false}
-                                  focusable={true}
-                                  onBlur={[Function]}
-                                  onClick={[Function]}
-                                  onFocus={[Function]}
-                                  onResponderGrant={[Function]}
-                                  onResponderMove={[Function]}
-                                  onResponderRelease={[Function]}
-                                  onResponderTerminate={[Function]}
-                                  onResponderTerminationRequest={[Function]}
-                                  onStartShouldSetResponder={[Function]}
+                                  onGestureEvent={[Function]}
+                                  onGestureHandlerEvent={[Function]}
+                                  onGestureHandlerStateChange={[Function]}
+                                  onHandlerStateChange={[Function]}
+                                  rippleColor={0}
                                   style={
                                     Object {
                                       "flex": 1,
@@ -906,67 +818,52 @@
                                   }
                                   testID="confirm-modal-confirm"
                                 >
-                                  <RNGestureHandlerButton
+                                  <View
+                                    accessible={true}
                                     collapsable={false}
-                                    onGestureEvent={[Function]}
-                                    onGestureHandlerEvent={[Function]}
-                                    onGestureHandlerStateChange={[Function]}
-                                    onHandlerStateChange={[Function]}
-                                    rippleColor={0}
+                                    nativeID="animatedComponent"
                                     style={
                                       Object {
-                                        "marginBottom": 16,
-                                        "width": "100%",
+                                        "opacity": 1,
                                       }
                                     }
                                   >
                                     <View
-                                      accessible={true}
-                                      collapsable={false}
-                                      nativeID="animatedComponent"
                                       style={
-                                        Object {
-                                          "opacity": 1,
-                                        }
+                                        Array [
+                                          Object {
+                                            "backgroundColor": "#3742fa",
+                                            "borderColor": "#3742fa",
+                                            "borderRadius": 16,
+                                            "borderWidth": 1,
+                                            "padding": 8,
+                                          },
+                                        ]
                                       }
                                     >
-                                      <View
+                                      <Text
                                         style={
                                           Array [
                                             Object {
-                                              "backgroundColor": "#3742fa",
-                                              "borderColor": "#3742fa",
-                                              "borderRadius": 16,
-                                              "borderWidth": 1,
-                                              "padding": 8,
+                                              "color": "#000",
+                                              "fontSize": 20,
+                                              "lineHeight": 26,
+                                              "textAlign": "left",
+                                            },
+                                            Object {
+                                              "textAlign": "center",
+                                            },
+                                            Object {
+                                              "color": "#fff",
                                             },
                                           ]
                                         }
                                       >
-                                        <Text
-                                          style={
-                                            Array [
-                                              Object {
-                                                "color": "#000",
-                                                "fontSize": 20,
-                                                "lineHeight": 26,
-                                                "textAlign": "left",
-                                              },
-                                              Object {
-                                                "textAlign": "center",
-                                              },
-                                              Object {
-                                                "color": "#fff",
-                                              },
-                                            ]
-                                          }
-                                        >
-                                          Start it now
-                                        </Text>
-                                      </View>
+                                        Start it now
+                                      </Text>
                                     </View>
-                                  </RNGestureHandlerButton>
-                                </View>
+                                  </View>
+                                </RNGestureHandlerButton>
                               </View>
                             </RCTScrollView>
                           </Modal>

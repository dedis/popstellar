--- conflicted
+++ resolved
@@ -128,23 +128,45 @@
                   accessible={true}
                   collapsable={false}
                   focusable={true}
+                  onBlur={[Function]}
                   onClick={[Function]}
+                  onFocus={[Function]}
                   onResponderGrant={[Function]}
                   onResponderMove={[Function]}
                   onResponderRelease={[Function]}
                   onResponderTerminate={[Function]}
                   onResponderTerminationRequest={[Function]}
                   onStartShouldSetResponder={[Function]}
-                  style={
-                    {
-                      "opacity": 1,
-                    }
-                  }
                   testID="roll_call_open_stop_scanning"
                 >
-                  <View>
-                    {"name":"ios-arrow-back","size":25,"color":"#8E8E8E"}
-                  </View>
+                  <RNGestureHandlerButton
+                    collapsable={false}
+                    delayLongPress={600}
+                    enabled={true}
+                    exclusive={true}
+                    handlerTag={1}
+                    handlerType="NativeViewGestureHandler"
+                    onGestureEvent={[Function]}
+                    onGestureHandlerEvent={[Function]}
+                    onGestureHandlerStateChange={[Function]}
+                    onHandlerStateChange={[Function]}
+                    rippleColor={0}
+                    touchSoundDisabled={false}
+                  >
+                    <View
+                      accessible={true}
+                      collapsable={false}
+                      style={
+                        {
+                          "opacity": 1,
+                        }
+                      }
+                    >
+                      <View>
+                        {"name":"ios-arrow-back","size":25,"color":"#8E8E8E"}
+                      </View>
+                    </View>
+                  </RNGestureHandlerButton>
                 </View>
               </View>
               <View
@@ -299,7 +321,7 @@
               <View
                 collapsable={false}
                 forwardedRef={[Function]}
-                handlerTag={1}
+                handlerTag={2}
                 handlerType="PanGestureHandler"
                 needsOffscreenAlphaCompositing={false}
                 onGestureHandlerEvent={[Function]}
@@ -473,40 +495,62 @@
                                     accessible={true}
                                     collapsable={false}
                                     focusable={true}
+                                    onBlur={[Function]}
                                     onClick={[Function]}
+                                    onFocus={[Function]}
                                     onResponderGrant={[Function]}
                                     onResponderMove={[Function]}
                                     onResponderRelease={[Function]}
                                     onResponderTerminate={[Function]}
                                     onResponderTerminationRequest={[Function]}
                                     onStartShouldSetResponder={[Function]}
-                                    style={
-                                      {
-                                        "opacity": 1,
-                                      }
-                                    }
                                     testID="roll_call_open_add_manually"
                                   >
-                                    <Text
-                                      style={
-                                        [
+                                    <RNGestureHandlerButton
+                                      collapsable={false}
+                                      delayLongPress={600}
+                                      enabled={true}
+                                      exclusive={true}
+                                      handlerTag={3}
+                                      handlerType="NativeViewGestureHandler"
+                                      onGestureEvent={[Function]}
+                                      onGestureHandlerEvent={[Function]}
+                                      onGestureHandlerStateChange={[Function]}
+                                      onHandlerStateChange={[Function]}
+                                      rippleColor={0}
+                                      touchSoundDisabled={false}
+                                    >
+                                      <View
+                                        accessible={true}
+                                        collapsable={false}
+                                        style={
                                           {
-                                            "color": "#000",
-                                            "fontSize": 20,
-                                            "lineHeight": 26,
-                                            "textAlign": "left",
-                                          },
-                                          {
-                                            "color": "#3742fa",
-                                          },
-                                          {
-                                            "textAlign": "center",
-                                          },
-                                        ]
-                                      }
-                                    >
-                                      Enter Manually
-                                    </Text>
+                                            "opacity": 1,
+                                          }
+                                        }
+                                      >
+                                        <Text
+                                          style={
+                                            [
+                                              {
+                                                "color": "#000",
+                                                "fontSize": 20,
+                                                "lineHeight": 26,
+                                                "textAlign": "left",
+                                              },
+                                              {
+                                                "color": "#3742fa",
+                                              },
+                                              {
+                                                "textAlign": "center",
+                                              },
+                                            ]
+                                          }
+                                        >
+                                          Enter Manually
+                                        </Text>
+                                      </View>
+                                    </RNGestureHandlerButton>
                                   </View>
                                 </View>
                                 <View
@@ -538,51 +582,6 @@
                               </View>
                             </View>
                           </View>
-<<<<<<< HEAD
-                          <View
-                            style={
-                              {
-                                "flexDirection": "column",
-                              }
-                            }
-                          >
-                            <View
-                              style={
-                                {
-                                  "alignSelf": "flex-end",
-                                  "backgroundColor": "#fff",
-                                  "borderRadius": 8,
-                                  "padding": 8,
-                                }
-                              }
-                            >
-                              <View
-                                accessible={true}
-                                collapsable={false}
-                                focusable={true}
-                                onClick={[Function]}
-                                onResponderGrant={[Function]}
-                                onResponderMove={[Function]}
-                                onResponderRelease={[Function]}
-                                onResponderTerminate={[Function]}
-                                onResponderTerminationRequest={[Function]}
-                                onStartShouldSetResponder={[Function]}
-                                style={
-                                  {
-                                    "alignSelf": "flex-end",
-                                    "marginLeft": "auto",
-                                    "opacity": 1,
-                                  }
-                                }
-                              >
-                                <View>
-                                  {"name":"ios-camera-reverse","size":25,"color":"#3742fa"}
-                                </View>
-                              </View>
-                            </View>
-                          </View>
-=======
->>>>>>> 4ee63996
                         </View>
                       </View>
                       <Modal
@@ -732,25 +731,17 @@
                   accessible={true}
                   collapsable={false}
                   focusable={true}
+                  onBlur={[Function]}
                   onClick={[Function]}
+                  onFocus={[Function]}
                   onResponderGrant={[Function]}
                   onResponderMove={[Function]}
                   onResponderRelease={[Function]}
                   onResponderTerminate={[Function]}
                   onResponderTerminationRequest={[Function]}
                   onStartShouldSetResponder={[Function]}
-                  style={
-                    {
-                      "opacity": 1,
-                    }
-                  }
                   testID="roll_call_open_stop_scanning"
                 >
-<<<<<<< HEAD
-                  <View>
-                    {"name":"ios-arrow-back","size":25,"color":"#8E8E8E"}
-                  </View>
-=======
                   <RNGestureHandlerButton
                     collapsable={false}
                     delayLongPress={600}
@@ -779,7 +770,6 @@
                       </View>
                     </View>
                   </RNGestureHandlerButton>
->>>>>>> 4ee63996
                 </View>
               </View>
               <View
@@ -934,11 +924,7 @@
               <View
                 collapsable={false}
                 forwardedRef={[Function]}
-<<<<<<< HEAD
-                handlerTag={2}
-=======
                 handlerTag={5}
->>>>>>> 4ee63996
                 handlerType="PanGestureHandler"
                 needsOffscreenAlphaCompositing={false}
                 onGestureHandlerEvent={[Function]}
@@ -1112,25 +1098,17 @@
                                     accessible={true}
                                     collapsable={false}
                                     focusable={true}
+                                    onBlur={[Function]}
                                     onClick={[Function]}
+                                    onFocus={[Function]}
                                     onResponderGrant={[Function]}
                                     onResponderMove={[Function]}
                                     onResponderRelease={[Function]}
                                     onResponderTerminate={[Function]}
                                     onResponderTerminationRequest={[Function]}
                                     onStartShouldSetResponder={[Function]}
-                                    style={
-                                      {
-                                        "opacity": 1,
-                                      }
-                                    }
                                     testID="roll_call_open_add_manually"
                                   >
-<<<<<<< HEAD
-                                    <Text
-                                      style={
-                                        [
-=======
                                     <RNGestureHandlerButton
                                       collapsable={false}
                                       delayLongPress={600}
@@ -1149,24 +1127,33 @@
                                         accessible={true}
                                         collapsable={false}
                                         style={
->>>>>>> 4ee63996
                                           {
-                                            "color": "#000",
-                                            "fontSize": 20,
-                                            "lineHeight": 26,
-                                            "textAlign": "left",
-                                          },
-                                          {
-                                            "color": "#3742fa",
-                                          },
-                                          {
-                                            "textAlign": "center",
-                                          },
-                                        ]
-                                      }
-                                    >
-                                      Enter Manually
-                                    </Text>
+                                            "opacity": 1,
+                                          }
+                                        }
+                                      >
+                                        <Text
+                                          style={
+                                            [
+                                              {
+                                                "color": "#000",
+                                                "fontSize": 20,
+                                                "lineHeight": 26,
+                                                "textAlign": "left",
+                                              },
+                                              {
+                                                "color": "#3742fa",
+                                              },
+                                              {
+                                                "textAlign": "center",
+                                              },
+                                            ]
+                                          }
+                                        >
+                                          Enter Manually
+                                        </Text>
+                                      </View>
+                                    </RNGestureHandlerButton>
                                   </View>
                                 </View>
                                 <View
@@ -1198,51 +1185,6 @@
                               </View>
                             </View>
                           </View>
-<<<<<<< HEAD
-                          <View
-                            style={
-                              {
-                                "flexDirection": "column",
-                              }
-                            }
-                          >
-                            <View
-                              style={
-                                {
-                                  "alignSelf": "flex-end",
-                                  "backgroundColor": "#fff",
-                                  "borderRadius": 8,
-                                  "padding": 8,
-                                }
-                              }
-                            >
-                              <View
-                                accessible={true}
-                                collapsable={false}
-                                focusable={true}
-                                onClick={[Function]}
-                                onResponderGrant={[Function]}
-                                onResponderMove={[Function]}
-                                onResponderRelease={[Function]}
-                                onResponderTerminate={[Function]}
-                                onResponderTerminationRequest={[Function]}
-                                onStartShouldSetResponder={[Function]}
-                                style={
-                                  {
-                                    "alignSelf": "flex-end",
-                                    "marginLeft": "auto",
-                                    "opacity": 1,
-                                  }
-                                }
-                              >
-                                <View>
-                                  {"name":"ios-camera-reverse","size":25,"color":"#3742fa"}
-                                </View>
-                              </View>
-                            </View>
-                          </View>
-=======
->>>>>>> 4ee63996
                         </View>
                       </View>
                       <Modal
@@ -1392,25 +1334,17 @@
                   accessible={true}
                   collapsable={false}
                   focusable={true}
+                  onBlur={[Function]}
                   onClick={[Function]}
+                  onFocus={[Function]}
                   onResponderGrant={[Function]}
                   onResponderMove={[Function]}
                   onResponderRelease={[Function]}
                   onResponderTerminate={[Function]}
                   onResponderTerminationRequest={[Function]}
                   onStartShouldSetResponder={[Function]}
-                  style={
-                    {
-                      "opacity": 1,
-                    }
-                  }
                   testID="roll_call_open_stop_scanning"
                 >
-<<<<<<< HEAD
-                  <View>
-                    {"name":"ios-arrow-back","size":25,"color":"#8E8E8E"}
-                  </View>
-=======
                   <RNGestureHandlerButton
                     collapsable={false}
                     delayLongPress={600}
@@ -1439,7 +1373,6 @@
                       </View>
                     </View>
                   </RNGestureHandlerButton>
->>>>>>> 4ee63996
                 </View>
               </View>
               <View
@@ -1594,11 +1527,7 @@
               <View
                 collapsable={false}
                 forwardedRef={[Function]}
-<<<<<<< HEAD
-                handlerTag={12}
-=======
                 handlerTag={31}
->>>>>>> 4ee63996
                 handlerType="PanGestureHandler"
                 needsOffscreenAlphaCompositing={false}
                 onGestureHandlerEvent={[Function]}
@@ -1772,25 +1701,17 @@
                                     accessible={true}
                                     collapsable={false}
                                     focusable={true}
+                                    onBlur={[Function]}
                                     onClick={[Function]}
+                                    onFocus={[Function]}
                                     onResponderGrant={[Function]}
                                     onResponderMove={[Function]}
                                     onResponderRelease={[Function]}
                                     onResponderTerminate={[Function]}
                                     onResponderTerminationRequest={[Function]}
                                     onStartShouldSetResponder={[Function]}
-                                    style={
-                                      {
-                                        "opacity": 1,
-                                      }
-                                    }
                                     testID="roll_call_open_add_manually"
                                   >
-<<<<<<< HEAD
-                                    <Text
-                                      style={
-                                        [
-=======
                                     <RNGestureHandlerButton
                                       collapsable={false}
                                       delayLongPress={600}
@@ -1809,24 +1730,33 @@
                                         accessible={true}
                                         collapsable={false}
                                         style={
->>>>>>> 4ee63996
                                           {
-                                            "color": "#000",
-                                            "fontSize": 20,
-                                            "lineHeight": 26,
-                                            "textAlign": "left",
-                                          },
-                                          {
-                                            "color": "#3742fa",
-                                          },
-                                          {
-                                            "textAlign": "center",
-                                          },
-                                        ]
-                                      }
-                                    >
-                                      Enter Manually
-                                    </Text>
+                                            "opacity": 1,
+                                          }
+                                        }
+                                      >
+                                        <Text
+                                          style={
+                                            [
+                                              {
+                                                "color": "#000",
+                                                "fontSize": 20,
+                                                "lineHeight": 26,
+                                                "textAlign": "left",
+                                              },
+                                              {
+                                                "color": "#3742fa",
+                                              },
+                                              {
+                                                "textAlign": "center",
+                                              },
+                                            ]
+                                          }
+                                        >
+                                          Enter Manually
+                                        </Text>
+                                      </View>
+                                    </RNGestureHandlerButton>
                                   </View>
                                 </View>
                                 <View
@@ -1858,51 +1788,6 @@
                               </View>
                             </View>
                           </View>
-<<<<<<< HEAD
-                          <View
-                            style={
-                              {
-                                "flexDirection": "column",
-                              }
-                            }
-                          >
-                            <View
-                              style={
-                                {
-                                  "alignSelf": "flex-end",
-                                  "backgroundColor": "#fff",
-                                  "borderRadius": 8,
-                                  "padding": 8,
-                                }
-                              }
-                            >
-                              <View
-                                accessible={true}
-                                collapsable={false}
-                                focusable={true}
-                                onClick={[Function]}
-                                onResponderGrant={[Function]}
-                                onResponderMove={[Function]}
-                                onResponderRelease={[Function]}
-                                onResponderTerminate={[Function]}
-                                onResponderTerminationRequest={[Function]}
-                                onStartShouldSetResponder={[Function]}
-                                style={
-                                  {
-                                    "alignSelf": "flex-end",
-                                    "marginLeft": "auto",
-                                    "opacity": 1,
-                                  }
-                                }
-                              >
-                                <View>
-                                  {"name":"ios-camera-reverse","size":25,"color":"#3742fa"}
-                                </View>
-                              </View>
-                            </View>
-                          </View>
-=======
->>>>>>> 4ee63996
                         </View>
                       </View>
                       <Modal
@@ -2052,25 +1937,17 @@
                   accessible={true}
                   collapsable={false}
                   focusable={true}
+                  onBlur={[Function]}
                   onClick={[Function]}
+                  onFocus={[Function]}
                   onResponderGrant={[Function]}
                   onResponderMove={[Function]}
                   onResponderRelease={[Function]}
                   onResponderTerminate={[Function]}
                   onResponderTerminationRequest={[Function]}
                   onStartShouldSetResponder={[Function]}
-                  style={
-                    {
-                      "opacity": 1,
-                    }
-                  }
                   testID="roll_call_open_stop_scanning"
                 >
-<<<<<<< HEAD
-                  <View>
-                    {"name":"ios-arrow-back","size":25,"color":"#8E8E8E"}
-                  </View>
-=======
                   <RNGestureHandlerButton
                     collapsable={false}
                     delayLongPress={600}
@@ -2099,7 +1976,6 @@
                       </View>
                     </View>
                   </RNGestureHandlerButton>
->>>>>>> 4ee63996
                 </View>
               </View>
               <View
@@ -2254,11 +2130,7 @@
               <View
                 collapsable={false}
                 forwardedRef={[Function]}
-<<<<<<< HEAD
-                handlerTag={12}
-=======
                 handlerTag={31}
->>>>>>> 4ee63996
                 handlerType="PanGestureHandler"
                 needsOffscreenAlphaCompositing={false}
                 onGestureHandlerEvent={[Function]}
@@ -2432,25 +2304,17 @@
                                     accessible={true}
                                     collapsable={false}
                                     focusable={true}
+                                    onBlur={[Function]}
                                     onClick={[Function]}
+                                    onFocus={[Function]}
                                     onResponderGrant={[Function]}
                                     onResponderMove={[Function]}
                                     onResponderRelease={[Function]}
                                     onResponderTerminate={[Function]}
                                     onResponderTerminationRequest={[Function]}
                                     onStartShouldSetResponder={[Function]}
-                                    style={
-                                      {
-                                        "opacity": 1,
-                                      }
-                                    }
                                     testID="roll_call_open_add_manually"
                                   >
-<<<<<<< HEAD
-                                    <Text
-                                      style={
-                                        [
-=======
                                     <RNGestureHandlerButton
                                       collapsable={false}
                                       delayLongPress={600}
@@ -2469,24 +2333,33 @@
                                         accessible={true}
                                         collapsable={false}
                                         style={
->>>>>>> 4ee63996
                                           {
-                                            "color": "#000",
-                                            "fontSize": 20,
-                                            "lineHeight": 26,
-                                            "textAlign": "left",
-                                          },
-                                          {
-                                            "color": "#3742fa",
-                                          },
-                                          {
-                                            "textAlign": "center",
-                                          },
-                                        ]
-                                      }
-                                    >
-                                      Enter Manually
-                                    </Text>
+                                            "opacity": 1,
+                                          }
+                                        }
+                                      >
+                                        <Text
+                                          style={
+                                            [
+                                              {
+                                                "color": "#000",
+                                                "fontSize": 20,
+                                                "lineHeight": 26,
+                                                "textAlign": "left",
+                                              },
+                                              {
+                                                "color": "#3742fa",
+                                              },
+                                              {
+                                                "textAlign": "center",
+                                              },
+                                            ]
+                                          }
+                                        >
+                                          Enter Manually
+                                        </Text>
+                                      </View>
+                                    </RNGestureHandlerButton>
                                   </View>
                                 </View>
                                 <View
@@ -2518,51 +2391,6 @@
                               </View>
                             </View>
                           </View>
-<<<<<<< HEAD
-                          <View
-                            style={
-                              {
-                                "flexDirection": "column",
-                              }
-                            }
-                          >
-                            <View
-                              style={
-                                {
-                                  "alignSelf": "flex-end",
-                                  "backgroundColor": "#fff",
-                                  "borderRadius": 8,
-                                  "padding": 8,
-                                }
-                              }
-                            >
-                              <View
-                                accessible={true}
-                                collapsable={false}
-                                focusable={true}
-                                onClick={[Function]}
-                                onResponderGrant={[Function]}
-                                onResponderMove={[Function]}
-                                onResponderRelease={[Function]}
-                                onResponderTerminate={[Function]}
-                                onResponderTerminationRequest={[Function]}
-                                onStartShouldSetResponder={[Function]}
-                                style={
-                                  {
-                                    "alignSelf": "flex-end",
-                                    "marginLeft": "auto",
-                                    "opacity": 1,
-                                  }
-                                }
-                              >
-                                <View>
-                                  {"name":"ios-camera-reverse","size":25,"color":"#3742fa"}
-                                </View>
-                              </View>
-                            </View>
-                          </View>
-=======
->>>>>>> 4ee63996
                         </View>
                       </View>
                       <Modal

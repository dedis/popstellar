import { CompositeScreenProps, useRoute } from '@react-navigation/core';
import { StackScreenProps } from '@react-navigation/stack';
import React, { useMemo } from 'react';
import { useSelector } from 'react-redux';

import { AppParamList } from 'core/navigation/typing/AppParamList';
import { LaoEventsParamList } from 'core/navigation/typing/LaoEventsParamList';
import { LaoParamList } from 'core/navigation/typing/LaoParamList';
import { PublicKey } from 'core/objects';
import STRINGS from 'resources/strings';

import RollCallClosed from '../components/RollCallClosed';
import RollCallCreated from '../components/RollCallCreated';
import RollCallOpen from '../components/RollCallOpen';
import { RollCallHooks } from '../hooks';
import { RollCallFeature } from '../interface';
import { RollCallStatus } from '../objects';
import { makeRollCallSelector } from '../reducer';

type NavigationProps = CompositeScreenProps<
  StackScreenProps<LaoEventsParamList, typeof STRINGS.events_view_single_roll_call>,
  CompositeScreenProps<
    StackScreenProps<LaoParamList, typeof STRINGS.navigation_lao_events>,
    StackScreenProps<AppParamList, typeof STRINGS.navigation_app_lao>
  >
>;

/**
 * Screen for viewing a single roll call
 */
const ViewSingleRollCall = () => {
  const route = useRoute<NavigationProps['route']>();
  const {
    eventId: rollCallId,
    isOrganizer,
    attendeePopTokens: attendeePopTokensStrings,
  } = route.params;

  const selectRollCall = useMemo(() => makeRollCallSelector(rollCallId), [rollCallId]);
  const laoId = RollCallHooks.useAssertCurrentLaoId();
  const rollCall = useSelector(selectRollCall);

  const attendeePopTokens = useMemo(
    () => attendeePopTokensStrings?.map((k) => new PublicKey(k)),
    [attendeePopTokensStrings],
  );

  if (!rollCall) {
    throw new Error(`Could not find a roll call with id ${rollCallId}`);
  }

<<<<<<< HEAD
  const laoId = RollCallHooks.useAssertCurrentLaoId();
  const isConnected = RollCallHooks.useConnectedToLao();

=======
>>>>>>> 0f129a00
  switch (rollCall.status) {
    case RollCallStatus.CREATED:
      return (
        <RollCallCreated
          rollCall={rollCall}
          laoId={laoId}
          isConnected={isConnected}
          isOrganizer={isOrganizer}
        />
      );
    case RollCallStatus.REOPENED:
    case RollCallStatus.OPENED:
      return (
        <RollCallOpen
          rollCall={rollCall}
          laoId={laoId}
          isConnected={isConnected}
          isOrganizer={isOrganizer}
          scannedPopTokens={attendeePopTokens}
        />
      );
    case RollCallStatus.CLOSED:
      return (
        <RollCallClosed
          rollCall={rollCall}
          laoId={laoId}
          isConnected={isConnected}
          isOrganizer={isOrganizer}
        />
      );
    default:
      console.warn(`Unkown roll call status '${rollCall.status}' in ViewSingleRollCall`);
      return null;
  }
};

export default ViewSingleRollCall;

export const ViewSingleRollCallScreen: RollCallFeature.LaoEventScreen = {
  id: STRINGS.events_view_single_roll_call,
  Component: ViewSingleRollCall,
  headerTitle: STRINGS.roll_call_event_name,
};<|MERGE_RESOLUTION|>--- conflicted
+++ resolved
@@ -38,6 +38,7 @@
 
   const selectRollCall = useMemo(() => makeRollCallSelector(rollCallId), [rollCallId]);
   const laoId = RollCallHooks.useAssertCurrentLaoId();
+  const isConnected = RollCallHooks.useConnectedToLao();
   const rollCall = useSelector(selectRollCall);
 
   const attendeePopTokens = useMemo(
@@ -49,12 +50,6 @@
     throw new Error(`Could not find a roll call with id ${rollCallId}`);
   }
 
-<<<<<<< HEAD
-  const laoId = RollCallHooks.useAssertCurrentLaoId();
-  const isConnected = RollCallHooks.useConnectedToLao();
-
-=======
->>>>>>> 0f129a00
   switch (rollCall.status) {
     case RollCallStatus.CREATED:
       return (

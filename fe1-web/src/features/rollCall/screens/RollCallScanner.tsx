--- conflicted
+++ resolved
@@ -160,30 +160,10 @@
       <QrCodeScanner
         showCamera={showScanner}
         handleScan={(data: string | null) => data && addAttendeePopTokenAndShowToast(data)}>
-<<<<<<< HEAD
-        <View style={styles.buttonContainer}>
-          <View>
-            <View style={styles.leftButtons}>
-              <PoPTouchableOpacity
-                testID="roll_call_open_stop_scanning"
-                onPress={() =>
-                  navigation.navigate(STRINGS.events_view_single_roll_call, {
-                    eventId: rollCallId,
-                    /* this screen is only reachable for organizers */
-                    isOrganizer: true,
-                    /* pass the just scanned pop tokens back to the single view screen */
-                    attendeePopTokens: [...attendeePopTokens],
-                  })
-                }>
-                <PoPIcon name="close" color={Color.accent} size={Icon.size} />
-              </PoPTouchableOpacity>
-            </View>
-=======
         <View style={styles.container}>
           <View />
           <View style={styles.qrCode}>
             <QrCodeScanOverlay width={300} height={300} />
->>>>>>> 237cb419
           </View>
           <View style={styles.enterManually}>
             <View style={QrCodeScannerUIElementContainer}>
@@ -241,12 +221,8 @@
 };
 
 export const RollCallOpenedScreen: RollCallFeature.LaoEventScreen = {
-<<<<<<< HEAD
   id: STRINGS.events_open_roll_call,
-=======
-  id: STRINGS.navigation_lao_events_open_roll_call,
-  title: STRINGS.navigation_lao_events_open_roll_call_title,
->>>>>>> 237cb419
+  title: STRINGS.events_open_roll_call_title,
   Component: RollCallOpened,
   headerLeft: RollCallOpenedHeaderLeft,
 };
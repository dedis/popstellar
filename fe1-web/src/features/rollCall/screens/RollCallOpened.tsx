<<<<<<< HEAD
import { useNavigation, useRoute } from '@react-navigation/core';
=======
>>>>>>> 864182b0
import React, { useEffect, useState } from 'react';
import { StyleSheet, View, ViewStyle } from 'react-native';
import { Badge } from 'react-native-elements';
import { useToast } from 'react-native-toast-notifications';
import QrReader from 'react-qr-reader';
import { useSelector } from 'react-redux';

import { ConfirmModal, TextBlock, WideButtonView } from 'core/components';
import { EventTags, Hash, PublicKey } from 'core/objects';
<<<<<<< HEAD
import { Spacing } from 'core/styles';
import containerStyles from 'core/styles/stylesheets/containerStyles';
import { selectCurrentLao } from 'features/lao/reducer';
=======
import { FOUR_SECONDS } from 'resources/const';
>>>>>>> 864182b0
import * as Wallet from 'features/wallet/objects';
import { FOUR_SECONDS } from 'resources/const';
import STRINGS from 'resources/strings';

import { selectCurrentLao } from 'features/lao/reducer';
import { requestCloseRollCall } from '../network';

/**
 * UI for a currently opened roll call. From there, the organizer can scan attendees or add them
 * manually. At the end, he can close it by pressing on the close button.
 */

const styles = StyleSheet.create({
  viewCenter: {
    flex: 8,
    justifyContent: 'center',
    borderWidth: 1,
    margin: Spacing.xs,
  } as ViewStyle,
});

const tokenMatcher = new RegExp('^[A-Za-z0-9_-]{43}=$');

const RollCallOpened = () => {
  // FIXME: navigation and route should user proper type
  const navigation = useNavigation<any>();
  const route = useRoute<any>();
  const { rollCallID, time } = route.params;
  const [attendees, updateAttendees] = useState(new Set<string>());
  const [inputModalIsVisible, setInputModalIsVisible] = useState(false);
  const toast = useToast();
  const lao = useSelector(selectCurrentLao);

  if (!lao) {
    throw new Error('Impossible to open a Roll Call without being connected to an LAO');
  }

  // This will run only when the state changes
  useEffect(() => {
    if (!lao || !lao.id || !rollCallID || !toast) {
      return;
    }

    const addOwnToken = async () => {
      try {
        const tok = await Wallet.generateToken(lao.id, new Hash(rollCallID));
        updateAttendees((prev) => new Set<string>([...prev, tok.publicKey.valueOf()]));
      } catch (err) {
        toast.show(`Could not generate organizer's PoP token, error: ${err}`, {
          type: 'danger',
          placement: 'top',
          duration: FOUR_SECONDS,
        });
      }
    };

    // Add the token of the organizer as soon as we open the roll call
    addOwnToken().catch((e) => console.error(e));
  }, [lao, rollCallID, toast]);

  const handleError = (err: string) => {
    console.error(err);
    toast.show(err, {
      type: 'danger',
      placement: 'top',
      duration: FOUR_SECONDS,
    });
  };

  const addAttendeeAndShowToast = (attendee: string, toastMessage: string) => {
    if (!attendees.has(attendee)) {
      updateAttendees((prev) => new Set<string>(prev.add(attendee)));
      toast.show(toastMessage, {
        type: 'success',
        placement: 'top',
        duration: FOUR_SECONDS,
      });
    }
  };

  const handleEnterManually = (input: string) => {
    if (tokenMatcher.test(input)) {
      addAttendeeAndShowToast(input, STRINGS.roll_call_participant_added);
    } else {
      toast.show(STRINGS.roll_call_invalid_token, {
        type: 'danger',
        placement: 'top',
        duration: FOUR_SECONDS,
      });
    }
  };

  const onCloseRollCall = () => {
    const updateId = Hash.fromStringArray(EventTags.ROLL_CALL, lao.id.toString(), rollCallID, time);
    const attendeesList = Array.from(attendees).map((key: string) => new PublicKey(key));
    return requestCloseRollCall(updateId, attendeesList)
      .then(() => {
        navigation.navigate(STRINGS.organizer_navigation_tab_home);
      })
      .catch((err) => {
        toast.show(`Could not close roll call, error: ${err}`, {
          type: 'danger',
          placement: 'top',
          duration: FOUR_SECONDS,
        });
      });
  };

  return (
    <View style={containerStyles.flex}>
      <View style={styles.viewCenter}>
        <TextBlock text={STRINGS.roll_call_scan_description} />
        <QrReader
          delay={300}
          onScan={(data) => {
            if (data) {
              addAttendeeAndShowToast(data, STRINGS.roll_call_scan_participant);
            }
          }}
          onError={handleError}
          style={{ width: '30%' }}
        />
        <Badge value={attendees.size} status="success" />
        <WideButtonView title={STRINGS.roll_call_scan_close} onPress={() => onCloseRollCall()} />
        <WideButtonView
          title={STRINGS.roll_call_add_attendee_manually}
          onPress={() => setInputModalIsVisible(true)}
        />
      </View>
      <ConfirmModal
        visibility={inputModalIsVisible}
        setVisibility={setInputModalIsVisible}
        title={STRINGS.roll_call_modal_add_attendee}
        description={STRINGS.roll_call_modal_enter_token}
        onConfirmPress={handleEnterManually}
        buttonConfirmText={STRINGS.general_add}
        hasTextInput
        textInputPlaceholder={STRINGS.roll_call_attendee_token_placeholder}
      />
    </View>
  );
};

export default RollCallOpened;<|MERGE_RESOLUTION|>--- conflicted
+++ resolved
@@ -1,7 +1,3 @@
-<<<<<<< HEAD
-import { useNavigation, useRoute } from '@react-navigation/core';
-=======
->>>>>>> 864182b0
 import React, { useEffect, useState } from 'react';
 import { StyleSheet, View, ViewStyle } from 'react-native';
 import { Badge } from 'react-native-elements';
@@ -11,18 +7,11 @@
 
 import { ConfirmModal, TextBlock, WideButtonView } from 'core/components';
 import { EventTags, Hash, PublicKey } from 'core/objects';
-<<<<<<< HEAD
-import { Spacing } from 'core/styles';
-import containerStyles from 'core/styles/stylesheets/containerStyles';
 import { selectCurrentLao } from 'features/lao/reducer';
-=======
-import { FOUR_SECONDS } from 'resources/const';
->>>>>>> 864182b0
 import * as Wallet from 'features/wallet/objects';
 import { FOUR_SECONDS } from 'resources/const';
 import STRINGS from 'resources/strings';
 
-import { selectCurrentLao } from 'features/lao/reducer';
 import { requestCloseRollCall } from '../network';
 
 /**

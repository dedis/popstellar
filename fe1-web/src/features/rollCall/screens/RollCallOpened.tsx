import { useNavigation, useRoute } from '@react-navigation/core';
import React, { useCallback, useEffect, useState } from 'react';
import { StyleSheet, View, ViewStyle } from 'react-native';
import { Badge } from 'react-native-elements';
import { useToast } from 'react-native-toast-notifications';
import QrReader from 'react-qr-reader';
import { useSelector } from 'react-redux';

import { ConfirmModal, TextBlock, WideButtonView } from 'core/components';
import { PublicKey } from 'core/objects';
import { Spacing } from 'core/styles';
import containerStyles from 'core/styles/stylesheets/containerStyles';
import { makeEventGetter } from 'features/events/reducer';
import { selectCurrentLao } from 'features/lao/reducer';
import * as Wallet from 'features/wallet/objects';
import { FOUR_SECONDS } from 'resources/const';
import STRINGS from 'resources/strings';

import { requestCloseRollCall } from '../network';
import { RollCall } from '../objects';

/**
 * UI for a currently opened roll call. From there, the organizer can scan attendees or add them
 * manually. At the end, he can close it by pressing on the close button.
 */

const styles = StyleSheet.create({
  viewCenter: {
    flex: 8,
    justifyContent: 'center',
    alignItems: 'center',
    borderWidth: 1,
    margin: Spacing.xs,
  } as ViewStyle,
});

<<<<<<< HEAD
// qr-scanner does *not* accept StyleSheet styles since it is *not*
// a react native component but a web component using proper css
=======
>>>>>>> 0f7204b8
const qrScannerStyles: ViewStyle = {
  width: '30%',
};

const tokenMatcher = new RegExp('^[A-Za-z0-9_-]{43}=$');

const RollCallOpened = () => {
  // FIXME: navigation and route should user proper type
  const navigation = useNavigation<any>();
  const route = useRoute<any>();
  const { rollCallID } = route.params;
  const [attendeePopTokens, updateAttendeePopTokens] = useState(new Set<string>());
  const [inputModalIsVisible, setInputModalIsVisible] = useState(false);
  const toast = useToast();
  const lao = useSelector(selectCurrentLao);

  if (!lao) {
    throw new Error('Impossible to open a Roll Call without being connected to an LAO');
  }

  const rollCall = useSelector(makeEventGetter(lao.id, rollCallID)) as RollCall;

  if (!rollCall) {
    throw new Error('Impossible to open a Roll Call that does not exist');
  }

  const handleError = useCallback(
    (err: any) => {
      console.error(err.toString());
      toast.show(err.toString(), {
        type: 'danger',
        placement: 'top',
        duration: FOUR_SECONDS,
      });
    },
    [toast],
  );

  const addAttendeePopToken = useCallback(
    (popToken: string) => {
      // if the token is already part of attendeePopTokens, do not trigger a state update
      if (attendeePopTokens.has(popToken)) {
        return false;
      }

      updateAttendeePopTokens(
        // use new Set() to trigger a state change. .add() would not still be the same object
        (prevAttendeePopTokens) => new Set<string>([...prevAttendeePopTokens, popToken]),
      );
      return true;
    },
    [updateAttendeePopTokens, attendeePopTokens],
  );

  const addAttendeePopTokenAndShowToast = (popToken: string, toastMessage: string) => {
    if (tokenMatcher.test(popToken)) {
      // only show a toast if an actual *new* token is added
      if (addAttendeePopToken(popToken)) {
        toast.show(toastMessage, {
          type: 'success',
          placement: 'top',
          duration: FOUR_SECONDS,
        });
      }
    } else {
      toast.show(STRINGS.roll_call_invalid_token, {
        type: 'danger',
        placement: 'top',
        duration: FOUR_SECONDS,
      });
    }
  };

  const onCloseRollCall = async () => {
    // get the public key as strings from the existing rollcall
    const previousAttendees = (rollCall.attendees || []).map((key) => key.valueOf());
    // add the create a set of all attendees (takes care of deduplication)
    const allAttendees = new Set([...previousAttendees, ...attendeePopTokens]);
    // create PublicKey instances from the set of strings
    const attendeesList = [...allAttendees].map((key: string) => new PublicKey(key));

    if (!rollCall.idAlias) {
      throw new Error('Trying to close a roll call that has no idAlias defined');
    }

    try {
      await requestCloseRollCall(rollCall.idAlias, attendeesList);
      navigation.navigate(STRINGS.organizer_navigation_tab_home);
    } catch (err) {
      toast.show(`Could not close roll call, error: ${err}`, {
        type: 'danger',
        placement: 'top',
        duration: FOUR_SECONDS,
      });
    }
  };

  // This will run only when the state changes
  useEffect(() => {
    if (!lao?.id) {
      return;
    }

    // Add the token of the organizer as soon as we open the roll call
    Wallet.generateToken(lao.id, rollCall.id)
      .then((popToken) => addAttendeePopToken(popToken.publicKey.valueOf()))
      .catch(handleError);
  }, [lao, rollCall, addAttendeePopToken, handleError]);

  return (
    <View style={containerStyles.flex}>
      <View style={styles.viewCenter}>
        <TextBlock text={STRINGS.roll_call_scan_description} />
        <QrReader
          delay={300}
          onScan={(data) => {
            if (data) {
              addAttendeePopTokenAndShowToast(data, STRINGS.roll_call_scan_participant);
            }
          }}
          onError={handleError}
          style={qrScannerStyles}
        />
        <Badge value={attendeePopTokens.size} status="success" />
        <WideButtonView title={STRINGS.roll_call_scan_close} onPress={() => onCloseRollCall()} />
        <WideButtonView
          title={STRINGS.roll_call_add_attendee_manually}
          onPress={() => setInputModalIsVisible(true)}
        />
      </View>
      <ConfirmModal
        visibility={inputModalIsVisible}
        setVisibility={setInputModalIsVisible}
        title={STRINGS.roll_call_modal_add_attendee}
        description={STRINGS.roll_call_modal_enter_token}
        onConfirmPress={addAttendeePopTokenAndShowToast}
        buttonConfirmText={STRINGS.general_add}
        hasTextInput
        textInputPlaceholder={STRINGS.roll_call_attendee_token_placeholder}
      />
    </View>
  );
};

export default RollCallOpened;<|MERGE_RESOLUTION|>--- conflicted
+++ resolved
@@ -34,11 +34,8 @@
   } as ViewStyle,
 });
 
-<<<<<<< HEAD
 // qr-scanner does *not* accept StyleSheet styles since it is *not*
 // a react native component but a web component using proper css
-=======
->>>>>>> 0f7204b8
 const qrScannerStyles: ViewStyle = {
   width: '30%',
 };

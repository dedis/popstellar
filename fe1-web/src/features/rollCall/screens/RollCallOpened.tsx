--- conflicted
+++ resolved
@@ -2,32 +2,16 @@
 import { StackScreenProps } from '@react-navigation/stack';
 import React, { useCallback, useEffect, useMemo, useState } from 'react';
 import { StyleSheet, View, ViewStyle } from 'react-native';
-<<<<<<< HEAD
 import { TouchableOpacity } from 'react-native-gesture-handler';
-=======
-import { Badge } from 'react-native-elements';
->>>>>>> 640c5e23
 import { useToast } from 'react-native-toast-notifications';
 import { useSelector } from 'react-redux';
 
-<<<<<<< HEAD
-import { ConfirmModal } from 'core/components';
-import AddPersonIcon from 'core/components/icons/AddPersonIcon';
-import CloseIcon from 'core/components/icons/CloseIcon';
+import { ConfirmModal, PoPIcon } from 'core/components';
 import QrCodeScanner, { QrCodeScannerUIElementContainer } from 'core/components/QrCodeScanner';
-=======
-import { ConfirmModal, TextBlock, PoPTextButton } from 'core/components';
->>>>>>> 640c5e23
 import { AppParamList } from 'core/navigation/typing/AppParamList';
 import { LaoEventsParamList } from 'core/navigation/typing/LaoEventsParamList';
 import { LaoParamList } from 'core/navigation/typing/LaoParamList';
-<<<<<<< HEAD
 import { Color, Icon } from 'core/styles';
-=======
-import { PublicKey } from 'core/objects';
-import { Spacing } from 'core/styles';
-import containerStyles from 'core/styles/stylesheets/containerStyles';
->>>>>>> 640c5e23
 import { FOUR_SECONDS } from 'resources/const';
 import STRINGS from 'resources/strings';
 
@@ -162,7 +146,6 @@
   }, [laoId, generateToken, rollCall, addAttendeePopToken, handleError]);
 
   return (
-<<<<<<< HEAD
     <>
       <QrCodeScanner
         showCamera={showScanner}
@@ -185,7 +168,7 @@
                     attendeePopTokens: [...attendeePopTokens],
                   })
                 }>
-                <CloseIcon color={Color.accent} size={Icon.size} />
+                <PoPIcon name="close" color={Color.accent} size={Icon.size} />
               </TouchableOpacity>
             </View>
           </View>
@@ -194,36 +177,12 @@
               <TouchableOpacity
                 onPress={() => setInputModalIsVisible(true)}
                 testID="roll-call-open-add-manually">
-                <AddPersonIcon color={Color.accent} size={Icon.size} />
+                <PoPIcon name="addPerson" color={Color.accent} size={Icon.size} />
               </TouchableOpacity>
             </View>
           </View>
         </View>
       </QrCodeScanner>
-=======
-    <View style={containerStyles.flex}>
-      <View style={styles.viewCenter}>
-        <TextBlock text={STRINGS.roll_call_scan_description} />
-        <QrReader
-          delay={300}
-          onScan={(data) => {
-            if (data) {
-              addAttendeePopTokenAndShowToast(data, STRINGS.roll_call_scan_participant);
-            }
-          }}
-          onError={handleError}
-          style={qrScannerStyles}
-        />
-        <Badge value={attendeePopTokens.size} status="success" />
-        <PoPTextButton onPress={() => onCloseRollCall()}>
-          {STRINGS.roll_call_scan_close}
-        </PoPTextButton>
-
-        <PoPTextButton onPress={() => setInputModalIsVisible(true)}>
-          {STRINGS.roll_call_add_attendee_manually}
-        </PoPTextButton>
-      </View>
->>>>>>> 640c5e23
       <ConfirmModal
         visibility={inputModalIsVisible}
         setVisibility={setInputModalIsVisible}

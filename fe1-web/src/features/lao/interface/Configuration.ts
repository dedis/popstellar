--- conflicted
+++ resolved
@@ -121,15 +121,14 @@
     useLaoOrganizerBackendPublicKey: (laoId: string) => PublicKey | undefined;
 
     /**
-<<<<<<< HEAD
      * Returns the function to disconnect from the current lao
      */
     useDisconnectFromLao: () => () => void;
-=======
+
+    /**
      * Returns a map from lao id to the respective name
      */
     useNamesByLaoId: () => { [laoId: string]: string };
->>>>>>> 3cd501d7
   };
 
   /* functions */

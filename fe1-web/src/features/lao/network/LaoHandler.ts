import { ActionType, ObjectType, ProcessableMessage } from 'core/network/jsonrpc/messages';
import { dispatch } from 'core/redux';

import { Lao } from '../objects';
<<<<<<< HEAD
import { connectToLao } from '../reducer';
import { handleLaoGreet } from './LaoGreetWatcher';
=======
import { addUnhandledGreetLaoMessage, connectToLao } from '../reducer';
import { storeBackendAndConnectToPeers } from './LaoGreetWatcher';
>>>>>>> 3ac98402
import { CreateLao } from './messages';
import { GreetLao } from './messages/GreetLao';

export function handleLaoCreateMessage(msg: ProcessableMessage): boolean {
  if (msg.messageData.object !== ObjectType.LAO || msg.messageData.action !== ActionType.CREATE) {
    console.warn('handleLaoCreateMessage was called to process an unsupported message', msg);
    return false;
  }

  const createLaoMsg = msg.messageData as CreateLao;
  const lao = new Lao({
    id: createLaoMsg.id,
    name: createLaoMsg.name,
    creation: createLaoMsg.creation,
    last_modified: createLaoMsg.creation,
    organizer: createLaoMsg.organizer,
    witnesses: createLaoMsg.witnesses,
    server_addresses: [msg.receivedFrom],
  });

  dispatch(connectToLao(lao.toState()));
  return true;
}

export function handleLaoStateMessage(msg: ProcessableMessage): boolean {
  if (msg.messageData.object !== ObjectType.LAO || msg.messageData.action !== ActionType.STATE) {
    console.warn('handleLaoStateMessage was called to process an unsupported message', msg);
    return false;
  }

  const makeErr = (err: string) => `lao/state was not processed: ${err}`;

  console.warn(makeErr('currently unsupported, needs redesign with consensus'));
  return true;
  /*
  const storeState = getStore().getState();
  const oldLao = getCurrentLao(storeState);
  if (!oldLao) {
    console.warn(makeErr('no LAO is currently active'));
    return false;
  }

  const stateLaoData = msg.messageData as StateLao;
  if (!hasWitnessSignatureQuorum(stateLaoData.modification_signatures, oldLao)) {
    console.warn(makeErr('witness quorum was not reached'));
    return false;
  }

  const msgState = getMessageState(storeState);
  if (!msgState) {
    console.warn(makeErr("no known 'lao/update_properties' messages in LAO"));
    return false;
  }

  const updateMessage = getMessage(msgState, stateLaoData.modification_id);
  if (!updateMessage) {
    console.warn(makeErr("'modification_id' references unknown message"));
    return false;
  }
  const updateLaoData = updateMessage.messageData as UpdateLao;

  const lao = new Lao({
    ...oldLao,
    name: updateLaoData.name,
    witnesses: updateLaoData.witnesses,
  });

  dispatch(updateLao(lao.toState()));
  return true; */
}

export const handleLaoGreetMessage = (msg: ProcessableMessage): boolean => {
  if (msg.messageData.object !== ObjectType.LAO || msg.messageData.action !== ActionType.GREET) {
    console.warn('handleLaoGreetMessage was called to process an unsupported message', msg);
    return false;
  }

  const greetLaoMsg = msg.messageData as GreetLao;

<<<<<<< HEAD
=======
  // add the lao#greet message to the store to tell LaoGreetWatcher to keep an eye on it
  dispatch(
    addUnhandledGreetLaoMessage({
      messageId: msg.message_id.valueOf(),
    }),
  );

>>>>>>> 3ac98402
  // only treat the message as being valid when it is signed by the advertised frontend public key
  if (
    !msg.witness_signatures.find((witnessSignature) =>
      witnessSignature.signature.verify(greetLaoMsg.frontend, msg.message_id),
    )
  ) {
    // lao#greet message has not (yet) been signed by the corresponding frontend
    // wait for the signature in LaoGreetWatcher
    // FIXME: for now the witnessing feature is not working and thus we omit this check (2022-04-25, Tyratox)
<<<<<<< HEAD
    // return true;
  }

  handleLaoGreet(greetLaoMsg, msg.sender);
=======
    // moreover we decided in the evoting meeting to add this check only later and focus on the other parts for now
    // return true;
  }

  storeBackendAndConnectToPeers(msg.message_id, greetLaoMsg, msg.sender);
>>>>>>> 3ac98402

  return true;
};

export function handleLaoUpdatePropertiesMessage(msg: ProcessableMessage): boolean {
  console.debug(`lao/update_properties message was archived: no action needs to be taken ${msg}`);
  return true;
}<|MERGE_RESOLUTION|>--- conflicted
+++ resolved
@@ -2,13 +2,8 @@
 import { dispatch } from 'core/redux';
 
 import { Lao } from '../objects';
-<<<<<<< HEAD
-import { connectToLao } from '../reducer';
-import { handleLaoGreet } from './LaoGreetWatcher';
-=======
 import { addUnhandledGreetLaoMessage, connectToLao } from '../reducer';
 import { storeBackendAndConnectToPeers } from './LaoGreetWatcher';
->>>>>>> 3ac98402
 import { CreateLao } from './messages';
 import { GreetLao } from './messages/GreetLao';
 
@@ -88,8 +83,6 @@
 
   const greetLaoMsg = msg.messageData as GreetLao;
 
-<<<<<<< HEAD
-=======
   // add the lao#greet message to the store to tell LaoGreetWatcher to keep an eye on it
   dispatch(
     addUnhandledGreetLaoMessage({
@@ -97,7 +90,6 @@
     }),
   );
 
->>>>>>> 3ac98402
   // only treat the message as being valid when it is signed by the advertised frontend public key
   if (
     !msg.witness_signatures.find((witnessSignature) =>
@@ -107,18 +99,11 @@
     // lao#greet message has not (yet) been signed by the corresponding frontend
     // wait for the signature in LaoGreetWatcher
     // FIXME: for now the witnessing feature is not working and thus we omit this check (2022-04-25, Tyratox)
-<<<<<<< HEAD
-    // return true;
-  }
-
-  handleLaoGreet(greetLaoMsg, msg.sender);
-=======
     // moreover we decided in the evoting meeting to add this check only later and focus on the other parts for now
     // return true;
   }
 
   storeBackendAndConnectToPeers(msg.message_id, greetLaoMsg, msg.sender);
->>>>>>> 3ac98402
 
   return true;
 };

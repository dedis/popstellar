// Jest Snapshot v1, https://goo.gl/fbAQLP

exports[`LaoNavigation renders correctly 1`] = `
<View
  style={
    Object {
      "flex": 1,
    }
  }
>
  <RNCSafeAreaProvider
    onInsetsChange={[Function]}
    style={
      Array [
        Object {
          "flex": 1,
        },
        undefined,
      ]
    }
  >
    <View
      style={
        Array [
          Object {
            "backgroundColor": "rgb(242, 242, 242)",
            "flex": 1,
          },
          undefined,
        ]
      }
    >
      <View
        collapsable={false}
        pointerEvents="box-none"
        style={
          Object {
            "zIndex": 1,
          }
        }
      >
        <View
          accessibilityElementsHidden={false}
          importantForAccessibility="auto"
          onLayout={[Function]}
          pointerEvents="box-none"
          style={null}
        >
          <View
            collapsable={false}
            pointerEvents="box-none"
            style={
              Object {
                "bottom": 0,
                "left": 0,
                "opacity": 1,
                "position": "absolute",
                "right": 0,
                "top": 0,
                "zIndex": 0,
              }
            }
          >
            <View
              collapsable={false}
              style={
                Object {
                  "backgroundColor": "rgb(255, 255, 255)",
                  "borderBottomColor": "rgb(216, 216, 216)",
                  "flex": 1,
                  "shadowColor": "rgb(216, 216, 216)",
                  "shadowOffset": Object {
                    "height": 0.5,
                    "width": 0,
                  },
                  "shadowOpacity": 0.85,
                  "shadowRadius": 0,
                }
              }
            />
          </View>
          <View
            collapsable={false}
            pointerEvents="box-none"
            style={
              Object {
                "height": 44,
                "maxHeight": undefined,
                "minHeight": undefined,
                "opacity": undefined,
                "transform": undefined,
              }
            }
          >
            <View
              pointerEvents="none"
              style={
                Object {
                  "height": 0,
                }
              }
            />
            <View
              pointerEvents="box-none"
              style={
                Object {
                  "alignItems": "stretch",
                  "flex": 1,
                  "flexDirection": "row",
                }
              }
            >
              <View
                collapsable={false}
                pointerEvents="box-none"
                style={
                  Object {
                    "alignItems": "flex-start",
                    "flexBasis": 0,
                    "flexGrow": 1,
                    "justifyContent": "center",
                    "marginStart": 0,
                    "opacity": 1,
                  }
                }
              />
              <View
                collapsable={false}
                pointerEvents="box-none"
                style={
                  Object {
                    "justifyContent": "center",
                    "marginHorizontal": 16,
                    "maxWidth": 718,
                    "opacity": 1,
                  }
                }
              >
                <Text
                  accessibilityRole="header"
                  aria-level="1"
                  collapsable={false}
                  numberOfLines={1}
                  onLayout={[Function]}
                  style={
                    Object {
                      "color": "rgb(28, 28, 30)",
                      "fontSize": 17,
                      "fontWeight": "600",
                    }
                  }
                >
                  MockScreen
                </Text>
              </View>
              <View
                collapsable={false}
                pointerEvents="box-none"
                style={
                  Object {
                    "alignItems": "flex-end",
                    "flexBasis": 0,
                    "flexGrow": 1,
                    "justifyContent": "center",
                    "marginEnd": 0,
                    "opacity": 1,
                  }
                }
              />
            </View>
          </View>
        </View>
      </View>
      <RNSScreenContainer
        onLayout={[Function]}
        style={
          Object {
            "flex": 1,
          }
        }
      >
        <RNSScreen
          activityState={2}
          collapsable={false}
          forwardedRef={[Function]}
          gestureResponseDistance={
            Object {
              "bottom": -1,
              "end": -1,
              "start": -1,
              "top": -1,
            }
          }
          pointerEvents="box-none"
          style={
            Object {
              "bottom": 0,
              "left": 0,
              "position": "absolute",
              "right": 0,
              "top": 0,
            }
          }
        >
          <View
            collapsable={false}
            style={
              Object {
                "opacity": 1,
              }
            }
          />
          <View
            accessibilityElementsHidden={false}
            closing={false}
            gestureVelocityImpact={0.3}
            importantForAccessibility="auto"
            onClose={[Function]}
            onGestureBegin={[Function]}
            onGestureCanceled={[Function]}
            onGestureEnd={[Function]}
            onOpen={[Function]}
            onTransition={[Function]}
            pointerEvents="box-none"
            style={
              Array [
                Object {
                  "display": "flex",
                  "overflow": undefined,
                },
                Object {
                  "bottom": 0,
                  "left": 0,
                  "position": "absolute",
                  "right": 0,
                  "top": 0,
                },
              ]
            }
            transitionSpec={
              Object {
                "close": Object {
                  "animation": "spring",
                  "config": Object {
                    "damping": 500,
                    "mass": 3,
                    "overshootClamping": true,
                    "restDisplacementThreshold": 10,
                    "restSpeedThreshold": 10,
                    "stiffness": 1000,
                  },
                },
                "open": Object {
                  "animation": "spring",
                  "config": Object {
                    "damping": 500,
                    "mass": 3,
                    "overshootClamping": true,
                    "restDisplacementThreshold": 10,
                    "restSpeedThreshold": 10,
                    "stiffness": 1000,
                  },
                },
              }
            }
          >
            <View
              collapsable={false}
              pointerEvents="box-none"
              style={
                Object {
                  "flex": 1,
                }
              }
            >
              <View
                collapsable={false}
                forwardedRef={[Function]}
                handlerTag={1}
                handlerType="PanGestureHandler"
                needsOffscreenAlphaCompositing={false}
                onGestureHandlerEvent={[Function]}
                onGestureHandlerStateChange={[Function]}
                style={
                  Object {
                    "flex": 1,
                    "transform": Array [
                      Object {
                        "translateX": 0,
                      },
                      Object {
                        "translateX": 0,
                      },
                    ],
                  }
                }
              >
                <View
                  pointerEvents="box-none"
                  style={
                    Array [
                      Object {
                        "flex": 1,
                        "overflow": "hidden",
                      },
                      Array [
                        Object {
                          "backgroundColor": "rgb(242, 242, 242)",
                        },
                        undefined,
                      ],
                    ]
                  }
                >
                  <View
                    style={
                      Object {
                        "flex": 1,
                        "flexDirection": "column-reverse",
                      }
                    }
                  >
                    <View
                      style={
                        Object {
                          "flex": 1,
                        }
                      }
                    >
                      <View
                        style={
                          Array [
                            Object {
                              "flex": 1,
                            },
                            undefined,
                          ]
                        }
                      >
                        <View
                          style={
                            Object {
                              "flex": 1,
                            }
                          }
                        >
                          <View
                            animatedStyle={
                              Object {
                                "value": Object {},
                              }
                            }
                            collapsable={false}
                            forwardedRef={[Function]}
                            handlerTag={2}
                            handlerType="PanGestureHandler"
                            onGestureHandlerEvent={[Function]}
                            style={
                              Object {
                                "flex": 1,
                                "flexDirection": "row",
                                "overflow": "hidden",
                              }
                            }
                          >
                            <View
                              animatedStyle={
                                Object {
                                  "value": Object {
                                    "transform": Array [
                                      Object {
                                        "translateX": 0,
                                      },
                                    ],
                                  },
                                }
                              }
                              collapsable={false}
                              style={
                                Object {
                                  "flex": 1,
                                  "transform": Array [
                                    Object {
                                      "translateX": 0,
                                    },
                                  ],
                                }
                              }
                            >
                              <View
                                accessibilityElementsHidden={false}
                                importantForAccessibility="auto"
                                style={
                                  Object {
                                    "flex": 1,
                                  }
                                }
                              >
                                <RNSScreenNavigationContainer
                                  style={
                                    Object {
                                      "flex": 1,
                                    }
                                  }
                                >
                                  <RNSScreen
                                    activityState={2}
                                    collapsable={false}
                                    forwardedRef={[Function]}
                                    gestureResponseDistance={
                                      Object {
                                        "bottom": -1,
                                        "end": -1,
                                        "start": -1,
                                        "top": -1,
                                      }
                                    }
                                    style={
                                      Object {
                                        "bottom": 0,
                                        "left": 0,
                                        "position": "absolute",
                                        "right": 0,
                                        "top": 0,
                                        "zIndex": 0,
                                      }
                                    }
                                  >
                                    <View
                                      accessibilityElementsHidden={false}
                                      importantForAccessibility="auto"
                                      style={
                                        Array [
                                          Object {
                                            "backgroundColor": "rgb(242, 242, 242)",
                                            "flex": 1,
                                          },
                                          Array [
                                            Object {
                                              "flex": 1,
                                              "flexDirection": "column-reverse",
                                            },
                                            undefined,
                                          ],
                                        ]
                                      }
                                    >
                                      <View
                                        style={
                                          Object {
                                            "flex": 1,
                                          }
                                        }
                                      >
                                        <View
                                          style={
                                            Object {
                                              "flex": 1,
                                            }
                                          }
                                        >
                                          <View
                                            style={
                                              Array [
                                                Object {
                                                  "flex": 1,
                                                },
                                                undefined,
                                              ]
                                            }
                                          >
                                            <View
                                              style={
                                                Array [
                                                  Object {
                                                    "backgroundColor": "rgb(242, 242, 242)",
                                                    "flex": 1,
                                                  },
                                                  undefined,
                                                ]
                                              }
                                            >
                                              <View
                                                collapsable={false}
                                                pointerEvents="box-none"
                                                style={
                                                  Object {
                                                    "zIndex": 1,
                                                  }
                                                }
                                              >
                                                <View
                                                  accessibilityElementsHidden={false}
                                                  importantForAccessibility="auto"
                                                  onLayout={[Function]}
                                                  pointerEvents="box-none"
                                                  style={null}
                                                >
                                                  <View
                                                    collapsable={false}
                                                    pointerEvents="box-none"
                                                    style={
                                                      Object {
                                                        "bottom": 0,
                                                        "left": 0,
                                                        "opacity": 1,
                                                        "position": "absolute",
                                                        "right": 0,
                                                        "top": 0,
                                                        "zIndex": 0,
                                                      }
                                                    }
                                                  >
                                                    <View
                                                      collapsable={false}
                                                      style={
                                                        Object {
                                                          "backgroundColor": "#fff",
                                                          "borderBottomColor": "rgb(216, 216, 216)",
                                                          "borderColor": "rgb(216, 216, 216)",
                                                          "flex": 1,
                                                          "shadowColor": "rgb(216, 216, 216)",
                                                          "shadowOffset": Object {
                                                            "height": 0.5,
                                                            "width": 0,
                                                          },
                                                          "shadowOpacity": 0.85,
                                                          "shadowRadius": 0,
                                                        }
                                                      }
                                                    />
                                                  </View>
                                                  <View
                                                    collapsable={false}
                                                    pointerEvents="box-none"
                                                    style={
                                                      Object {
                                                        "height": 44,
                                                        "maxHeight": undefined,
                                                        "minHeight": undefined,
                                                        "opacity": undefined,
                                                        "transform": undefined,
                                                      }
                                                    }
                                                  >
                                                    <View
                                                      pointerEvents="none"
                                                      style={
                                                        Object {
                                                          "height": 0,
                                                        }
                                                      }
                                                    />
                                                    <View
                                                      pointerEvents="box-none"
                                                      style={
                                                        Object {
                                                          "alignItems": "stretch",
                                                          "flex": 1,
                                                          "flexDirection": "row",
                                                        }
                                                      }
                                                    >
                                                      <View
                                                        collapsable={false}
                                                        pointerEvents="box-none"
                                                        style={
                                                          Object {
                                                            "alignItems": "flex-start",
                                                            "flexBasis": "auto",
                                                            "flexGrow": 1,
                                                            "justifyContent": "center",
                                                            "marginStart": 0,
                                                            "opacity": 1,
                                                            "paddingLeft": 16,
                                                          }
                                                        }
                                                      >
                                                        <View
                                                          style={
                                                            Object {
                                                              "alignItems": "center",
                                                              "display": "flex",
                                                              "flexDirection": "row",
                                                            }
                                                          }
                                                        >
                                                          <View
                                                            accessible={true}
                                                            collapsable={false}
                                                            focusable={true}
                                                            onBlur={[Function]}
                                                            onClick={[Function]}
                                                            onFocus={[Function]}
                                                            onResponderGrant={[Function]}
                                                            onResponderMove={[Function]}
                                                            onResponderRelease={[Function]}
                                                            onResponderTerminate={[Function]}
                                                            onResponderTerminationRequest={[Function]}
                                                            onStartShouldSetResponder={[Function]}
                                                          >
                                                            <RNGestureHandlerButton
                                                              collapsable={false}
<<<<<<< HEAD
                                                              delayLongPress={600}
                                                              enabled={true}
=======
>>>>>>> 1e1f6beb
                                                              exclusive={true}
                                                              handlerTag={3}
                                                              handlerType="NativeViewGestureHandler"
                                                              onGestureEvent={[Function]}
                                                              onGestureHandlerEvent={[Function]}
                                                              onGestureHandlerStateChange={[Function]}
                                                              onHandlerStateChange={[Function]}
                                                              rippleColor={0}
                                                              touchSoundDisabled={false}
                                                            >
                                                              <View
                                                                accessible={true}
                                                                collapsable={false}
                                                                style={
                                                                  Object {
                                                                    "opacity": 1,
                                                                  }
                                                                }
                                                              >
                                                                <View>
                                                                  {"name":"ios-menu","size":25,"color":"#8E8E8E"}
                                                                </View>
                                                              </View>
                                                            </RNGestureHandlerButton>
                                                          </View>
                                                        </View>
                                                      </View>
                                                      <View
                                                        collapsable={false}
                                                        pointerEvents="box-none"
                                                        style={
                                                          Object {
                                                            "flexShrink": 1,
                                                            "justifyContent": "center",
                                                            "marginHorizontal": 16,
                                                            "maxWidth": 590,
                                                            "opacity": 1,
                                                          }
                                                        }
                                                      >
                                                        <Text
                                                          accessibilityRole="header"
                                                          aria-level="1"
                                                          collapsable={false}
                                                          numberOfLines={1}
                                                          onLayout={[Function]}
                                                          style={
                                                            Object {
                                                              "color": "#000",
                                                              "fontSize": 20,
                                                              "fontWeight": "500",
                                                              "lineHeight": 26,
                                                              "textAlign": "left",
                                                            }
                                                          }
                                                        >
                                                          Events
                                                        </Text>
                                                      </View>
                                                      <View
                                                        collapsable={false}
                                                        pointerEvents="box-none"
                                                        style={
                                                          Object {
                                                            "alignItems": "flex-end",
                                                            "flexBasis": "auto",
                                                            "flexGrow": 1,
                                                            "justifyContent": "center",
                                                            "marginEnd": 0,
                                                            "opacity": 1,
                                                            "paddingRight": 16,
                                                          }
                                                        }
                                                      >
                                                        <View
                                                          style={
                                                            Object {
                                                              "alignItems": "center",
                                                              "flex": 1,
                                                              "flexDirection": "row",
                                                            }
                                                          }
                                                        >
                                                          <View
                                                            style={
                                                              Object {
                                                                "marginLeft": 16,
                                                              }
                                                            }
                                                          />
                                                        </View>
                                                      </View>
                                                    </View>
                                                  </View>
                                                </View>
                                              </View>
                                              <RNSScreenContainer
                                                onLayout={[Function]}
                                                style={
                                                  Object {
                                                    "flex": 1,
                                                  }
                                                }
                                              >
                                                <RNSScreen
                                                  activityState={2}
                                                  collapsable={false}
                                                  forwardedRef={[Function]}
                                                  gestureResponseDistance={
                                                    Object {
                                                      "bottom": -1,
                                                      "end": -1,
                                                      "start": -1,
                                                      "top": -1,
                                                    }
                                                  }
                                                  pointerEvents="box-none"
                                                  style={
                                                    Object {
                                                      "bottom": 0,
                                                      "left": 0,
                                                      "position": "absolute",
                                                      "right": 0,
                                                      "top": 0,
                                                    }
                                                  }
                                                >
                                                  <View
                                                    collapsable={false}
                                                    style={
                                                      Object {
                                                        "opacity": 1,
                                                      }
                                                    }
                                                  />
                                                  <View
                                                    accessibilityElementsHidden={false}
                                                    closing={false}
                                                    gestureVelocityImpact={0.3}
                                                    importantForAccessibility="auto"
                                                    onClose={[Function]}
                                                    onGestureBegin={[Function]}
                                                    onGestureCanceled={[Function]}
                                                    onGestureEnd={[Function]}
                                                    onOpen={[Function]}
                                                    onTransition={[Function]}
                                                    pointerEvents="box-none"
                                                    style={
                                                      Array [
                                                        Object {
                                                          "display": "flex",
                                                          "overflow": undefined,
                                                        },
                                                        Object {
                                                          "bottom": 0,
                                                          "left": 0,
                                                          "position": "absolute",
                                                          "right": 0,
                                                          "top": 0,
                                                        },
                                                      ]
                                                    }
                                                    transitionSpec={
                                                      Object {
                                                        "close": Object {
                                                          "animation": "spring",
                                                          "config": Object {
                                                            "damping": 500,
                                                            "mass": 3,
                                                            "overshootClamping": true,
                                                            "restDisplacementThreshold": 10,
                                                            "restSpeedThreshold": 10,
                                                            "stiffness": 1000,
                                                          },
                                                        },
                                                        "open": Object {
                                                          "animation": "spring",
                                                          "config": Object {
                                                            "damping": 500,
                                                            "mass": 3,
                                                            "overshootClamping": true,
                                                            "restDisplacementThreshold": 10,
                                                            "restSpeedThreshold": 10,
                                                            "stiffness": 1000,
                                                          },
                                                        },
                                                      }
                                                    }
                                                  >
                                                    <View
                                                      collapsable={false}
                                                      pointerEvents="box-none"
                                                      style={
                                                        Object {
                                                          "flex": 1,
                                                        }
                                                      }
                                                    >
                                                      <View
                                                        collapsable={false}
                                                        forwardedRef={[Function]}
                                                        handlerTag={4}
                                                        handlerType="PanGestureHandler"
                                                        needsOffscreenAlphaCompositing={false}
                                                        onGestureHandlerEvent={[Function]}
                                                        onGestureHandlerStateChange={[Function]}
                                                        style={
                                                          Object {
                                                            "flex": 1,
                                                            "transform": Array [
                                                              Object {
                                                                "translateX": 0,
                                                              },
                                                              Object {
                                                                "translateX": 0,
                                                              },
                                                            ],
                                                          }
                                                        }
                                                      >
                                                        <View
                                                          pointerEvents="box-none"
                                                          style={
                                                            Array [
                                                              Object {
                                                                "flex": 1,
                                                                "overflow": "hidden",
                                                              },
                                                              Array [
                                                                Object {
                                                                  "backgroundColor": "rgb(242, 242, 242)",
                                                                },
                                                                Object {
                                                                  "flex": 1,
                                                                },
                                                              ],
                                                            ]
                                                          }
                                                        >
                                                          <View
                                                            style={
                                                              Object {
                                                                "flex": 1,
                                                                "flexDirection": "column-reverse",
                                                              }
                                                            }
                                                          >
                                                            <View
                                                              style={
                                                                Object {
                                                                  "flex": 1,
                                                                }
                                                              }
                                                            >
                                                              <View
                                                                style={
                                                                  Object {
                                                                    "flex": 1,
                                                                  }
                                                                }
                                                              >
                                                                <RCTScrollView
                                                                  collapsable={false}
                                                                  handlerTag={5}
                                                                  handlerType="NativeViewGestureHandler"
                                                                  onGestureHandlerEvent={[Function]}
                                                                  onGestureHandlerStateChange={[Function]}
                                                                  style={
                                                                    Object {
                                                                      "padding": 16,
                                                                    }
                                                                  }
<<<<<<< HEAD
                                                                  waitFor={
                                                                    Array [
                                                                      Object {
                                                                        "current": null,
                                                                      },
                                                                    ]
                                                                  }
=======
>>>>>>> 1e1f6beb
                                                                >
                                                                  <View />
                                                                </RCTScrollView>
                                                              </View>
                                                            </View>
                                                          </View>
                                                        </View>
                                                      </View>
                                                    </View>
                                                  </View>
                                                </RNSScreen>
                                              </RNSScreenContainer>
                                            </View>
                                          </View>
                                        </View>
                                      </View>
                                    </View>
                                  </RNSScreen>
                                </RNSScreenNavigationContainer>
                              </View>
                              <View
                                accessibilityElementsHidden={true}
                                animatedStyle={
                                  Object {
                                    "value": Object {
                                      "opacity": 0,
                                      "zIndex": -1,
                                    },
                                  }
                                }
                                collapsable={false}
                                importantForAccessibility="no-hide-descendants"
                                pointerEvents="none"
                                style={
                                  Object {
                                    "backgroundColor": "rgba(0, 0, 0, 0.5)",
                                    "bottom": 0,
                                    "left": 0,
                                    "opacity": 0,
                                    "position": "absolute",
                                    "right": 0,
                                    "top": 0,
                                    "zIndex": -1,
                                  }
                                }
                              >
                                <View
                                  accessible={true}
                                  collapsable={false}
                                  focusable={true}
                                  onBlur={[Function]}
                                  onClick={[Function]}
                                  onFocus={[Function]}
                                  onResponderGrant={[Function]}
                                  onResponderMove={[Function]}
                                  onResponderRelease={[Function]}
                                  onResponderTerminate={[Function]}
                                  onResponderTerminationRequest={[Function]}
                                  onStartShouldSetResponder={[Function]}
                                  style={
                                    Object {
                                      "flex": 1,
                                    }
                                  }
                                />
                              </View>
                            </View>
                            <View
                              accessibilityViewIsModal={false}
                              animatedStyle={
                                Object {
                                  "value": Object {
                                    "transform": Array [
                                      Object {
                                        "translateX": -320,
                                      },
                                    ],
                                  },
                                }
                              }
                              collapsable={false}
                              removeClippedSubviews={false}
                              style={
                                Object {
                                  "backgroundColor": "rgb(255, 255, 255)",
                                  "bottom": 0,
                                  "maxWidth": "100%",
                                  "position": "absolute",
                                  "top": 0,
                                  "transform": Array [
                                    Object {
                                      "translateX": -320,
                                    },
                                  ],
                                  "width": 320,
                                  "zIndex": 0,
                                }
                              }
                            >
                              <View
                                style={
                                  Object {
                                    "flex": 1,
                                    "flexDirection": "column",
                                    "margin": 16,
                                  }
                                }
                              >
                                <RCTScrollView
                                  contentContainerStyle={
                                    Array [
                                      Object {
                                        "paddingEnd": 0,
                                        "paddingStart": 0,
                                        "paddingTop": 4,
                                      },
                                      undefined,
                                    ]
<<<<<<< HEAD
                                  }
                                  style={
                                    Array [
                                      Object {
                                        "flex": 1,
                                      },
                                      Object {
                                        "margin": 0,
                                      },
                                    ]
                                  }
                                >
                                  <View>
                                    <View
                                      style={
                                        Object {
                                          "marginBottom": 8,
                                        }
                                      }
                                    >
                                      <Text
                                        style={
                                          Array [
                                            Object {
                                              "color": "#000",
                                              "fontSize": 20,
                                              "lineHeight": 26,
                                              "textAlign": "left",
                                            },
                                            Object {
                                              "fontWeight": "bold",
                                            },
                                          ]
                                        }
                                      >
                                        MyLao
                                      </Text>
                                    </View>
                                    <View
                                      collapsable={false}
                                      style={
                                        Array [
                                          Object {
                                            "marginHorizontal": 10,
                                            "marginVertical": 4,
                                            "overflow": "hidden",
                                          },
                                          Object {
                                            "backgroundColor": "transparent",
                                            "borderRadius": 4,
                                          },
                                          Object {
                                            "marginHorizontal": 0,
                                          },
                                        ]
                                      }
                                    >
                                      <View
                                        accessibilityRole="button"
                                        accessibilityState={
                                          Object {
                                            "selected": false,
                                          }
                                        }
                                        accessible={true}
                                        collapsable={false}
                                        focusable={true}
                                        onBlur={[Function]}
                                        onClick={[Function]}
                                        onFocus={[Function]}
                                        onResponderGrant={[Function]}
                                        onResponderMove={[Function]}
                                        onResponderRelease={[Function]}
                                        onResponderTerminate={[Function]}
                                        onResponderTerminationRequest={[Function]}
                                        onStartShouldSetResponder={[Function]}
                                        style={
                                          Object {
                                            "opacity": 1,
                                          }
                                        }
                                      >
                                        <View
                                          style={
                                            Array [
                                              Object {
                                                "alignItems": "center",
                                                "flexDirection": "row",
                                                "padding": 8,
                                              },
                                              Object {
                                                "borderRadius": 4,
                                              },
                                            ]
                                          }
                                        >
                                          <View
                                            style={
                                              Array [
                                                Object {
                                                  "flex": 1,
                                                  "marginRight": 32,
                                                },
                                                Object {
                                                  "marginLeft": 0,
                                                  "marginVertical": 5,
                                                },
                                              ]
                                            }
                                          >
                                            <Text
                                              numberOfLines={1}
                                              style={
                                                Array [
                                                  Object {
                                                    "color": "#8E8E8E",
                                                    "fontWeight": "500",
                                                  },
                                                  undefined,
                                                ]
                                              }
                                            >
                                              screen2
                                            </Text>
                                          </View>
                                        </View>
                                      </View>
                                    </View>
                                    <View
                                      collapsable={false}
                                      style={
                                        Array [
                                          Object {
                                            "marginHorizontal": 10,
                                            "marginVertical": 4,
                                            "overflow": "hidden",
                                          },
                                          Object {
                                            "backgroundColor": "transparent",
                                            "borderRadius": 4,
                                          },
                                          Object {
                                            "marginHorizontal": 0,
                                          },
                                        ]
                                      }
                                    >
                                      <View
                                        accessibilityRole="button"
                                        accessibilityState={
                                          Object {
                                            "selected": false,
                                          }
                                        }
                                        accessible={true}
                                        collapsable={false}
                                        focusable={true}
                                        onBlur={[Function]}
                                        onClick={[Function]}
                                        onFocus={[Function]}
                                        onResponderGrant={[Function]}
                                        onResponderMove={[Function]}
                                        onResponderRelease={[Function]}
                                        onResponderTerminate={[Function]}
                                        onResponderTerminationRequest={[Function]}
                                        onStartShouldSetResponder={[Function]}
                                        style={
                                          Object {
                                            "opacity": 1,
                                          }
                                        }
                                      >
                                        <View
                                          style={
                                            Array [
                                              Object {
                                                "alignItems": "center",
                                                "flexDirection": "row",
                                                "padding": 8,
                                              },
                                              Object {
                                                "borderRadius": 4,
                                              },
                                            ]
                                          }
                                        >
                                          <View>
                                            {"name":"adduser","size":24,"color":"#8E8E8E"}
                                          </View>
                                          <View
                                            style={
                                              Array [
                                                Object {
                                                  "flex": 1,
                                                  "marginRight": 32,
                                                },
                                                Object {
                                                  "marginLeft": 32,
                                                  "marginVertical": 5,
                                                },
                                              ]
                                            }
                                          >
                                            <Text
                                              numberOfLines={1}
                                              style={
                                                Array [
                                                  Object {
                                                    "color": "#8E8E8E",
                                                    "fontWeight": "500",
                                                  },
                                                  undefined,
                                                ]
                                              }
                                            >
                                              Invite
                                            </Text>
                                          </View>
                                        </View>
                                      </View>
                                    </View>
                                    <View
                                      collapsable={false}
                                      style={
                                        Array [
                                          Object {
                                            "marginHorizontal": 10,
                                            "marginVertical": 4,
                                            "overflow": "hidden",
                                          },
                                          Object {
                                            "backgroundColor": "#d3d2fd",
                                            "borderRadius": 4,
                                          },
                                          Object {
                                            "marginHorizontal": 0,
                                          },
                                        ]
                                      }
                                    >
                                      <View
                                        accessibilityRole="button"
                                        accessibilityState={
                                          Object {
                                            "selected": true,
                                          }
                                        }
                                        accessible={true}
                                        collapsable={false}
                                        focusable={true}
                                        onBlur={[Function]}
                                        onClick={[Function]}
                                        onFocus={[Function]}
                                        onResponderGrant={[Function]}
                                        onResponderMove={[Function]}
                                        onResponderRelease={[Function]}
                                        onResponderTerminate={[Function]}
                                        onResponderTerminationRequest={[Function]}
                                        onStartShouldSetResponder={[Function]}
                                        style={
                                          Object {
                                            "opacity": 1,
                                          }
                                        }
                                      >
                                        <View
                                          style={
                                            Array [
                                              Object {
                                                "alignItems": "center",
                                                "flexDirection": "row",
                                                "padding": 8,
                                              },
                                              Object {
                                                "borderRadius": 4,
                                              },
                                            ]
                                          }
                                        >
                                          <View
                                            style={Object {}}
                                          >
                                            {"name":"ios-calendar","size":24,"color":"#3742fa"}
                                          </View>
                                          <View
                                            style={
                                              Array [
                                                Object {
                                                  "flex": 1,
                                                  "marginRight": 32,
                                                },
                                                Object {
                                                  "marginLeft": 32,
                                                  "marginVertical": 5,
                                                },
                                              ]
                                            }
                                          >
                                            <Text
                                              numberOfLines={1}
                                              style={
                                                Array [
                                                  Object {
                                                    "color": "#3742fa",
                                                    "fontWeight": "500",
                                                  },
                                                  undefined,
                                                ]
                                              }
                                            >
                                              Events
                                            </Text>
                                          </View>
                                        </View>
                                      </View>
                                    </View>
                                    <View
                                      collapsable={false}
                                      style={
                                        Array [
                                          Object {
                                            "marginHorizontal": 10,
                                            "marginVertical": 4,
                                            "overflow": "hidden",
                                          },
                                          Object {
                                            "backgroundColor": "transparent",
                                            "borderRadius": 4,
                                          },
                                          Object {
                                            "marginHorizontal": 0,
                                          },
                                        ]
                                      }
                                    >
                                      <View
                                        accessibilityRole="button"
                                        accessibilityState={
                                          Object {
                                            "selected": false,
                                          }
                                        }
                                        accessible={true}
                                        collapsable={false}
                                        focusable={true}
                                        onBlur={[Function]}
                                        onClick={[Function]}
                                        onFocus={[Function]}
                                        onResponderGrant={[Function]}
                                        onResponderMove={[Function]}
                                        onResponderRelease={[Function]}
                                        onResponderTerminate={[Function]}
                                        onResponderTerminationRequest={[Function]}
                                        onStartShouldSetResponder={[Function]}
                                        style={
                                          Object {
                                            "opacity": 1,
                                          }
                                        }
                                      >
                                        <View
                                          style={
                                            Array [
                                              Object {
                                                "alignItems": "center",
                                                "flexDirection": "row",
                                                "padding": 8,
                                              },
                                              Object {
                                                "borderRadius": 4,
                                              },
                                            ]
                                          }
                                        >
                                          <View
                                            style={
                                              Array [
                                                Object {
                                                  "flex": 1,
                                                  "marginRight": 32,
                                                },
                                                Object {
                                                  "marginLeft": 0,
                                                  "marginVertical": 5,
                                                },
                                              ]
                                            }
                                          >
                                            <Text
                                              numberOfLines={1}
                                              style={
                                                Array [
                                                  Object {
                                                    "color": "#8E8E8E",
                                                    "fontWeight": "500",
                                                  },
                                                  undefined,
                                                ]
                                              }
                                            >
                                              a title
                                            </Text>
                                          </View>
                                        </View>
                                      </View>
                                    </View>
                                    <View
                                      collapsable={false}
                                      style={
                                        Array [
                                          Object {
                                            "marginHorizontal": 10,
                                            "marginVertical": 4,
                                            "overflow": "hidden",
                                          },
                                          Object {
                                            "backgroundColor": "transparent",
                                            "borderRadius": 4,
                                          },
                                          Object {
                                            "marginHorizontal": 0,
                                          },
                                        ]
                                      }
                                    >
                                      <View
                                        accessibilityRole="button"
                                        accessibilityState={
                                          Object {
                                            "selected": false,
                                          }
                                        }
                                        accessible={true}
                                        collapsable={false}
                                        focusable={true}
                                        onBlur={[Function]}
                                        onClick={[Function]}
                                        onFocus={[Function]}
                                        onResponderGrant={[Function]}
                                        onResponderMove={[Function]}
                                        onResponderRelease={[Function]}
                                        onResponderTerminate={[Function]}
                                        onResponderTerminationRequest={[Function]}
                                        onStartShouldSetResponder={[Function]}
                                        style={
                                          Object {
                                            "opacity": 1,
                                          }
                                        }
                                      >
                                        <View
                                          style={
                                            Array [
                                              Object {
                                                "alignItems": "center",
                                                "flexDirection": "row",
                                                "padding": 8,
                                              },
                                              Object {
                                                "borderRadius": 4,
                                              },
                                            ]
                                          }
                                        >
                                          <View>
                                            {"name":"logout","size":24,"color":"#8E8E8E"}
                                          </View>
                                          <View
                                            style={
                                              Array [
                                                Object {
                                                  "flex": 1,
                                                  "marginRight": 32,
                                                },
                                                Object {
                                                  "marginLeft": 32,
                                                  "marginVertical": 5,
                                                },
                                              ]
                                            }
                                          >
                                            <Text
                                              numberOfLines={1}
                                              style={
                                                Array [
                                                  Object {
                                                    "color": "#8E8E8E",
                                                    "fontWeight": "500",
                                                  },
                                                  undefined,
                                                ]
                                              }
                                            >
                                              Disconnect
                                            </Text>
                                          </View>
                                        </View>
                                      </View>
                                    </View>
                                  </View>
                                </RCTScrollView>
                                <View
                                  style={Object {}}
                                />
                                <View
                                  style={
                                    Object {
                                      "paddingBottom": 16,
                                    }
                                  }
                                >
                                  <Text
                                    selectable={true}
                                    style={
                                      Array [
                                        Object {
                                          "color": "#000",
                                          "fontSize": 20,
                                          "lineHeight": 26,
                                          "textAlign": "left",
                                        },
                                        Object {
                                          "textAlign": "center",
                                        },
                                        Object {
                                          "fontSize": 12,
                                          "lineHeight": 14,
                                        },
                                        Object {
                                          "color": "#8E8E8E",
                                        },
                                      ]
                                    }
                                  />
                                </View>
=======
                                  }
                                  style={
                                    Array [
                                      Object {
                                        "flex": 1,
                                      },
                                      Object {
                                        "margin": 0,
                                      },
                                    ]
                                  }
                                >
                                  <View>
                                    <View
                                      style={
                                        Object {
                                          "marginBottom": 8,
                                        }
                                      }
                                    >
                                      <Text
                                        style={
                                          Array [
                                            Object {
                                              "color": "#000",
                                              "fontSize": 20,
                                              "lineHeight": 26,
                                              "textAlign": "left",
                                            },
                                            Object {
                                              "fontWeight": "bold",
                                            },
                                          ]
                                        }
                                      >
                                        MyLao
                                      </Text>
                                    </View>
                                    <View
                                      collapsable={false}
                                      style={
                                        Array [
                                          Object {
                                            "marginHorizontal": 10,
                                            "marginVertical": 4,
                                            "overflow": "hidden",
                                          },
                                          Object {
                                            "backgroundColor": "transparent",
                                            "borderRadius": 4,
                                          },
                                          Object {
                                            "marginHorizontal": 0,
                                          },
                                        ]
                                      }
                                    >
                                      <View
                                        accessibilityRole="button"
                                        accessibilityState={
                                          Object {
                                            "selected": false,
                                          }
                                        }
                                        accessible={true}
                                        collapsable={false}
                                        focusable={true}
                                        onBlur={[Function]}
                                        onClick={[Function]}
                                        onFocus={[Function]}
                                        onResponderGrant={[Function]}
                                        onResponderMove={[Function]}
                                        onResponderRelease={[Function]}
                                        onResponderTerminate={[Function]}
                                        onResponderTerminationRequest={[Function]}
                                        onStartShouldSetResponder={[Function]}
                                        style={
                                          Object {
                                            "opacity": 1,
                                          }
                                        }
                                      >
                                        <View
                                          style={
                                            Array [
                                              Object {
                                                "alignItems": "center",
                                                "flexDirection": "row",
                                                "padding": 8,
                                              },
                                              Object {
                                                "borderRadius": 4,
                                              },
                                            ]
                                          }
                                        >
                                          <View
                                            style={
                                              Array [
                                                Object {
                                                  "flex": 1,
                                                  "marginRight": 32,
                                                },
                                                Object {
                                                  "marginLeft": 0,
                                                  "marginVertical": 5,
                                                },
                                              ]
                                            }
                                          >
                                            <Text
                                              numberOfLines={1}
                                              style={
                                                Array [
                                                  Object {
                                                    "color": "#8E8E8E",
                                                    "fontWeight": "500",
                                                  },
                                                  undefined,
                                                ]
                                              }
                                            >
                                              screen2
                                            </Text>
                                          </View>
                                        </View>
                                      </View>
                                    </View>
                                    <View
                                      collapsable={false}
                                      style={
                                        Array [
                                          Object {
                                            "marginHorizontal": 10,
                                            "marginVertical": 4,
                                            "overflow": "hidden",
                                          },
                                          Object {
                                            "backgroundColor": "transparent",
                                            "borderRadius": 4,
                                          },
                                          Object {
                                            "marginHorizontal": 0,
                                          },
                                        ]
                                      }
                                    >
                                      <View
                                        accessibilityRole="button"
                                        accessibilityState={
                                          Object {
                                            "selected": false,
                                          }
                                        }
                                        accessible={true}
                                        collapsable={false}
                                        focusable={true}
                                        onBlur={[Function]}
                                        onClick={[Function]}
                                        onFocus={[Function]}
                                        onResponderGrant={[Function]}
                                        onResponderMove={[Function]}
                                        onResponderRelease={[Function]}
                                        onResponderTerminate={[Function]}
                                        onResponderTerminationRequest={[Function]}
                                        onStartShouldSetResponder={[Function]}
                                        style={
                                          Object {
                                            "opacity": 1,
                                          }
                                        }
                                      >
                                        <View
                                          style={
                                            Array [
                                              Object {
                                                "alignItems": "center",
                                                "flexDirection": "row",
                                                "padding": 8,
                                              },
                                              Object {
                                                "borderRadius": 4,
                                              },
                                            ]
                                          }
                                        >
                                          <View>
                                            {"name":"adduser","size":24,"color":"#8E8E8E"}
                                          </View>
                                          <View
                                            style={
                                              Array [
                                                Object {
                                                  "flex": 1,
                                                  "marginRight": 32,
                                                },
                                                Object {
                                                  "marginLeft": 32,
                                                  "marginVertical": 5,
                                                },
                                              ]
                                            }
                                          >
                                            <Text
                                              numberOfLines={1}
                                              style={
                                                Array [
                                                  Object {
                                                    "color": "#8E8E8E",
                                                    "fontWeight": "500",
                                                  },
                                                  undefined,
                                                ]
                                              }
                                            >
                                              Invite
                                            </Text>
                                          </View>
                                        </View>
                                      </View>
                                    </View>
                                    <View
                                      collapsable={false}
                                      style={
                                        Array [
                                          Object {
                                            "marginHorizontal": 10,
                                            "marginVertical": 4,
                                            "overflow": "hidden",
                                          },
                                          Object {
                                            "backgroundColor": "#d3d2fd",
                                            "borderRadius": 4,
                                          },
                                          Object {
                                            "marginHorizontal": 0,
                                          },
                                        ]
                                      }
                                    >
                                      <View
                                        accessibilityRole="button"
                                        accessibilityState={
                                          Object {
                                            "selected": true,
                                          }
                                        }
                                        accessible={true}
                                        collapsable={false}
                                        focusable={true}
                                        onBlur={[Function]}
                                        onClick={[Function]}
                                        onFocus={[Function]}
                                        onResponderGrant={[Function]}
                                        onResponderMove={[Function]}
                                        onResponderRelease={[Function]}
                                        onResponderTerminate={[Function]}
                                        onResponderTerminationRequest={[Function]}
                                        onStartShouldSetResponder={[Function]}
                                        style={
                                          Object {
                                            "opacity": 1,
                                          }
                                        }
                                      >
                                        <View
                                          style={
                                            Array [
                                              Object {
                                                "alignItems": "center",
                                                "flexDirection": "row",
                                                "padding": 8,
                                              },
                                              Object {
                                                "borderRadius": 4,
                                              },
                                            ]
                                          }
                                        >
                                          <View
                                            style={Object {}}
                                          >
                                            {"name":"ios-calendar","size":24,"color":"#3742fa"}
                                          </View>
                                          <View
                                            style={
                                              Array [
                                                Object {
                                                  "flex": 1,
                                                  "marginRight": 32,
                                                },
                                                Object {
                                                  "marginLeft": 32,
                                                  "marginVertical": 5,
                                                },
                                              ]
                                            }
                                          >
                                            <Text
                                              numberOfLines={1}
                                              style={
                                                Array [
                                                  Object {
                                                    "color": "#3742fa",
                                                    "fontWeight": "500",
                                                  },
                                                  undefined,
                                                ]
                                              }
                                            >
                                              Events
                                            </Text>
                                          </View>
                                        </View>
                                      </View>
                                    </View>
                                    <View
                                      collapsable={false}
                                      style={
                                        Array [
                                          Object {
                                            "marginHorizontal": 10,
                                            "marginVertical": 4,
                                            "overflow": "hidden",
                                          },
                                          Object {
                                            "backgroundColor": "transparent",
                                            "borderRadius": 4,
                                          },
                                          Object {
                                            "marginHorizontal": 0,
                                          },
                                        ]
                                      }
                                    >
                                      <View
                                        accessibilityRole="button"
                                        accessibilityState={
                                          Object {
                                            "selected": false,
                                          }
                                        }
                                        accessible={true}
                                        collapsable={false}
                                        focusable={true}
                                        onBlur={[Function]}
                                        onClick={[Function]}
                                        onFocus={[Function]}
                                        onResponderGrant={[Function]}
                                        onResponderMove={[Function]}
                                        onResponderRelease={[Function]}
                                        onResponderTerminate={[Function]}
                                        onResponderTerminationRequest={[Function]}
                                        onStartShouldSetResponder={[Function]}
                                        style={
                                          Object {
                                            "opacity": 1,
                                          }
                                        }
                                      >
                                        <View
                                          style={
                                            Array [
                                              Object {
                                                "alignItems": "center",
                                                "flexDirection": "row",
                                                "padding": 8,
                                              },
                                              Object {
                                                "borderRadius": 4,
                                              },
                                            ]
                                          }
                                        >
                                          <View
                                            style={
                                              Array [
                                                Object {
                                                  "flex": 1,
                                                  "marginRight": 32,
                                                },
                                                Object {
                                                  "marginLeft": 0,
                                                  "marginVertical": 5,
                                                },
                                              ]
                                            }
                                          >
                                            <Text
                                              numberOfLines={1}
                                              style={
                                                Array [
                                                  Object {
                                                    "color": "#8E8E8E",
                                                    "fontWeight": "500",
                                                  },
                                                  undefined,
                                                ]
                                              }
                                            >
                                              a title
                                            </Text>
                                          </View>
                                        </View>
                                      </View>
                                    </View>
                                    <View
                                      collapsable={false}
                                      style={
                                        Array [
                                          Object {
                                            "marginHorizontal": 10,
                                            "marginVertical": 4,
                                            "overflow": "hidden",
                                          },
                                          Object {
                                            "backgroundColor": "transparent",
                                            "borderRadius": 4,
                                          },
                                          Object {
                                            "marginHorizontal": 0,
                                          },
                                        ]
                                      }
                                    >
                                      <View
                                        accessibilityRole="button"
                                        accessibilityState={
                                          Object {
                                            "selected": false,
                                          }
                                        }
                                        accessible={true}
                                        collapsable={false}
                                        focusable={true}
                                        onBlur={[Function]}
                                        onClick={[Function]}
                                        onFocus={[Function]}
                                        onResponderGrant={[Function]}
                                        onResponderMove={[Function]}
                                        onResponderRelease={[Function]}
                                        onResponderTerminate={[Function]}
                                        onResponderTerminationRequest={[Function]}
                                        onStartShouldSetResponder={[Function]}
                                        style={
                                          Object {
                                            "opacity": 1,
                                          }
                                        }
                                      >
                                        <View
                                          style={
                                            Array [
                                              Object {
                                                "alignItems": "center",
                                                "flexDirection": "row",
                                                "padding": 8,
                                              },
                                              Object {
                                                "borderRadius": 4,
                                              },
                                            ]
                                          }
                                        >
                                          <View>
                                            {"name":"logout","size":24,"color":"#8E8E8E"}
                                          </View>
                                          <View
                                            style={
                                              Array [
                                                Object {
                                                  "flex": 1,
                                                  "marginRight": 32,
                                                },
                                                Object {
                                                  "marginLeft": 32,
                                                  "marginVertical": 5,
                                                },
                                              ]
                                            }
                                          >
                                            <Text
                                              numberOfLines={1}
                                              style={
                                                Array [
                                                  Object {
                                                    "color": "#8E8E8E",
                                                    "fontWeight": "500",
                                                  },
                                                  undefined,
                                                ]
                                              }
                                            >
                                              Disconnect
                                            </Text>
                                          </View>
                                        </View>
                                      </View>
                                    </View>
                                  </View>
                                </RCTScrollView>
>>>>>>> 1e1f6beb
                              </View>
                            </View>
                          </View>
                        </View>
                      </View>
                    </View>
                  </View>
                </View>
              </View>
            </View>
          </View>
        </RNSScreen>
      </RNSScreenContainer>
    </View>
  </RNCSafeAreaProvider>
</View>
`;<|MERGE_RESOLUTION|>--- conflicted
+++ resolved
@@ -601,11 +601,8 @@
                                                           >
                                                             <RNGestureHandlerButton
                                                               collapsable={false}
-<<<<<<< HEAD
                                                               delayLongPress={600}
                                                               enabled={true}
-=======
->>>>>>> 1e1f6beb
                                                               exclusive={true}
                                                               handlerTag={3}
                                                               handlerType="NativeViewGestureHandler"
@@ -878,7 +875,6 @@
                                                                       "padding": 16,
                                                                     }
                                                                   }
-<<<<<<< HEAD
                                                                   waitFor={
                                                                     Array [
                                                                       Object {
@@ -886,8 +882,6 @@
                                                                       },
                                                                     ]
                                                                   }
-=======
->>>>>>> 1e1f6beb
                                                                 >
                                                                   <View />
                                                                 </RCTScrollView>
@@ -1006,7 +1000,6 @@
                                       },
                                       undefined,
                                     ]
-<<<<<<< HEAD
                                   }
                                   style={
                                     Array [
@@ -1508,543 +1501,6 @@
                                     </View>
                                   </View>
                                 </RCTScrollView>
-                                <View
-                                  style={Object {}}
-                                />
-                                <View
-                                  style={
-                                    Object {
-                                      "paddingBottom": 16,
-                                    }
-                                  }
-                                >
-                                  <Text
-                                    selectable={true}
-                                    style={
-                                      Array [
-                                        Object {
-                                          "color": "#000",
-                                          "fontSize": 20,
-                                          "lineHeight": 26,
-                                          "textAlign": "left",
-                                        },
-                                        Object {
-                                          "textAlign": "center",
-                                        },
-                                        Object {
-                                          "fontSize": 12,
-                                          "lineHeight": 14,
-                                        },
-                                        Object {
-                                          "color": "#8E8E8E",
-                                        },
-                                      ]
-                                    }
-                                  />
-                                </View>
-=======
-                                  }
-                                  style={
-                                    Array [
-                                      Object {
-                                        "flex": 1,
-                                      },
-                                      Object {
-                                        "margin": 0,
-                                      },
-                                    ]
-                                  }
-                                >
-                                  <View>
-                                    <View
-                                      style={
-                                        Object {
-                                          "marginBottom": 8,
-                                        }
-                                      }
-                                    >
-                                      <Text
-                                        style={
-                                          Array [
-                                            Object {
-                                              "color": "#000",
-                                              "fontSize": 20,
-                                              "lineHeight": 26,
-                                              "textAlign": "left",
-                                            },
-                                            Object {
-                                              "fontWeight": "bold",
-                                            },
-                                          ]
-                                        }
-                                      >
-                                        MyLao
-                                      </Text>
-                                    </View>
-                                    <View
-                                      collapsable={false}
-                                      style={
-                                        Array [
-                                          Object {
-                                            "marginHorizontal": 10,
-                                            "marginVertical": 4,
-                                            "overflow": "hidden",
-                                          },
-                                          Object {
-                                            "backgroundColor": "transparent",
-                                            "borderRadius": 4,
-                                          },
-                                          Object {
-                                            "marginHorizontal": 0,
-                                          },
-                                        ]
-                                      }
-                                    >
-                                      <View
-                                        accessibilityRole="button"
-                                        accessibilityState={
-                                          Object {
-                                            "selected": false,
-                                          }
-                                        }
-                                        accessible={true}
-                                        collapsable={false}
-                                        focusable={true}
-                                        onBlur={[Function]}
-                                        onClick={[Function]}
-                                        onFocus={[Function]}
-                                        onResponderGrant={[Function]}
-                                        onResponderMove={[Function]}
-                                        onResponderRelease={[Function]}
-                                        onResponderTerminate={[Function]}
-                                        onResponderTerminationRequest={[Function]}
-                                        onStartShouldSetResponder={[Function]}
-                                        style={
-                                          Object {
-                                            "opacity": 1,
-                                          }
-                                        }
-                                      >
-                                        <View
-                                          style={
-                                            Array [
-                                              Object {
-                                                "alignItems": "center",
-                                                "flexDirection": "row",
-                                                "padding": 8,
-                                              },
-                                              Object {
-                                                "borderRadius": 4,
-                                              },
-                                            ]
-                                          }
-                                        >
-                                          <View
-                                            style={
-                                              Array [
-                                                Object {
-                                                  "flex": 1,
-                                                  "marginRight": 32,
-                                                },
-                                                Object {
-                                                  "marginLeft": 0,
-                                                  "marginVertical": 5,
-                                                },
-                                              ]
-                                            }
-                                          >
-                                            <Text
-                                              numberOfLines={1}
-                                              style={
-                                                Array [
-                                                  Object {
-                                                    "color": "#8E8E8E",
-                                                    "fontWeight": "500",
-                                                  },
-                                                  undefined,
-                                                ]
-                                              }
-                                            >
-                                              screen2
-                                            </Text>
-                                          </View>
-                                        </View>
-                                      </View>
-                                    </View>
-                                    <View
-                                      collapsable={false}
-                                      style={
-                                        Array [
-                                          Object {
-                                            "marginHorizontal": 10,
-                                            "marginVertical": 4,
-                                            "overflow": "hidden",
-                                          },
-                                          Object {
-                                            "backgroundColor": "transparent",
-                                            "borderRadius": 4,
-                                          },
-                                          Object {
-                                            "marginHorizontal": 0,
-                                          },
-                                        ]
-                                      }
-                                    >
-                                      <View
-                                        accessibilityRole="button"
-                                        accessibilityState={
-                                          Object {
-                                            "selected": false,
-                                          }
-                                        }
-                                        accessible={true}
-                                        collapsable={false}
-                                        focusable={true}
-                                        onBlur={[Function]}
-                                        onClick={[Function]}
-                                        onFocus={[Function]}
-                                        onResponderGrant={[Function]}
-                                        onResponderMove={[Function]}
-                                        onResponderRelease={[Function]}
-                                        onResponderTerminate={[Function]}
-                                        onResponderTerminationRequest={[Function]}
-                                        onStartShouldSetResponder={[Function]}
-                                        style={
-                                          Object {
-                                            "opacity": 1,
-                                          }
-                                        }
-                                      >
-                                        <View
-                                          style={
-                                            Array [
-                                              Object {
-                                                "alignItems": "center",
-                                                "flexDirection": "row",
-                                                "padding": 8,
-                                              },
-                                              Object {
-                                                "borderRadius": 4,
-                                              },
-                                            ]
-                                          }
-                                        >
-                                          <View>
-                                            {"name":"adduser","size":24,"color":"#8E8E8E"}
-                                          </View>
-                                          <View
-                                            style={
-                                              Array [
-                                                Object {
-                                                  "flex": 1,
-                                                  "marginRight": 32,
-                                                },
-                                                Object {
-                                                  "marginLeft": 32,
-                                                  "marginVertical": 5,
-                                                },
-                                              ]
-                                            }
-                                          >
-                                            <Text
-                                              numberOfLines={1}
-                                              style={
-                                                Array [
-                                                  Object {
-                                                    "color": "#8E8E8E",
-                                                    "fontWeight": "500",
-                                                  },
-                                                  undefined,
-                                                ]
-                                              }
-                                            >
-                                              Invite
-                                            </Text>
-                                          </View>
-                                        </View>
-                                      </View>
-                                    </View>
-                                    <View
-                                      collapsable={false}
-                                      style={
-                                        Array [
-                                          Object {
-                                            "marginHorizontal": 10,
-                                            "marginVertical": 4,
-                                            "overflow": "hidden",
-                                          },
-                                          Object {
-                                            "backgroundColor": "#d3d2fd",
-                                            "borderRadius": 4,
-                                          },
-                                          Object {
-                                            "marginHorizontal": 0,
-                                          },
-                                        ]
-                                      }
-                                    >
-                                      <View
-                                        accessibilityRole="button"
-                                        accessibilityState={
-                                          Object {
-                                            "selected": true,
-                                          }
-                                        }
-                                        accessible={true}
-                                        collapsable={false}
-                                        focusable={true}
-                                        onBlur={[Function]}
-                                        onClick={[Function]}
-                                        onFocus={[Function]}
-                                        onResponderGrant={[Function]}
-                                        onResponderMove={[Function]}
-                                        onResponderRelease={[Function]}
-                                        onResponderTerminate={[Function]}
-                                        onResponderTerminationRequest={[Function]}
-                                        onStartShouldSetResponder={[Function]}
-                                        style={
-                                          Object {
-                                            "opacity": 1,
-                                          }
-                                        }
-                                      >
-                                        <View
-                                          style={
-                                            Array [
-                                              Object {
-                                                "alignItems": "center",
-                                                "flexDirection": "row",
-                                                "padding": 8,
-                                              },
-                                              Object {
-                                                "borderRadius": 4,
-                                              },
-                                            ]
-                                          }
-                                        >
-                                          <View
-                                            style={Object {}}
-                                          >
-                                            {"name":"ios-calendar","size":24,"color":"#3742fa"}
-                                          </View>
-                                          <View
-                                            style={
-                                              Array [
-                                                Object {
-                                                  "flex": 1,
-                                                  "marginRight": 32,
-                                                },
-                                                Object {
-                                                  "marginLeft": 32,
-                                                  "marginVertical": 5,
-                                                },
-                                              ]
-                                            }
-                                          >
-                                            <Text
-                                              numberOfLines={1}
-                                              style={
-                                                Array [
-                                                  Object {
-                                                    "color": "#3742fa",
-                                                    "fontWeight": "500",
-                                                  },
-                                                  undefined,
-                                                ]
-                                              }
-                                            >
-                                              Events
-                                            </Text>
-                                          </View>
-                                        </View>
-                                      </View>
-                                    </View>
-                                    <View
-                                      collapsable={false}
-                                      style={
-                                        Array [
-                                          Object {
-                                            "marginHorizontal": 10,
-                                            "marginVertical": 4,
-                                            "overflow": "hidden",
-                                          },
-                                          Object {
-                                            "backgroundColor": "transparent",
-                                            "borderRadius": 4,
-                                          },
-                                          Object {
-                                            "marginHorizontal": 0,
-                                          },
-                                        ]
-                                      }
-                                    >
-                                      <View
-                                        accessibilityRole="button"
-                                        accessibilityState={
-                                          Object {
-                                            "selected": false,
-                                          }
-                                        }
-                                        accessible={true}
-                                        collapsable={false}
-                                        focusable={true}
-                                        onBlur={[Function]}
-                                        onClick={[Function]}
-                                        onFocus={[Function]}
-                                        onResponderGrant={[Function]}
-                                        onResponderMove={[Function]}
-                                        onResponderRelease={[Function]}
-                                        onResponderTerminate={[Function]}
-                                        onResponderTerminationRequest={[Function]}
-                                        onStartShouldSetResponder={[Function]}
-                                        style={
-                                          Object {
-                                            "opacity": 1,
-                                          }
-                                        }
-                                      >
-                                        <View
-                                          style={
-                                            Array [
-                                              Object {
-                                                "alignItems": "center",
-                                                "flexDirection": "row",
-                                                "padding": 8,
-                                              },
-                                              Object {
-                                                "borderRadius": 4,
-                                              },
-                                            ]
-                                          }
-                                        >
-                                          <View
-                                            style={
-                                              Array [
-                                                Object {
-                                                  "flex": 1,
-                                                  "marginRight": 32,
-                                                },
-                                                Object {
-                                                  "marginLeft": 0,
-                                                  "marginVertical": 5,
-                                                },
-                                              ]
-                                            }
-                                          >
-                                            <Text
-                                              numberOfLines={1}
-                                              style={
-                                                Array [
-                                                  Object {
-                                                    "color": "#8E8E8E",
-                                                    "fontWeight": "500",
-                                                  },
-                                                  undefined,
-                                                ]
-                                              }
-                                            >
-                                              a title
-                                            </Text>
-                                          </View>
-                                        </View>
-                                      </View>
-                                    </View>
-                                    <View
-                                      collapsable={false}
-                                      style={
-                                        Array [
-                                          Object {
-                                            "marginHorizontal": 10,
-                                            "marginVertical": 4,
-                                            "overflow": "hidden",
-                                          },
-                                          Object {
-                                            "backgroundColor": "transparent",
-                                            "borderRadius": 4,
-                                          },
-                                          Object {
-                                            "marginHorizontal": 0,
-                                          },
-                                        ]
-                                      }
-                                    >
-                                      <View
-                                        accessibilityRole="button"
-                                        accessibilityState={
-                                          Object {
-                                            "selected": false,
-                                          }
-                                        }
-                                        accessible={true}
-                                        collapsable={false}
-                                        focusable={true}
-                                        onBlur={[Function]}
-                                        onClick={[Function]}
-                                        onFocus={[Function]}
-                                        onResponderGrant={[Function]}
-                                        onResponderMove={[Function]}
-                                        onResponderRelease={[Function]}
-                                        onResponderTerminate={[Function]}
-                                        onResponderTerminationRequest={[Function]}
-                                        onStartShouldSetResponder={[Function]}
-                                        style={
-                                          Object {
-                                            "opacity": 1,
-                                          }
-                                        }
-                                      >
-                                        <View
-                                          style={
-                                            Array [
-                                              Object {
-                                                "alignItems": "center",
-                                                "flexDirection": "row",
-                                                "padding": 8,
-                                              },
-                                              Object {
-                                                "borderRadius": 4,
-                                              },
-                                            ]
-                                          }
-                                        >
-                                          <View>
-                                            {"name":"logout","size":24,"color":"#8E8E8E"}
-                                          </View>
-                                          <View
-                                            style={
-                                              Array [
-                                                Object {
-                                                  "flex": 1,
-                                                  "marginRight": 32,
-                                                },
-                                                Object {
-                                                  "marginLeft": 32,
-                                                  "marginVertical": 5,
-                                                },
-                                              ]
-                                            }
-                                          >
-                                            <Text
-                                              numberOfLines={1}
-                                              style={
-                                                Array [
-                                                  Object {
-                                                    "color": "#8E8E8E",
-                                                    "fontWeight": "500",
-                                                  },
-                                                  undefined,
-                                                ]
-                                              }
-                                            >
-                                              Disconnect
-                                            </Text>
-                                          </View>
-                                        </View>
-                                      </View>
-                                    </View>
-                                  </View>
-                                </RCTScrollView>
->>>>>>> 1e1f6beb
                               </View>
                             </View>
                           </View>

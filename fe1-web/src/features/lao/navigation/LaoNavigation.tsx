--- conflicted
+++ resolved
@@ -1,33 +1,18 @@
-<<<<<<< HEAD
 import { createMaterialTopTabNavigator } from '@react-navigation/material-top-tabs';
-import React from 'react';
-=======
 import React, { useMemo } from 'react';
->>>>>>> 08e64694
 import { Platform, StyleSheet } from 'react-native';
 import { useSelector } from 'react-redux';
 
 import { getKeyPairState } from 'core/keypair';
 import { PublicKey } from 'core/objects';
-<<<<<<< HEAD
 import { getStore } from 'core/redux';
-import { Home } from 'features/home/screens';
-import { SocialMediaNavigation } from 'features/social/navigation';
-import { WalletNavigation } from 'features/wallet/navigation';
 import STRINGS from 'resources/strings';
 
+import { LaoHooks } from '../hooks';
+import { LaoFeature } from '../interface';
 import { selectCurrentLao } from '../reducer';
-import { AttendeeScreen, Identity } from '../screens';
-import OrganizerNavigation from './OrganizerNavigation';
-=======
-import STRINGS from 'resources/strings';
-
 import { AttendeeScreen } from '../screens';
 import OrganizerNavigation from './OrganizerNavigation';
-import { selectCurrentLao } from '../reducer';
-import { LaoHooks } from '../hooks';
-import { LaoFeature } from '../interface';
->>>>>>> 08e64694
 
 const OrganizationTopTabNavigator = createMaterialTopTabNavigator();
 

import { createBottomTabNavigator } from '@react-navigation/bottom-tabs';
import React, { useMemo } from 'react';

import { makeIcon } from 'core/components/PoPIcon';
import { AppScreen } from 'core/navigation/AppNavigation';
import { LaoParamList } from 'core/navigation/typing/LaoParamList';
import { Color, Spacing, Typography } from 'core/styles';
import STRINGS from 'resources/strings';

import NoCurrentLaoErrorBoundary from '../errors/NoCurrentLaoErrorBoundary';
import { LaoHooks } from '../hooks';
import { LaoFeature } from '../interface';
import LaoHomeScreen, {
  LaoHomeScreenHeader,
  LaoHomeScreenHeaderLeft,
  LaoHomeScreenHeaderRight,
} from '../screens/LaoHomeScreen';
import EventsNavigation from './EventsNavigation';

const OrganizationTopTabNavigator = createBottomTabNavigator<LaoParamList>();

/**
 * Navigation when connected to a lao
 */

const LaoNavigation: React.FC = () => {
  const passedScreens = LaoHooks.useLaoNavigationScreens();

  // add the organizer or attendee screen depeding on the user
  const screens: LaoFeature.LaoScreen[] = useMemo(() => {
    return [
      ...passedScreens,
      {
        id: STRINGS.navigation_lao_home,
        title: STRINGS.navigation_lao_lao_title,
        headerTitle: LaoHomeScreenHeader,
        Component: LaoHomeScreen,
        headerRight: LaoHomeScreenHeaderRight,
        headerLeft: LaoHomeScreenHeaderLeft,
        tabBarIcon: makeIcon('home'),
        order: -9999999,
      } as LaoFeature.LaoScreen,
      {
        id: STRINGS.navigation_lao_events,
        tabBarIcon: makeIcon('event'),
        Component: EventsNavigation,
        headerShown: false,
        order: 0,
      } as LaoFeature.LaoScreen,
      // sort screens by order before rendering them
    ].sort((a, b) => a.order - b.order);
  }, [passedScreens]);

  return (
<<<<<<< HEAD
    <NoCurrentLaoErrorBoundary>
      <OrganizationTopTabNavigator.Navigator
        initialRouteName={STRINGS.navigation_lao_home}
        screenOptions={{
          tabBarActiveTintColor: Color.accent,
          tabBarInactiveTintColor: Color.inactive,
          headerLeftContainerStyle: {
            paddingLeft: Spacing.contentSpacing,
          },
          headerRightContainerStyle: {
            paddingRight: Spacing.contentSpacing,
          },
          headerTitleStyle: Typography.topNavigationHeading,
          headerTitleAlign: 'center',
        }}>
        {screens.map(
          ({
            id,
            title,
            headerTitle,
            Component,
            headerShown,
            headerLeft,
            headerRight,
            tabBarIcon,
          }) => (
            <OrganizationTopTabNavigator.Screen
              key={id}
              name={id}
              component={Component}
              options={{
                title: title || id,
                headerTitle: headerTitle || title || id,
                headerLeft,
                headerRight,
                tabBarIcon: tabBarIcon || undefined,
                // hide the item if tabBarIcon is set to null
                tabBarItemStyle: tabBarIcon === null ? { display: 'none' } : undefined,
                headerShown,
              }}
            />
          ),
        )}
      </OrganizationTopTabNavigator.Navigator>
    </NoCurrentLaoErrorBoundary>
=======
    <OrganizationTopTabNavigator.Navigator
      initialRouteName={STRINGS.navigation_lao_home}
      screenOptions={{
        tabBarActiveTintColor: Color.accent,
        tabBarInactiveTintColor: Color.inactive,
        headerLeftContainerStyle: {
          paddingLeft: Spacing.contentSpacing,
        },
        headerRightContainerStyle: {
          paddingRight: Spacing.contentSpacing,
        },
        headerTitleStyle: Typography.topNavigationHeading,
        headerTitleAlign: 'center',
      }}>
      {screens.map(
        ({
          id,
          title,
          headerTitle,
          Component,
          headerShown,
          headerLeft,
          headerRight,
          tabBarIcon,
          testID,
        }) => (
          <OrganizationTopTabNavigator.Screen
            key={id}
            name={id}
            component={Component}
            options={{
              title: title || id,
              headerTitle: headerTitle || title || id,
              headerLeft,
              headerRight,
              tabBarIcon: tabBarIcon || undefined,
              // hide the item if tabBarIcon is set to null
              tabBarItemStyle: tabBarIcon === null ? { display: 'none' } : undefined,
              headerShown,
              tabBarTestID: testID,
            }}
          />
        ),
      )}
    </OrganizationTopTabNavigator.Navigator>
>>>>>>> 08351fac
  );
};

export default LaoNavigation;

export const LaoNavigationAppScreen: AppScreen = {
  id: STRINGS.navigation_app_lao,
  Component: LaoNavigation,
};<|MERGE_RESOLUTION|>--- conflicted
+++ resolved
@@ -52,7 +52,6 @@
   }, [passedScreens]);
 
   return (
-<<<<<<< HEAD
     <NoCurrentLaoErrorBoundary>
       <OrganizationTopTabNavigator.Navigator
         initialRouteName={STRINGS.navigation_lao_home}
@@ -78,6 +77,7 @@
             headerLeft,
             headerRight,
             tabBarIcon,
+            testID,
           }) => (
             <OrganizationTopTabNavigator.Screen
               key={id}
@@ -92,59 +92,13 @@
                 // hide the item if tabBarIcon is set to null
                 tabBarItemStyle: tabBarIcon === null ? { display: 'none' } : undefined,
                 headerShown,
+                tabBarTestID: testID,
               }}
             />
           ),
         )}
       </OrganizationTopTabNavigator.Navigator>
     </NoCurrentLaoErrorBoundary>
-=======
-    <OrganizationTopTabNavigator.Navigator
-      initialRouteName={STRINGS.navigation_lao_home}
-      screenOptions={{
-        tabBarActiveTintColor: Color.accent,
-        tabBarInactiveTintColor: Color.inactive,
-        headerLeftContainerStyle: {
-          paddingLeft: Spacing.contentSpacing,
-        },
-        headerRightContainerStyle: {
-          paddingRight: Spacing.contentSpacing,
-        },
-        headerTitleStyle: Typography.topNavigationHeading,
-        headerTitleAlign: 'center',
-      }}>
-      {screens.map(
-        ({
-          id,
-          title,
-          headerTitle,
-          Component,
-          headerShown,
-          headerLeft,
-          headerRight,
-          tabBarIcon,
-          testID,
-        }) => (
-          <OrganizationTopTabNavigator.Screen
-            key={id}
-            name={id}
-            component={Component}
-            options={{
-              title: title || id,
-              headerTitle: headerTitle || title || id,
-              headerLeft,
-              headerRight,
-              tabBarIcon: tabBarIcon || undefined,
-              // hide the item if tabBarIcon is set to null
-              tabBarItemStyle: tabBarIcon === null ? { display: 'none' } : undefined,
-              headerShown,
-              tabBarTestID: testID,
-            }}
-          />
-        ),
-      )}
-    </OrganizationTopTabNavigator.Navigator>
->>>>>>> 08351fac
   );
 };
 

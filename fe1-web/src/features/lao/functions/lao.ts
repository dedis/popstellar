--- conflicted
+++ resolved
@@ -2,17 +2,10 @@
 import { getStore } from 'core/redux';
 
 import {
-<<<<<<< HEAD
   makeLaoOrganizerBackendPublicKeySelector,
   selectCurrentLao,
   selectCurrentLaoId,
   selectIsLaoWitness,
-=======
-  selectCurrentLao,
-  selectCurrentLaoId,
-  selectIsLaoWitness,
-  getLaoById as getLaoByIdFromState,
->>>>>>> dfce8b34
 } from '../reducer';
 
 /**

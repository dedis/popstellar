import { Channel, channelFromIds, Hash } from 'core/objects';
import { getStore } from 'core/redux';

<<<<<<< HEAD
import {
  makeLaoOrganizerBackendPublicKeySelector,
  selectCurrentLao,
  selectCurrentLaoId,
} from '../reducer';
=======
import { selectCurrentLao, selectCurrentLaoId, selectIsLaoWitness } from '../reducer';
>>>>>>> 81607afe

/**
 * Returns the current lao and throws an error if there is none
 * @returns The current lao
 */
export const getCurrentLao = () => {
  const currentLao = selectCurrentLao(getStore().getState());

  if (!currentLao) {
    throw new Error('Error encountered while accessing storage : no currently opened LAO');
  }

  return currentLao;
};

/**
 * Returns the current lao id or undefined if there is none
 * @returns The current lao id
 */
export const getCurrentLaoId = () => selectCurrentLaoId(getStore().getState());

/**
<<<<<<< HEAD
 * Returns the organizer backend's public key for a given lao
 * @param laoId The lao id
 * @returns The organizer's backend public key for the given lao or undefined if it is not known
 */
export const getLaoOrganizerBackendPublicKey = (laoId: string) =>
  makeLaoOrganizerBackendPublicKeySelector(laoId)(getStore().getState());
=======
 * Returns whether the user is witness of the current lao
 */
export const isLaoWitness = () => selectIsLaoWitness(getStore().getState());
>>>>>>> 81607afe

/**
 * Get a LAOs channel by its id
 * @param laoId The id of the lao whose channel should be returned
 * @returns The channel related to the passed lao id or undefined it the lao id is invalid
 */
export function getLaoChannel(laoId: string): Channel | undefined {
  try {
    return channelFromIds(new Hash(laoId));
  } catch (error) {
    console.error(`Cannot connect to LAO '${laoId}' as it is an invalid LAO ID`, error);
  }

  return undefined;
}<|MERGE_RESOLUTION|>--- conflicted
+++ resolved
@@ -1,15 +1,12 @@
 import { Channel, channelFromIds, Hash } from 'core/objects';
 import { getStore } from 'core/redux';
 
-<<<<<<< HEAD
 import {
   makeLaoOrganizerBackendPublicKeySelector,
   selectCurrentLao,
   selectCurrentLaoId,
+  selectIsLaoWitness,
 } from '../reducer';
-=======
-import { selectCurrentLao, selectCurrentLaoId, selectIsLaoWitness } from '../reducer';
->>>>>>> 81607afe
 
 /**
  * Returns the current lao and throws an error if there is none
@@ -32,18 +29,17 @@
 export const getCurrentLaoId = () => selectCurrentLaoId(getStore().getState());
 
 /**
-<<<<<<< HEAD
  * Returns the organizer backend's public key for a given lao
  * @param laoId The lao id
  * @returns The organizer's backend public key for the given lao or undefined if it is not known
  */
 export const getLaoOrganizerBackendPublicKey = (laoId: string) =>
   makeLaoOrganizerBackendPublicKeySelector(laoId)(getStore().getState());
-=======
+
+/**
  * Returns whether the user is witness of the current lao
  */
 export const isLaoWitness = () => selectIsLaoWitness(getStore().getState());
->>>>>>> 81607afe
 
 /**
  * Get a LAOs channel by its id

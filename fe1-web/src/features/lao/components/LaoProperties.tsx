--- conflicted
+++ resolved
@@ -4,17 +4,11 @@
 import { Button, View } from 'react-native';
 import { useSelector } from 'react-redux';
 
-<<<<<<< HEAD
 import { CollapsibleContainer, ParagraphBlock, QRCode } from 'core/components';
-import { ConnectToLao } from 'features/connect/objects';
 import STRINGS from 'resources/strings';
-=======
-import { Spacing } from 'core/styles';
-import { ListCollapsibleIcon, ParagraphBlock, QRCode, TextBlock } from 'core/components';
->>>>>>> 08e64694
 
+import { LaoHooks } from '../hooks';
 import { selectCurrentLao } from '../reducer';
-<<<<<<< HEAD
 import laoPropertiesStyles from '../styles/laoPropertiesStyles';
 
 const LaoProperties = ({ url }: IPropTypes) => {
@@ -22,26 +16,15 @@
   // FIXME: use proper navigation type
   const navigation = useNavigation<any>();
 
-  if (!lao) {
-    return null;
-  }
+  const encodeLaoConnection = LaoHooks.useEncodeLaoConnectionForQRCode();
 
-=======
-import { LaoHooks } from '../hooks';
-
-const Properties = ({ lao, url }: { lao: Lao; url: string }) => {
->>>>>>> 08e64694
-  const creationDateString = lao.creation.toDateString();
-  const encodedLaoConnection = LaoHooks.useEncodedLaoConnectionForQRCode(url, lao.id.toString());
-
-  return (
+  return lao ? (
     <>
-<<<<<<< HEAD
       <View style={laoPropertiesStyles.default}>
         <CollapsibleContainer title="Lao Properties">
           <ParagraphBlock text={`Lao name: ${lao.name}`} />
-          <ParagraphBlock text={`Lao creation: ${creationDateString}`} />
-          <QRCode value={JSON.stringify(connectToLao)} visibility />
+          <ParagraphBlock text={`Lao creation: ${lao.creation.toDateString()}`} />
+          <QRCode value={encodeLaoConnection(url, lao.id.toString())} visibility />
           <Button
             title="Add connection"
             onPress={() =>
@@ -51,34 +34,9 @@
             }
           />
         </CollapsibleContainer>
-=======
-      <ParagraphBlock text={`Lao name: ${lao.name}`} />
-      <ParagraphBlock text={`Lao creation: ${creationDateString}`} />
-      <QRCode value={encodedLaoConnection} visibility />
-    </>
-  );
-};
-
-const LaoProperties = ({ url }: IPropTypes) => {
-  const lao = useSelector(selectCurrentLao);
-
-  const [toggleChildrenVisible, setToggleChildrenVisible] = useState(false);
-
-  const toggleChildren = () => setToggleChildrenVisible(!toggleChildrenVisible);
-
-  return (
-    <>
-      <TextBlock bold text="Lao Properties" />
-      <View style={[laoPropertiesStyles.default, { marginTop: Spacing.s }]}>
-        <TouchableOpacity onPress={toggleChildren} style={{ textAlign: 'right' } as ViewStyle}>
-          <ListCollapsibleIcon isOpen={toggleChildrenVisible} />
-        </TouchableOpacity>
-
-        {toggleChildrenVisible && lao && <Properties lao={lao} url={url} />}
->>>>>>> 08e64694
       </View>
     </>
-  );
+  ) : null;
 };
 
 const propTypes = {

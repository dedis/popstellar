// Jest Snapshot v1, https://goo.gl/fbAQLP

exports[`Identity renders correctly 1`] = `
<View
  style={
    Object {
      "flex": 1,
    }
  }
>
  <RNCSafeAreaProvider
    onInsetsChange={[Function]}
    style={
      Array [
        Object {
          "flex": 1,
        },
        undefined,
      ]
    }
  >
    <View
      style={
        Array [
          Object {
            "backgroundColor": "rgb(242, 242, 242)",
            "flex": 1,
          },
          undefined,
        ]
      }
    >
      <View
        pointerEvents="box-none"
        style={
          Object {
            "zIndex": 1,
          }
        }
      >
        <View
          accessibilityElementsHidden={false}
          importantForAccessibility="auto"
          onLayout={[Function]}
          pointerEvents="box-none"
          style={null}
        >
          <View
            pointerEvents="box-none"
            style={
              Object {
                "bottom": 0,
                "left": 0,
                "opacity": 1,
                "position": "absolute",
                "right": 0,
                "top": 0,
                "zIndex": 0,
              }
            }
          >
            <View
              collapsable={false}
              nativeID="animatedComponent"
              style={
                Object {
                  "backgroundColor": "rgb(255, 255, 255)",
                  "borderBottomColor": "rgb(216, 216, 216)",
                  "flex": 1,
                  "shadowColor": "rgb(216, 216, 216)",
                  "shadowOffset": Object {
                    "height": 0.5,
                    "width": 0,
                  },
                  "shadowOpacity": 0.85,
                  "shadowRadius": 0,
                }
              }
            />
          </View>
          <View
            collapsable={false}
            nativeID="animatedComponent"
            pointerEvents="box-none"
            style={
              Object {
                "height": 44,
                "maxHeight": undefined,
                "minHeight": undefined,
                "opacity": undefined,
                "transform": undefined,
              }
            }
          >
            <View
              pointerEvents="none"
              style={
                Object {
                  "height": 0,
                }
              }
            />
            <View
              pointerEvents="box-none"
              style={
                Object {
                  "alignItems": "stretch",
                  "flex": 1,
                  "flexDirection": "row",
                }
              }
            >
              <View
                pointerEvents="box-none"
                style={
                  Object {
                    "alignItems": "flex-start",
                    "flexBasis": 0,
                    "flexGrow": 1,
                    "justifyContent": "center",
                    "marginStart": 0,
                    "opacity": 1,
                  }
                }
              />
              <View
                pointerEvents="box-none"
                style={
                  Object {
                    "justifyContent": "center",
                    "marginHorizontal": 16,
                    "maxWidth": 718,
                    "opacity": 1,
                  }
                }
              >
                <Text
                  accessibilityRole="header"
                  aria-level="1"
                  collapsable={false}
                  nativeID="animatedComponent"
                  numberOfLines={1}
                  onLayout={[Function]}
                  style={
                    Object {
                      "color": "rgb(28, 28, 30)",
                      "fontSize": 17,
                      "fontWeight": "600",
                    }
                  }
                >
                  MockScreen
                </Text>
              </View>
              <View
                pointerEvents="box-none"
                style={
                  Object {
                    "alignItems": "flex-end",
                    "flexBasis": 0,
                    "flexGrow": 1,
                    "justifyContent": "center",
                    "marginEnd": 0,
                    "opacity": 1,
                  }
                }
              />
            </View>
          </View>
        </View>
      </View>
      <RNSScreenContainer
        onLayout={[Function]}
        style={
          Object {
            "flex": 1,
          }
        }
      >
        <RNSScreen
          activityState={2}
          forwardedRef={[Function]}
          pointerEvents="box-none"
          style={
            Object {
              "bottom": 0,
              "left": 0,
              "position": "absolute",
              "right": 0,
              "top": 0,
            }
          }
        >
          <View
            collapsable={false}
            style={
              Object {
                "opacity": 1,
              }
            }
          />
          <View
            accessibilityElementsHidden={false}
            closing={false}
            gestureVelocityImpact={0.3}
            importantForAccessibility="auto"
            onClose={[Function]}
            onGestureBegin={[Function]}
            onGestureCanceled={[Function]}
            onGestureEnd={[Function]}
            onOpen={[Function]}
            onTransition={[Function]}
            pointerEvents="box-none"
            style={
              Array [
                Object {
                  "display": "flex",
                  "overflow": undefined,
                },
                Object {
                  "bottom": 0,
                  "left": 0,
                  "position": "absolute",
                  "right": 0,
                  "top": 0,
                },
              ]
            }
            transitionSpec={
              Object {
                "close": Object {
                  "animation": "spring",
                  "config": Object {
                    "damping": 500,
                    "mass": 3,
                    "overshootClamping": true,
                    "restDisplacementThreshold": 10,
                    "restSpeedThreshold": 10,
                    "stiffness": 1000,
                  },
                },
                "open": Object {
                  "animation": "spring",
                  "config": Object {
                    "damping": 500,
                    "mass": 3,
                    "overshootClamping": true,
                    "restDisplacementThreshold": 10,
                    "restSpeedThreshold": 10,
                    "stiffness": 1000,
                  },
                },
              }
            }
          >
            <View
              collapsable={false}
              nativeID="animatedComponent"
              pointerEvents="box-none"
              style={
                Object {
                  "flex": 1,
                }
              }
            >
              <View
                collapsable={false}
                forwardedRef={[Function]}
                needsOffscreenAlphaCompositing={false}
                onGestureHandlerEvent={[Function]}
                onGestureHandlerStateChange={[Function]}
                style={
                  Object {
                    "flex": 1,
                    "transform": Array [
                      Object {
                        "translateX": 0,
                      },
                      Object {
                        "translateX": 0,
                      },
                    ],
                  }
                }
              >
                <View
                  style={
                    Array [
                      Object {
                        "flex": 1,
                        "overflow": "hidden",
                      },
                      Array [
                        Object {
                          "backgroundColor": "rgb(242, 242, 242)",
                        },
                        undefined,
                      ],
                    ]
                  }
                >
                  <View
                    style={
                      Object {
                        "flex": 1,
                        "flexDirection": "column-reverse",
                      }
                    }
                  >
                    <View
                      style={
                        Object {
                          "flex": 1,
                        }
                      }
                    >
                      <View
                        accessibilityRole="checkbox"
                        accessibilityState={
                          Object {
                            "checked": true,
                          }
                        }
                        accessible={true}
                        collapsable={false}
                        focusable={true}
                        nativeID="animatedComponent"
                        onClick={[Function]}
                        onResponderGrant={[Function]}
                        onResponderMove={[Function]}
                        onResponderRelease={[Function]}
                        onResponderTerminate={[Function]}
                        onResponderTerminationRequest={[Function]}
                        onStartShouldSetResponder={[Function]}
                        style={
                          Object {
                            "backgroundColor": "transparent",
                            "borderColor": "#ededed",
                            "borderRadius": 3,
                            "borderWidth": 0,
                            "margin": 5,
                            "marginLeft": 0,
                            "marginRight": 0,
                            "opacity": 1,
                            "padding": 8,
                          }
                        }
                        testID="checkbox"
                      >
                        <View
                          style={
                            Object {
                              "alignItems": "center",
                              "flexDirection": "row",
                            }
                          }
                        >
                          <Text />
                          <Text
                            style={
                              Object {
                                "color": "#43484d",
                                "fontWeight": "bold",
                                "marginLeft": 10,
                                "marginRight": 10,
                              }
                            }
                            testID="checkboxTitle"
                          >
                            Anonymous
                          </Text>
                        </View>
                      </View>
                      <Text
                        style={
                          Object {
                            "color": "#000",
                            "fontSize": 20,
                            "lineHeight": 26,
                            "marginBottom": 16,
                            "textAlign": "left",
                          }
                        }
                      >
                        You can participate in organizations and meetings anonymously by leaving this box checked. If you wish to reveal your identity to other participants in the organization, you may un-check this box and enter the information you wish to reaveal below. You must enter identity information in order to play an Organizer or Witness role in an organization.
                      </Text>
                      <Text
                        style={
                          Object {
                            "color": "#000",
                            "fontSize": 20,
                            "lineHeight": 26,
                            "marginBottom": 16,
                            "textAlign": "left",
                          }
                        }
                      >
                        You can participate in organizations and meetings anonymously by leaving this box checked. If you wish to reveal your identity to other participants in the organization, you may un-check this box and enter the information you wish to reaveal below. You must enter identity information in order to play an Organizer or Witness role in an organization.
                      </Text>
                      <Text
                        style={
                          Array [
                            Object {
                              "color": "#000",
                              "fontSize": 20,
                              "lineHeight": 26,
                              "marginBottom": 16,
                              "textAlign": "left",
                            },
                            Object {
                              "fontWeight": "bold",
                            },
                          ]
                        }
                      >
                        Name
                      </Text>
                      <View
                        style={
<<<<<<< HEAD
                          Object {
                            "flex": 1,
                            "flexDirection": "row",
                          }
=======
                          Array [
                            Object {
                              "color": "#000",
                              "fontSize": 20,
                              "lineHeight": 26,
                              "marginBottom": 16,
                              "textAlign": "left",
                            },
                            Object {
                              "backgroundColor": "#fff",
                              "borderColor": "#fff",
                              "borderRadius": 8,
                              "borderWidth": 1,
                              "flex": 1,
                              "padding": 8,
                            },
                            Object {
                              "color": "gray",
                            },
                          ]
>>>>>>> f12f5c1f
                        }
                      >
                        <TextInput
                          editable={false}
                          placeholder="John Doe"
                          style={
                            Array [
                              Object {
                                "color": "#000",
                                "fontSize": 20,
                                "lineHeight": 26,
                                "marginBottom": 16,
                                "textAlign": "left",
                              },
                              Object {
                                "backgroundColor": "#fff",
                                "borderRadius": 8,
                                "flex": 1,
                                "padding": 8,
                                "width": 50,
                              },
                              Object {
                                "color": "gray",
                              },
                            ]
                          }
                          value=""
                        />
                      </View>
                      <Text
                        style={
                          Array [
                            Object {
                              "color": "#000",
                              "fontSize": 20,
                              "lineHeight": 26,
                              "marginBottom": 16,
                              "textAlign": "left",
                            },
                            Object {
                              "fontWeight": "bold",
                            },
                          ]
                        }
                      >
                        Title
                      </Text>
                      <View
                        style={
<<<<<<< HEAD
                          Object {
                            "flex": 1,
                            "flexDirection": "row",
                          }
=======
                          Array [
                            Object {
                              "color": "#000",
                              "fontSize": 20,
                              "lineHeight": 26,
                              "marginBottom": 16,
                              "textAlign": "left",
                            },
                            Object {
                              "backgroundColor": "#fff",
                              "borderColor": "#fff",
                              "borderRadius": 8,
                              "borderWidth": 1,
                              "flex": 1,
                              "padding": 8,
                            },
                            Object {
                              "color": "gray",
                            },
                          ]
>>>>>>> f12f5c1f
                        }
                      >
                        <TextInput
                          editable={false}
                          placeholder="LAO Organizer"
                          style={
                            Array [
                              Object {
                                "color": "#000",
                                "fontSize": 20,
                                "lineHeight": 26,
                                "marginBottom": 16,
                                "textAlign": "left",
                              },
                              Object {
                                "backgroundColor": "#fff",
                                "borderRadius": 8,
                                "flex": 1,
                                "padding": 8,
                                "width": 50,
                              },
                              Object {
                                "color": "gray",
                              },
                            ]
                          }
                          value=""
                        />
                      </View>
                      <Text
                        style={
                          Array [
                            Object {
                              "color": "#000",
                              "fontSize": 20,
                              "lineHeight": 26,
                              "marginBottom": 16,
                              "textAlign": "left",
                            },
                            Object {
                              "fontWeight": "bold",
                            },
                          ]
                        }
                      >
                        Organization
                      </Text>
                      <View
                        style={
<<<<<<< HEAD
                          Object {
                            "flex": 1,
                            "flexDirection": "row",
                          }
=======
                          Array [
                            Object {
                              "color": "#000",
                              "fontSize": 20,
                              "lineHeight": 26,
                              "marginBottom": 16,
                              "textAlign": "left",
                            },
                            Object {
                              "backgroundColor": "#fff",
                              "borderColor": "#fff",
                              "borderRadius": 8,
                              "borderWidth": 1,
                              "flex": 1,
                              "padding": 8,
                            },
                            Object {
                              "color": "gray",
                            },
                          ]
>>>>>>> f12f5c1f
                        }
                      >
                        <TextInput
                          editable={false}
                          placeholder="DEDIS Lab"
                          style={
                            Array [
                              Object {
                                "color": "#000",
                                "fontSize": 20,
                                "lineHeight": 26,
                                "marginBottom": 16,
                                "textAlign": "left",
                              },
                              Object {
                                "backgroundColor": "#fff",
                                "borderRadius": 8,
                                "flex": 1,
                                "padding": 8,
                                "width": 50,
                              },
                              Object {
                                "color": "gray",
                              },
                            ]
                          }
                          value=""
                        />
                      </View>
                      <Text
                        style={
                          Array [
                            Object {
                              "color": "#000",
                              "fontSize": 20,
                              "lineHeight": 26,
                              "marginBottom": 16,
                              "textAlign": "left",
                            },
                            Object {
                              "fontWeight": "bold",
                            },
                          ]
                        }
                      >
                        Email
                      </Text>
                      <View
                        style={
<<<<<<< HEAD
                          Object {
                            "flex": 1,
                            "flexDirection": "row",
                          }
=======
                          Array [
                            Object {
                              "color": "#000",
                              "fontSize": 20,
                              "lineHeight": 26,
                              "marginBottom": 16,
                              "textAlign": "left",
                            },
                            Object {
                              "backgroundColor": "#fff",
                              "borderColor": "#fff",
                              "borderRadius": 8,
                              "borderWidth": 1,
                              "flex": 1,
                              "padding": 8,
                            },
                            Object {
                              "color": "gray",
                            },
                          ]
>>>>>>> f12f5c1f
                        }
                      >
                        <TextInput
                          editable={false}
                          placeholder="john.doe@epfl.ch"
                          style={
                            Array [
                              Object {
                                "color": "#000",
                                "fontSize": 20,
                                "lineHeight": 26,
                                "marginBottom": 16,
                                "textAlign": "left",
                              },
                              Object {
                                "backgroundColor": "#fff",
                                "borderRadius": 8,
                                "flex": 1,
                                "padding": 8,
                                "width": 50,
                              },
                              Object {
                                "color": "gray",
                              },
                            ]
                          }
                          value=""
                        />
                      </View>
                      <Text
                        style={
                          Array [
                            Object {
                              "color": "#000",
                              "fontSize": 20,
                              "lineHeight": 26,
                              "marginBottom": 16,
                              "textAlign": "left",
                            },
                            Object {
                              "fontWeight": "bold",
                            },
                          ]
                        }
                      >
                        Phone number
                      </Text>
                      <View
                        style={
<<<<<<< HEAD
                          Object {
                            "flex": 1,
                            "flexDirection": "row",
                          }
=======
                          Array [
                            Object {
                              "color": "#000",
                              "fontSize": 20,
                              "lineHeight": 26,
                              "marginBottom": 16,
                              "textAlign": "left",
                            },
                            Object {
                              "backgroundColor": "#fff",
                              "borderColor": "#fff",
                              "borderRadius": 8,
                              "borderWidth": 1,
                              "flex": 1,
                              "padding": 8,
                            },
                            Object {
                              "color": "gray",
                            },
                          ]
>>>>>>> f12f5c1f
                        }
                      >
                        <TextInput
                          editable={false}
                          placeholder="+41 12 345 67 89"
                          style={
                            Array [
                              Object {
                                "color": "#000",
                                "fontSize": 20,
                                "lineHeight": 26,
                                "marginBottom": 16,
                                "textAlign": "left",
                              },
                              Object {
                                "backgroundColor": "#fff",
                                "borderRadius": 8,
                                "flex": 1,
                                "padding": 8,
                                "width": 50,
                              },
                              Object {
                                "color": "gray",
                              },
                            ]
                          }
                          value=""
                        />
                      </View>
                    </View>
                  </View>
                </View>
              </View>
            </View>
          </View>
        </RNSScreen>
      </RNSScreenContainer>
    </View>
  </RNCSafeAreaProvider>
</View>
`;<|MERGE_RESOLUTION|>--- conflicted
+++ resolved
@@ -415,14 +415,10 @@
                       >
                         Name
                       </Text>
-                      <View
-                        style={
-<<<<<<< HEAD
-                          Object {
-                            "flex": 1,
-                            "flexDirection": "row",
-                          }
-=======
+                      <TextInput
+                        editable={false}
+                        placeholder="John Doe"
+                        style={
                           Array [
                             Object {
                               "color": "#000",
@@ -443,36 +439,9 @@
                               "color": "gray",
                             },
                           ]
->>>>>>> f12f5c1f
-                        }
-                      >
-                        <TextInput
-                          editable={false}
-                          placeholder="John Doe"
-                          style={
-                            Array [
-                              Object {
-                                "color": "#000",
-                                "fontSize": 20,
-                                "lineHeight": 26,
-                                "marginBottom": 16,
-                                "textAlign": "left",
-                              },
-                              Object {
-                                "backgroundColor": "#fff",
-                                "borderRadius": 8,
-                                "flex": 1,
-                                "padding": 8,
-                                "width": 50,
-                              },
-                              Object {
-                                "color": "gray",
-                              },
-                            ]
-                          }
-                          value=""
-                        />
-                      </View>
+                        }
+                        value=""
+                      />
                       <Text
                         style={
                           Array [
@@ -491,14 +460,10 @@
                       >
                         Title
                       </Text>
-                      <View
-                        style={
-<<<<<<< HEAD
-                          Object {
-                            "flex": 1,
-                            "flexDirection": "row",
-                          }
-=======
+                      <TextInput
+                        editable={false}
+                        placeholder="LAO Organizer"
+                        style={
                           Array [
                             Object {
                               "color": "#000",
@@ -519,36 +484,9 @@
                               "color": "gray",
                             },
                           ]
->>>>>>> f12f5c1f
-                        }
-                      >
-                        <TextInput
-                          editable={false}
-                          placeholder="LAO Organizer"
-                          style={
-                            Array [
-                              Object {
-                                "color": "#000",
-                                "fontSize": 20,
-                                "lineHeight": 26,
-                                "marginBottom": 16,
-                                "textAlign": "left",
-                              },
-                              Object {
-                                "backgroundColor": "#fff",
-                                "borderRadius": 8,
-                                "flex": 1,
-                                "padding": 8,
-                                "width": 50,
-                              },
-                              Object {
-                                "color": "gray",
-                              },
-                            ]
-                          }
-                          value=""
-                        />
-                      </View>
+                        }
+                        value=""
+                      />
                       <Text
                         style={
                           Array [
@@ -567,14 +505,10 @@
                       >
                         Organization
                       </Text>
-                      <View
-                        style={
-<<<<<<< HEAD
-                          Object {
-                            "flex": 1,
-                            "flexDirection": "row",
-                          }
-=======
+                      <TextInput
+                        editable={false}
+                        placeholder="DEDIS Lab"
+                        style={
                           Array [
                             Object {
                               "color": "#000",
@@ -595,36 +529,9 @@
                               "color": "gray",
                             },
                           ]
->>>>>>> f12f5c1f
-                        }
-                      >
-                        <TextInput
-                          editable={false}
-                          placeholder="DEDIS Lab"
-                          style={
-                            Array [
-                              Object {
-                                "color": "#000",
-                                "fontSize": 20,
-                                "lineHeight": 26,
-                                "marginBottom": 16,
-                                "textAlign": "left",
-                              },
-                              Object {
-                                "backgroundColor": "#fff",
-                                "borderRadius": 8,
-                                "flex": 1,
-                                "padding": 8,
-                                "width": 50,
-                              },
-                              Object {
-                                "color": "gray",
-                              },
-                            ]
-                          }
-                          value=""
-                        />
-                      </View>
+                        }
+                        value=""
+                      />
                       <Text
                         style={
                           Array [
@@ -643,14 +550,10 @@
                       >
                         Email
                       </Text>
-                      <View
-                        style={
-<<<<<<< HEAD
-                          Object {
-                            "flex": 1,
-                            "flexDirection": "row",
-                          }
-=======
+                      <TextInput
+                        editable={false}
+                        placeholder="john.doe@epfl.ch"
+                        style={
                           Array [
                             Object {
                               "color": "#000",
@@ -671,36 +574,9 @@
                               "color": "gray",
                             },
                           ]
->>>>>>> f12f5c1f
-                        }
-                      >
-                        <TextInput
-                          editable={false}
-                          placeholder="john.doe@epfl.ch"
-                          style={
-                            Array [
-                              Object {
-                                "color": "#000",
-                                "fontSize": 20,
-                                "lineHeight": 26,
-                                "marginBottom": 16,
-                                "textAlign": "left",
-                              },
-                              Object {
-                                "backgroundColor": "#fff",
-                                "borderRadius": 8,
-                                "flex": 1,
-                                "padding": 8,
-                                "width": 50,
-                              },
-                              Object {
-                                "color": "gray",
-                              },
-                            ]
-                          }
-                          value=""
-                        />
-                      </View>
+                        }
+                        value=""
+                      />
                       <Text
                         style={
                           Array [
@@ -719,14 +595,10 @@
                       >
                         Phone number
                       </Text>
-                      <View
-                        style={
-<<<<<<< HEAD
-                          Object {
-                            "flex": 1,
-                            "flexDirection": "row",
-                          }
-=======
+                      <TextInput
+                        editable={false}
+                        placeholder="+41 12 345 67 89"
+                        style={
                           Array [
                             Object {
                               "color": "#000",
@@ -747,36 +619,9 @@
                               "color": "gray",
                             },
                           ]
->>>>>>> f12f5c1f
-                        }
-                      >
-                        <TextInput
-                          editable={false}
-                          placeholder="+41 12 345 67 89"
-                          style={
-                            Array [
-                              Object {
-                                "color": "#000",
-                                "fontSize": 20,
-                                "lineHeight": 26,
-                                "marginBottom": 16,
-                                "textAlign": "left",
-                              },
-                              Object {
-                                "backgroundColor": "#fff",
-                                "borderRadius": 8,
-                                "flex": 1,
-                                "padding": 8,
-                                "width": 50,
-                              },
-                              Object {
-                                "color": "gray",
-                              },
-                            ]
-                          }
-                          value=""
-                        />
-                      </View>
+                        }
+                        value=""
+                      />
                     </View>
                   </View>
                 </View>

export { default as laoReducer } from './LaoReducer';
export * from './LaoReducer';

export { default as serverReducer } from './ServerReducer';
<<<<<<< HEAD
export * from './ServerReducer';
=======
export * from './ServerReducer';

export { default as greetLaoReducer } from './GreetLaoReducer';
export * from './GreetLaoReducer';
>>>>>>> 3ac98402
<|MERGE_RESOLUTION|>--- conflicted
+++ resolved
@@ -2,11 +2,7 @@
 export * from './LaoReducer';
 
 export { default as serverReducer } from './ServerReducer';
-<<<<<<< HEAD
-export * from './ServerReducer';
-=======
 export * from './ServerReducer';
 
 export { default as greetLaoReducer } from './GreetLaoReducer';
-export * from './GreetLaoReducer';
->>>>>>> 3ac98402
+export * from './GreetLaoReducer';
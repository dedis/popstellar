--- conflicted
+++ resolved
@@ -362,9 +362,7 @@
 </View>
 `;
 
-<<<<<<< HEAD
-=======
-exports[`EventsScreenHeader renders correctly 1`] = `
+exports[`EventsScreenHeaderLeft renders correctly 1`] = `
 <View
   style={
     Object {
@@ -718,7 +716,6 @@
 </View>
 `;
 
->>>>>>> b587447d
 exports[`EventsScreenHeaderLeft renders correctly 1`] = `
 <View
   style={
@@ -995,7 +992,7 @@
               <View
                 collapsable={false}
                 forwardedRef={[Function]}
-                handlerTag={3}
+                handlerTag={4}
                 handlerType="PanGestureHandler"
                 needsOffscreenAlphaCompositing={false}
                 onGestureHandlerEvent={[Function]}

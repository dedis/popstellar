--- conflicted
+++ resolved
@@ -1012,73 +1012,53 @@
                         }
                       }
                     >
-                      <View
-                        accessible={true}
+                      <RNGestureHandlerButton
                         collapsable={false}
-                        focusable={true}
-                        onBlur={[Function]}
-                        onClick={[Function]}
-                        onFocus={[Function]}
-                        onResponderGrant={[Function]}
-                        onResponderMove={[Function]}
-                        onResponderRelease={[Function]}
-                        onResponderTerminate={[Function]}
-                        onResponderTerminationRequest={[Function]}
-                        onStartShouldSetResponder={[Function]}
+                        onGestureEvent={[Function]}
+                        onGestureHandlerEvent={[Function]}
+                        onGestureHandlerStateChange={[Function]}
+                        onHandlerStateChange={[Function]}
+                        rippleColor={0}
                       >
-                        <RNGestureHandlerButton
+                        <View
+                          accessible={true}
                           collapsable={false}
-                          onGestureEvent={[Function]}
-                          onGestureHandlerEvent={[Function]}
-                          onGestureHandlerStateChange={[Function]}
-                          onHandlerStateChange={[Function]}
-                          rippleColor={0}
+                          nativeID="animatedComponent"
+                          style={
+                            Object {
+                              "alignItems": "center",
+                              "flex": 1,
+                              "flexDirection": "row",
+                              "opacity": 1,
+                            }
+                          }
                         >
-                          <View
-                            accessible={true}
-                            collapsable={false}
-                            nativeID="animatedComponent"
+                          <Text
                             style={
                               Object {
-                                "alignItems": "center",
-                                "flex": 1,
-                                "flexDirection": "row",
-                                "opacity": 1,
+                                "color": "#000",
+                                "fontSize": 20,
+                                "fontWeight": "500",
+                                "lineHeight": 26,
+                                "textAlign": "left",
                               }
                             }
                           >
-<<<<<<< HEAD
-                            <Text
-                              style={
-                                Object {
-                                  "color": "#000",
-                                  "fontSize": 20,
-                                  "fontWeight": "500",
-                                  "lineHeight": 26,
-                                  "textAlign": "left",
-                                }
-                              }
-                            >
-                              MyLao
-                            </Text>
-                            <View
-                              style={
-                                Object {
-                                  "marginLeft": 4,
-                                }
-                              }
-                            >
-                              <View>
-                                <Text />
-                              </View>
-=======
+                            MyLao
+                          </Text>
+                          <View
+                            style={
+                              Object {
+                                "marginLeft": 4,
+                              }
+                            }
+                          >
                             <View>
                               {"name":"ios-information-circle-outline","size":25,"color":"#000"}
->>>>>>> 3a181213
                             </View>
                           </View>
-                        </RNGestureHandlerButton>
-                      </View>
+                        </View>
+                      </RNGestureHandlerButton>
                       <Modal
                         hardwareAccelerated={false}
                         onRequestClose={[Function]}
@@ -1150,19 +1130,13 @@
                               >
                                 MyLao
                               </Text>
-                              <View
-                                accessible={true}
+                              <RNGestureHandlerButton
                                 collapsable={false}
-                                focusable={true}
-                                onBlur={[Function]}
-                                onClick={[Function]}
-                                onFocus={[Function]}
-                                onResponderGrant={[Function]}
-                                onResponderMove={[Function]}
-                                onResponderRelease={[Function]}
-                                onResponderTerminate={[Function]}
-                                onResponderTerminationRequest={[Function]}
-                                onStartShouldSetResponder={[Function]}
+                                onGestureEvent={[Function]}
+                                onGestureHandlerEvent={[Function]}
+                                onGestureHandlerStateChange={[Function]}
+                                onHandlerStateChange={[Function]}
+                                rippleColor={0}
                                 style={
                                   Object {
                                     "position": "absolute",
@@ -1171,46 +1145,31 @@
                                 }
                                 testID="modal-header-close"
                               >
-                                <RNGestureHandlerButton
+                                <View
+                                  accessible={true}
                                   collapsable={false}
-                                  onGestureEvent={[Function]}
-                                  onGestureHandlerEvent={[Function]}
-                                  onGestureHandlerStateChange={[Function]}
-                                  onHandlerStateChange={[Function]}
-                                  rippleColor={0}
+                                  nativeID="animatedComponent"
                                   style={
                                     Object {
-                                      "position": "absolute",
-                                      "right": 0,
+                                      "opacity": 1,
                                     }
                                   }
                                 >
-                                  <View
-                                    accessible={true}
-                                    collapsable={false}
-                                    nativeID="animatedComponent"
+                                  <Text
                                     style={
                                       Object {
-                                        "opacity": 1,
+                                        "color": "#3742fa",
+                                        "fontSize": 20,
+                                        "fontWeight": "500",
+                                        "lineHeight": 26,
+                                        "textAlign": "left",
                                       }
                                     }
                                   >
-                                    <Text
-                                      style={
-                                        Object {
-                                          "color": "#3742fa",
-                                          "fontSize": 20,
-                                          "fontWeight": "500",
-                                          "lineHeight": 26,
-                                          "textAlign": "left",
-                                        }
-                                      }
-                                    >
-                                      Done
-                                    </Text>
-                                  </View>
-                                </RNGestureHandlerButton>
-                              </View>
+                                    Done
+                                  </Text>
+                                </View>
+                              </RNGestureHandlerButton>
                             </View>
                             <View>
                               <Text
@@ -1358,166 +1317,124 @@
                                   
                                 </Text>
                               </Text>
-                              <View
-                                accessible={true}
+                              <RNGestureHandlerButton
                                 collapsable={false}
-                                focusable={true}
-                                onBlur={[Function]}
-                                onClick={[Function]}
-                                onFocus={[Function]}
-                                onResponderGrant={[Function]}
-                                onResponderMove={[Function]}
-                                onResponderRelease={[Function]}
-                                onResponderTerminate={[Function]}
-                                onResponderTerminationRequest={[Function]}
-                                onStartShouldSetResponder={[Function]}
+                                onGestureEvent={[Function]}
+                                onGestureHandlerEvent={[Function]}
+                                onGestureHandlerStateChange={[Function]}
+                                onHandlerStateChange={[Function]}
+                                rippleColor={0}
                                 style={
                                   Object {
                                     "marginBottom": 16,
                                   }
                                 }
                               >
-                                <RNGestureHandlerButton
+                                <View
+                                  accessible={true}
                                   collapsable={false}
-                                  onGestureEvent={[Function]}
-                                  onGestureHandlerEvent={[Function]}
-                                  onGestureHandlerStateChange={[Function]}
-                                  onHandlerStateChange={[Function]}
-                                  rippleColor={0}
+                                  nativeID="animatedComponent"
                                   style={
                                     Object {
-                                      "flex": 1,
-                                      "marginBottom": 16,
+                                      "opacity": 1,
                                     }
                                   }
                                 >
                                   <View
-                                    accessible={true}
-                                    collapsable={false}
-                                    nativeID="animatedComponent"
                                     style={
-                                      Object {
-                                        "opacity": 1,
-                                      }
+                                      Array [
+                                        Object {
+                                          "backgroundColor": "#3742fa",
+                                          "borderColor": "#3742fa",
+                                          "borderRadius": 16,
+                                          "borderWidth": 1,
+                                          "padding": 8,
+                                        },
+                                      ]
                                     }
                                   >
-                                    <View
+                                    <Text
                                       style={
                                         Array [
                                           Object {
-                                            "backgroundColor": "#3742fa",
-                                            "borderColor": "#3742fa",
-                                            "borderRadius": 16,
-                                            "borderWidth": 1,
-                                            "padding": 8,
+                                            "color": "#000",
+                                            "fontSize": 20,
+                                            "lineHeight": 26,
+                                            "textAlign": "left",
+                                          },
+                                          Object {
+                                            "textAlign": "center",
+                                          },
+                                          Object {
+                                            "color": "#fff",
                                           },
                                         ]
                                       }
                                     >
-                                      <Text
-                                        style={
-                                          Array [
-                                            Object {
-                                              "color": "#000",
-                                              "fontSize": 20,
-                                              "lineHeight": 26,
-                                              "textAlign": "left",
-                                            },
-                                            Object {
-                                              "textAlign": "center",
-                                            },
-                                            Object {
-                                              "color": "#fff",
-                                            },
-                                          ]
-                                        }
-                                      >
-                                        Add connection
-                                      </Text>
-                                    </View>
+                                      Add connection
+                                    </Text>
                                   </View>
-                                </RNGestureHandlerButton>
-                              </View>
-                              <View
-                                accessible={true}
+                                </View>
+                              </RNGestureHandlerButton>
+                              <RNGestureHandlerButton
                                 collapsable={false}
-                                focusable={true}
-                                onBlur={[Function]}
-                                onClick={[Function]}
-                                onFocus={[Function]}
-                                onResponderGrant={[Function]}
-                                onResponderMove={[Function]}
-                                onResponderRelease={[Function]}
-                                onResponderTerminate={[Function]}
-                                onResponderTerminationRequest={[Function]}
-                                onStartShouldSetResponder={[Function]}
+                                onGestureEvent={[Function]}
+                                onGestureHandlerEvent={[Function]}
+                                onGestureHandlerStateChange={[Function]}
+                                onHandlerStateChange={[Function]}
+                                rippleColor={0}
                                 style={
                                   Object {
                                     "marginBottom": 16,
                                   }
                                 }
                               >
-                                <RNGestureHandlerButton
+                                <View
+                                  accessible={true}
                                   collapsable={false}
-                                  onGestureEvent={[Function]}
-                                  onGestureHandlerEvent={[Function]}
-                                  onGestureHandlerStateChange={[Function]}
-                                  onHandlerStateChange={[Function]}
-                                  rippleColor={0}
+                                  nativeID="animatedComponent"
                                   style={
                                     Object {
-                                      "flex": 1,
-                                      "marginBottom": 16,
+                                      "opacity": 1,
                                     }
                                   }
                                 >
                                   <View
-                                    accessible={true}
-                                    collapsable={false}
-                                    nativeID="animatedComponent"
                                     style={
-                                      Object {
-                                        "opacity": 1,
-                                      }
+                                      Array [
+                                        Object {
+                                          "backgroundColor": "#3742fa",
+                                          "borderColor": "#3742fa",
+                                          "borderRadius": 16,
+                                          "borderWidth": 1,
+                                          "padding": 8,
+                                        },
+                                      ]
                                     }
                                   >
-                                    <View
+                                    <Text
                                       style={
                                         Array [
                                           Object {
-                                            "backgroundColor": "#3742fa",
-                                            "borderColor": "#3742fa",
-                                            "borderRadius": 16,
-                                            "borderWidth": 1,
-                                            "padding": 8,
+                                            "color": "#000",
+                                            "fontSize": 20,
+                                            "lineHeight": 26,
+                                            "textAlign": "left",
+                                          },
+                                          Object {
+                                            "textAlign": "center",
+                                          },
+                                          Object {
+                                            "color": "#fff",
                                           },
                                         ]
                                       }
                                     >
-                                      <Text
-                                        style={
-                                          Array [
-                                            Object {
-                                              "color": "#000",
-                                              "fontSize": 20,
-                                              "lineHeight": 26,
-                                              "textAlign": "left",
-                                            },
-                                            Object {
-                                              "textAlign": "center",
-                                            },
-                                            Object {
-                                              "color": "#fff",
-                                            },
-                                          ]
-                                        }
-                                      >
-                                        Disconnect
-                                      </Text>
-                                    </View>
+                                      Disconnect
+                                    </Text>
                                   </View>
-                                </RNGestureHandlerButton>
-                              </View>
+                                </View>
+                              </RNGestureHandlerButton>
                             </View>
                           </View>
                         </RCTScrollView>
@@ -1858,140 +1775,57 @@
                           }
                         }
                       >
-                        <View
-                          accessible={true}
+                        <RNGestureHandlerButton
                           collapsable={false}
-                          focusable={true}
-                          onBlur={[Function]}
-                          onClick={[Function]}
-                          onFocus={[Function]}
-                          onResponderGrant={[Function]}
-                          onResponderMove={[Function]}
-                          onResponderRelease={[Function]}
-                          onResponderTerminate={[Function]}
-                          onResponderTerminationRequest={[Function]}
-                          onStartShouldSetResponder={[Function]}
+                          onGestureEvent={[Function]}
+                          onGestureHandlerEvent={[Function]}
+                          onGestureHandlerStateChange={[Function]}
+                          onHandlerStateChange={[Function]}
+                          rippleColor={0}
                         >
-                          <RNGestureHandlerButton
+                          <View
+                            accessible={true}
                             collapsable={false}
-                            onGestureEvent={[Function]}
-                            onGestureHandlerEvent={[Function]}
-                            onGestureHandlerStateChange={[Function]}
-                            onHandlerStateChange={[Function]}
-                            rippleColor={0}
+                            nativeID="animatedComponent"
+                            style={
+                              Object {
+                                "opacity": 1,
+                              }
+                            }
                           >
-<<<<<<< HEAD
-                            <View
-                              accessible={true}
-                              collapsable={false}
-                              nativeID="animatedComponent"
-                              style={
-                                Object {
-                                  "opacity": 1,
-                                }
-                              }
-                            >
-                              <View>
-                                <Text
-                                  allowFontScaling={false}
-                                  style={
-                                    Array [
-                                      Object {
-                                        "color": "#8E8E8E",
-                                        "fontSize": 25,
-                                      },
-                                      undefined,
-                                      Object {
-                                        "fontFamily": "ionicons",
-                                        "fontStyle": "normal",
-                                        "fontWeight": "normal",
-                                      },
-                                      Object {},
-                                    ]
-                                  }
-                                >
-                                  
-                                </Text>
-                              </View>
-=======
                             <View>
                               {"name":"ios-qr-code","size":25,"color":"#8E8E8E"}
->>>>>>> 3a181213
                             </View>
-                          </RNGestureHandlerButton>
-                        </View>
-                        <View
-                          accessible={true}
+                          </View>
+                        </RNGestureHandlerButton>
+                        <RNGestureHandlerButton
                           collapsable={false}
-                          focusable={true}
-                          onBlur={[Function]}
-                          onClick={[Function]}
-                          onFocus={[Function]}
-                          onResponderGrant={[Function]}
-                          onResponderMove={[Function]}
-                          onResponderRelease={[Function]}
-                          onResponderTerminate={[Function]}
-                          onResponderTerminationRequest={[Function]}
-                          onStartShouldSetResponder={[Function]}
+                          onGestureEvent={[Function]}
+                          onGestureHandlerEvent={[Function]}
+                          onGestureHandlerStateChange={[Function]}
+                          onHandlerStateChange={[Function]}
+                          rippleColor={0}
                           style={
                             Object {
                               "marginLeft": 16,
                             }
                           }
                         >
-                          <RNGestureHandlerButton
+                          <View
+                            accessible={true}
                             collapsable={false}
-                            onGestureEvent={[Function]}
-                            onGestureHandlerEvent={[Function]}
-                            onGestureHandlerStateChange={[Function]}
-                            onHandlerStateChange={[Function]}
-                            rippleColor={0}
+                            nativeID="animatedComponent"
                             style={
                               Object {
-                                "marginLeft": 16,
+                                "opacity": 1,
                               }
                             }
                           >
-<<<<<<< HEAD
-                            <View
-                              accessible={true}
-                              collapsable={false}
-                              nativeID="animatedComponent"
-                              style={
-                                Object {
-                                  "opacity": 1,
-                                }
-                              }
-                            >
-                              <View>
-                                <Text
-                                  allowFontScaling={false}
-                                  style={
-                                    Array [
-                                      Object {
-                                        "color": "#8E8E8E",
-                                        "fontSize": 25,
-                                      },
-                                      undefined,
-                                      Object {
-                                        "fontFamily": "ionicons",
-                                        "fontStyle": "normal",
-                                        "fontWeight": "normal",
-                                      },
-                                      Object {},
-                                    ]
-                                  }
-                                >
-                                  
-                                </Text>
-                              </View>
-=======
                             <View>
                               {"name":"ios-notifications","size":25,"color":"#8E8E8E"}
->>>>>>> 3a181213
                             </View>
-                          </RNGestureHandlerButton>
-                        </View>
+                          </View>
+                        </RNGestureHandlerButton>
                         <Modal
                           hardwareAccelerated={false}
                           onRequestClose={[Function]}
@@ -2063,19 +1897,13 @@
                                 >
                                   Connection QR Code
                                 </Text>
-                                <View
-                                  accessible={true}
+                                <RNGestureHandlerButton
                                   collapsable={false}
-                                  focusable={true}
-                                  onBlur={[Function]}
-                                  onClick={[Function]}
-                                  onFocus={[Function]}
-                                  onResponderGrant={[Function]}
-                                  onResponderMove={[Function]}
-                                  onResponderRelease={[Function]}
-                                  onResponderTerminate={[Function]}
-                                  onResponderTerminationRequest={[Function]}
-                                  onStartShouldSetResponder={[Function]}
+                                  onGestureEvent={[Function]}
+                                  onGestureHandlerEvent={[Function]}
+                                  onGestureHandlerStateChange={[Function]}
+                                  onHandlerStateChange={[Function]}
+                                  rippleColor={0}
                                   style={
                                     Object {
                                       "position": "absolute",
@@ -2084,46 +1912,31 @@
                                   }
                                   testID="modal-header-close"
                                 >
-                                  <RNGestureHandlerButton
+                                  <View
+                                    accessible={true}
                                     collapsable={false}
-                                    onGestureEvent={[Function]}
-                                    onGestureHandlerEvent={[Function]}
-                                    onGestureHandlerStateChange={[Function]}
-                                    onHandlerStateChange={[Function]}
-                                    rippleColor={0}
+                                    nativeID="animatedComponent"
                                     style={
                                       Object {
-                                        "position": "absolute",
-                                        "right": 0,
+                                        "opacity": 1,
                                       }
                                     }
                                   >
-                                    <View
-                                      accessible={true}
-                                      collapsable={false}
-                                      nativeID="animatedComponent"
+                                    <Text
                                       style={
                                         Object {
-                                          "opacity": 1,
+                                          "color": "#3742fa",
+                                          "fontSize": 20,
+                                          "fontWeight": "500",
+                                          "lineHeight": 26,
+                                          "textAlign": "left",
                                         }
                                       }
                                     >
-                                      <Text
-                                        style={
-                                          Object {
-                                            "color": "#3742fa",
-                                            "fontSize": 20,
-                                            "fontWeight": "500",
-                                            "lineHeight": 26,
-                                            "textAlign": "left",
-                                          }
-                                        }
-                                      >
-                                        Done
-                                      </Text>
-                                    </View>
-                                  </RNGestureHandlerButton>
-                                </View>
+                                      Done
+                                    </Text>
+                                  </View>
+                                </RNGestureHandlerButton>
                               </View>
                               <View>
                                 <View

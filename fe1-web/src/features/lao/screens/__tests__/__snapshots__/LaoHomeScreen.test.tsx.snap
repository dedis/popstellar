// Jest Snapshot v1, https://goo.gl/fbAQLP

exports[`LaoHomeScreen renders correctly 1`] = `
<View
  style={
    Object {
      "flex": 1,
    }
  }
>
  <RNCSafeAreaProvider
    onInsetsChange={[Function]}
    style={
      Array [
        Object {
          "flex": 1,
        },
        undefined,
      ]
    }
  >
    <View
      style={
        Array [
          Object {
            "backgroundColor": "rgb(242, 242, 242)",
            "flex": 1,
          },
          undefined,
        ]
      }
    >
      <View
        pointerEvents="box-none"
        style={
          Object {
            "zIndex": 1,
          }
        }
      >
        <View
          accessibilityElementsHidden={false}
          importantForAccessibility="auto"
          onLayout={[Function]}
          pointerEvents="box-none"
          style={null}
        >
          <View
            pointerEvents="box-none"
            style={
              Object {
                "bottom": 0,
                "left": 0,
                "opacity": 1,
                "position": "absolute",
                "right": 0,
                "top": 0,
                "zIndex": 0,
              }
            }
          >
            <View
              collapsable={false}
              nativeID="animatedComponent"
              style={
                Object {
                  "backgroundColor": "rgb(255, 255, 255)",
                  "borderBottomColor": "rgb(216, 216, 216)",
                  "flex": 1,
                  "shadowColor": "rgb(216, 216, 216)",
                  "shadowOffset": Object {
                    "height": 0.5,
                    "width": 0,
                  },
                  "shadowOpacity": 0.85,
                  "shadowRadius": 0,
                }
              }
            />
          </View>
          <View
            collapsable={false}
            nativeID="animatedComponent"
            pointerEvents="box-none"
            style={
              Object {
                "height": 44,
                "maxHeight": undefined,
                "minHeight": undefined,
                "opacity": undefined,
                "transform": undefined,
              }
            }
          >
            <View
              pointerEvents="none"
              style={
                Object {
                  "height": 0,
                }
              }
            />
            <View
              pointerEvents="box-none"
              style={
                Object {
                  "alignItems": "stretch",
                  "flex": 1,
                  "flexDirection": "row",
                }
              }
            >
              <View
                pointerEvents="box-none"
                style={
                  Object {
                    "alignItems": "flex-start",
                    "flexBasis": 0,
                    "flexGrow": 1,
                    "justifyContent": "center",
                    "marginStart": 0,
                    "opacity": 1,
                  }
                }
              />
              <View
                pointerEvents="box-none"
                style={
                  Object {
                    "justifyContent": "center",
                    "marginHorizontal": 16,
                    "maxWidth": 718,
                    "opacity": 1,
                  }
                }
              >
                <Text
                  accessibilityRole="header"
                  aria-level="1"
                  collapsable={false}
                  nativeID="animatedComponent"
                  numberOfLines={1}
                  onLayout={[Function]}
                  style={
                    Object {
                      "color": "rgb(28, 28, 30)",
                      "fontSize": 17,
                      "fontWeight": "600",
                    }
                  }
                >
                  MockScreen
                </Text>
              </View>
              <View
                pointerEvents="box-none"
                style={
                  Object {
                    "alignItems": "flex-end",
                    "flexBasis": 0,
                    "flexGrow": 1,
                    "justifyContent": "center",
                    "marginEnd": 0,
                    "opacity": 1,
                  }
                }
              />
            </View>
          </View>
        </View>
      </View>
      <RNSScreenContainer
        onLayout={[Function]}
        style={
          Object {
            "flex": 1,
          }
        }
      >
        <RNSScreen
          activityState={2}
          forwardedRef={[Function]}
          pointerEvents="box-none"
          style={
            Object {
              "bottom": 0,
              "left": 0,
              "position": "absolute",
              "right": 0,
              "top": 0,
            }
          }
        >
          <View
            collapsable={false}
            style={
              Object {
                "opacity": 1,
              }
            }
          />
          <View
            accessibilityElementsHidden={false}
            closing={false}
            gestureVelocityImpact={0.3}
            importantForAccessibility="auto"
            onClose={[Function]}
            onGestureBegin={[Function]}
            onGestureCanceled={[Function]}
            onGestureEnd={[Function]}
            onOpen={[Function]}
            onTransition={[Function]}
            pointerEvents="box-none"
            style={
              Array [
                Object {
                  "display": "flex",
                  "overflow": undefined,
                },
                Object {
                  "bottom": 0,
                  "left": 0,
                  "position": "absolute",
                  "right": 0,
                  "top": 0,
                },
              ]
            }
            transitionSpec={
              Object {
                "close": Object {
                  "animation": "spring",
                  "config": Object {
                    "damping": 500,
                    "mass": 3,
                    "overshootClamping": true,
                    "restDisplacementThreshold": 10,
                    "restSpeedThreshold": 10,
                    "stiffness": 1000,
                  },
                },
                "open": Object {
                  "animation": "spring",
                  "config": Object {
                    "damping": 500,
                    "mass": 3,
                    "overshootClamping": true,
                    "restDisplacementThreshold": 10,
                    "restSpeedThreshold": 10,
                    "stiffness": 1000,
                  },
                },
              }
            }
          >
            <View
              collapsable={false}
              nativeID="animatedComponent"
              pointerEvents="box-none"
              style={
                Object {
                  "flex": 1,
                }
              }
            >
              <View
                collapsable={false}
                forwardedRef={[Function]}
                needsOffscreenAlphaCompositing={false}
                onGestureHandlerEvent={[Function]}
                onGestureHandlerStateChange={[Function]}
                style={
                  Object {
                    "flex": 1,
                    "transform": Array [
                      Object {
                        "translateX": 0,
                      },
                      Object {
                        "translateX": 0,
                      },
                    ],
                  }
                }
              >
                <View
                  style={
                    Array [
                      Object {
                        "flex": 1,
                        "overflow": "hidden",
                      },
                      Array [
                        Object {
                          "backgroundColor": "rgb(242, 242, 242)",
                        },
                        undefined,
                      ],
                    ]
                  }
                >
                  <View
                    style={
                      Object {
                        "flex": 1,
                        "flexDirection": "column-reverse",
                      }
                    }
                  >
                    <View
                      style={
                        Object {
                          "flex": 1,
                        }
                      }
                    >
                      <RCTScrollView
                        collapsable={false}
                        onGestureHandlerEvent={[Function]}
                        onGestureHandlerStateChange={[Function]}
                        style={
                          Object {
                            "padding": 16,
                          }
                        }
                      >
                        <View>
                          <View
                            accessibilityRole="checkbox"
                            accessibilityState={
                              Object {
                                "checked": true,
                              }
                            }
                            accessible={true}
                            collapsable={false}
                            focusable={true}
                            nativeID="animatedComponent"
                            onClick={[Function]}
                            onResponderGrant={[Function]}
                            onResponderMove={[Function]}
                            onResponderRelease={[Function]}
                            onResponderTerminate={[Function]}
                            onResponderTerminationRequest={[Function]}
                            onStartShouldSetResponder={[Function]}
                            style={
                              Object {
                                "backgroundColor": "transparent",
                                "borderColor": "#ededed",
                                "borderRadius": 3,
                                "borderWidth": 0,
                                "margin": 5,
                                "marginLeft": 0,
                                "marginRight": 0,
                                "opacity": 1,
                                "padding": 8,
                              }
                            }
                            testID="checkbox"
                          >
                            <View
                              style={
                                Object {
                                  "alignItems": "center",
                                  "flexDirection": "row",
                                }
                              }
                            >
                              <Text />
                              <Text
                                style={
                                  Object {
                                    "color": "#43484d",
                                    "fontWeight": "bold",
                                    "marginLeft": 10,
                                    "marginRight": 10,
                                  }
                                }
                                testID="checkboxTitle"
                              >
                                Anonymous
                              </Text>
                            </View>
                          </View>
                          <Text
                            style={
                              Object {
                                "color": "#000",
                                "fontSize": 20,
                                "lineHeight": 26,
                                "marginBottom": 16,
                                "textAlign": "left",
                              }
                            }
                          >
                            You can participate in organizations and meetings anonymously by leaving this box checked. If you wish to reveal your identity to other participants in the organization, you may un-check this box and enter the information you wish to reaveal below. You must enter identity information in order to play an Organizer or Witness role in an organization.
                          </Text>
                          <Text
                            style={
                              Object {
                                "color": "#000",
                                "fontSize": 20,
                                "lineHeight": 26,
                                "marginBottom": 16,
                                "textAlign": "left",
                              }
                            }
                          >
                            You can participate in organizations and meetings anonymously by leaving this box checked. If you wish to reveal your identity to other participants in the organization, you may un-check this box and enter the information you wish to reaveal below. You must enter identity information in order to play an Organizer or Witness role in an organization.
                          </Text>
                          <Text
                            style={
                              Array [
                                Object {
                                  "color": "#000",
                                  "fontSize": 20,
                                  "lineHeight": 26,
                                  "marginBottom": 16,
                                  "textAlign": "left",
                                },
                                Object {
                                  "fontWeight": "bold",
                                },
                              ]
                            }
                          >
                            Name
                          </Text>
                          <View
                            style={
<<<<<<< HEAD
                              Object {
                                "flex": 1,
                                "flexDirection": "row",
                              }
=======
                              Array [
                                Object {
                                  "color": "#000",
                                  "fontSize": 20,
                                  "lineHeight": 26,
                                  "marginBottom": 16,
                                  "textAlign": "left",
                                },
                                Object {
                                  "backgroundColor": "#fff",
                                  "borderColor": "#fff",
                                  "borderRadius": 8,
                                  "borderWidth": 1,
                                  "flex": 1,
                                  "padding": 8,
                                },
                                Object {
                                  "color": "gray",
                                },
                              ]
>>>>>>> f12f5c1f
                            }
                          >
                            <TextInput
                              editable={false}
                              placeholder="John Doe"
                              style={
                                Array [
                                  Object {
                                    "color": "#000",
                                    "fontSize": 20,
                                    "lineHeight": 26,
                                    "marginBottom": 16,
                                    "textAlign": "left",
                                  },
                                  Object {
                                    "backgroundColor": "#fff",
                                    "borderRadius": 8,
                                    "flex": 1,
                                    "padding": 8,
                                    "width": 50,
                                  },
                                  Object {
                                    "color": "gray",
                                  },
                                ]
                              }
                              value=""
                            />
                          </View>
                          <Text
                            style={
                              Array [
                                Object {
                                  "color": "#000",
                                  "fontSize": 20,
                                  "lineHeight": 26,
                                  "marginBottom": 16,
                                  "textAlign": "left",
                                },
                                Object {
                                  "fontWeight": "bold",
                                },
                              ]
                            }
                          >
                            Title
                          </Text>
                          <View
                            style={
<<<<<<< HEAD
                              Object {
                                "flex": 1,
                                "flexDirection": "row",
                              }
=======
                              Array [
                                Object {
                                  "color": "#000",
                                  "fontSize": 20,
                                  "lineHeight": 26,
                                  "marginBottom": 16,
                                  "textAlign": "left",
                                },
                                Object {
                                  "backgroundColor": "#fff",
                                  "borderColor": "#fff",
                                  "borderRadius": 8,
                                  "borderWidth": 1,
                                  "flex": 1,
                                  "padding": 8,
                                },
                                Object {
                                  "color": "gray",
                                },
                              ]
>>>>>>> f12f5c1f
                            }
                          >
                            <TextInput
                              editable={false}
                              placeholder="LAO Organizer"
                              style={
                                Array [
                                  Object {
                                    "color": "#000",
                                    "fontSize": 20,
                                    "lineHeight": 26,
                                    "marginBottom": 16,
                                    "textAlign": "left",
                                  },
                                  Object {
                                    "backgroundColor": "#fff",
                                    "borderRadius": 8,
                                    "flex": 1,
                                    "padding": 8,
                                    "width": 50,
                                  },
                                  Object {
                                    "color": "gray",
                                  },
                                ]
                              }
                              value=""
                            />
                          </View>
                          <Text
                            style={
                              Array [
                                Object {
                                  "color": "#000",
                                  "fontSize": 20,
                                  "lineHeight": 26,
                                  "marginBottom": 16,
                                  "textAlign": "left",
                                },
                                Object {
                                  "fontWeight": "bold",
                                },
                              ]
                            }
                          >
                            Organization
                          </Text>
                          <View
                            style={
<<<<<<< HEAD
                              Object {
                                "flex": 1,
                                "flexDirection": "row",
                              }
=======
                              Array [
                                Object {
                                  "color": "#000",
                                  "fontSize": 20,
                                  "lineHeight": 26,
                                  "marginBottom": 16,
                                  "textAlign": "left",
                                },
                                Object {
                                  "backgroundColor": "#fff",
                                  "borderColor": "#fff",
                                  "borderRadius": 8,
                                  "borderWidth": 1,
                                  "flex": 1,
                                  "padding": 8,
                                },
                                Object {
                                  "color": "gray",
                                },
                              ]
>>>>>>> f12f5c1f
                            }
                          >
                            <TextInput
                              editable={false}
                              placeholder="DEDIS Lab"
                              style={
                                Array [
                                  Object {
                                    "color": "#000",
                                    "fontSize": 20,
                                    "lineHeight": 26,
                                    "marginBottom": 16,
                                    "textAlign": "left",
                                  },
                                  Object {
                                    "backgroundColor": "#fff",
                                    "borderRadius": 8,
                                    "flex": 1,
                                    "padding": 8,
                                    "width": 50,
                                  },
                                  Object {
                                    "color": "gray",
                                  },
                                ]
                              }
                              value=""
                            />
                          </View>
                          <Text
                            style={
                              Array [
                                Object {
                                  "color": "#000",
                                  "fontSize": 20,
                                  "lineHeight": 26,
                                  "marginBottom": 16,
                                  "textAlign": "left",
                                },
                                Object {
                                  "fontWeight": "bold",
                                },
                              ]
                            }
                          >
                            Email
                          </Text>
                          <View
                            style={
<<<<<<< HEAD
                              Object {
                                "flex": 1,
                                "flexDirection": "row",
                              }
=======
                              Array [
                                Object {
                                  "color": "#000",
                                  "fontSize": 20,
                                  "lineHeight": 26,
                                  "marginBottom": 16,
                                  "textAlign": "left",
                                },
                                Object {
                                  "backgroundColor": "#fff",
                                  "borderColor": "#fff",
                                  "borderRadius": 8,
                                  "borderWidth": 1,
                                  "flex": 1,
                                  "padding": 8,
                                },
                                Object {
                                  "color": "gray",
                                },
                              ]
>>>>>>> f12f5c1f
                            }
                          >
                            <TextInput
                              editable={false}
                              placeholder="john.doe@epfl.ch"
                              style={
                                Array [
                                  Object {
                                    "color": "#000",
                                    "fontSize": 20,
                                    "lineHeight": 26,
                                    "marginBottom": 16,
                                    "textAlign": "left",
                                  },
                                  Object {
                                    "backgroundColor": "#fff",
                                    "borderRadius": 8,
                                    "flex": 1,
                                    "padding": 8,
                                    "width": 50,
                                  },
                                  Object {
                                    "color": "gray",
                                  },
                                ]
                              }
                              value=""
                            />
                          </View>
                          <Text
                            style={
                              Array [
                                Object {
                                  "color": "#000",
                                  "fontSize": 20,
                                  "lineHeight": 26,
                                  "marginBottom": 16,
                                  "textAlign": "left",
                                },
                                Object {
                                  "fontWeight": "bold",
                                },
                              ]
                            }
                          >
                            Phone number
                          </Text>
                          <View
                            style={
<<<<<<< HEAD
                              Object {
                                "flex": 1,
                                "flexDirection": "row",
                              }
=======
                              Array [
                                Object {
                                  "color": "#000",
                                  "fontSize": 20,
                                  "lineHeight": 26,
                                  "marginBottom": 16,
                                  "textAlign": "left",
                                },
                                Object {
                                  "backgroundColor": "#fff",
                                  "borderColor": "#fff",
                                  "borderRadius": 8,
                                  "borderWidth": 1,
                                  "flex": 1,
                                  "padding": 8,
                                },
                                Object {
                                  "color": "gray",
                                },
                              ]
>>>>>>> f12f5c1f
                            }
                          >
                            <TextInput
                              editable={false}
                              placeholder="+41 12 345 67 89"
                              style={
                                Array [
                                  Object {
                                    "color": "#000",
                                    "fontSize": 20,
                                    "lineHeight": 26,
                                    "marginBottom": 16,
                                    "textAlign": "left",
                                  },
                                  Object {
                                    "backgroundColor": "#fff",
                                    "borderRadius": 8,
                                    "flex": 1,
                                    "padding": 8,
                                    "width": 50,
                                  },
                                  Object {
                                    "color": "gray",
                                  },
                                ]
                              }
                              value=""
                            />
                          </View>
                        </View>
                      </RCTScrollView>
                    </View>
                  </View>
                </View>
              </View>
            </View>
          </View>
        </RNSScreen>
      </RNSScreenContainer>
    </View>
  </RNCSafeAreaProvider>
</View>
`;

exports[`LaoHomeScreenHeader renders correctly 1`] = `
<View
  style={
    Object {
      "flex": 1,
    }
  }
>
  <RNCSafeAreaProvider
    onInsetsChange={[Function]}
    style={
      Array [
        Object {
          "flex": 1,
        },
        undefined,
      ]
    }
  >
    <View
      style={
        Array [
          Object {
            "backgroundColor": "rgb(242, 242, 242)",
            "flex": 1,
          },
          undefined,
        ]
      }
    >
      <View
        pointerEvents="box-none"
        style={
          Object {
            "zIndex": 1,
          }
        }
      >
        <View
          accessibilityElementsHidden={false}
          importantForAccessibility="auto"
          onLayout={[Function]}
          pointerEvents="box-none"
          style={null}
        >
          <View
            pointerEvents="box-none"
            style={
              Object {
                "bottom": 0,
                "left": 0,
                "opacity": 1,
                "position": "absolute",
                "right": 0,
                "top": 0,
                "zIndex": 0,
              }
            }
          >
            <View
              collapsable={false}
              nativeID="animatedComponent"
              style={
                Object {
                  "backgroundColor": "rgb(255, 255, 255)",
                  "borderBottomColor": "rgb(216, 216, 216)",
                  "flex": 1,
                  "shadowColor": "rgb(216, 216, 216)",
                  "shadowOffset": Object {
                    "height": 0.5,
                    "width": 0,
                  },
                  "shadowOpacity": 0.85,
                  "shadowRadius": 0,
                }
              }
            />
          </View>
          <View
            collapsable={false}
            nativeID="animatedComponent"
            pointerEvents="box-none"
            style={
              Object {
                "height": 44,
                "maxHeight": undefined,
                "minHeight": undefined,
                "opacity": undefined,
                "transform": undefined,
              }
            }
          >
            <View
              pointerEvents="none"
              style={
                Object {
                  "height": 0,
                }
              }
            />
            <View
              pointerEvents="box-none"
              style={
                Object {
                  "alignItems": "stretch",
                  "flex": 1,
                  "flexDirection": "row",
                }
              }
            >
              <View
                pointerEvents="box-none"
                style={
                  Object {
                    "alignItems": "flex-start",
                    "flexBasis": 0,
                    "flexGrow": 1,
                    "justifyContent": "center",
                    "marginStart": 0,
                    "opacity": 1,
                  }
                }
              />
              <View
                pointerEvents="box-none"
                style={
                  Object {
                    "justifyContent": "center",
                    "marginHorizontal": 16,
                    "maxWidth": 718,
                    "opacity": 1,
                  }
                }
              >
                <Text
                  accessibilityRole="header"
                  aria-level="1"
                  collapsable={false}
                  nativeID="animatedComponent"
                  numberOfLines={1}
                  onLayout={[Function]}
                  style={
                    Object {
                      "color": "rgb(28, 28, 30)",
                      "fontSize": 17,
                      "fontWeight": "600",
                    }
                  }
                >
                  MockScreen
                </Text>
              </View>
              <View
                pointerEvents="box-none"
                style={
                  Object {
                    "alignItems": "flex-end",
                    "flexBasis": 0,
                    "flexGrow": 1,
                    "justifyContent": "center",
                    "marginEnd": 0,
                    "opacity": 1,
                  }
                }
              />
            </View>
          </View>
        </View>
      </View>
      <RNSScreenContainer
        onLayout={[Function]}
        style={
          Object {
            "flex": 1,
          }
        }
      >
        <RNSScreen
          activityState={2}
          forwardedRef={[Function]}
          pointerEvents="box-none"
          style={
            Object {
              "bottom": 0,
              "left": 0,
              "position": "absolute",
              "right": 0,
              "top": 0,
            }
          }
        >
          <View
            collapsable={false}
            style={
              Object {
                "opacity": 1,
              }
            }
          />
          <View
            accessibilityElementsHidden={false}
            closing={false}
            gestureVelocityImpact={0.3}
            importantForAccessibility="auto"
            onClose={[Function]}
            onGestureBegin={[Function]}
            onGestureCanceled={[Function]}
            onGestureEnd={[Function]}
            onOpen={[Function]}
            onTransition={[Function]}
            pointerEvents="box-none"
            style={
              Array [
                Object {
                  "display": "flex",
                  "overflow": undefined,
                },
                Object {
                  "bottom": 0,
                  "left": 0,
                  "position": "absolute",
                  "right": 0,
                  "top": 0,
                },
              ]
            }
            transitionSpec={
              Object {
                "close": Object {
                  "animation": "spring",
                  "config": Object {
                    "damping": 500,
                    "mass": 3,
                    "overshootClamping": true,
                    "restDisplacementThreshold": 10,
                    "restSpeedThreshold": 10,
                    "stiffness": 1000,
                  },
                },
                "open": Object {
                  "animation": "spring",
                  "config": Object {
                    "damping": 500,
                    "mass": 3,
                    "overshootClamping": true,
                    "restDisplacementThreshold": 10,
                    "restSpeedThreshold": 10,
                    "stiffness": 1000,
                  },
                },
              }
            }
          >
            <View
              collapsable={false}
              nativeID="animatedComponent"
              pointerEvents="box-none"
              style={
                Object {
                  "flex": 1,
                }
              }
            >
              <View
                collapsable={false}
                forwardedRef={[Function]}
                needsOffscreenAlphaCompositing={false}
                onGestureHandlerEvent={[Function]}
                onGestureHandlerStateChange={[Function]}
                style={
                  Object {
                    "flex": 1,
                    "transform": Array [
                      Object {
                        "translateX": 0,
                      },
                      Object {
                        "translateX": 0,
                      },
                    ],
                  }
                }
              >
                <View
                  style={
                    Array [
                      Object {
                        "flex": 1,
                        "overflow": "hidden",
                      },
                      Array [
                        Object {
                          "backgroundColor": "rgb(242, 242, 242)",
                        },
                        undefined,
                      ],
                    ]
                  }
                >
                  <View
                    style={
                      Object {
                        "flex": 1,
                        "flexDirection": "column-reverse",
                      }
                    }
                  >
                    <View
                      style={
                        Object {
                          "flex": 1,
                        }
                      }
                    >
                      <RNGestureHandlerButton
                        collapsable={false}
                        onGestureEvent={[Function]}
                        onGestureHandlerEvent={[Function]}
                        onGestureHandlerStateChange={[Function]}
                        onHandlerStateChange={[Function]}
                        rippleColor={0}
                      >
                        <View
                          accessible={true}
                          collapsable={false}
                          nativeID="animatedComponent"
                          style={
                            Object {
                              "alignItems": "center",
                              "flex": 1,
                              "flexDirection": "row",
                              "opacity": 1,
                            }
                          }
                        >
                          <Text
                            style={
                              Object {
                                "color": "#000",
                                "fontSize": 20,
                                "fontWeight": "500",
                                "lineHeight": 26,
                                "textAlign": "left",
                              }
                            }
                          >
                            MyLao
                          </Text>
                          <View
                            style={
                              Object {
                                "marginLeft": 4,
                              }
                            }
                          >
                            <View>
                              <Text />
                            </View>
                          </View>
                        </View>
                      </RNGestureHandlerButton>
                      <Modal
                        hardwareAccelerated={false}
                        onRequestClose={[Function]}
                        transparent={true}
                        visible={false}
                      >
                        <RNGestureHandlerButton
                          collapsable={false}
                          onGestureEvent={[Function]}
                          onGestureHandlerEvent={[Function]}
                          onGestureHandlerStateChange={[Function]}
                          onHandlerStateChange={[Function]}
                          rippleColor={0}
                          style={
                            Object {
                              "backgroundColor": "rgba(0,0,0,0.25)",
                              "bottom": 0,
                              "flex": 1,
                              "left": 0,
                              "padding": 32,
                              "position": "absolute",
                              "right": 0,
                              "top": 0,
                            }
                          }
                        >
                          <View
                            accessible={true}
                            collapsable={false}
                            nativeID="animatedComponent"
                            style={Object {}}
                          />
                        </RNGestureHandlerButton>
                        <RCTScrollView
                          collapsable={false}
                          onGestureHandlerEvent={[Function]}
                          onGestureHandlerStateChange={[Function]}
                          style={
                            Object {
                              "backgroundColor": "rgb(242, 242, 242)",
                              "borderRadius": 16,
                              "margin": 32,
                              "padding": 32,
                            }
                          }
                        >
                          <View>
                            <View
                              style={
                                Object {
                                  "alignItems": "center",
                                  "flexDirection": "row",
                                  "justifyContent": "center",
                                  "marginBottom": 16,
                                  "width": "100%",
                                }
                              }
                            >
                              <Text
                                style={
                                  Object {
                                    "color": "#000",
                                    "fontSize": 20,
                                    "fontWeight": "500",
                                    "lineHeight": 26,
                                    "textAlign": "left",
                                  }
                                }
                              >
                                MyLao
                              </Text>
                              <RNGestureHandlerButton
                                collapsable={false}
                                onGestureEvent={[Function]}
                                onGestureHandlerEvent={[Function]}
                                onGestureHandlerStateChange={[Function]}
                                onHandlerStateChange={[Function]}
                                rippleColor={0}
                                style={
                                  Object {
                                    "position": "absolute",
                                    "right": 0,
                                  }
                                }
                                testID="modal-header-close"
                              >
                                <View
                                  accessible={true}
                                  collapsable={false}
                                  nativeID="animatedComponent"
                                  style={
                                    Object {
                                      "opacity": 1,
                                    }
                                  }
                                >
                                  <Text
                                    style={
                                      Object {
                                        "color": "#3742fa",
                                        "fontSize": 20,
                                        "fontWeight": "500",
                                        "lineHeight": 26,
                                        "textAlign": "left",
                                      }
                                    }
                                  >
                                    Done
                                  </Text>
                                </View>
                              </RNGestureHandlerButton>
                            </View>
                            <View>
                              <Text
                                style={
                                  Object {
                                    "color": "#000",
                                    "fontSize": 20,
                                    "lineHeight": 26,
                                    "marginBottom": 16,
                                    "textAlign": "left",
                                  }
                                }
                              >
                                <Text
                                  style={
                                    Array [
                                      Object {
                                        "color": "#000",
                                        "fontSize": 20,
                                        "lineHeight": 26,
                                        "textAlign": "left",
                                      },
                                      Object {
                                        "fontWeight": "bold",
                                      },
                                    ]
                                  }
                                >
                                  Identifier
                                </Text>
                                

                                <Text>
                                  -
                                  M
                                  2
                                  5
                                  9
                                  c
                                  5
                                  J
                                  l
                                  a
                                  k
                                  L
                                  V
                                  l
                                  X
                                  B
                                  R
                                  a
                                  8
                                  9
                                  3
                                  p
                                  c
                                  E
                                  -
                                  4
                                  s
                                  7
                                  s
                                  s
                                  O
                                  8
                                  J
                                  v
                                  5
                                  g
                                  X
                                  O
                                  v
                                  t
                                  r
                                  e
                                  E
                                  =
                                </Text>
                              </Text>
                              <Text
                                style={
                                  Object {
                                    "color": "#000",
                                    "fontSize": 20,
                                    "lineHeight": 26,
                                    "marginBottom": 16,
                                    "textAlign": "left",
                                  }
                                }
                              >
                                <Text
                                  style={
                                    Array [
                                      Object {
                                        "color": "#000",
                                        "fontSize": 20,
                                        "lineHeight": 26,
                                        "textAlign": "left",
                                      },
                                      Object {
                                        "fontWeight": "bold",
                                      },
                                    ]
                                  }
                                >
                                  Your role
                                </Text>
                                

                                <Text>
                                  Attendee
                                </Text>
                              </Text>
                              <Text
                                style={
                                  Object {
                                    "color": "#000",
                                    "fontSize": 20,
                                    "lineHeight": 26,
                                    "marginBottom": 16,
                                    "textAlign": "left",
                                  }
                                }
                              >
                                <Text
                                  style={
                                    Array [
                                      Object {
                                        "color": "#000",
                                        "fontSize": 20,
                                        "lineHeight": 26,
                                        "textAlign": "left",
                                      },
                                      Object {
                                        "fontWeight": "bold",
                                      },
                                    ]
                                  }
                                >
                                  You are currently connected to
                                </Text>
                                

                                <Text>
                                  
                                </Text>
                              </Text>
                              <RNGestureHandlerButton
                                collapsable={false}
                                onGestureEvent={[Function]}
                                onGestureHandlerEvent={[Function]}
                                onGestureHandlerStateChange={[Function]}
                                onHandlerStateChange={[Function]}
                                rippleColor={0}
                                style={
                                  Object {
                                    "flex": 1,
                                    "marginBottom": 16,
                                  }
                                }
                              >
                                <View
                                  accessible={true}
                                  collapsable={false}
                                  nativeID="animatedComponent"
                                  style={
                                    Object {
                                      "opacity": 1,
                                    }
                                  }
                                >
                                  <View
                                    style={
                                      Array [
                                        Object {
                                          "backgroundColor": "#3742fa",
                                          "borderColor": "#3742fa",
                                          "borderRadius": 16,
                                          "borderWidth": 1,
                                          "padding": 8,
                                        },
                                      ]
                                    }
                                  >
                                    <Text
                                      style={
                                        Array [
                                          Object {
                                            "color": "#000",
                                            "fontSize": 20,
                                            "lineHeight": 26,
                                            "textAlign": "left",
                                          },
                                          Object {
                                            "textAlign": "center",
                                          },
                                          Object {
                                            "color": "#fff",
                                          },
                                        ]
                                      }
                                    >
                                      Add connection
                                    </Text>
                                  </View>
                                </View>
                              </RNGestureHandlerButton>
                              <RNGestureHandlerButton
                                collapsable={false}
                                onGestureEvent={[Function]}
                                onGestureHandlerEvent={[Function]}
                                onGestureHandlerStateChange={[Function]}
                                onHandlerStateChange={[Function]}
                                rippleColor={0}
                                style={
                                  Object {
                                    "flex": 1,
                                    "marginBottom": 16,
                                  }
                                }
                              >
                                <View
                                  accessible={true}
                                  collapsable={false}
                                  nativeID="animatedComponent"
                                  style={
                                    Object {
                                      "opacity": 1,
                                    }
                                  }
                                >
                                  <View
                                    style={
                                      Array [
                                        Object {
                                          "backgroundColor": "#3742fa",
                                          "borderColor": "#3742fa",
                                          "borderRadius": 16,
                                          "borderWidth": 1,
                                          "padding": 8,
                                        },
                                      ]
                                    }
                                  >
                                    <Text
                                      style={
                                        Array [
                                          Object {
                                            "color": "#000",
                                            "fontSize": 20,
                                            "lineHeight": 26,
                                            "textAlign": "left",
                                          },
                                          Object {
                                            "textAlign": "center",
                                          },
                                          Object {
                                            "color": "#fff",
                                          },
                                        ]
                                      }
                                    >
                                      Disconnect
                                    </Text>
                                  </View>
                                </View>
                              </RNGestureHandlerButton>
                            </View>
                          </View>
                        </RCTScrollView>
                      </Modal>
                    </View>
                  </View>
                </View>
              </View>
            </View>
          </View>
        </RNSScreen>
      </RNSScreenContainer>
    </View>
  </RNCSafeAreaProvider>
</View>
`;

exports[`LaoHomeScreenHeaderRight renders correctly 1`] = `
<View
  style={
    Object {
      "flex": 1,
    }
  }
>
  <RNCSafeAreaProvider
    onInsetsChange={[Function]}
    style={
      Array [
        Object {
          "flex": 1,
        },
        undefined,
      ]
    }
  >
    <View
      style={
        Array [
          Object {
            "backgroundColor": "rgb(242, 242, 242)",
            "flex": 1,
          },
          undefined,
        ]
      }
    >
      <View
        pointerEvents="box-none"
        style={
          Object {
            "zIndex": 1,
          }
        }
      >
        <View
          accessibilityElementsHidden={false}
          importantForAccessibility="auto"
          onLayout={[Function]}
          pointerEvents="box-none"
          style={null}
        >
          <View
            pointerEvents="box-none"
            style={
              Object {
                "bottom": 0,
                "left": 0,
                "opacity": 1,
                "position": "absolute",
                "right": 0,
                "top": 0,
                "zIndex": 0,
              }
            }
          >
            <View
              collapsable={false}
              nativeID="animatedComponent"
              style={
                Object {
                  "backgroundColor": "rgb(255, 255, 255)",
                  "borderBottomColor": "rgb(216, 216, 216)",
                  "flex": 1,
                  "shadowColor": "rgb(216, 216, 216)",
                  "shadowOffset": Object {
                    "height": 0.5,
                    "width": 0,
                  },
                  "shadowOpacity": 0.85,
                  "shadowRadius": 0,
                }
              }
            />
          </View>
          <View
            collapsable={false}
            nativeID="animatedComponent"
            pointerEvents="box-none"
            style={
              Object {
                "height": 44,
                "maxHeight": undefined,
                "minHeight": undefined,
                "opacity": undefined,
                "transform": undefined,
              }
            }
          >
            <View
              pointerEvents="none"
              style={
                Object {
                  "height": 0,
                }
              }
            />
            <View
              pointerEvents="box-none"
              style={
                Object {
                  "alignItems": "stretch",
                  "flex": 1,
                  "flexDirection": "row",
                }
              }
            >
              <View
                pointerEvents="box-none"
                style={
                  Object {
                    "alignItems": "flex-start",
                    "flexBasis": 0,
                    "flexGrow": 1,
                    "justifyContent": "center",
                    "marginStart": 0,
                    "opacity": 1,
                  }
                }
              />
              <View
                pointerEvents="box-none"
                style={
                  Object {
                    "justifyContent": "center",
                    "marginHorizontal": 16,
                    "maxWidth": 718,
                    "opacity": 1,
                  }
                }
              >
                <Text
                  accessibilityRole="header"
                  aria-level="1"
                  collapsable={false}
                  nativeID="animatedComponent"
                  numberOfLines={1}
                  onLayout={[Function]}
                  style={
                    Object {
                      "color": "rgb(28, 28, 30)",
                      "fontSize": 17,
                      "fontWeight": "600",
                    }
                  }
                >
                  MockScreen
                </Text>
              </View>
              <View
                pointerEvents="box-none"
                style={
                  Object {
                    "alignItems": "flex-end",
                    "flexBasis": 0,
                    "flexGrow": 1,
                    "justifyContent": "center",
                    "marginEnd": 0,
                    "opacity": 1,
                  }
                }
              />
            </View>
          </View>
        </View>
      </View>
      <RNSScreenContainer
        onLayout={[Function]}
        style={
          Object {
            "flex": 1,
          }
        }
      >
        <RNSScreen
          activityState={2}
          forwardedRef={[Function]}
          pointerEvents="box-none"
          style={
            Object {
              "bottom": 0,
              "left": 0,
              "position": "absolute",
              "right": 0,
              "top": 0,
            }
          }
        >
          <View
            collapsable={false}
            style={
              Object {
                "opacity": 1,
              }
            }
          />
          <View
            accessibilityElementsHidden={false}
            closing={false}
            gestureVelocityImpact={0.3}
            importantForAccessibility="auto"
            onClose={[Function]}
            onGestureBegin={[Function]}
            onGestureCanceled={[Function]}
            onGestureEnd={[Function]}
            onOpen={[Function]}
            onTransition={[Function]}
            pointerEvents="box-none"
            style={
              Array [
                Object {
                  "display": "flex",
                  "overflow": undefined,
                },
                Object {
                  "bottom": 0,
                  "left": 0,
                  "position": "absolute",
                  "right": 0,
                  "top": 0,
                },
              ]
            }
            transitionSpec={
              Object {
                "close": Object {
                  "animation": "spring",
                  "config": Object {
                    "damping": 500,
                    "mass": 3,
                    "overshootClamping": true,
                    "restDisplacementThreshold": 10,
                    "restSpeedThreshold": 10,
                    "stiffness": 1000,
                  },
                },
                "open": Object {
                  "animation": "spring",
                  "config": Object {
                    "damping": 500,
                    "mass": 3,
                    "overshootClamping": true,
                    "restDisplacementThreshold": 10,
                    "restSpeedThreshold": 10,
                    "stiffness": 1000,
                  },
                },
              }
            }
          >
            <View
              collapsable={false}
              nativeID="animatedComponent"
              pointerEvents="box-none"
              style={
                Object {
                  "flex": 1,
                }
              }
            >
              <View
                collapsable={false}
                forwardedRef={[Function]}
                needsOffscreenAlphaCompositing={false}
                onGestureHandlerEvent={[Function]}
                onGestureHandlerStateChange={[Function]}
                style={
                  Object {
                    "flex": 1,
                    "transform": Array [
                      Object {
                        "translateX": 0,
                      },
                      Object {
                        "translateX": 0,
                      },
                    ],
                  }
                }
              >
                <View
                  style={
                    Array [
                      Object {
                        "flex": 1,
                        "overflow": "hidden",
                      },
                      Array [
                        Object {
                          "backgroundColor": "rgb(242, 242, 242)",
                        },
                        undefined,
                      ],
                    ]
                  }
                >
                  <View
                    style={
                      Object {
                        "flex": 1,
                        "flexDirection": "column-reverse",
                      }
                    }
                  >
                    <View
                      style={
                        Object {
                          "flex": 1,
                        }
                      }
                    >
                      <View
                        style={
                          Object {
                            "alignItems": "center",
                            "flex": 1,
                            "flexDirection": "row",
                          }
                        }
                      >
                        <RNGestureHandlerButton
                          collapsable={false}
                          onGestureEvent={[Function]}
                          onGestureHandlerEvent={[Function]}
                          onGestureHandlerStateChange={[Function]}
                          onHandlerStateChange={[Function]}
                          rippleColor={0}
                        >
                          <View
                            accessible={true}
                            collapsable={false}
                            nativeID="animatedComponent"
                            style={
                              Object {
                                "opacity": 1,
                              }
                            }
                          >
                            <View>
                              <Text
                                allowFontScaling={false}
                                style={
                                  Array [
                                    Object {
                                      "color": "#8E8E8E",
                                      "fontSize": 25,
                                    },
                                    undefined,
                                    Object {
                                      "fontFamily": "ionicons",
                                      "fontStyle": "normal",
                                      "fontWeight": "normal",
                                    },
                                    Object {},
                                  ]
                                }
                              >
                                
                              </Text>
                            </View>
                          </View>
                        </RNGestureHandlerButton>
                        <RNGestureHandlerButton
                          collapsable={false}
                          onGestureEvent={[Function]}
                          onGestureHandlerEvent={[Function]}
                          onGestureHandlerStateChange={[Function]}
                          onHandlerStateChange={[Function]}
                          rippleColor={0}
                          style={
                            Object {
                              "marginLeft": 16,
                            }
                          }
                        >
                          <View
                            accessible={true}
                            collapsable={false}
                            nativeID="animatedComponent"
                            style={
                              Object {
                                "opacity": 1,
                              }
                            }
                          >
                            <View>
                              <Text
                                allowFontScaling={false}
                                style={
                                  Array [
                                    Object {
                                      "color": "#8E8E8E",
                                      "fontSize": 25,
                                    },
                                    undefined,
                                    Object {
                                      "fontFamily": "ionicons",
                                      "fontStyle": "normal",
                                      "fontWeight": "normal",
                                    },
                                    Object {},
                                  ]
                                }
                              >
                                
                              </Text>
                            </View>
                          </View>
                        </RNGestureHandlerButton>
                        <Modal
                          hardwareAccelerated={false}
                          onRequestClose={[Function]}
                          transparent={true}
                          visible={false}
                        >
                          <RNGestureHandlerButton
                            collapsable={false}
                            onGestureEvent={[Function]}
                            onGestureHandlerEvent={[Function]}
                            onGestureHandlerStateChange={[Function]}
                            onHandlerStateChange={[Function]}
                            rippleColor={0}
                            style={
                              Object {
                                "backgroundColor": "rgba(0,0,0,0.25)",
                                "bottom": 0,
                                "flex": 1,
                                "left": 0,
                                "padding": 32,
                                "position": "absolute",
                                "right": 0,
                                "top": 0,
                              }
                            }
                          >
                            <View
                              accessible={true}
                              collapsable={false}
                              nativeID="animatedComponent"
                              style={Object {}}
                            />
                          </RNGestureHandlerButton>
                          <RCTScrollView
                            collapsable={false}
                            onGestureHandlerEvent={[Function]}
                            onGestureHandlerStateChange={[Function]}
                            style={
                              Object {
                                "backgroundColor": "rgb(242, 242, 242)",
                                "borderRadius": 16,
                                "margin": 32,
                                "padding": 32,
                              }
                            }
                          >
                            <View>
                              <View
                                style={
                                  Object {
                                    "alignItems": "center",
                                    "flexDirection": "row",
                                    "justifyContent": "center",
                                    "marginBottom": 16,
                                    "width": "100%",
                                  }
                                }
                              >
                                <Text
                                  style={
                                    Object {
                                      "color": "#000",
                                      "fontSize": 20,
                                      "fontWeight": "500",
                                      "lineHeight": 26,
                                      "textAlign": "left",
                                    }
                                  }
                                >
                                  Connection QR Code
                                </Text>
                                <RNGestureHandlerButton
                                  collapsable={false}
                                  onGestureEvent={[Function]}
                                  onGestureHandlerEvent={[Function]}
                                  onGestureHandlerStateChange={[Function]}
                                  onHandlerStateChange={[Function]}
                                  rippleColor={0}
                                  style={
                                    Object {
                                      "position": "absolute",
                                      "right": 0,
                                    }
                                  }
                                  testID="modal-header-close"
                                >
                                  <View
                                    accessible={true}
                                    collapsable={false}
                                    nativeID="animatedComponent"
                                    style={
                                      Object {
                                        "opacity": 1,
                                      }
                                    }
                                  >
                                    <Text
                                      style={
                                        Object {
                                          "color": "#3742fa",
                                          "fontSize": 20,
                                          "fontWeight": "500",
                                          "lineHeight": 26,
                                          "textAlign": "left",
                                        }
                                      }
                                    >
                                      Done
                                    </Text>
                                  </View>
                                </RNGestureHandlerButton>
                              </View>
                              <View>
                                <View
                                  style={
                                    Object {
                                      "flexDirection": "row",
                                      "justifyContent": "center",
                                    }
                                  }
                                >
                                  [QrCode {"value":"{\\"lao\\":\\"-M259c5JlakLVlXBRa893pcE-4s7ssO8Jv5gXOvtreE=\\"}","size":256,"style":{"height":"auto","maxWidth":"300px","width":"100%"},"viewBox":"0 0 256 256"}]
                                </View>
                              </View>
                            </View>
                          </RCTScrollView>
                        </Modal>
                      </View>
                    </View>
                  </View>
                </View>
              </View>
            </View>
          </View>
        </RNSScreen>
      </RNSScreenContainer>
    </View>
  </RNCSafeAreaProvider>
</View>
`;<|MERGE_RESOLUTION|>--- conflicted
+++ resolved
@@ -426,14 +426,10 @@
                           >
                             Name
                           </Text>
-                          <View
+                          <TextInput
+                            editable={false}
+                            placeholder="John Doe"
                             style={
-<<<<<<< HEAD
-                              Object {
-                                "flex": 1,
-                                "flexDirection": "row",
-                              }
-=======
                               Array [
                                 Object {
                                   "color": "#000",
@@ -454,36 +450,9 @@
                                   "color": "gray",
                                 },
                               ]
->>>>>>> f12f5c1f
-                            }
-                          >
-                            <TextInput
-                              editable={false}
-                              placeholder="John Doe"
-                              style={
-                                Array [
-                                  Object {
-                                    "color": "#000",
-                                    "fontSize": 20,
-                                    "lineHeight": 26,
-                                    "marginBottom": 16,
-                                    "textAlign": "left",
-                                  },
-                                  Object {
-                                    "backgroundColor": "#fff",
-                                    "borderRadius": 8,
-                                    "flex": 1,
-                                    "padding": 8,
-                                    "width": 50,
-                                  },
-                                  Object {
-                                    "color": "gray",
-                                  },
-                                ]
-                              }
-                              value=""
-                            />
-                          </View>
+                            }
+                            value=""
+                          />
                           <Text
                             style={
                               Array [
@@ -502,14 +471,10 @@
                           >
                             Title
                           </Text>
-                          <View
+                          <TextInput
+                            editable={false}
+                            placeholder="LAO Organizer"
                             style={
-<<<<<<< HEAD
-                              Object {
-                                "flex": 1,
-                                "flexDirection": "row",
-                              }
-=======
                               Array [
                                 Object {
                                   "color": "#000",
@@ -530,36 +495,9 @@
                                   "color": "gray",
                                 },
                               ]
->>>>>>> f12f5c1f
-                            }
-                          >
-                            <TextInput
-                              editable={false}
-                              placeholder="LAO Organizer"
-                              style={
-                                Array [
-                                  Object {
-                                    "color": "#000",
-                                    "fontSize": 20,
-                                    "lineHeight": 26,
-                                    "marginBottom": 16,
-                                    "textAlign": "left",
-                                  },
-                                  Object {
-                                    "backgroundColor": "#fff",
-                                    "borderRadius": 8,
-                                    "flex": 1,
-                                    "padding": 8,
-                                    "width": 50,
-                                  },
-                                  Object {
-                                    "color": "gray",
-                                  },
-                                ]
-                              }
-                              value=""
-                            />
-                          </View>
+                            }
+                            value=""
+                          />
                           <Text
                             style={
                               Array [
@@ -578,14 +516,10 @@
                           >
                             Organization
                           </Text>
-                          <View
+                          <TextInput
+                            editable={false}
+                            placeholder="DEDIS Lab"
                             style={
-<<<<<<< HEAD
-                              Object {
-                                "flex": 1,
-                                "flexDirection": "row",
-                              }
-=======
                               Array [
                                 Object {
                                   "color": "#000",
@@ -606,36 +540,9 @@
                                   "color": "gray",
                                 },
                               ]
->>>>>>> f12f5c1f
-                            }
-                          >
-                            <TextInput
-                              editable={false}
-                              placeholder="DEDIS Lab"
-                              style={
-                                Array [
-                                  Object {
-                                    "color": "#000",
-                                    "fontSize": 20,
-                                    "lineHeight": 26,
-                                    "marginBottom": 16,
-                                    "textAlign": "left",
-                                  },
-                                  Object {
-                                    "backgroundColor": "#fff",
-                                    "borderRadius": 8,
-                                    "flex": 1,
-                                    "padding": 8,
-                                    "width": 50,
-                                  },
-                                  Object {
-                                    "color": "gray",
-                                  },
-                                ]
-                              }
-                              value=""
-                            />
-                          </View>
+                            }
+                            value=""
+                          />
                           <Text
                             style={
                               Array [
@@ -654,14 +561,10 @@
                           >
                             Email
                           </Text>
-                          <View
+                          <TextInput
+                            editable={false}
+                            placeholder="john.doe@epfl.ch"
                             style={
-<<<<<<< HEAD
-                              Object {
-                                "flex": 1,
-                                "flexDirection": "row",
-                              }
-=======
                               Array [
                                 Object {
                                   "color": "#000",
@@ -682,36 +585,9 @@
                                   "color": "gray",
                                 },
                               ]
->>>>>>> f12f5c1f
-                            }
-                          >
-                            <TextInput
-                              editable={false}
-                              placeholder="john.doe@epfl.ch"
-                              style={
-                                Array [
-                                  Object {
-                                    "color": "#000",
-                                    "fontSize": 20,
-                                    "lineHeight": 26,
-                                    "marginBottom": 16,
-                                    "textAlign": "left",
-                                  },
-                                  Object {
-                                    "backgroundColor": "#fff",
-                                    "borderRadius": 8,
-                                    "flex": 1,
-                                    "padding": 8,
-                                    "width": 50,
-                                  },
-                                  Object {
-                                    "color": "gray",
-                                  },
-                                ]
-                              }
-                              value=""
-                            />
-                          </View>
+                            }
+                            value=""
+                          />
                           <Text
                             style={
                               Array [
@@ -730,14 +606,10 @@
                           >
                             Phone number
                           </Text>
-                          <View
+                          <TextInput
+                            editable={false}
+                            placeholder="+41 12 345 67 89"
                             style={
-<<<<<<< HEAD
-                              Object {
-                                "flex": 1,
-                                "flexDirection": "row",
-                              }
-=======
                               Array [
                                 Object {
                                   "color": "#000",
@@ -758,36 +630,9 @@
                                   "color": "gray",
                                 },
                               ]
->>>>>>> f12f5c1f
-                            }
-                          >
-                            <TextInput
-                              editable={false}
-                              placeholder="+41 12 345 67 89"
-                              style={
-                                Array [
-                                  Object {
-                                    "color": "#000",
-                                    "fontSize": 20,
-                                    "lineHeight": 26,
-                                    "marginBottom": 16,
-                                    "textAlign": "left",
-                                  },
-                                  Object {
-                                    "backgroundColor": "#fff",
-                                    "borderRadius": 8,
-                                    "flex": 1,
-                                    "padding": 8,
-                                    "width": 50,
-                                  },
-                                  Object {
-                                    "color": "gray",
-                                  },
-                                ]
-                              }
-                              value=""
-                            />
-                          </View>
+                            }
+                            value=""
+                          />
                         </View>
                       </RCTScrollView>
                     </View>
@@ -1203,7 +1048,7 @@
                           onGestureHandlerStateChange={[Function]}
                           style={
                             Object {
-                              "backgroundColor": "rgb(242, 242, 242)",
+                              "backgroundColor": "#fff",
                               "borderRadius": 16,
                               "margin": 32,
                               "padding": 32,
@@ -1431,8 +1276,8 @@
                                 rippleColor={0}
                                 style={
                                   Object {
-                                    "flex": 1,
                                     "marginBottom": 16,
+                                    "width": "100%",
                                   }
                                 }
                               >
@@ -1491,8 +1336,8 @@
                                 rippleColor={0}
                                 style={
                                   Object {
-                                    "flex": 1,
                                     "marginBottom": 16,
+                                    "width": "100%",
                                   }
                                 }
                               >
@@ -2010,7 +1855,7 @@
                             onGestureHandlerStateChange={[Function]}
                             style={
                               Object {
-                                "backgroundColor": "rgb(242, 242, 242)",
+                                "backgroundColor": "#fff",
                                 "borderRadius": 16,
                                 "margin": 32,
                                 "padding": 32,

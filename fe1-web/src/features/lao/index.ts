--- conflicted
+++ resolved
@@ -43,11 +43,8 @@
       useCurrentLao: hooks.LaoHooks.useCurrentLao,
       useCurrentLaoId: hooks.LaoHooks.useCurrentLaoId,
       useLaoOrganizerBackendPublicKey: hooks.LaoHooks.useLaoOrganizerBackendPublicKey,
-<<<<<<< HEAD
       useDisconnectFromLao: hooks.LaoHooks.useDisconnectFromLao,
-=======
       useNamesByLaoId: hooks.LaoHooks.useNamesByLaoId,
->>>>>>> 3cd501d7
     },
     functions,
     reducers: {

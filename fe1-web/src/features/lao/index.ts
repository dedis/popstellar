<<<<<<< HEAD
import { catchup, getNetworkManager, subscribeToChannel } from 'core/network';
import { MessageRegistry } from 'core/network/jsonrpc/messages';
import { getStore } from 'core/redux';
import { validateLaoId } from 'features/connect/screens/ConnectConfirm';

=======
import STRINGS from 'resources/strings';
import { configureNetwork } from './network';
>>>>>>> 08e64694
import { PublicComponents } from './components';
import * as functions from './functions';
import * as hooks from './hooks';
import * as navigation from './navigation';
<<<<<<< HEAD
import { configureNetwork } from './network';
import { laoReducer, selectCurrentLaoId } from './reducer';
=======
import { laoReducer, setLaoServerAddress } from './reducer';
import {
  LaoCompositionConfiguration,
  LaoCompositionInterface,
  LaoConfiguration,
  LaoConfigurationInterface,
  LAO_FEATURE_IDENTIFIER,
} from './interface';
import { Identity } from './screens';
>>>>>>> 08e64694

/**
 * Configures the LAO feature
 *
 * @param config - The configuration object
 */

export const configure = (config: LaoConfiguration): LaoConfigurationInterface => {
  configureNetwork(config.registry);

  // in case of a reconnection, send a catchup message on the root channel
  getNetworkManager().addReconnectionHandler(async () => {
    // after reconnecting, check whether we have already been connected to a LAO

    const laoId = selectCurrentLaoId(getStore().getState());
    if (!laoId) {
      return;
    }

    // if yes - then subscribe to the LAO channel and send a catchup
    const channel = validateLaoId(laoId.valueOf());
    if (!channel) {
      throw new Error(`Cannot find the channel corresponding to the LAO id ${laoId.valueOf()}`);
    }
    await subscribeToChannel(channel);
    catchup(channel);
  });

  return {
    identifier: LAO_FEATURE_IDENTIFIER,
    components: PublicComponents,
    actionCreators: {
      setLaoServerAddress,
    },
    hooks: {
      useLaoList: hooks.LaoHooks.useLaoList,
      useIsLaoOrganizer: hooks.LaoHooks.useIsLaoOrganizer,
      useLaoMap: hooks.LaoHooks.useLaoMap,
      useCurrentLao: hooks.LaoHooks.useCurrentLao,
      useCurrentLaoId: hooks.LaoHooks.useCurrentLaoId,
    },
    functions,
    reducers: {
      ...laoReducer,
    },
  };
};

export const compose = (config: LaoCompositionConfiguration): LaoCompositionInterface => {
  return {
    identifier: LAO_FEATURE_IDENTIFIER,
    navigation,
    context: {
      EventList: config.EventList,
      encodeLaoConnectionForQRCode: config.encodeLaoConnectionForQRCode,
      laoNavigationScreens: [
        ...config.laoNavigationScreens,
        { name: STRINGS.organization_navigation_tab_identity, Component: Identity, order: 2 },
      ],
      organizerNavigationScreens: config.organizerNavigationScreens,
    },
  };
};<|MERGE_RESOLUTION|>--- conflicted
+++ resolved
@@ -1,22 +1,11 @@
-<<<<<<< HEAD
 import { catchup, getNetworkManager, subscribeToChannel } from 'core/network';
-import { MessageRegistry } from 'core/network/jsonrpc/messages';
 import { getStore } from 'core/redux';
 import { validateLaoId } from 'features/connect/screens/ConnectConfirm';
+import STRINGS from 'resources/strings';
 
-=======
-import STRINGS from 'resources/strings';
-import { configureNetwork } from './network';
->>>>>>> 08e64694
 import { PublicComponents } from './components';
 import * as functions from './functions';
 import * as hooks from './hooks';
-import * as navigation from './navigation';
-<<<<<<< HEAD
-import { configureNetwork } from './network';
-import { laoReducer, selectCurrentLaoId } from './reducer';
-=======
-import { laoReducer, setLaoServerAddress } from './reducer';
 import {
   LaoCompositionConfiguration,
   LaoCompositionInterface,
@@ -24,8 +13,10 @@
   LaoConfigurationInterface,
   LAO_FEATURE_IDENTIFIER,
 } from './interface';
+import * as navigation from './navigation';
+import { configureNetwork } from './network';
+import { selectCurrentLaoId, laoReducer, addLaoServerAddress } from './reducer';
 import { Identity } from './screens';
->>>>>>> 08e64694
 
 /**
  * Configures the LAO feature
@@ -58,7 +49,7 @@
     identifier: LAO_FEATURE_IDENTIFIER,
     components: PublicComponents,
     actionCreators: {
-      setLaoServerAddress,
+      addLaoServerAddress,
     },
     hooks: {
       useLaoList: hooks.LaoHooks.useLaoList,

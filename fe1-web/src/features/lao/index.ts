--- conflicted
+++ resolved
@@ -10,12 +10,7 @@
 } from './interface';
 import * as navigation from './navigation';
 import { configureNetwork } from './network';
-<<<<<<< HEAD
-import { laoReducer, addLaoServerAddress } from './reducer';
-import ServerReducer from './reducer/ServerReducer';
-=======
 import { laoReducer, serverReducer, addLaoServerAddress, greetLaoReducer } from './reducer';
->>>>>>> 3ac98402
 
 /**
  * Configures the LAO feature
@@ -44,12 +39,8 @@
     functions,
     reducers: {
       ...laoReducer,
-<<<<<<< HEAD
-      ...ServerReducer,
-=======
       ...serverReducer,
       ...greetLaoReducer,
->>>>>>> 3ac98402
     },
   };
 };

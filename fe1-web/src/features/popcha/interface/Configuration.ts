<<<<<<< HEAD
import { Hash, PopToken } from '../../../core/objects';
import FeatureInterface from '../../../core/objects/FeatureInterface';
=======
import { Hash } from 'core/objects';
import FeatureInterface from 'core/objects/FeatureInterface';

>>>>>>> 046a88f0
import { PoPchaFeature } from './Features';

export const POPCHA_FEATURE_IDENTIFIER = 'popcha';

export interface PoPchaConfiguration {
  generateToken: (laoId: Hash, clientId: Hash | undefined) => Promise<PopToken>;
  useCurrentLaoId: () => Hash;
}

export type PoPchaReactContext = Pick<PoPchaConfiguration, 'useCurrentLaoId'>;

export interface PoPchaInterface extends FeatureInterface {
  laoScreens: PoPchaFeature.LaoScreen[];
  context: PoPchaReactContext;
}<|MERGE_RESOLUTION|>--- conflicted
+++ resolved
@@ -1,11 +1,6 @@
-<<<<<<< HEAD
-import { Hash, PopToken } from '../../../core/objects';
-import FeatureInterface from '../../../core/objects/FeatureInterface';
-=======
-import { Hash } from 'core/objects';
+import { Hash, PopToken } from 'core/objects';
 import FeatureInterface from 'core/objects/FeatureInterface';
 
->>>>>>> 046a88f0
 import { PoPchaFeature } from './Features';
 
 export const POPCHA_FEATURE_IDENTIFIER = 'popcha';

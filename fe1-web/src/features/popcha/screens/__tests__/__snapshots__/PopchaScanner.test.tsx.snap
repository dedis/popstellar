// Jest Snapshot v1, https://goo.gl/fbAQLP

exports[`Popcha scanner correct behavior when sending request closes scanner when it is a successful request 1`] = `
<View
  style={
    {
      "flex": 1,
      "overflow": "hidden",
    }
  }
>
  <View
    style={
      {
        "bottom": 0,
        "left": 0,
        "position": "absolute",
        "right": 0,
        "top": 0,
        "zIndex": 0,
      }
    }
  />
  <View
    style={
      {
        "flex": 1,
        "flexDirection": "column",
        "margin": 16,
      }
    }
  >
    <View
      style={
        {
          "bottom": 0,
          "flex": 1,
        }
      }
    >
      <View
        style={
          {
            "alignItems": "center",
            "flex": 1,
            "justifyContent": "space-between",
          }
        }
      >
        <View>
          <Text
            style={
              {
                "color": "#000",
                "fontSize": 20,
                "lineHeight": 26,
                "marginBottom": 16,
                "textAlign": "left",
              }
            }
          >
            Welcome on the PoPcha screen, you are currently in the LAO: 
            -
            M
            2
            5
            9
            c
            5
            J
            l
            a
            k
            L
            V
            l
            X
            B
            R
            a
            8
            9
            3
            p
            c
            E
            -
            4
            s
            7
            s
            s
            O
            8
            J
            v
            5
            g
            X
            O
            v
            t
            r
            e
            E
            =
          </Text>
        </View>
        <View>
          <View
            style={
              [
                {
                  "backgroundColor": "#fff",
                  "borderRadius": 8,
                  "padding": 8,
                },
                {
                  "marginTop": 8,
                },
              ]
            }
          >
            <View
              accessible={true}
              collapsable={false}
              focusable={true}
              onClick={[Function]}
              onResponderGrant={[Function]}
              onResponderMove={[Function]}
              onResponderRelease={[Function]}
              onResponderTerminate={[Function]}
              onResponderTerminationRequest={[Function]}
              onStartShouldSetResponder={[Function]}
<<<<<<< HEAD
=======
              testID="popcha_scanner_button"
            >
              <RNGestureHandlerButton
                collapsable={false}
                delayLongPress={600}
                enabled={true}
                exclusive={true}
                handlerTag={82}
                handlerType="NativeViewGestureHandler"
                onGestureEvent={[Function]}
                onGestureHandlerEvent={[Function]}
                onGestureHandlerStateChange={[Function]}
                onHandlerStateChange={[Function]}
                rippleColor={0}
                touchSoundDisabled={false}
              >
                <View
                  accessible={true}
                  collapsable={false}
                  style={
                    {
                      "opacity": 1,
                    }
                  }
                >
                  <Text
                    style={
                      [
                        {
                          "color": "#000",
                          "fontSize": 20,
                          "lineHeight": 26,
                          "textAlign": "left",
                        },
                        {
                          "color": "#3742fa",
                        },
                      ]
                    }
                  >
                    Open Scanner
                  </Text>
                </View>
              </RNGestureHandlerButton>
            </View>
          </View>
        </View>
      </View>
    </View>
    <View
      style={
        {
          "flexDirection": "column",
        }
      }
    >
      <View
        style={
          {
            "alignSelf": "flex-end",
            "backgroundColor": "#fff",
            "borderRadius": 8,
            "padding": 8,
          }
        }
      >
        <View
          accessible={true}
          collapsable={false}
          focusable={true}
          onBlur={[Function]}
          onClick={[Function]}
          onFocus={[Function]}
          onResponderGrant={[Function]}
          onResponderMove={[Function]}
          onResponderRelease={[Function]}
          onResponderTerminate={[Function]}
          onResponderTerminationRequest={[Function]}
          onStartShouldSetResponder={[Function]}
        >
          <RNGestureHandlerButton
            collapsable={false}
            delayLongPress={600}
            enabled={true}
            exclusive={true}
            handlerTag={83}
            handlerType="NativeViewGestureHandler"
            onGestureEvent={[Function]}
            onGestureHandlerEvent={[Function]}
            onGestureHandlerStateChange={[Function]}
            onHandlerStateChange={[Function]}
            rippleColor={0}
            touchSoundDisabled={false}
          >
            <View
              accessible={true}
              collapsable={false}
>>>>>>> d219e874
              style={
                {
                  "opacity": 1,
                }
              }
              testID="popcha_scanner_button"
            >
              <Text
                style={
                  [
                    {
                      "color": "#000",
                      "fontSize": 20,
                      "lineHeight": 26,
                      "textAlign": "left",
                    },
                    {
                      "color": "#3742fa",
                    },
                  ]
                }
              >
                Open Scanner
              </Text>
            </View>
          </View>
        </View>
      </View>
    </View>
  </View>
</View>
`;

exports[`Popcha scanner correct behavior when sending request shows error message with failed request 1`] = `
[
  <View
    style={
      {
        "flex": 1,
        "overflow": "hidden",
      }
    }
  >
    <View
      style={
        {
          "bottom": 0,
          "left": 0,
          "position": "absolute",
          "right": 0,
          "top": 0,
          "zIndex": 0,
        }
      }
    >
      <View />
    </View>
    <View
      style={
        {
          "flex": 1,
          "flexDirection": "column",
          "margin": 16,
        }
      }
    >
      <View
        style={
          {
            "bottom": 0,
            "flex": 1,
          }
        }
      >
        <View
          style={
            {
              "alignItems": "center",
              "flex": 1,
              "justifyContent": "space-between",
            }
          }
        >
          <View />
          <View
            style={
              {
                "opacity": 0.5,
              }
            }
          >
            <RNSVGSvgView
              align="xMidYMid"
              bbHeight="300"
              bbWidth="300"
              focusable={false}
              height={300}
              meetOrSlice={0}
              minX={0}
              minY={0}
              style={
                [
                  {
                    "backgroundColor": "transparent",
                    "borderWidth": 0,
                  },
                  {
                    "flex": 0,
                    "height": 300,
                    "width": 300,
                  },
                ]
              }
              vbHeight={494}
              vbWidth={494}
              width={300}
            >
              <RNSVGGroup>
                <RNSVGPath
                  d="M392.4 101.2h-22.398v22.398H392.4V101.2Zm44.801-44.801h-112v112h112v-112Zm-22.398 89.602h-67.199V78.802h67.199v67.199Zm-313.6-22.398h22.398v-22.398h-22.398v22.398ZM56.402 168.4h112v-112h-112v112Zm22.402-89.598h67.199v67.199H78.804V78.802Zm313.6 291.2h-22.398V392.4h22.398v-22.398Zm44.801-44.801h-112v112h112v-112Zm-22.398 89.602h-67.199v-67.199h67.199v67.199Zm-156.8-291.2h22.398v-22.398h22.398V78.807h-22.398V56.409h-67.199v22.398h44.801v22.398h-22.398v44.801h22.398v-22.403Zm-22.398 22.398h-22.398v22.398h22.398v-22.398Zm-44.801-22.398v22.398h22.398v-22.398h-22.398Zm0-22.402h22.398V78.803h-22.398v22.398Zm-44.801 112h-22.398v22.398h22.398v-22.398Zm89.602-22.398v22.398h67.199v-22.398H280.41v-44.801h-22.398v44.801h-22.403Zm-22.402-22.402h-22.398v44.801h22.398v-44.801Zm-44.801 22.402h-22.398v22.398h22.398v-22.398Zm-89.598 0v22.398h44.801v-22.398H78.808Zm112 44.801v-22.398H168.41v22.398h22.398Zm-44.801 22.398h22.398v-22.398h-22.398v22.398Zm-89.602-22.398h22.398v-22.398H56.405v22.398Zm0 22.398V280.4h22.398v-22.398H56.405ZM78.807 280.4v22.398h22.398V280.4H78.807Zm-22.402 44.801v44.801h22.398v-22.398h22.398v-22.398l-44.796-.005Zm44.801 44.801h44.801v-22.398h-44.801v22.398Zm246.4-112v-22.398h-22.398v22.398h22.398Zm-156.8 112h-22.398V392.4h22.398v-22.398ZM168.404 392.4h-112v44.801h22.398v-22.398H101.2v22.398h22.398v-22.398h22.398v22.398h67.199v-22.398h-44.801l.01-22.403Zm89.602 44.801v-22.398h-22.398v22.398h22.398Zm22.398 0h22.398v-22.398h-22.398v22.398Zm0-156.8h44.801v-22.398h-22.398v-22.398h-22.398v22.398h-22.398v67.199h44.801v-22.398h-22.398l-.01-22.403Zm-67.199 134.4h22.398v-22.398h-22.398v22.398Zm-44.801-89.602h-22.398v22.398h44.801v-44.801h-22.398l-.005 22.403ZM146.006 258h-22.398v-22.398H101.21v44.801h22.398v22.398H101.21v22.398h44.801L146.006 258Zm89.602 112v22.398h22.398V370h22.398v22.398h22.398v-44.801h-67.199v-44.801h-22.398v67.199l22.403.005Zm-67.203-89.602h22.398v22.398h22.398v-22.398h22.398V258H168.4l.005 22.398Zm44.801-44.797h22.398v-22.398h-22.398v22.398Zm22.402 0v22.398h22.398v-22.398h-22.398Zm89.598 0v-22.398h-22.398v22.398h22.398Zm22.402-44.801H325.21v22.398h22.398V190.8Zm22.398 0v44.801h22.398V190.8h-22.398Zm0 89.598v22.398h22.398v-22.398h22.398V258H437.2v-44.801h-22.398v22.398h-22.398v22.398h-44.801v22.398l22.403.005ZM325.205 302.8h22.398v-22.398h-22.398V302.8ZM414.807.4v22.398h56v56h22.398V.4h-78.398Zm-392 22.402h56V.404H.409v78.398h22.398v-56Zm0 392H.409V493.2h78.398v-22.398h-56v-56Zm448 56h-56V493.2h78.398v-78.398h-22.398v56Zm-33.602-168v-22.398h-22.398v22.398h22.398Z"
                  fill={
                    {
                      "payload": 4294967295,
                      "type": 0,
                    }
                  }
                  propList={
                    [
                      "fill",
                    ]
                  }
                />
              </RNSVGGroup>
            </RNSVGSvgView>
          </View>
          <View>
            <View
              style={
                {
                  "backgroundColor": "#fff",
                  "borderRadius": 8,
                  "padding": 8,
                }
              }
            >
              <View
                accessible={true}
                collapsable={false}
                focusable={true}
                onBlur={[Function]}
                onClick={[Function]}
                onFocus={[Function]}
                onResponderGrant={[Function]}
                onResponderMove={[Function]}
                onResponderRelease={[Function]}
                onResponderTerminate={[Function]}
                onResponderTerminationRequest={[Function]}
                onStartShouldSetResponder={[Function]}
                testID="popcha_add_manually"
              >
                <RNGestureHandlerButton
                  collapsable={false}
                  delayLongPress={600}
                  enabled={true}
                  exclusive={true}
                  handlerTag={86}
                  handlerType="NativeViewGestureHandler"
                  onGestureEvent={[Function]}
                  onGestureHandlerEvent={[Function]}
                  onGestureHandlerStateChange={[Function]}
                  onHandlerStateChange={[Function]}
                  rippleColor={0}
                  touchSoundDisabled={false}
                >
                  <View
                    accessible={true}
                    collapsable={false}
                    style={
                      {
                        "opacity": 1,
                      }
                    }
                  >
                    <Text
                      style={
                        [
                          {
                            "color": "#000",
                            "fontSize": 20,
                            "lineHeight": 26,
                            "textAlign": "left",
                          },
                          {
                            "color": "#3742fa",
                          },
                          {
                            "textAlign": "center",
                          },
                        ]
                      }
                    >
                      Enter Manually
                    </Text>
                  </View>
                </RNGestureHandlerButton>
              </View>
            </View>
            <View
              style={
                [
                  {
                    "backgroundColor": "#fff",
                    "borderRadius": 8,
                    "padding": 8,
                  },
                  {
                    "marginTop": 8,
                  },
                ]
              }
            >
              <View
                accessible={true}
                collapsable={false}
                focusable={true}
                onBlur={[Function]}
                onClick={[Function]}
                onFocus={[Function]}
                onResponderGrant={[Function]}
                onResponderMove={[Function]}
                onResponderRelease={[Function]}
                onResponderTerminate={[Function]}
                onResponderTerminationRequest={[Function]}
                onStartShouldSetResponder={[Function]}
                testID="popcha_scanner_button"
              >
                <RNGestureHandlerButton
                  collapsable={false}
                  delayLongPress={600}
                  enabled={true}
                  exclusive={true}
                  handlerTag={87}
                  handlerType="NativeViewGestureHandler"
                  onGestureEvent={[Function]}
                  onGestureHandlerEvent={[Function]}
                  onGestureHandlerStateChange={[Function]}
                  onHandlerStateChange={[Function]}
                  rippleColor={0}
                  touchSoundDisabled={false}
                >
                  <View
                    accessible={true}
                    collapsable={false}
                    style={
                      {
                        "opacity": 1,
                      }
                    }
                  >
                    <Text
                      style={
                        [
                          {
                            "color": "#000",
                            "fontSize": 20,
                            "lineHeight": 26,
                            "textAlign": "left",
                          },
                          {
                            "color": "#3742fa",
                          },
                        ]
                      }
                    >
                      Close Scanner
                    </Text>
                  </View>
                </RNGestureHandlerButton>
              </View>
            </View>
          </View>
        </View>
      </View>
      <View
        style={
          {
            "flexDirection": "column",
          }
        }
      >
        <View
          style={
            {
              "alignSelf": "flex-end",
              "backgroundColor": "#fff",
              "borderRadius": 8,
              "padding": 8,
            }
          }
        >
          <View
            accessible={true}
            collapsable={false}
            focusable={true}
            onBlur={[Function]}
            onClick={[Function]}
            onFocus={[Function]}
            onResponderGrant={[Function]}
            onResponderMove={[Function]}
            onResponderRelease={[Function]}
            onResponderTerminate={[Function]}
            onResponderTerminationRequest={[Function]}
            onStartShouldSetResponder={[Function]}
          >
            <RNGestureHandlerButton
              collapsable={false}
              delayLongPress={600}
              enabled={true}
              exclusive={true}
              handlerTag={88}
              handlerType="NativeViewGestureHandler"
              onGestureEvent={[Function]}
              onGestureHandlerEvent={[Function]}
              onGestureHandlerStateChange={[Function]}
              onHandlerStateChange={[Function]}
              rippleColor={0}
              touchSoundDisabled={false}
            >
              <View
                accessible={true}
                collapsable={false}
                style={
                  {
                    "alignSelf": "flex-end",
                    "marginLeft": "auto",
                    "opacity": 1,
                  }
                }
              >
                <View>
                  {"name":"ios-camera-reverse","size":25,"color":"#3742fa"}
                </View>
              </View>
            </RNGestureHandlerButton>
          </View>
        </View>
      </View>
    </View>
  </View>,
  <Modal
    hardwareAccelerated={false}
    onRequestClose={[Function]}
    transparent={true}
    visible={false}
  />,
]
`;

exports[`Popcha scanner correct behavior when sending request shows error message with failed request 2`] = `
[
  <View
    style={
      {
        "flex": 1,
        "overflow": "hidden",
      }
    }
  >
    <View
      style={
        {
          "bottom": 0,
          "left": 0,
          "position": "absolute",
          "right": 0,
          "top": 0,
          "zIndex": 0,
        }
      }
    >
      <View />
    </View>
    <View
      style={
        {
          "flex": 1,
          "flexDirection": "column",
          "margin": 16,
        }
      }
    >
      <View
        style={
          {
            "bottom": 0,
            "flex": 1,
          }
        }
      >
        <View
          style={
            {
              "alignItems": "center",
              "flex": 1,
              "justifyContent": "space-between",
            }
          }
        >
          <View />
          <View
            style={
              {
                "opacity": 0.5,
              }
            }
          >
            <RNSVGSvgView
              align="xMidYMid"
              bbHeight="300"
              bbWidth="300"
              focusable={false}
              height={300}
              meetOrSlice={0}
              minX={0}
              minY={0}
              style={
                [
                  {
                    "backgroundColor": "transparent",
                    "borderWidth": 0,
                  },
                  {
                    "flex": 0,
                    "height": 300,
                    "width": 300,
                  },
                ]
              }
              vbHeight={494}
              vbWidth={494}
              width={300}
            >
              <RNSVGGroup>
                <RNSVGPath
                  d="M392.4 101.2h-22.398v22.398H392.4V101.2Zm44.801-44.801h-112v112h112v-112Zm-22.398 89.602h-67.199V78.802h67.199v67.199Zm-313.6-22.398h22.398v-22.398h-22.398v22.398ZM56.402 168.4h112v-112h-112v112Zm22.402-89.598h67.199v67.199H78.804V78.802Zm313.6 291.2h-22.398V392.4h22.398v-22.398Zm44.801-44.801h-112v112h112v-112Zm-22.398 89.602h-67.199v-67.199h67.199v67.199Zm-156.8-291.2h22.398v-22.398h22.398V78.807h-22.398V56.409h-67.199v22.398h44.801v22.398h-22.398v44.801h22.398v-22.403Zm-22.398 22.398h-22.398v22.398h22.398v-22.398Zm-44.801-22.398v22.398h22.398v-22.398h-22.398Zm0-22.402h22.398V78.803h-22.398v22.398Zm-44.801 112h-22.398v22.398h22.398v-22.398Zm89.602-22.398v22.398h67.199v-22.398H280.41v-44.801h-22.398v44.801h-22.403Zm-22.402-22.402h-22.398v44.801h22.398v-44.801Zm-44.801 22.402h-22.398v22.398h22.398v-22.398Zm-89.598 0v22.398h44.801v-22.398H78.808Zm112 44.801v-22.398H168.41v22.398h22.398Zm-44.801 22.398h22.398v-22.398h-22.398v22.398Zm-89.602-22.398h22.398v-22.398H56.405v22.398Zm0 22.398V280.4h22.398v-22.398H56.405ZM78.807 280.4v22.398h22.398V280.4H78.807Zm-22.402 44.801v44.801h22.398v-22.398h22.398v-22.398l-44.796-.005Zm44.801 44.801h44.801v-22.398h-44.801v22.398Zm246.4-112v-22.398h-22.398v22.398h22.398Zm-156.8 112h-22.398V392.4h22.398v-22.398ZM168.404 392.4h-112v44.801h22.398v-22.398H101.2v22.398h22.398v-22.398h22.398v22.398h67.199v-22.398h-44.801l.01-22.403Zm89.602 44.801v-22.398h-22.398v22.398h22.398Zm22.398 0h22.398v-22.398h-22.398v22.398Zm0-156.8h44.801v-22.398h-22.398v-22.398h-22.398v22.398h-22.398v67.199h44.801v-22.398h-22.398l-.01-22.403Zm-67.199 134.4h22.398v-22.398h-22.398v22.398Zm-44.801-89.602h-22.398v22.398h44.801v-44.801h-22.398l-.005 22.403ZM146.006 258h-22.398v-22.398H101.21v44.801h22.398v22.398H101.21v22.398h44.801L146.006 258Zm89.602 112v22.398h22.398V370h22.398v22.398h22.398v-44.801h-67.199v-44.801h-22.398v67.199l22.403.005Zm-67.203-89.602h22.398v22.398h22.398v-22.398h22.398V258H168.4l.005 22.398Zm44.801-44.797h22.398v-22.398h-22.398v22.398Zm22.402 0v22.398h22.398v-22.398h-22.398Zm89.598 0v-22.398h-22.398v22.398h22.398Zm22.402-44.801H325.21v22.398h22.398V190.8Zm22.398 0v44.801h22.398V190.8h-22.398Zm0 89.598v22.398h22.398v-22.398h22.398V258H437.2v-44.801h-22.398v22.398h-22.398v22.398h-44.801v22.398l22.403.005ZM325.205 302.8h22.398v-22.398h-22.398V302.8ZM414.807.4v22.398h56v56h22.398V.4h-78.398Zm-392 22.402h56V.404H.409v78.398h22.398v-56Zm0 392H.409V493.2h78.398v-22.398h-56v-56Zm448 56h-56V493.2h78.398v-78.398h-22.398v56Zm-33.602-168v-22.398h-22.398v22.398h22.398Z"
                  fill={
                    {
                      "payload": 4294967295,
                      "type": 0,
                    }
                  }
                  propList={
                    [
                      "fill",
                    ]
                  }
                />
              </RNSVGGroup>
            </RNSVGSvgView>
          </View>
          <View>
            <View
              style={
                {
                  "backgroundColor": "#fff",
                  "borderRadius": 8,
                  "padding": 8,
                }
              }
            >
              <View
                accessible={true}
                collapsable={false}
                focusable={true}
                onBlur={[Function]}
                onClick={[Function]}
                onFocus={[Function]}
                onResponderGrant={[Function]}
                onResponderMove={[Function]}
                onResponderRelease={[Function]}
                onResponderTerminate={[Function]}
                onResponderTerminationRequest={[Function]}
                onStartShouldSetResponder={[Function]}
                testID="popcha_add_manually"
              >
                <RNGestureHandlerButton
                  collapsable={false}
                  delayLongPress={600}
                  enabled={true}
                  exclusive={true}
                  handlerTag={86}
                  handlerType="NativeViewGestureHandler"
                  onGestureEvent={[Function]}
                  onGestureHandlerEvent={[Function]}
                  onGestureHandlerStateChange={[Function]}
                  onHandlerStateChange={[Function]}
                  rippleColor={0}
                  touchSoundDisabled={false}
                >
                  <View
                    accessible={true}
                    collapsable={false}
                    style={
                      {
                        "opacity": 1,
                      }
                    }
                  >
                    <Text
                      style={
                        [
                          {
                            "color": "#000",
                            "fontSize": 20,
                            "lineHeight": 26,
                            "textAlign": "left",
                          },
                          {
                            "color": "#3742fa",
                          },
                          {
                            "textAlign": "center",
                          },
                        ]
                      }
                    >
                      Enter Manually
                    </Text>
                  </View>
                </RNGestureHandlerButton>
              </View>
            </View>
            <View
              style={
                [
                  {
                    "backgroundColor": "#fff",
                    "borderRadius": 8,
                    "padding": 8,
                  },
                  {
                    "marginTop": 8,
                  },
                ]
              }
            >
              <View
                accessible={true}
                collapsable={false}
                focusable={true}
                onBlur={[Function]}
                onClick={[Function]}
                onFocus={[Function]}
                onResponderGrant={[Function]}
                onResponderMove={[Function]}
                onResponderRelease={[Function]}
                onResponderTerminate={[Function]}
                onResponderTerminationRequest={[Function]}
                onStartShouldSetResponder={[Function]}
                testID="popcha_scanner_button"
              >
                <RNGestureHandlerButton
                  collapsable={false}
                  delayLongPress={600}
                  enabled={true}
                  exclusive={true}
                  handlerTag={87}
                  handlerType="NativeViewGestureHandler"
                  onGestureEvent={[Function]}
                  onGestureHandlerEvent={[Function]}
                  onGestureHandlerStateChange={[Function]}
                  onHandlerStateChange={[Function]}
                  rippleColor={0}
                  touchSoundDisabled={false}
                >
                  <View
                    accessible={true}
                    collapsable={false}
                    style={
                      {
                        "opacity": 1,
                      }
                    }
                  >
                    <Text
                      style={
                        [
                          {
                            "color": "#000",
                            "fontSize": 20,
                            "lineHeight": 26,
                            "textAlign": "left",
                          },
                          {
                            "color": "#3742fa",
                          },
                        ]
                      }
                    >
                      Close Scanner
                    </Text>
                  </View>
                </RNGestureHandlerButton>
              </View>
            </View>
          </View>
        </View>
      </View>
      <View
        style={
          {
            "flexDirection": "column",
          }
        }
      >
        <View
          style={
            {
              "alignSelf": "flex-end",
              "backgroundColor": "#fff",
              "borderRadius": 8,
              "padding": 8,
            }
          }
        >
          <View
            accessible={true}
            collapsable={false}
            focusable={true}
            onBlur={[Function]}
            onClick={[Function]}
            onFocus={[Function]}
            onResponderGrant={[Function]}
            onResponderMove={[Function]}
            onResponderRelease={[Function]}
            onResponderTerminate={[Function]}
            onResponderTerminationRequest={[Function]}
            onStartShouldSetResponder={[Function]}
          >
            <RNGestureHandlerButton
              collapsable={false}
              delayLongPress={600}
              enabled={true}
              exclusive={true}
              handlerTag={88}
              handlerType="NativeViewGestureHandler"
              onGestureEvent={[Function]}
              onGestureHandlerEvent={[Function]}
              onGestureHandlerStateChange={[Function]}
              onHandlerStateChange={[Function]}
              rippleColor={0}
              touchSoundDisabled={false}
            >
              <View
                accessible={true}
                collapsable={false}
                style={
                  {
                    "alignSelf": "flex-end",
                    "marginLeft": "auto",
                    "opacity": 1,
                  }
                }
              >
                <View>
                  {"name":"ios-camera-reverse","size":25,"color":"#3742fa"}
                </View>
              </View>
            </RNGestureHandlerButton>
          </View>
        </View>
      </View>
    </View>
  </View>,
  <Modal
    hardwareAccelerated={false}
    onRequestClose={[Function]}
    transparent={true}
    visible={false}
  />,
]
`;

exports[`Popcha scanner manual input works correctly closes scanner and confirmation modal when url is valid 1`] = `
<View
  style={
    {
      "flex": 1,
      "overflow": "hidden",
    }
  }
>
  <View
    style={
      {
        "bottom": 0,
        "left": 0,
        "position": "absolute",
        "right": 0,
        "top": 0,
        "zIndex": 0,
      }
    }
  />
  <View
    style={
      {
        "flex": 1,
        "flexDirection": "column",
        "margin": 16,
      }
    }
  >
    <View
      style={
        {
          "bottom": 0,
          "flex": 1,
        }
      }
    >
      <View
        style={
          {
            "alignItems": "center",
            "flex": 1,
            "justifyContent": "space-between",
          }
        }
      >
        <View>
          <Text
            style={
              {
                "color": "#000",
                "fontSize": 20,
                "lineHeight": 26,
                "marginBottom": 16,
                "textAlign": "left",
              }
            }
          >
            Welcome on the PoPcha screen, you are currently in the LAO: 
            -
            M
            2
            5
            9
            c
            5
            J
            l
            a
            k
            L
            V
            l
            X
            B
            R
            a
            8
            9
            3
            p
            c
            E
            -
            4
            s
            7
            s
            s
            O
            8
            J
            v
            5
            g
            X
            O
            v
            t
            r
            e
            E
            =
          </Text>
        </View>
        <View>
          <View
            style={
              [
                {
                  "backgroundColor": "#fff",
                  "borderRadius": 8,
                  "padding": 8,
                },
                {
                  "marginTop": 8,
                },
              ]
            }
          >
            <View
              accessible={true}
              collapsable={false}
              focusable={true}
              onClick={[Function]}
              onResponderGrant={[Function]}
              onResponderMove={[Function]}
              onResponderRelease={[Function]}
              onResponderTerminate={[Function]}
              onResponderTerminationRequest={[Function]}
              onStartShouldSetResponder={[Function]}
<<<<<<< HEAD
=======
              testID="popcha_scanner_button"
            >
              <RNGestureHandlerButton
                collapsable={false}
                delayLongPress={600}
                enabled={true}
                exclusive={true}
                handlerTag={107}
                handlerType="NativeViewGestureHandler"
                onGestureEvent={[Function]}
                onGestureHandlerEvent={[Function]}
                onGestureHandlerStateChange={[Function]}
                onHandlerStateChange={[Function]}
                rippleColor={0}
                touchSoundDisabled={false}
              >
                <View
                  accessible={true}
                  collapsable={false}
                  style={
                    {
                      "opacity": 1,
                    }
                  }
                >
                  <Text
                    style={
                      [
                        {
                          "color": "#000",
                          "fontSize": 20,
                          "lineHeight": 26,
                          "textAlign": "left",
                        },
                        {
                          "color": "#3742fa",
                        },
                      ]
                    }
                  >
                    Open Scanner
                  </Text>
                </View>
              </RNGestureHandlerButton>
            </View>
          </View>
        </View>
      </View>
    </View>
    <View
      style={
        {
          "flexDirection": "column",
        }
      }
    >
      <View
        style={
          {
            "alignSelf": "flex-end",
            "backgroundColor": "#fff",
            "borderRadius": 8,
            "padding": 8,
          }
        }
      >
        <View
          accessible={true}
          collapsable={false}
          focusable={true}
          onBlur={[Function]}
          onClick={[Function]}
          onFocus={[Function]}
          onResponderGrant={[Function]}
          onResponderMove={[Function]}
          onResponderRelease={[Function]}
          onResponderTerminate={[Function]}
          onResponderTerminationRequest={[Function]}
          onStartShouldSetResponder={[Function]}
        >
          <RNGestureHandlerButton
            collapsable={false}
            delayLongPress={600}
            enabled={true}
            exclusive={true}
            handlerTag={108}
            handlerType="NativeViewGestureHandler"
            onGestureEvent={[Function]}
            onGestureHandlerEvent={[Function]}
            onGestureHandlerStateChange={[Function]}
            onHandlerStateChange={[Function]}
            rippleColor={0}
            touchSoundDisabled={false}
          >
            <View
              accessible={true}
              collapsable={false}
>>>>>>> d219e874
              style={
                {
                  "opacity": 1,
                }
              }
              testID="popcha_scanner_button"
            >
              <Text
                style={
                  [
                    {
                      "color": "#000",
                      "fontSize": 20,
                      "lineHeight": 26,
                      "textAlign": "left",
                    },
                    {
                      "color": "#3742fa",
                    },
                  ]
                }
              >
                Close Scanner
              </Text>
            </View>
          </View>
        </View>
      </View>
    </View>
  </View>
</View>
`;

exports[`Popcha scanner manual input works correctly shows error message with invalid url 1`] = `
[
  <View
    style={
      {
        "flex": 1,
        "overflow": "hidden",
      }
    }
  >
    <View
      style={
        {
          "bottom": 0,
          "left": 0,
          "position": "absolute",
          "right": 0,
          "top": 0,
          "zIndex": 0,
        }
      }
    >
      <View />
    </View>
    <View
      style={
        {
          "flex": 1,
          "flexDirection": "column",
          "margin": 16,
        }
      }
    >
      <View
        style={
          {
            "bottom": 0,
            "flex": 1,
          }
        }
      >
        <View
          style={
            {
              "alignItems": "center",
              "flex": 1,
              "justifyContent": "space-between",
            }
          }
        >
          <View />
          <View
            style={
              {
                "opacity": 0.5,
              }
            }
          >
            <RNSVGSvgView
              align="xMidYMid"
              bbHeight="300"
              bbWidth="300"
              focusable={false}
              height={300}
              meetOrSlice={0}
              minX={0}
              minY={0}
              style={
                [
                  {
                    "backgroundColor": "transparent",
                    "borderWidth": 0,
                  },
                  {
                    "flex": 0,
                    "height": 300,
                    "width": 300,
                  },
                ]
              }
              vbHeight={494}
              vbWidth={494}
              width={300}
            >
              <RNSVGGroup>
                <RNSVGPath
                  d="M392.4 101.2h-22.398v22.398H392.4V101.2Zm44.801-44.801h-112v112h112v-112Zm-22.398 89.602h-67.199V78.802h67.199v67.199Zm-313.6-22.398h22.398v-22.398h-22.398v22.398ZM56.402 168.4h112v-112h-112v112Zm22.402-89.598h67.199v67.199H78.804V78.802Zm313.6 291.2h-22.398V392.4h22.398v-22.398Zm44.801-44.801h-112v112h112v-112Zm-22.398 89.602h-67.199v-67.199h67.199v67.199Zm-156.8-291.2h22.398v-22.398h22.398V78.807h-22.398V56.409h-67.199v22.398h44.801v22.398h-22.398v44.801h22.398v-22.403Zm-22.398 22.398h-22.398v22.398h22.398v-22.398Zm-44.801-22.398v22.398h22.398v-22.398h-22.398Zm0-22.402h22.398V78.803h-22.398v22.398Zm-44.801 112h-22.398v22.398h22.398v-22.398Zm89.602-22.398v22.398h67.199v-22.398H280.41v-44.801h-22.398v44.801h-22.403Zm-22.402-22.402h-22.398v44.801h22.398v-44.801Zm-44.801 22.402h-22.398v22.398h22.398v-22.398Zm-89.598 0v22.398h44.801v-22.398H78.808Zm112 44.801v-22.398H168.41v22.398h22.398Zm-44.801 22.398h22.398v-22.398h-22.398v22.398Zm-89.602-22.398h22.398v-22.398H56.405v22.398Zm0 22.398V280.4h22.398v-22.398H56.405ZM78.807 280.4v22.398h22.398V280.4H78.807Zm-22.402 44.801v44.801h22.398v-22.398h22.398v-22.398l-44.796-.005Zm44.801 44.801h44.801v-22.398h-44.801v22.398Zm246.4-112v-22.398h-22.398v22.398h22.398Zm-156.8 112h-22.398V392.4h22.398v-22.398ZM168.404 392.4h-112v44.801h22.398v-22.398H101.2v22.398h22.398v-22.398h22.398v22.398h67.199v-22.398h-44.801l.01-22.403Zm89.602 44.801v-22.398h-22.398v22.398h22.398Zm22.398 0h22.398v-22.398h-22.398v22.398Zm0-156.8h44.801v-22.398h-22.398v-22.398h-22.398v22.398h-22.398v67.199h44.801v-22.398h-22.398l-.01-22.403Zm-67.199 134.4h22.398v-22.398h-22.398v22.398Zm-44.801-89.602h-22.398v22.398h44.801v-44.801h-22.398l-.005 22.403ZM146.006 258h-22.398v-22.398H101.21v44.801h22.398v22.398H101.21v22.398h44.801L146.006 258Zm89.602 112v22.398h22.398V370h22.398v22.398h22.398v-44.801h-67.199v-44.801h-22.398v67.199l22.403.005Zm-67.203-89.602h22.398v22.398h22.398v-22.398h22.398V258H168.4l.005 22.398Zm44.801-44.797h22.398v-22.398h-22.398v22.398Zm22.402 0v22.398h22.398v-22.398h-22.398Zm89.598 0v-22.398h-22.398v22.398h22.398Zm22.402-44.801H325.21v22.398h22.398V190.8Zm22.398 0v44.801h22.398V190.8h-22.398Zm0 89.598v22.398h22.398v-22.398h22.398V258H437.2v-44.801h-22.398v22.398h-22.398v22.398h-44.801v22.398l22.403.005ZM325.205 302.8h22.398v-22.398h-22.398V302.8ZM414.807.4v22.398h56v56h22.398V.4h-78.398Zm-392 22.402h56V.404H.409v78.398h22.398v-56Zm0 392H.409V493.2h78.398v-22.398h-56v-56Zm448 56h-56V493.2h78.398v-78.398h-22.398v56Zm-33.602-168v-22.398h-22.398v22.398h22.398Z"
                  fill={
                    {
                      "payload": 4294967295,
                      "type": 0,
                    }
                  }
                  propList={
                    [
                      "fill",
                    ]
                  }
                />
              </RNSVGGroup>
            </RNSVGSvgView>
          </View>
          <View>
            <View
<<<<<<< HEAD
              accessible={true}
              collapsable={false}
              focusable={true}
              onClick={[Function]}
              onResponderGrant={[Function]}
              onResponderMove={[Function]}
              onResponderRelease={[Function]}
              onResponderTerminate={[Function]}
              onResponderTerminationRequest={[Function]}
              onStartShouldSetResponder={[Function]}
=======
              style={
                {
                  "backgroundColor": "#fff",
                  "borderRadius": 8,
                  "padding": 8,
                }
              }
            >
              <View
                accessible={true}
                collapsable={false}
                focusable={true}
                onBlur={[Function]}
                onClick={[Function]}
                onFocus={[Function]}
                onResponderGrant={[Function]}
                onResponderMove={[Function]}
                onResponderRelease={[Function]}
                onResponderTerminate={[Function]}
                onResponderTerminationRequest={[Function]}
                onStartShouldSetResponder={[Function]}
                testID="popcha_add_manually"
              >
                <RNGestureHandlerButton
                  collapsable={false}
                  delayLongPress={600}
                  enabled={true}
                  exclusive={true}
                  handlerTag={91}
                  handlerType="NativeViewGestureHandler"
                  onGestureEvent={[Function]}
                  onGestureHandlerEvent={[Function]}
                  onGestureHandlerStateChange={[Function]}
                  onHandlerStateChange={[Function]}
                  rippleColor={0}
                  touchSoundDisabled={false}
                >
                  <View
                    accessible={true}
                    collapsable={false}
                    style={
                      {
                        "opacity": 1,
                      }
                    }
                  >
                    <Text
                      style={
                        [
                          {
                            "color": "#000",
                            "fontSize": 20,
                            "lineHeight": 26,
                            "textAlign": "left",
                          },
                          {
                            "color": "#3742fa",
                          },
                          {
                            "textAlign": "center",
                          },
                        ]
                      }
                    >
                      Enter Manually
                    </Text>
                  </View>
                </RNGestureHandlerButton>
              </View>
            </View>
            <View
              style={
                [
                  {
                    "backgroundColor": "#fff",
                    "borderRadius": 8,
                    "padding": 8,
                  },
                  {
                    "marginTop": 8,
                  },
                ]
              }
            >
              <View
                accessible={true}
                collapsable={false}
                focusable={true}
                onBlur={[Function]}
                onClick={[Function]}
                onFocus={[Function]}
                onResponderGrant={[Function]}
                onResponderMove={[Function]}
                onResponderRelease={[Function]}
                onResponderTerminate={[Function]}
                onResponderTerminationRequest={[Function]}
                onStartShouldSetResponder={[Function]}
                testID="popcha_scanner_button"
              >
                <RNGestureHandlerButton
                  collapsable={false}
                  delayLongPress={600}
                  enabled={true}
                  exclusive={true}
                  handlerTag={92}
                  handlerType="NativeViewGestureHandler"
                  onGestureEvent={[Function]}
                  onGestureHandlerEvent={[Function]}
                  onGestureHandlerStateChange={[Function]}
                  onHandlerStateChange={[Function]}
                  rippleColor={0}
                  touchSoundDisabled={false}
                >
                  <View
                    accessible={true}
                    collapsable={false}
                    style={
                      {
                        "opacity": 1,
                      }
                    }
                  >
                    <Text
                      style={
                        [
                          {
                            "color": "#000",
                            "fontSize": 20,
                            "lineHeight": 26,
                            "textAlign": "left",
                          },
                          {
                            "color": "#3742fa",
                          },
                        ]
                      }
                    >
                      Close Scanner
                    </Text>
                  </View>
                </RNGestureHandlerButton>
              </View>
            </View>
          </View>
        </View>
      </View>
      <View
        style={
          {
            "flexDirection": "column",
          }
        }
      >
        <View
          style={
            {
              "alignSelf": "flex-end",
              "backgroundColor": "#fff",
              "borderRadius": 8,
              "padding": 8,
            }
          }
        >
          <View
            accessible={true}
            collapsable={false}
            focusable={true}
            onBlur={[Function]}
            onClick={[Function]}
            onFocus={[Function]}
            onResponderGrant={[Function]}
            onResponderMove={[Function]}
            onResponderRelease={[Function]}
            onResponderTerminate={[Function]}
            onResponderTerminationRequest={[Function]}
            onStartShouldSetResponder={[Function]}
          >
            <RNGestureHandlerButton
              collapsable={false}
              delayLongPress={600}
              enabled={true}
              exclusive={true}
              handlerTag={93}
              handlerType="NativeViewGestureHandler"
              onGestureEvent={[Function]}
              onGestureHandlerEvent={[Function]}
              onGestureHandlerStateChange={[Function]}
              onHandlerStateChange={[Function]}
              rippleColor={0}
              touchSoundDisabled={false}
            >
              <View
                accessible={true}
                collapsable={false}
                style={
                  {
                    "alignSelf": "flex-end",
                    "marginLeft": "auto",
                    "opacity": 1,
                  }
                }
              >
                <View>
                  {"name":"ios-camera-reverse","size":25,"color":"#3742fa"}
                </View>
              </View>
            </RNGestureHandlerButton>
          </View>
        </View>
      </View>
    </View>
  </View>,
  <Modal
    hardwareAccelerated={false}
    onRequestClose={[Function]}
    transparent={true}
    visible={true}
  >
    <RNGestureHandlerButton
      collapsable={false}
      delayLongPress={600}
      enabled={true}
      exclusive={true}
      handlerTag={94}
      handlerType="NativeViewGestureHandler"
      onGestureEvent={[Function]}
      onGestureHandlerEvent={[Function]}
      onGestureHandlerStateChange={[Function]}
      onHandlerStateChange={[Function]}
      rippleColor={0}
      style={
        {
          "backgroundColor": "rgba(0,0,0,0.25)",
          "bottom": 0,
          "flex": 1,
          "left": 0,
          "padding": 32,
          "position": "absolute",
          "right": 0,
          "top": 0,
        }
      }
      touchSoundDisabled={false}
    >
      <View
        accessible={true}
        collapsable={false}
        style={{}}
      />
    </RNGestureHandlerButton>
    <RCTScrollView
      collapsable={false}
      handlerTag={95}
      handlerType="NativeViewGestureHandler"
      onGestureHandlerEvent={[Function]}
      onGestureHandlerStateChange={[Function]}
      style={
        {
          "backgroundColor": "rgb(242, 242, 242)",
          "borderRadius": 8,
          "margin": 32,
          "padding": 32,
        }
      }
      waitFor={
        [
          {
            "current": null,
          },
        ]
      }
    >
      <View>
        <View
          style={
            {
              "alignItems": "center",
              "flexDirection": "row",
              "justifyContent": "space-between",
              "marginBottom": 16,
              "width": "100%",
            }
          }
        >
          <View />
          <Text
            numberOfLines={1}
            style={
              {
                "color": "#000",
                "fontSize": 20,
                "fontWeight": "500",
                "lineHeight": 26,
                "textAlign": "left",
              }
            }
          >
            Enter url
          </Text>
          <View
            accessible={true}
            collapsable={false}
            focusable={true}
            onBlur={[Function]}
            onClick={[Function]}
            onFocus={[Function]}
            onResponderGrant={[Function]}
            onResponderMove={[Function]}
            onResponderRelease={[Function]}
            onResponderTerminate={[Function]}
            onResponderTerminationRequest={[Function]}
            onStartShouldSetResponder={[Function]}
            testID="modal-header-close"
          >
            <RNGestureHandlerButton
              collapsable={false}
              delayLongPress={600}
              enabled={true}
              exclusive={true}
              handlerTag={96}
              handlerType="NativeViewGestureHandler"
              onGestureEvent={[Function]}
              onGestureHandlerEvent={[Function]}
              onGestureHandlerStateChange={[Function]}
              onHandlerStateChange={[Function]}
              rippleColor={0}
              touchSoundDisabled={false}
            >
              <View
                accessible={true}
                collapsable={false}
                style={
                  {
                    "opacity": 1,
                  }
                }
              >
                <View>
                  {"name":"ios-close","size":25,"color":"#000"}
                </View>
              </View>
            </RNGestureHandlerButton>
          </View>
        </View>
        <Text
          style={
            {
              "color": "#000",
              "fontSize": 20,
              "lineHeight": 26,
              "marginBottom": 16,
              "textAlign": "left",
            }
          }
        >
          Enter the url you want to use to login
        </Text>
        <View
          style={
            {
              "flex": 1,
              "flexDirection": "row",
            }
          }
        >
          <TextInput
            editable={true}
            onChangeText={[Function]}
            placeholder="Url"
            placeholderTextColor="#8E8E8E"
            style={
              [
                {
                  "color": "#000",
                  "fontSize": 20,
                  "lineHeight": 26,
                  "marginBottom": 16,
                  "textAlign": "left",
                },
                {
                  "backgroundColor": "#fff",
                  "borderColor": "#fff",
                  "borderRadius": 8,
                  "borderWidth": 1,
                  "flex": 1,
                  "padding": 8,
                  "width": 50,
                },
              ]
            }
            testID="confirm-modal-input"
            value="invalid url"
          />
        </View>
        <View
          accessible={true}
          collapsable={false}
          focusable={true}
          onBlur={[Function]}
          onClick={[Function]}
          onFocus={[Function]}
          onResponderGrant={[Function]}
          onResponderMove={[Function]}
          onResponderRelease={[Function]}
          onResponderTerminate={[Function]}
          onResponderTerminationRequest={[Function]}
          onStartShouldSetResponder={[Function]}
          style={
            {
              "marginBottom": 16,
            }
          }
          testID="confirm-modal-confirm"
        >
          <RNGestureHandlerButton
            collapsable={false}
            delayLongPress={600}
            enabled={true}
            exclusive={true}
            handlerTag={97}
            handlerType="NativeViewGestureHandler"
            onGestureEvent={[Function]}
            onGestureHandlerEvent={[Function]}
            onGestureHandlerStateChange={[Function]}
            onHandlerStateChange={[Function]}
            rippleColor={0}
            touchSoundDisabled={false}
          >
            <View
              accessible={true}
              collapsable={false}
>>>>>>> d219e874
              style={
                {
                  "opacity": 1,
                }
              }
              testID="popcha_scanner_button"
            >
<<<<<<< HEAD
              <Text
                style={
                  [
                    {
                      "color": "#000",
                      "fontSize": 20,
                      "lineHeight": 26,
                      "textAlign": "left",
                    },
                    {
                      "color": "#3742fa",
                    },
                  ]
                }
              >
                Close Scanner
              </Text>
=======
              <View
                style={
                  [
                    {
                      "backgroundColor": "#3742fa",
                      "borderColor": "#3742fa",
                      "borderRadius": 8,
                      "borderWidth": 1,
                      "padding": 8,
                    },
                  ]
                }
              >
                <Text
                  style={
                    [
                      {
                        "color": "#000",
                        "fontSize": 20,
                        "lineHeight": 26,
                        "textAlign": "left",
                      },
                      {
                        "textAlign": "center",
                      },
                      {
                        "color": "#fff",
                      },
                    ]
                  }
                >
                  Add
                </Text>
              </View>
>>>>>>> d219e874
            </View>
          </View>
        </View>
      </View>
    </RCTScrollView>
  </Modal>,
]
`;

exports[`Popcha scanner scanner renders correctly renders correctly a closed scanner 1`] = `
<View
  style={
    {
      "flex": 1,
      "overflow": "hidden",
    }
  }
>
  <View
    style={
      {
        "bottom": 0,
        "left": 0,
        "position": "absolute",
        "right": 0,
        "top": 0,
        "zIndex": 0,
      }
    }
  />
  <View
    style={
      {
        "flex": 1,
        "flexDirection": "column",
        "margin": 16,
      }
    }
  >
    <View
      style={
        {
          "bottom": 0,
          "flex": 1,
        }
      }
    >
      <View
        style={
          {
            "alignItems": "center",
            "flex": 1,
            "justifyContent": "space-between",
          }
        }
      >
        <View>
          <Text
            style={
              {
                "color": "#000",
                "fontSize": 20,
                "lineHeight": 26,
                "marginBottom": 16,
                "textAlign": "left",
              }
            }
          >
            Welcome on the PoPcha screen, you are currently in the LAO: 
            -
            M
            2
            5
            9
            c
            5
            J
            l
            a
            k
            L
            V
            l
            X
            B
            R
            a
            8
            9
            3
            p
            c
            E
            -
            4
            s
            7
            s
            s
            O
            8
            J
            v
            5
            g
            X
            O
            v
            t
            r
            e
            E
            =
          </Text>
        </View>
        <View>
          <View
            style={
              [
                {
                  "backgroundColor": "#fff",
                  "borderRadius": 8,
                  "padding": 8,
                },
                {
                  "marginTop": 8,
                },
              ]
            }
          >
            <View
              accessible={true}
              collapsable={false}
              focusable={true}
              onClick={[Function]}
              onResponderGrant={[Function]}
              onResponderMove={[Function]}
              onResponderRelease={[Function]}
              onResponderTerminate={[Function]}
              onResponderTerminationRequest={[Function]}
              onStartShouldSetResponder={[Function]}
              style={
                {
                  "opacity": 1,
                }
              }
              testID="popcha_scanner_button"
            >
              <Text
                style={
                  [
                    {
                      "color": "#000",
                      "fontSize": 20,
                      "lineHeight": 26,
                      "textAlign": "left",
                    },
                    {
                      "color": "#3742fa",
                    },
                  ]
                }
              >
                Open Scanner
              </Text>
            </View>
          </View>
        </View>
      </View>
    </View>
  </View>
</View>
`;

exports[`Popcha scanner scanner renders correctly renders correctly a opened scanner 1`] = `
[
  <View
    style={
      {
        "flex": 1,
        "overflow": "hidden",
      }
    }
  >
    <View
      style={
        {
          "bottom": 0,
          "left": 0,
          "position": "absolute",
          "right": 0,
          "top": 0,
          "zIndex": 0,
        }
      }
    >
      <View />
    </View>
    <View
      style={
        {
          "flex": 1,
          "flexDirection": "column",
          "margin": 16,
        }
      }
    >
      <View
        style={
          {
            "bottom": 0,
            "flex": 1,
          }
        }
      >
        <View
          style={
            {
              "alignItems": "center",
              "flex": 1,
              "justifyContent": "space-between",
            }
          }
        >
          <View />
          <View
            style={
              {
                "opacity": 0.5,
              }
            }
          >
            <RNSVGSvgView
              align="xMidYMid"
              bbHeight="300"
              bbWidth="300"
              focusable={false}
              height={300}
              meetOrSlice={0}
              minX={0}
              minY={0}
              style={
                [
                  {
                    "backgroundColor": "transparent",
                    "borderWidth": 0,
                  },
                  {
                    "flex": 0,
                    "height": 300,
                    "width": 300,
                  },
                ]
              }
              vbHeight={494}
              vbWidth={494}
              width={300}
            >
              <RNSVGGroup>
                <RNSVGPath
                  d="M392.4 101.2h-22.398v22.398H392.4V101.2Zm44.801-44.801h-112v112h112v-112Zm-22.398 89.602h-67.199V78.802h67.199v67.199Zm-313.6-22.398h22.398v-22.398h-22.398v22.398ZM56.402 168.4h112v-112h-112v112Zm22.402-89.598h67.199v67.199H78.804V78.802Zm313.6 291.2h-22.398V392.4h22.398v-22.398Zm44.801-44.801h-112v112h112v-112Zm-22.398 89.602h-67.199v-67.199h67.199v67.199Zm-156.8-291.2h22.398v-22.398h22.398V78.807h-22.398V56.409h-67.199v22.398h44.801v22.398h-22.398v44.801h22.398v-22.403Zm-22.398 22.398h-22.398v22.398h22.398v-22.398Zm-44.801-22.398v22.398h22.398v-22.398h-22.398Zm0-22.402h22.398V78.803h-22.398v22.398Zm-44.801 112h-22.398v22.398h22.398v-22.398Zm89.602-22.398v22.398h67.199v-22.398H280.41v-44.801h-22.398v44.801h-22.403Zm-22.402-22.402h-22.398v44.801h22.398v-44.801Zm-44.801 22.402h-22.398v22.398h22.398v-22.398Zm-89.598 0v22.398h44.801v-22.398H78.808Zm112 44.801v-22.398H168.41v22.398h22.398Zm-44.801 22.398h22.398v-22.398h-22.398v22.398Zm-89.602-22.398h22.398v-22.398H56.405v22.398Zm0 22.398V280.4h22.398v-22.398H56.405ZM78.807 280.4v22.398h22.398V280.4H78.807Zm-22.402 44.801v44.801h22.398v-22.398h22.398v-22.398l-44.796-.005Zm44.801 44.801h44.801v-22.398h-44.801v22.398Zm246.4-112v-22.398h-22.398v22.398h22.398Zm-156.8 112h-22.398V392.4h22.398v-22.398ZM168.404 392.4h-112v44.801h22.398v-22.398H101.2v22.398h22.398v-22.398h22.398v22.398h67.199v-22.398h-44.801l.01-22.403Zm89.602 44.801v-22.398h-22.398v22.398h22.398Zm22.398 0h22.398v-22.398h-22.398v22.398Zm0-156.8h44.801v-22.398h-22.398v-22.398h-22.398v22.398h-22.398v67.199h44.801v-22.398h-22.398l-.01-22.403Zm-67.199 134.4h22.398v-22.398h-22.398v22.398Zm-44.801-89.602h-22.398v22.398h44.801v-44.801h-22.398l-.005 22.403ZM146.006 258h-22.398v-22.398H101.21v44.801h22.398v22.398H101.21v22.398h44.801L146.006 258Zm89.602 112v22.398h22.398V370h22.398v22.398h22.398v-44.801h-67.199v-44.801h-22.398v67.199l22.403.005Zm-67.203-89.602h22.398v22.398h22.398v-22.398h22.398V258H168.4l.005 22.398Zm44.801-44.797h22.398v-22.398h-22.398v22.398Zm22.402 0v22.398h22.398v-22.398h-22.398Zm89.598 0v-22.398h-22.398v22.398h22.398Zm22.402-44.801H325.21v22.398h22.398V190.8Zm22.398 0v44.801h22.398V190.8h-22.398Zm0 89.598v22.398h22.398v-22.398h22.398V258H437.2v-44.801h-22.398v22.398h-22.398v22.398h-44.801v22.398l22.403.005ZM325.205 302.8h22.398v-22.398h-22.398V302.8ZM414.807.4v22.398h56v56h22.398V.4h-78.398Zm-392 22.402h56V.404H.409v78.398h22.398v-56Zm0 392H.409V493.2h78.398v-22.398h-56v-56Zm448 56h-56V493.2h78.398v-78.398h-22.398v56Zm-33.602-168v-22.398h-22.398v22.398h22.398Z"
                  fill={
                    {
                      "payload": 4294967295,
                      "type": 0,
                    }
                  }
                  propList={
                    [
                      "fill",
                    ]
                  }
                />
              </RNSVGGroup>
            </RNSVGSvgView>
          </View>
          <View>
            <View
<<<<<<< HEAD
              accessible={true}
              collapsable={false}
              focusable={true}
              onClick={[Function]}
              onResponderGrant={[Function]}
              onResponderMove={[Function]}
              onResponderRelease={[Function]}
              onResponderTerminate={[Function]}
              onResponderTerminationRequest={[Function]}
              onStartShouldSetResponder={[Function]}
              style={
                {
                  "opacity": 1,
                }
              }
              testID="popcha_scanner_button"
            >
              <Text
                style={
                  [
                    {
                      "color": "#000",
                      "fontSize": 20,
                      "lineHeight": 26,
                      "textAlign": "left",
                    },
                    {
                      "color": "#3742fa",
                    },
                  ]
                }
              >
                Close Scanner
              </Text>
            </View>
=======
              style={
                {
                  "backgroundColor": "#fff",
                  "borderRadius": 8,
                  "padding": 8,
                }
              }
            >
              <View
                accessible={true}
                collapsable={false}
                focusable={true}
                onBlur={[Function]}
                onClick={[Function]}
                onFocus={[Function]}
                onResponderGrant={[Function]}
                onResponderMove={[Function]}
                onResponderRelease={[Function]}
                onResponderTerminate={[Function]}
                onResponderTerminationRequest={[Function]}
                onStartShouldSetResponder={[Function]}
                testID="popcha_add_manually"
              >
                <RNGestureHandlerButton
                  collapsable={false}
                  delayLongPress={600}
                  enabled={true}
                  exclusive={true}
                  handlerTag={5}
                  handlerType="NativeViewGestureHandler"
                  onGestureEvent={[Function]}
                  onGestureHandlerEvent={[Function]}
                  onGestureHandlerStateChange={[Function]}
                  onHandlerStateChange={[Function]}
                  rippleColor={0}
                  touchSoundDisabled={false}
                >
                  <View
                    accessible={true}
                    collapsable={false}
                    style={
                      {
                        "opacity": 1,
                      }
                    }
                  >
                    <Text
                      style={
                        [
                          {
                            "color": "#000",
                            "fontSize": 20,
                            "lineHeight": 26,
                            "textAlign": "left",
                          },
                          {
                            "color": "#3742fa",
                          },
                          {
                            "textAlign": "center",
                          },
                        ]
                      }
                    >
                      Enter Manually
                    </Text>
                  </View>
                </RNGestureHandlerButton>
              </View>
            </View>
            <View
              style={
                [
                  {
                    "backgroundColor": "#fff",
                    "borderRadius": 8,
                    "padding": 8,
                  },
                  {
                    "marginTop": 8,
                  },
                ]
              }
            >
              <View
                accessible={true}
                collapsable={false}
                focusable={true}
                onBlur={[Function]}
                onClick={[Function]}
                onFocus={[Function]}
                onResponderGrant={[Function]}
                onResponderMove={[Function]}
                onResponderRelease={[Function]}
                onResponderTerminate={[Function]}
                onResponderTerminationRequest={[Function]}
                onStartShouldSetResponder={[Function]}
                testID="popcha_scanner_button"
              >
                <RNGestureHandlerButton
                  collapsable={false}
                  delayLongPress={600}
                  enabled={true}
                  exclusive={true}
                  handlerTag={6}
                  handlerType="NativeViewGestureHandler"
                  onGestureEvent={[Function]}
                  onGestureHandlerEvent={[Function]}
                  onGestureHandlerStateChange={[Function]}
                  onHandlerStateChange={[Function]}
                  rippleColor={0}
                  touchSoundDisabled={false}
                >
                  <View
                    accessible={true}
                    collapsable={false}
                    style={
                      {
                        "opacity": 1,
                      }
                    }
                  >
                    <Text
                      style={
                        [
                          {
                            "color": "#000",
                            "fontSize": 20,
                            "lineHeight": 26,
                            "textAlign": "left",
                          },
                          {
                            "color": "#3742fa",
                          },
                        ]
                      }
                    >
                      Close Scanner
                    </Text>
                  </View>
                </RNGestureHandlerButton>
              </View>
            </View>
          </View>
        </View>
      </View>
      <View
        style={
          {
            "flexDirection": "column",
          }
        }
      >
        <View
          style={
            {
              "alignSelf": "flex-end",
              "backgroundColor": "#fff",
              "borderRadius": 8,
              "padding": 8,
            }
          }
        >
          <View
            accessible={true}
            collapsable={false}
            focusable={true}
            onBlur={[Function]}
            onClick={[Function]}
            onFocus={[Function]}
            onResponderGrant={[Function]}
            onResponderMove={[Function]}
            onResponderRelease={[Function]}
            onResponderTerminate={[Function]}
            onResponderTerminationRequest={[Function]}
            onStartShouldSetResponder={[Function]}
          >
            <RNGestureHandlerButton
              collapsable={false}
              delayLongPress={600}
              enabled={true}
              exclusive={true}
              handlerTag={7}
              handlerType="NativeViewGestureHandler"
              onGestureEvent={[Function]}
              onGestureHandlerEvent={[Function]}
              onGestureHandlerStateChange={[Function]}
              onHandlerStateChange={[Function]}
              rippleColor={0}
              touchSoundDisabled={false}
            >
              <View
                accessible={true}
                collapsable={false}
                style={
                  {
                    "alignSelf": "flex-end",
                    "marginLeft": "auto",
                    "opacity": 1,
                  }
                }
              >
                <View>
                  {"name":"ios-camera-reverse","size":25,"color":"#3742fa"}
                </View>
              </View>
            </RNGestureHandlerButton>
>>>>>>> d219e874
          </View>
        </View>
      </View>
    </View>
  </View>,
  <Modal
    hardwareAccelerated={false}
    onRequestClose={[Function]}
    transparent={true}
    visible={false}
  />,
]
`;<|MERGE_RESOLUTION|>--- conflicted
+++ resolved
@@ -59,7 +59,7 @@
               }
             }
           >
-            Welcome on the PoPcha screen, you are currently in the LAO: 
+            Welcome on the PoPcha screen, you are currently in the LAO:
             -
             M
             2
@@ -125,15 +125,15 @@
               accessible={true}
               collapsable={false}
               focusable={true}
+              onBlur={[Function]}
               onClick={[Function]}
+              onFocus={[Function]}
               onResponderGrant={[Function]}
               onResponderMove={[Function]}
               onResponderRelease={[Function]}
               onResponderTerminate={[Function]}
               onResponderTerminationRequest={[Function]}
               onStartShouldSetResponder={[Function]}
-<<<<<<< HEAD
-=======
               testID="popcha_scanner_button"
             >
               <RNGestureHandlerButton
@@ -231,33 +231,19 @@
             <View
               accessible={true}
               collapsable={false}
->>>>>>> d219e874
               style={
                 {
+                  "alignSelf": "flex-end",
+                  "marginLeft": "auto",
                   "opacity": 1,
                 }
               }
-              testID="popcha_scanner_button"
             >
-              <Text
-                style={
-                  [
-                    {
-                      "color": "#000",
-                      "fontSize": 20,
-                      "lineHeight": 26,
-                      "textAlign": "left",
-                    },
-                    {
-                      "color": "#3742fa",
-                    },
-                  ]
-                }
-              >
-                Open Scanner
-              </Text>
+              <View>
+                {"name":"ios-camera-reverse","size":25,"color":"#3742fa"}
+              </View>
             </View>
-          </View>
+          </RNGestureHandlerButton>
         </View>
       </View>
     </View>
@@ -974,7 +960,7 @@
               }
             }
           >
-            Welcome on the PoPcha screen, you are currently in the LAO: 
+            Welcome on the PoPcha screen, you are currently in the LAO:
             -
             M
             2
@@ -1040,15 +1026,15 @@
               accessible={true}
               collapsable={false}
               focusable={true}
+              onBlur={[Function]}
               onClick={[Function]}
+              onFocus={[Function]}
               onResponderGrant={[Function]}
               onResponderMove={[Function]}
               onResponderRelease={[Function]}
               onResponderTerminate={[Function]}
               onResponderTerminationRequest={[Function]}
               onStartShouldSetResponder={[Function]}
-<<<<<<< HEAD
-=======
               testID="popcha_scanner_button"
             >
               <RNGestureHandlerButton
@@ -1146,33 +1132,19 @@
             <View
               accessible={true}
               collapsable={false}
->>>>>>> d219e874
               style={
                 {
+                  "alignSelf": "flex-end",
+                  "marginLeft": "auto",
                   "opacity": 1,
                 }
               }
-              testID="popcha_scanner_button"
             >
-              <Text
-                style={
-                  [
-                    {
-                      "color": "#000",
-                      "fontSize": 20,
-                      "lineHeight": 26,
-                      "textAlign": "left",
-                    },
-                    {
-                      "color": "#3742fa",
-                    },
-                  ]
-                }
-              >
-                Close Scanner
-              </Text>
+              <View>
+                {"name":"ios-camera-reverse","size":25,"color":"#3742fa"}
+              </View>
             </View>
-          </View>
+          </RNGestureHandlerButton>
         </View>
       </View>
     </View>
@@ -1284,18 +1256,6 @@
           </View>
           <View>
             <View
-<<<<<<< HEAD
-              accessible={true}
-              collapsable={false}
-              focusable={true}
-              onClick={[Function]}
-              onResponderGrant={[Function]}
-              onResponderMove={[Function]}
-              onResponderRelease={[Function]}
-              onResponderTerminate={[Function]}
-              onResponderTerminationRequest={[Function]}
-              onStartShouldSetResponder={[Function]}
-=======
               style={
                 {
                   "backgroundColor": "#fff",
@@ -1727,33 +1687,12 @@
             <View
               accessible={true}
               collapsable={false}
->>>>>>> d219e874
               style={
                 {
                   "opacity": 1,
                 }
               }
-              testID="popcha_scanner_button"
             >
-<<<<<<< HEAD
-              <Text
-                style={
-                  [
-                    {
-                      "color": "#000",
-                      "fontSize": 20,
-                      "lineHeight": 26,
-                      "textAlign": "left",
-                    },
-                    {
-                      "color": "#3742fa",
-                    },
-                  ]
-                }
-              >
-                Close Scanner
-              </Text>
-=======
               <View
                 style={
                   [
@@ -1788,9 +1727,8 @@
                   Add
                 </Text>
               </View>
->>>>>>> d219e874
             </View>
-          </View>
+          </RNGestureHandlerButton>
         </View>
       </View>
     </RCTScrollView>
@@ -1857,7 +1795,7 @@
               }
             }
           >
-            Welcome on the PoPcha screen, you are currently in the LAO: 
+            Welcome on the PoPcha screen, you are currently in the LAO:
             -
             M
             2
@@ -1923,39 +1861,125 @@
               accessible={true}
               collapsable={false}
               focusable={true}
+              onBlur={[Function]}
               onClick={[Function]}
+              onFocus={[Function]}
               onResponderGrant={[Function]}
               onResponderMove={[Function]}
               onResponderRelease={[Function]}
               onResponderTerminate={[Function]}
               onResponderTerminationRequest={[Function]}
               onStartShouldSetResponder={[Function]}
+              testID="popcha_scanner_button"
+            >
+              <RNGestureHandlerButton
+                collapsable={false}
+                delayLongPress={600}
+                enabled={true}
+                exclusive={true}
+                handlerTag={1}
+                handlerType="NativeViewGestureHandler"
+                onGestureEvent={[Function]}
+                onGestureHandlerEvent={[Function]}
+                onGestureHandlerStateChange={[Function]}
+                onHandlerStateChange={[Function]}
+                rippleColor={0}
+                touchSoundDisabled={false}
+              >
+                <View
+                  accessible={true}
+                  collapsable={false}
+                  style={
+                    {
+                      "opacity": 1,
+                    }
+                  }
+                >
+                  <Text
+                    style={
+                      [
+                        {
+                          "color": "#000",
+                          "fontSize": 20,
+                          "lineHeight": 26,
+                          "textAlign": "left",
+                        },
+                        {
+                          "color": "#3742fa",
+                        },
+                      ]
+                    }
+                  >
+                    Open Scanner
+                  </Text>
+                </View>
+              </RNGestureHandlerButton>
+            </View>
+          </View>
+        </View>
+      </View>
+    </View>
+    <View
+      style={
+        {
+          "flexDirection": "column",
+        }
+      }
+    >
+      <View
+        style={
+          {
+            "alignSelf": "flex-end",
+            "backgroundColor": "#fff",
+            "borderRadius": 8,
+            "padding": 8,
+          }
+        }
+      >
+        <View
+          accessible={true}
+          collapsable={false}
+          focusable={true}
+          onBlur={[Function]}
+          onClick={[Function]}
+          onFocus={[Function]}
+          onResponderGrant={[Function]}
+          onResponderMove={[Function]}
+          onResponderRelease={[Function]}
+          onResponderTerminate={[Function]}
+          onResponderTerminationRequest={[Function]}
+          onStartShouldSetResponder={[Function]}
+        >
+          <RNGestureHandlerButton
+            collapsable={false}
+            delayLongPress={600}
+            enabled={true}
+            exclusive={true}
+            handlerTag={2}
+            handlerType="NativeViewGestureHandler"
+            onGestureEvent={[Function]}
+            onGestureHandlerEvent={[Function]}
+            onGestureHandlerStateChange={[Function]}
+            onHandlerStateChange={[Function]}
+            rippleColor={0}
+            touchSoundDisabled={false}
+          >
+            <View
+              accessible={true}
+              collapsable={false}
               style={
                 {
+                  "alignSelf": "flex-end",
+                  "marginLeft": "auto",
                   "opacity": 1,
                 }
               }
-              testID="popcha_scanner_button"
             >
-              <Text
-                style={
-                  [
-                    {
-                      "color": "#000",
-                      "fontSize": 20,
-                      "lineHeight": 26,
-                      "textAlign": "left",
-                    },
-                    {
-                      "color": "#3742fa",
-                    },
-                  ]
-                }
-              >
-                Open Scanner
-              </Text>
+              <View>
+                {"name":"ios-camera-reverse","size":25,"color":"#3742fa"}
+              </View>
             </View>
-          </View>
+          </RNGestureHandlerButton>
         </View>
       </View>
     </View>
@@ -2067,43 +2091,6 @@
           </View>
           <View>
             <View
-<<<<<<< HEAD
-              accessible={true}
-              collapsable={false}
-              focusable={true}
-              onClick={[Function]}
-              onResponderGrant={[Function]}
-              onResponderMove={[Function]}
-              onResponderRelease={[Function]}
-              onResponderTerminate={[Function]}
-              onResponderTerminationRequest={[Function]}
-              onStartShouldSetResponder={[Function]}
-              style={
-                {
-                  "opacity": 1,
-                }
-              }
-              testID="popcha_scanner_button"
-            >
-              <Text
-                style={
-                  [
-                    {
-                      "color": "#000",
-                      "fontSize": 20,
-                      "lineHeight": 26,
-                      "textAlign": "left",
-                    },
-                    {
-                      "color": "#3742fa",
-                    },
-                  ]
-                }
-              >
-                Close Scanner
-              </Text>
-            </View>
-=======
               style={
                 {
                   "backgroundColor": "#fff",
@@ -2311,7 +2298,6 @@
                 </View>
               </View>
             </RNGestureHandlerButton>
->>>>>>> d219e874
           </View>
         </View>
       </View>

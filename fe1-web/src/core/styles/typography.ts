import { Platform, TextStyle } from 'react-native';

import {
  contrast,
  accent as accentColor,
  primary as primaryColor,
  error as errorColor,
  inactive as inactiveColor,
} from './color';
import { x1 } from './spacing';

export const base: TextStyle = {
  textAlign: 'left',
  color: primaryColor,
  fontSize: 20,
  lineHeight: 26,
};

export const small: TextStyle = {
  fontSize: 16,
  lineHeight: 20,
};

export const tiny: TextStyle = {
  fontSize: 12,
  lineHeight: 14,
};

<<<<<<< HEAD
=======
export const minuscule: TextStyle = {
  fontSize: 8,
  lineHeight: 1,
};

>>>>>>> 1e1f6beb
export const accent: TextStyle = {
  color: accentColor,
};

export const error: TextStyle = {
  color: errorColor,
};

export const negative: TextStyle = {
  color: contrast,
};

export const inactive: TextStyle = {
  color: inactiveColor,
};

export const paragraph: TextStyle = {
  ...base,
  marginBottom: x1,
};

export const heading: TextStyle = {
  ...base,
  fontSize: 32,
  lineHeight: 41,
  fontWeight: 'bold',
  marginBottom: x1,
};

export const topNavigationHeading: TextStyle = {
  ...base,
  fontWeight: '500',
};

export const pressable: TextStyle = {
  ...base,
  color: accentColor,
  fontWeight: '500',
};

export const centered: TextStyle = {
  textAlign: 'center',
};

export const important: TextStyle = {
  fontWeight: 'bold',
};

// https://www.skcript.com/svr/react-native-fonts/
export const code: TextStyle = {
  ...Platform.select({
    ios: {
      fontFamily: 'Courier New',
    },
    default: {
      fontFamily: 'monospace',
    },
  }),
};

export const baseCentered: TextStyle = {
  ...base,
  textAlign: 'center',
  marginHorizontal: 10,
};

export const importantCentered: TextStyle = {
  ...baseCentered,
  fontWeight: 'bold',
};

export const uppercase: TextStyle = {
  textTransform: 'uppercase',
};<|MERGE_RESOLUTION|>--- conflicted
+++ resolved
@@ -26,14 +26,11 @@
   lineHeight: 14,
 };
 
-<<<<<<< HEAD
-=======
 export const minuscule: TextStyle = {
   fontSize: 8,
   lineHeight: 1,
 };
 
->>>>>>> 1e1f6beb
 export const accent: TextStyle = {
   color: accentColor,
 };

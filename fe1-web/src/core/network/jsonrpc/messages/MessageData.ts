/** Enumeration of all possible "object" field values in MessageData */
export enum ObjectType {
  // uninitialized placeholder
  INVALID = '__INVALID_OBJECT__',

  LAO = 'lao',
  MESSAGE = 'message',
  MEETING = 'meeting',
  ROLL_CALL = 'roll_call',
  ELECTION = 'election',
  CHIRP = 'chirp',
  REACTION = 'reaction',
  COIN = 'coin',
}

/** Enumeration of all possible "action" field values in MessageData */
export enum ActionType {
  // uninitialized placeholder
  INVALID = '__INVALID_ACTION__',

  CAST_VOTE = 'cast_vote',
  CREATE = 'create',
  END = 'end',
  SETUP = 'setup',
  UPDATE_PROPERTIES = 'update_properties',
  STATE = 'state',
  WITNESS = 'witness',
  OPEN = 'open',
  REOPEN = 'reopen',
  RESULT = 'result',
  CLOSE = 'close',
  ADD = 'add',
  NOTIFY_ADD = 'notify_add',
  DELETE = 'delete',
  NOTIFY_DELETE = 'notify_delete',
<<<<<<< HEAD
  POST_TRANSACTION = 'post_transaction',
=======
  GREET = 'greet',
>>>>>>> 5e6813a0
}

/** Enumeration of all possible signatures of a message */
export enum SignatureType {
  KEYPAIR = 'keypair',
  POP_TOKEN = 'pop_token',
}

export interface MessageData {
  readonly object: ObjectType;
  readonly action: ActionType;
}<|MERGE_RESOLUTION|>--- conflicted
+++ resolved
@@ -33,11 +33,8 @@
   NOTIFY_ADD = 'notify_add',
   DELETE = 'delete',
   NOTIFY_DELETE = 'notify_delete',
-<<<<<<< HEAD
   POST_TRANSACTION = 'post_transaction',
-=======
   GREET = 'greet',
->>>>>>> 5e6813a0
 }
 
 /** Enumeration of all possible signatures of a message */

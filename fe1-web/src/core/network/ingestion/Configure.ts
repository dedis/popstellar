--- conflicted
+++ resolved
@@ -1,10 +1,6 @@
-<<<<<<< HEAD
-import { getStore } from 'core/redux';
 import { KeyPairRegistry } from 'core/keypair/KeyPairRegistry';
 import { setSignatureKeyPair } from 'core/network/JsonRpcApi';
-=======
 import { addReducer, getStore } from 'core/redux';
->>>>>>> 4ac84c04
 import { getNetworkManager } from '../NetworkManager';
 import { MessageRegistry } from '../jsonrpc/messages';
 import { handleRpcRequests, setMessageRegistry } from './Handler';

--- conflicted
+++ resolved
@@ -26,10 +26,7 @@
 };
 
 export const messageReducerPath = 'messages';
-<<<<<<< HEAD
-=======
 
->>>>>>> a56b277e
 const messagesSlice = createSlice({
   name: messageReducerPath,
   initialState,

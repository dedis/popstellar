--- conflicted
+++ resolved
@@ -114,7 +114,6 @@
     id: AUTO_ASSIGN_ID,
   });
 
-<<<<<<< HEAD
   // do not catch, as it needs to be handled on a higher level
   // A JsonRpcResponse can have r.result being of type number or of Message[]
   // But in the case of a catchup we always expect Message[]
@@ -122,33 +121,26 @@
     request,
     connections,
   );
-  if (responses.find((r) => !Array.isArray(r.response.result))) {
-    throw new Error('Message result does not contain an array of messages!');
-  }
 
-  const msgs: ReceivedMessage[] = responses.flatMap((r) =>
-    (r.response.result as Message[]).map(
-      (msg) => ({ message: msg, receivedFrom: r.receivedFrom } as ReceivedMessage),
-    ),
-  );
-=======
-  const responses: JsonRpcResponse[] = await getNetworkManager().sendPayload(request, connections);
-  for (const response of responses) {
+  for (const extendedResponse of responses) {
     // A JsonRpcResponse can have r.result being of type number or of Message[]
     // But in the case of a catchup we always expect Message[]
-    if (typeof response.result === 'number') {
+    if (typeof extendedResponse.response.result === 'number') {
       console.log(
         'One of the received responses to a catchup message contained a number instead of a message array and will be ignored',
-        response,
+        extendedResponse,
       );
     }
   }
 
   // only use responses containing a message array
-  const validResponses = responses.filter((r) => typeof r.result === 'number');
+  const validResponses = responses.filter((r) => typeof r.response.result === 'number');
 
-  const msgs = [].concat(...validResponses.map((r) => r.result as any));
->>>>>>> ae444b95
+  const msgs: ReceivedMessage[] = validResponses.flatMap((r) =>
+    (r.response.result as Message[]).map(
+      (msg) => ({ message: msg, receivedFrom: r.receivedFrom } as ReceivedMessage),
+    ),
+  );
   return messageGenerator(msgs, channel);
 }
 

import { KeyPairRegistry } from 'core/keypair';
import { getNetworkManager } from 'core/network/NetworkManager';
import { Channel, KeyPair } from 'core/objects';

import { ExtendedMessage } from './ingestion/ExtendedMessage';
import {
  JsonRpcMethod,
  JsonRpcRequest,
  ExtendedJsonRpcResponse,
  Publish,
  Subscribe,
} from './jsonrpc';
import { configureMessages, Message, MessageData, MessageRegistry } from './jsonrpc/messages';
import { NetworkConnection } from './NetworkConnection';

export const AUTO_ASSIGN_ID = -1;

/**
 * A local reference to the global MessageRegistry object
 */
let messageRegistry: MessageRegistry;

/**
 * A local reference to the global KeyPairRegistry object
 */
let keyPairRegistry: KeyPairRegistry;

/**
 * Get the keypair with which to sign the MessageData
 *
 * @param msgData - The MessageData to be signed
 */
export function getSigningKeyPair(msgData: MessageData): Promise<KeyPair> {
  const signature = messageRegistry.getSignatureType(msgData);
  return keyPairRegistry.getSignatureKeyPair(signature);
}

/**
 * Publish a message on the channel
 *
 * @param channel - The channel on which to publish the message
 * @param msgData - The message data to be sent on the channel
 * @param connections - An optional list of network connection if the message should only be sent on a subset of connections
 */
export async function publish(
  channel: Channel,
  msgData: MessageData,
  connections?: NetworkConnection[],
): Promise<void> {
  const keyPair = await getSigningKeyPair(msgData);
  const message = Message.fromData(msgData, keyPair);
  const request = new JsonRpcRequest({
    method: JsonRpcMethod.PUBLISH,
    params: new Publish({
      channel: channel,
      message: message,
    }),
    id: AUTO_ASSIGN_ID,
  });

  await getNetworkManager().sendPayload(request, connections);
}

/**
 * Subscribe to a channel
 *
 * @param channel - The channel to which we need to subscribe
 * @param connections - An optional list of network connection if the message should only be sent on a subset of connections
 */
export async function subscribe(
  channel: Channel,
  connections?: NetworkConnection[],
): Promise<void> {
  const request = new JsonRpcRequest({
    method: JsonRpcMethod.SUBSCRIBE,
    params: new Subscribe({
      channel: channel,
    }),
    id: AUTO_ASSIGN_ID,
  });

  await getNetworkManager().sendPayload(request, connections);
  // propagate the catch() with the full error message, as it needs to be handled on a higher level
}

interface ReceivedMessage {
  message: any;
  receivedFrom: string;
}

function* messageGenerator(msgs: ReceivedMessage[], channel: Channel) {
  for (const m of msgs) {
    const message = Message.fromJson(m.message, channel);

    yield ExtendedMessage.fromMessage(message, channel, m.receivedFrom);
  }
}

/**
 * Catch-up on the messages sent on the channel
 *
 * @param channel - The channel on which messages need to be retrieved
 * @param connections - An optional list of network connection if the message should only be sent on a subset of connections
 */
export async function catchup(
  channel: Channel,
  connections?: NetworkConnection[],
): Promise<Generator<ExtendedMessage, void, undefined>> {
  const request = new JsonRpcRequest({
    method: JsonRpcMethod.CATCHUP,
    params: new Subscribe({
      channel: channel,
    }),
    id: AUTO_ASSIGN_ID,
  });

  // do not catch, as it needs to be handled on a higher level
  // A JsonRpcResponse can have r.result being of type number or of Message[]
  // But in the case of a catchup we always expect Message[]
  const responses: ExtendedJsonRpcResponse[] = await getNetworkManager().sendPayload(
    request,
    connections,
  );

  for (const extendedResponse of responses) {
    // A JsonRpcResponse can have r.result being of type number or of Message[]
    // But in the case of a catchup we always expect Message[]
    if (typeof extendedResponse.response.result === 'number') {
      console.log(
        'One of the received responses to a catchup message contained a number instead of a message array and will be ignored',
        extendedResponse,
      );
    }
  }

  // only use responses containing a message array
<<<<<<< HEAD
  const validResponses = responses.filter((r) => typeof r.response.result !== 'number');
=======
  const validResponses = responses.filter((r) => typeof r.result !== 'number');
  if (validResponses.length === 0) {
    throw new Error('No responses containing messages were received after a catchup message!');
  }
>>>>>>> cbb9a7cc

  const msgs: ReceivedMessage[] = validResponses.flatMap((r) =>
    (r.response.result as Message[]).map(
      (msg) => ({ message: msg, receivedFrom: r.receivedFrom } as ReceivedMessage),
    ),
  );
  return messageGenerator(msgs, channel);
}

/**
 * Configure the JSON-RPC interface with its dependencies
 *
 * @param messageReg - The MessageRegistry to be injected
 * @param keyPairReg - The KeyPairRegistry to be injected
 */
export function configureJsonRpcApi(messageReg: MessageRegistry, keyPairReg: KeyPairRegistry) {
  messageRegistry = messageReg;
  keyPairRegistry = keyPairReg;

  configureMessages(messageReg);
}<|MERGE_RESOLUTION|>--- conflicted
+++ resolved
@@ -134,14 +134,10 @@
   }
 
   // only use responses containing a message array
-<<<<<<< HEAD
   const validResponses = responses.filter((r) => typeof r.response.result !== 'number');
-=======
-  const validResponses = responses.filter((r) => typeof r.result !== 'number');
   if (validResponses.length === 0) {
     throw new Error('No responses containing messages were received after a catchup message!');
   }
->>>>>>> cbb9a7cc
 
   const msgs: ReceivedMessage[] = validResponses.flatMap((r) =>
     (r.response.result as Message[]).map(

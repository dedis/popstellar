import PropTypes from 'prop-types';
import React from 'react';
import { Pressable } from 'react-native';

import { Color } from 'core/styles';

import { getNavigator } from '../platform/Navigator';
import Icon from './Icon';

/**
 * Copy to clipboard button
 */

function CopyButton({ data, negative }: IPropTypes) {
  return (
    <Pressable onPress={() => getNavigator().clipboard.writeText(data)}>
<<<<<<< HEAD
      <CopyIcon color={negative ? Color.contrast : Color.primary} size={26} />
=======
      <Icon name="copy" color={negative ? Colors.contrast : Colors.primary} size={26} />
>>>>>>> 640c5e23
    </Pressable>
  );
}

const propTypes = {
  data: PropTypes.string.isRequired,
  negative: PropTypes.bool,
};

CopyButton.propTypes = propTypes;

CopyButton.defaultProps = {
  negative: false,
};

type IPropTypes = PropTypes.InferProps<typeof propTypes>;

export default CopyButton;<|MERGE_RESOLUTION|>--- conflicted
+++ resolved
@@ -14,11 +14,7 @@
 function CopyButton({ data, negative }: IPropTypes) {
   return (
     <Pressable onPress={() => getNavigator().clipboard.writeText(data)}>
-<<<<<<< HEAD
-      <CopyIcon color={negative ? Color.contrast : Color.primary} size={26} />
-=======
-      <Icon name="copy" color={negative ? Colors.contrast : Colors.primary} size={26} />
->>>>>>> 640c5e23
+      <Icon name="copy" color={negative ? Color.contrast : Color.primary} size={26} />
     </Pressable>
   );
 }

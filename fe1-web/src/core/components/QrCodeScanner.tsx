import PropTypes from 'prop-types';
<<<<<<< HEAD
import React, { useState } from 'react';
import { StyleSheet, View, ViewStyle } from 'react-native';
=======
import React, { useEffect, useState } from 'react';
import { StyleSheet, TouchableOpacity, View, ViewStyle } from 'react-native';
>>>>>>> 3a181213
import { useToast } from 'react-native-toast-notifications';
import QrReader from 'react-qr-reader';

import { getNavigator } from 'core/platform/Navigator';
import { Border, Color, Icon, Spacing } from 'core/styles';
import { FOUR_SECONDS } from 'resources/const';

import PoPIcon from './PoPIcon';

// FIXME: Remove CSS imports in order to support native apps
// At the time of writing expo-camera nor expo-barcode-scanner work in web builds
// because they load an external dependency (jsQR) that somehow does not properly load
// outside the examples expo provides
import '../platform/web-styles/qr-code-scanner.css';
<<<<<<< HEAD
import PoPIcon from './PoPIcon';
import PoPTouchableOpacity from './PoPTouchableOpacity';
=======
>>>>>>> 3a181213

export const QrCodeScannerUIElementContainer: ViewStyle = {
  backgroundColor: Color.contrast,
  padding: Spacing.x05,
  borderRadius: Border.radius,
};

const styles = StyleSheet.create({
  container: {
    flex: 1,
    overflow: 'hidden',
  },
  camera: {
    position: 'absolute',
    left: 0,
    right: 0,
    top: 0,
    bottom: 0,
    zIndex: 0,
  },
  uiContainer: {
    flex: 1,
    flexDirection: 'column',
    margin: Spacing.contentSpacing,
  },
  buttonContainer: {
    flexDirection: 'column',
  },
  flipButtonContainer: { ...QrCodeScannerUIElementContainer, alignSelf: 'flex-end' } as ViewStyle,
  flipButton: {
    alignSelf: 'flex-end',
    marginLeft: 'auto',
  },
  children: {
    bottom: 0,
    flex: 1,
  },
});

const QrCodeScanner = ({ showCamera, children, handleScan }: IPropTypes) => {
  const toast = useToast();
  const [facingMode, setFacingMode] = useState<'user' | 'environment'>('user');
  const [hasMultipleCameras, setHasMultipleCameras] = useState(false);

  useEffect(() => {
    try {
      getNavigator()
        .mediaDevices.enumerateDevices()
        .then((devices) => {
          console.log(devices.filter((device) => device.kind === 'videoinput'));
          if (devices.filter((device) => device.kind === 'videoinput').length > 1) {
            setHasMultipleCameras(true);
          }
        })
        .catch(console.error);
    } catch (e) {
      // the browser might not support this api
    }
  }, []);

  const handleError = (err: string | Error) => {
    console.error(err);
    toast.show(err.toString(), {
      type: 'danger',
      placement: 'top',
      duration: FOUR_SECONDS,
    });
  };

  return (
    <View style={styles.container}>
      <View style={styles.camera}>
        {showCamera && (
          <QrReader
            delay={300}
            onError={handleError}
            onScan={handleScan}
            facingMode={facingMode}
            className="qr-code-scanner"
          />
        )}
      </View>
      <View style={styles.uiContainer}>
        <View style={styles.children}>{children}</View>
<<<<<<< HEAD
        <View style={styles.buttonContainer}>
          <View style={styles.flipButtonContainer}>
            <PoPTouchableOpacity
              style={styles.flipButton}
              onPress={() => {
                setFacingMode(facingMode === 'user' ? 'environment' : 'user');
              }}>
              <PoPIcon name="cameraReverse" color={Color.accent} size={Icon.size} />
            </PoPTouchableOpacity>
=======
        {hasMultipleCameras && (
          <View style={styles.buttonContainer}>
            <View style={styles.flipButtonContainer}>
              <TouchableOpacity
                style={styles.flipButton}
                onPress={() => {
                  setFacingMode(facingMode === 'user' ? 'environment' : 'user');
                }}>
                <PoPIcon name="cameraReverse" color={Color.accent} size={Icon.size} />
              </TouchableOpacity>
            </View>
>>>>>>> 3a181213
          </View>
        )}
      </View>
    </View>
  );
};

const propTypes = {
  children: PropTypes.node,
  showCamera: PropTypes.bool.isRequired,
  handleScan: PropTypes.func.isRequired,
};
QrCodeScanner.propTypes = propTypes;
QrCodeScanner.defaultProps = {
  children: null,
};

type IPropTypes = PropTypes.InferProps<typeof propTypes>;

export default QrCodeScanner;<|MERGE_RESOLUTION|>--- conflicted
+++ resolved
@@ -1,11 +1,8 @@
 import PropTypes from 'prop-types';
-<<<<<<< HEAD
 import React, { useState } from 'react';
 import { StyleSheet, View, ViewStyle } from 'react-native';
-=======
 import React, { useEffect, useState } from 'react';
 import { StyleSheet, TouchableOpacity, View, ViewStyle } from 'react-native';
->>>>>>> 3a181213
 import { useToast } from 'react-native-toast-notifications';
 import QrReader from 'react-qr-reader';
 
@@ -20,11 +17,8 @@
 // because they load an external dependency (jsQR) that somehow does not properly load
 // outside the examples expo provides
 import '../platform/web-styles/qr-code-scanner.css';
-<<<<<<< HEAD
 import PoPIcon from './PoPIcon';
 import PoPTouchableOpacity from './PoPTouchableOpacity';
-=======
->>>>>>> 3a181213
 
 export const QrCodeScannerUIElementContainer: ViewStyle = {
   backgroundColor: Color.contrast,
@@ -109,17 +103,6 @@
       </View>
       <View style={styles.uiContainer}>
         <View style={styles.children}>{children}</View>
-<<<<<<< HEAD
-        <View style={styles.buttonContainer}>
-          <View style={styles.flipButtonContainer}>
-            <PoPTouchableOpacity
-              style={styles.flipButton}
-              onPress={() => {
-                setFacingMode(facingMode === 'user' ? 'environment' : 'user');
-              }}>
-              <PoPIcon name="cameraReverse" color={Color.accent} size={Icon.size} />
-            </PoPTouchableOpacity>
-=======
         {hasMultipleCameras && (
           <View style={styles.buttonContainer}>
             <View style={styles.flipButtonContainer}>
@@ -131,7 +114,6 @@
                 <PoPIcon name="cameraReverse" color={Color.accent} size={Icon.size} />
               </TouchableOpacity>
             </View>
->>>>>>> 3a181213
           </View>
         )}
       </View>

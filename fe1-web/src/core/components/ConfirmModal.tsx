import PropTypes from 'prop-types';
import React, { useState } from 'react';
import { Modal, Text } from 'react-native';
import { ScrollView, TouchableWithoutFeedback } from 'react-native-gesture-handler';

<<<<<<< HEAD
import { ModalStyles, Typography } from 'core/styles';
import STRINGS from 'resources/strings';

import Button from './Button';
import Input from './Input';
import ModalHeader from './ModalHeader';
=======
import STRINGS from 'resources/strings';

import modalStyles from '../styles/stylesheets/modalStyles';
import PoPTextButton from './PoPTextButton';
import TextInputLine from './TextInputLine';
>>>>>>> 640c5e23

/**
 * A modal used to ask for the confirmation or cancellation of the user.
 * It can also ask for a user input.
 */

const ConfirmModal = (props: IPropTypes) => {
  const {
    visibility,
    setVisibility,
    title,
    description,
    buttonConfirmText,
    onConfirmPress,
    hasTextInput,
    textInputPlaceholder,
  } = props;

  const [textInput, setTextInput] = useState('');

  return (
    <Modal
      transparent
      visible={visibility}
      onRequestClose={() => {
        setVisibility(!visibility);
      }}>
      <TouchableWithoutFeedback
        containerStyle={ModalStyles.modalBackground}
        onPress={() => {
          setVisibility(!visibility);
        }}
      />
      <ScrollView style={ModalStyles.modalContainer}>
        <ModalHeader onClose={() => setVisibility(!visibility)}>{title}</ModalHeader>
        <Text style={Typography.paragraph}>{description}</Text>
        {hasTextInput ? (
          <Input
            testID="confirm-modal-input"
            value={textInput}
            onChange={setTextInput}
            placeholder={textInputPlaceholder}
            border
          />
        ) : null}
<<<<<<< HEAD
        <Button onPress={() => onConfirmPress(textInput)} testID="confirm-modal-confirm">
          <Text style={[Typography.base, Typography.centered, Typography.negative]}>
            {buttonConfirmText}
          </Text>
        </Button>
      </ScrollView>
=======
        <View style={modalStyles.buttonView}>
          <PoPTextButton onPress={() => onConfirmPress(textInput)}>
            {buttonConfirmText}
          </PoPTextButton>

          <PoPTextButton
            onPress={() => {
              setVisibility(!visibility);
              setTextInput('');
            }}>
            {buttonCancelText}
          </PoPTextButton>
        </View>
      </View>
>>>>>>> 640c5e23
    </Modal>
  );
};

const propTypes = {
  visibility: PropTypes.bool.isRequired,
  setVisibility: PropTypes.func.isRequired,
  title: PropTypes.string.isRequired,
  description: PropTypes.string.isRequired,
  buttonConfirmText: PropTypes.string,
  onConfirmPress: PropTypes.func.isRequired,
  hasTextInput: PropTypes.bool,
  textInputPlaceholder: PropTypes.string,
};

ConfirmModal.propTypes = propTypes;

ConfirmModal.defaultProps = {
  buttonConfirmText: STRINGS.general_button_confirm,
  hasTextInput: false,
  textInputPlaceholder: '',
};

type IPropTypes = {
  visibility: boolean;
  setVisibility: Function;
  title: string;
  description: string;
  buttonConfirmText: string;
  onConfirmPress: Function;
  hasTextInput: boolean;
  textInputPlaceholder: string;
};

export default ConfirmModal;<|MERGE_RESOLUTION|>--- conflicted
+++ resolved
@@ -3,20 +3,12 @@
 import { Modal, Text } from 'react-native';
 import { ScrollView, TouchableWithoutFeedback } from 'react-native-gesture-handler';
 
-<<<<<<< HEAD
 import { ModalStyles, Typography } from 'core/styles';
 import STRINGS from 'resources/strings';
 
-import Button from './Button';
 import Input from './Input';
 import ModalHeader from './ModalHeader';
-=======
-import STRINGS from 'resources/strings';
-
-import modalStyles from '../styles/stylesheets/modalStyles';
 import PoPTextButton from './PoPTextButton';
-import TextInputLine from './TextInputLine';
->>>>>>> 640c5e23
 
 /**
  * A modal used to ask for the confirmation or cancellation of the user.
@@ -62,29 +54,10 @@
             border
           />
         ) : null}
-<<<<<<< HEAD
-        <Button onPress={() => onConfirmPress(textInput)} testID="confirm-modal-confirm">
-          <Text style={[Typography.base, Typography.centered, Typography.negative]}>
-            {buttonConfirmText}
-          </Text>
-        </Button>
+        <PoPTextButton onPress={() => onConfirmPress(textInput)} testID="confirm-modal-confirm">
+          {buttonConfirmText}
+        </PoPTextButton>
       </ScrollView>
-=======
-        <View style={modalStyles.buttonView}>
-          <PoPTextButton onPress={() => onConfirmPress(textInput)}>
-            {buttonConfirmText}
-          </PoPTextButton>
-
-          <PoPTextButton
-            onPress={() => {
-              setVisibility(!visibility);
-              setTextInput('');
-            }}>
-            {buttonCancelText}
-          </PoPTextButton>
-        </View>
-      </View>
->>>>>>> 640c5e23
     </Modal>
   );
 };

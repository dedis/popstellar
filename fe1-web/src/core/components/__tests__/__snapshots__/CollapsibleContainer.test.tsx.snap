--- conflicted
+++ resolved
@@ -1,177 +1,117 @@
-<<<<<<< HEAD
-// Jest Snapshot v1, https://goo.gl/fbAQLP
-
-exports[`CollapsibleContainer renders correctly 1`] = `
-<View>
-  <View
-    accessible={true}
-    collapsable={false}
-    focusable={true}
-    nativeID="animatedComponent"
-    onClick={[Function]}
-    onResponderGrant={[Function]}
-    onResponderMove={[Function]}
-    onResponderRelease={[Function]}
-    onResponderTerminate={[Function]}
-    onResponderTerminationRequest={[Function]}
-    onStartShouldSetResponder={[Function]}
-    style={
-      Object {
-        "opacity": 1,
-      }
-    }
-  >
-    <View>
-      <Text
-        style={
-          Object {
-            "color": "black",
-            "fontSize": 25,
-            "fontWeight": "bold",
-            "marginHorizontal": 10,
-            "textAlign": "center",
-          }
-        }
-      >
-        A collapsible container
-      </Text>
-      <Text
-        style={
-          Array [
-            Object {
-              "fontSize": 25,
-              "marginHorizontal": 10,
-              "textAlign": "center",
-            },
-            Object {
-              "position": "absolute",
-              "right": 0,
-            },
-          ]
-        }
-      >
-        &lt;
-      </Text>
-    </View>
-  </View>
-</View>
-`;
-=======
-// Jest Snapshot v1, https://goo.gl/fbAQLP
-
-exports[`CollapsibleContainer container can be opened 1`] = `
-<View>
-  <View
-    accessible={true}
-    focusable={true}
-    onClick={[Function]}
-    onResponderGrant={[Function]}
-    onResponderMove={[Function]}
-    onResponderRelease={[Function]}
-    onResponderTerminate={[Function]}
-    onResponderTerminationRequest={[Function]}
-    onStartShouldSetResponder={[Function]}
-    style={
-      Object {
-        "opacity": 1,
-      }
-    }
-  >
-    <View>
-      <Text
-        style={
-          Object {
-            "color": "black",
-            "fontSize": 25,
-            "fontWeight": "bold",
-            "marginHorizontal": 10,
-            "textAlign": "center",
-          }
-        }
-      >
-        open me
-      </Text>
-      <Text
-        style={
-          Array [
-            Object {
-              "fontSize": 25,
-              "marginHorizontal": 10,
-              "textAlign": "center",
-            },
-            Object {
-              "position": "absolute",
-              "right": 0,
-            },
-          ]
-        }
-      >
-        v
-      </Text>
-    </View>
-  </View>
-  <Text>
-    a first child
-  </Text>
-  <Text>
-    a second child
-  </Text>
-</View>
-`;
-
-exports[`CollapsibleContainer renders correctly 1`] = `
-<View>
-  <View
-    accessible={true}
-    collapsable={false}
-    focusable={true}
-    nativeID="animatedComponent"
-    onClick={[Function]}
-    onResponderGrant={[Function]}
-    onResponderMove={[Function]}
-    onResponderRelease={[Function]}
-    onResponderTerminate={[Function]}
-    onResponderTerminationRequest={[Function]}
-    onStartShouldSetResponder={[Function]}
-    style={
-      Object {
-        "opacity": 1,
-      }
-    }
-  >
-    <View>
-      <Text
-        style={
-          Object {
-            "color": "black",
-            "fontSize": 25,
-            "fontWeight": "bold",
-            "marginHorizontal": 10,
-            "textAlign": "center",
-          }
-        }
-      >
-        A collapsible container
-      </Text>
-      <Text
-        style={
-          Array [
-            Object {
-              "fontSize": 25,
-              "marginHorizontal": 10,
-              "textAlign": "center",
-            },
-            Object {
-              "position": "absolute",
-              "right": 0,
-            },
-          ]
-        }
-      >
-        &lt;
-      </Text>
-    </View>
-  </View>
-</View>
-`;
->>>>>>> eb83a437
+// Jest Snapshot v1, https://goo.gl/fbAQLP
+
+exports[`CollapsibleContainer container can be opened 1`] = `
+<View>
+  <View
+    accessible={true}
+    focusable={true}
+    onClick={[Function]}
+    onResponderGrant={[Function]}
+    onResponderMove={[Function]}
+    onResponderRelease={[Function]}
+    onResponderTerminate={[Function]}
+    onResponderTerminationRequest={[Function]}
+    onStartShouldSetResponder={[Function]}
+    style={
+      Object {
+        "opacity": 1,
+      }
+    }
+  >
+    <View>
+      <Text
+        style={
+          Object {
+            "color": "black",
+            "fontSize": 25,
+            "fontWeight": "bold",
+            "marginHorizontal": 10,
+            "textAlign": "center",
+          }
+        }
+      >
+        open me
+      </Text>
+      <Text
+        style={
+          Array [
+            Object {
+              "fontSize": 25,
+              "marginHorizontal": 10,
+              "textAlign": "center",
+            },
+            Object {
+              "position": "absolute",
+              "right": 0,
+            },
+          ]
+        }
+      >
+        v
+      </Text>
+    </View>
+  </View>
+  <Text>
+    a first child
+  </Text>
+  <Text>
+    a second child
+  </Text>
+</View>
+`;
+
+exports[`CollapsibleContainer renders correctly 1`] = `
+<View>
+  <View
+    accessible={true}
+    collapsable={false}
+    focusable={true}
+    nativeID="animatedComponent"
+    onClick={[Function]}
+    onResponderGrant={[Function]}
+    onResponderMove={[Function]}
+    onResponderRelease={[Function]}
+    onResponderTerminate={[Function]}
+    onResponderTerminationRequest={[Function]}
+    onStartShouldSetResponder={[Function]}
+    style={
+      Object {
+        "opacity": 1,
+      }
+    }
+  >
+    <View>
+      <Text
+        style={
+          Object {
+            "color": "black",
+            "fontSize": 25,
+            "fontWeight": "bold",
+            "marginHorizontal": 10,
+            "textAlign": "center",
+          }
+        }
+      >
+        A collapsible container
+      </Text>
+      <Text
+        style={
+          Array [
+            Object {
+              "fontSize": 25,
+              "marginHorizontal": 10,
+              "textAlign": "center",
+            },
+            Object {
+              "position": "absolute",
+              "right": 0,
+            },
+          ]
+        }
+      >
+        &lt;
+      </Text>
+    </View>
+  </View>
+</View>
+`;
--- conflicted
+++ resolved
@@ -38,51 +38,6 @@
         }
       }
     />
-<<<<<<< HEAD
-    <View
-      style={
-        {
-          "flexDirection": "column",
-        }
-      }
-    >
-      <View
-        style={
-          {
-            "alignSelf": "flex-end",
-            "backgroundColor": "#fff",
-            "borderRadius": 8,
-            "padding": 8,
-          }
-        }
-      >
-        <View
-          accessible={true}
-          collapsable={false}
-          focusable={true}
-          onClick={[Function]}
-          onResponderGrant={[Function]}
-          onResponderMove={[Function]}
-          onResponderRelease={[Function]}
-          onResponderTerminate={[Function]}
-          onResponderTerminationRequest={[Function]}
-          onStartShouldSetResponder={[Function]}
-          style={
-            {
-              "alignSelf": "flex-end",
-              "marginLeft": "auto",
-              "opacity": 1,
-            }
-          }
-        >
-          <View>
-            {"name":"ios-camera-reverse","size":25,"color":"#3742fa"}
-          </View>
-        </View>
-      </View>
-    </View>
-=======
->>>>>>> 4ee63996
   </View>
 </View>
 `;
@@ -129,51 +84,6 @@
         Text
       </Text>
     </View>
-<<<<<<< HEAD
-    <View
-      style={
-        {
-          "flexDirection": "column",
-        }
-      }
-    >
-      <View
-        style={
-          {
-            "alignSelf": "flex-end",
-            "backgroundColor": "#fff",
-            "borderRadius": 8,
-            "padding": 8,
-          }
-        }
-      >
-        <View
-          accessible={true}
-          collapsable={false}
-          focusable={true}
-          onClick={[Function]}
-          onResponderGrant={[Function]}
-          onResponderMove={[Function]}
-          onResponderRelease={[Function]}
-          onResponderTerminate={[Function]}
-          onResponderTerminationRequest={[Function]}
-          onStartShouldSetResponder={[Function]}
-          style={
-            {
-              "alignSelf": "flex-end",
-              "marginLeft": "auto",
-              "opacity": 1,
-            }
-          }
-        >
-          <View>
-            {"name":"ios-camera-reverse","size":25,"color":"#3742fa"}
-          </View>
-        </View>
-      </View>
-    </View>
-=======
->>>>>>> 4ee63996
   </View>
 </View>
 `;
@@ -264,51 +174,6 @@
         }
       }
     />
-<<<<<<< HEAD
-    <View
-      style={
-        {
-          "flexDirection": "column",
-        }
-      }
-    >
-      <View
-        style={
-          {
-            "alignSelf": "flex-end",
-            "backgroundColor": "#fff",
-            "borderRadius": 8,
-            "padding": 8,
-          }
-        }
-      >
-        <View
-          accessible={true}
-          collapsable={false}
-          focusable={true}
-          onClick={[Function]}
-          onResponderGrant={[Function]}
-          onResponderMove={[Function]}
-          onResponderRelease={[Function]}
-          onResponderTerminate={[Function]}
-          onResponderTerminationRequest={[Function]}
-          onStartShouldSetResponder={[Function]}
-          style={
-            {
-              "alignSelf": "flex-end",
-              "marginLeft": "auto",
-              "opacity": 1,
-            }
-          }
-        >
-          <View>
-            {"name":"ios-camera-reverse","size":25,"color":"#3742fa"}
-          </View>
-        </View>
-      </View>
-    </View>
-=======
->>>>>>> 4ee63996
   </View>
 </View>
 `;
@@ -357,51 +222,6 @@
         Text
       </Text>
     </View>
-<<<<<<< HEAD
-    <View
-      style={
-        {
-          "flexDirection": "column",
-        }
-      }
-    >
-      <View
-        style={
-          {
-            "alignSelf": "flex-end",
-            "backgroundColor": "#fff",
-            "borderRadius": 8,
-            "padding": 8,
-          }
-        }
-      >
-        <View
-          accessible={true}
-          collapsable={false}
-          focusable={true}
-          onClick={[Function]}
-          onResponderGrant={[Function]}
-          onResponderMove={[Function]}
-          onResponderRelease={[Function]}
-          onResponderTerminate={[Function]}
-          onResponderTerminationRequest={[Function]}
-          onStartShouldSetResponder={[Function]}
-          style={
-            {
-              "alignSelf": "flex-end",
-              "marginLeft": "auto",
-              "opacity": 1,
-            }
-          }
-        >
-          <View>
-            {"name":"ios-camera-reverse","size":25,"color":"#3742fa"}
-          </View>
-        </View>
-      </View>
-    </View>
-=======
->>>>>>> 4ee63996
   </View>
 </View>
 `;
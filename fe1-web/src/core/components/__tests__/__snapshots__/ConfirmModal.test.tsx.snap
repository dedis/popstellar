--- conflicted
+++ resolved
@@ -72,102 +72,6 @@
         >
           Title
         </Text>
-        <View
-          accessible={true}
-          collapsable={false}
-          focusable={true}
-          onBlur={[Function]}
-          onClick={[Function]}
-          onFocus={[Function]}
-          onResponderGrant={[Function]}
-          onResponderMove={[Function]}
-          onResponderRelease={[Function]}
-          onResponderTerminate={[Function]}
-          onResponderTerminationRequest={[Function]}
-          onStartShouldSetResponder={[Function]}
-          style={
-            Object {
-              "position": "absolute",
-              "right": 0,
-            }
-          }
-          testID="modal-header-close"
-        >
-          <RNGestureHandlerButton
-            collapsable={false}
-            onGestureEvent={[Function]}
-            onGestureHandlerEvent={[Function]}
-            onGestureHandlerStateChange={[Function]}
-            onHandlerStateChange={[Function]}
-            rippleColor={0}
-            style={
-              Object {
-                "position": "absolute",
-                "right": 0,
-              }
-            }
-          >
-            <View
-              accessible={true}
-              collapsable={false}
-              nativeID="animatedComponent"
-              style={
-                Object {
-                  "opacity": 1,
-                }
-              }
-            >
-              <Text
-                style={
-                  Object {
-                    "color": "#3742fa",
-                    "fontSize": 20,
-                    "fontWeight": "500",
-                    "lineHeight": 26,
-                    "textAlign": "left",
-                  }
-                }
-              >
-                Done
-              </Text>
-            </View>
-          </RNGestureHandlerButton>
-        </View>
-      </View>
-      <Text
-        style={
-          Object {
-            "color": "#000",
-            "fontSize": 20,
-            "lineHeight": 26,
-            "marginBottom": 16,
-            "textAlign": "left",
-          }
-        }
-      >
-        Description
-      </Text>
-      <View
-        accessible={true}
-        collapsable={false}
-        focusable={true}
-        onBlur={[Function]}
-        onClick={[Function]}
-        onFocus={[Function]}
-        onResponderGrant={[Function]}
-        onResponderMove={[Function]}
-        onResponderRelease={[Function]}
-        onResponderTerminate={[Function]}
-        onResponderTerminationRequest={[Function]}
-        onStartShouldSetResponder={[Function]}
-        style={
-          Object {
-            "flex": 1,
-            "marginBottom": 16,
-          }
-        }
-        testID="confirm-modal-confirm"
-      >
         <RNGestureHandlerButton
           collapsable={false}
           onGestureEvent={[Function]}
@@ -177,10 +81,11 @@
           rippleColor={0}
           style={
             Object {
-              "marginBottom": 16,
-              "width": "100%",
-            }
-          }
+              "position": "absolute",
+              "right": 0,
+            }
+          }
+          testID="modal-header-close"
         >
           <View
             accessible={true}
@@ -192,43 +97,96 @@
               }
             }
           >
-            <View
+            <Text
               style={
-                Array [
-                  Object {
-                    "backgroundColor": "#3742fa",
-                    "borderColor": "#3742fa",
-                    "borderRadius": 16,
-                    "borderWidth": 1,
-                    "padding": 8,
-                  },
-                ]
+                Object {
+                  "color": "#3742fa",
+                  "fontSize": 20,
+                  "fontWeight": "500",
+                  "lineHeight": 26,
+                  "textAlign": "left",
+                }
               }
             >
-              <Text
-                style={
-                  Array [
-                    Object {
-                      "color": "#000",
-                      "fontSize": 20,
-                      "lineHeight": 26,
-                      "textAlign": "left",
-                    },
-                    Object {
-                      "textAlign": "center",
-                    },
-                    Object {
-                      "color": "#fff",
-                    },
-                  ]
-                }
-              >
-                Confirm
-              </Text>
-            </View>
+              Done
+            </Text>
           </View>
         </RNGestureHandlerButton>
       </View>
+      <Text
+        style={
+          Object {
+            "color": "#000",
+            "fontSize": 20,
+            "lineHeight": 26,
+            "marginBottom": 16,
+            "textAlign": "left",
+          }
+        }
+      >
+        Description
+      </Text>
+      <RNGestureHandlerButton
+        collapsable={false}
+        onGestureEvent={[Function]}
+        onGestureHandlerEvent={[Function]}
+        onGestureHandlerStateChange={[Function]}
+        onHandlerStateChange={[Function]}
+        rippleColor={0}
+        style={
+          Object {
+            "flex": 1,
+            "marginBottom": 16,
+          }
+        }
+        testID="confirm-modal-confirm"
+      >
+        <View
+          accessible={true}
+          collapsable={false}
+          nativeID="animatedComponent"
+          style={
+            Object {
+              "opacity": 1,
+            }
+          }
+        >
+          <View
+            style={
+              Array [
+                Object {
+                  "backgroundColor": "#3742fa",
+                  "borderColor": "#3742fa",
+                  "borderRadius": 16,
+                  "borderWidth": 1,
+                  "padding": 8,
+                },
+              ]
+            }
+          >
+            <Text
+              style={
+                Array [
+                  Object {
+                    "color": "#000",
+                    "fontSize": 20,
+                    "lineHeight": 26,
+                    "textAlign": "left",
+                  },
+                  Object {
+                    "textAlign": "center",
+                  },
+                  Object {
+                    "color": "#fff",
+                  },
+                ]
+              }
+            >
+              Confirm
+            </Text>
+          </View>
+        </View>
+      </RNGestureHandlerButton>
     </View>
   </RCTScrollView>
 </Modal>
@@ -306,102 +264,6 @@
         >
           Title
         </Text>
-        <View
-          accessible={true}
-          collapsable={false}
-          focusable={true}
-          onBlur={[Function]}
-          onClick={[Function]}
-          onFocus={[Function]}
-          onResponderGrant={[Function]}
-          onResponderMove={[Function]}
-          onResponderRelease={[Function]}
-          onResponderTerminate={[Function]}
-          onResponderTerminationRequest={[Function]}
-          onStartShouldSetResponder={[Function]}
-          style={
-            Object {
-              "position": "absolute",
-              "right": 0,
-            }
-          }
-          testID="modal-header-close"
-        >
-          <RNGestureHandlerButton
-            collapsable={false}
-            onGestureEvent={[Function]}
-            onGestureHandlerEvent={[Function]}
-            onGestureHandlerStateChange={[Function]}
-            onHandlerStateChange={[Function]}
-            rippleColor={0}
-            style={
-              Object {
-                "position": "absolute",
-                "right": 0,
-              }
-            }
-          >
-            <View
-              accessible={true}
-              collapsable={false}
-              nativeID="animatedComponent"
-              style={
-                Object {
-                  "opacity": 1,
-                }
-              }
-            >
-              <Text
-                style={
-                  Object {
-                    "color": "#3742fa",
-                    "fontSize": 20,
-                    "fontWeight": "500",
-                    "lineHeight": 26,
-                    "textAlign": "left",
-                  }
-                }
-              >
-                Done
-              </Text>
-            </View>
-          </RNGestureHandlerButton>
-        </View>
-      </View>
-      <Text
-        style={
-          Object {
-            "color": "#000",
-            "fontSize": 20,
-            "lineHeight": 26,
-            "marginBottom": 16,
-            "textAlign": "left",
-          }
-        }
-      >
-        Description
-      </Text>
-      <View
-        accessible={true}
-        collapsable={false}
-        focusable={true}
-        onBlur={[Function]}
-        onClick={[Function]}
-        onFocus={[Function]}
-        onResponderGrant={[Function]}
-        onResponderMove={[Function]}
-        onResponderRelease={[Function]}
-        onResponderTerminate={[Function]}
-        onResponderTerminationRequest={[Function]}
-        onStartShouldSetResponder={[Function]}
-        style={
-          Object {
-            "flex": 1,
-            "marginBottom": 16,
-          }
-        }
-        testID="confirm-modal-confirm"
-      >
         <RNGestureHandlerButton
           collapsable={false}
           onGestureEvent={[Function]}
@@ -411,10 +273,11 @@
           rippleColor={0}
           style={
             Object {
-              "marginBottom": 16,
-              "width": "100%",
-            }
-          }
+              "position": "absolute",
+              "right": 0,
+            }
+          }
+          testID="modal-header-close"
         >
           <View
             accessible={true}
@@ -426,43 +289,96 @@
               }
             }
           >
-            <View
+            <Text
               style={
-                Array [
-                  Object {
-                    "backgroundColor": "#3742fa",
-                    "borderColor": "#3742fa",
-                    "borderRadius": 16,
-                    "borderWidth": 1,
-                    "padding": 8,
-                  },
-                ]
+                Object {
+                  "color": "#3742fa",
+                  "fontSize": 20,
+                  "fontWeight": "500",
+                  "lineHeight": 26,
+                  "textAlign": "left",
+                }
               }
             >
-              <Text
-                style={
-                  Array [
-                    Object {
-                      "color": "#000",
-                      "fontSize": 20,
-                      "lineHeight": 26,
-                      "textAlign": "left",
-                    },
-                    Object {
-                      "textAlign": "center",
-                    },
-                    Object {
-                      "color": "#fff",
-                    },
-                  ]
-                }
-              >
-                Confirm
-              </Text>
-            </View>
+              Done
+            </Text>
           </View>
         </RNGestureHandlerButton>
       </View>
+      <Text
+        style={
+          Object {
+            "color": "#000",
+            "fontSize": 20,
+            "lineHeight": 26,
+            "marginBottom": 16,
+            "textAlign": "left",
+          }
+        }
+      >
+        Description
+      </Text>
+      <RNGestureHandlerButton
+        collapsable={false}
+        onGestureEvent={[Function]}
+        onGestureHandlerEvent={[Function]}
+        onGestureHandlerStateChange={[Function]}
+        onHandlerStateChange={[Function]}
+        rippleColor={0}
+        style={
+          Object {
+            "flex": 1,
+            "marginBottom": 16,
+          }
+        }
+        testID="confirm-modal-confirm"
+      >
+        <View
+          accessible={true}
+          collapsable={false}
+          nativeID="animatedComponent"
+          style={
+            Object {
+              "opacity": 1,
+            }
+          }
+        >
+          <View
+            style={
+              Array [
+                Object {
+                  "backgroundColor": "#3742fa",
+                  "borderColor": "#3742fa",
+                  "borderRadius": 16,
+                  "borderWidth": 1,
+                  "padding": 8,
+                },
+              ]
+            }
+          >
+            <Text
+              style={
+                Array [
+                  Object {
+                    "color": "#000",
+                    "fontSize": 20,
+                    "lineHeight": 26,
+                    "textAlign": "left",
+                  },
+                  Object {
+                    "textAlign": "center",
+                  },
+                  Object {
+                    "color": "#fff",
+                  },
+                ]
+              }
+            >
+              Confirm
+            </Text>
+          </View>
+        </View>
+      </RNGestureHandlerButton>
     </View>
   </RCTScrollView>
 </Modal>
@@ -540,19 +456,13 @@
         >
           Title
         </Text>
-        <View
-          accessible={true}
+        <RNGestureHandlerButton
           collapsable={false}
-          focusable={true}
-          onBlur={[Function]}
-          onClick={[Function]}
-          onFocus={[Function]}
-          onResponderGrant={[Function]}
-          onResponderMove={[Function]}
-          onResponderRelease={[Function]}
-          onResponderTerminate={[Function]}
-          onResponderTerminationRequest={[Function]}
-          onStartShouldSetResponder={[Function]}
+          onGestureEvent={[Function]}
+          onGestureHandlerEvent={[Function]}
+          onGestureHandlerStateChange={[Function]}
+          onHandlerStateChange={[Function]}
+          rippleColor={0}
           style={
             Object {
               "position": "absolute",
@@ -561,46 +471,31 @@
           }
           testID="modal-header-close"
         >
-          <RNGestureHandlerButton
+          <View
+            accessible={true}
             collapsable={false}
-            onGestureEvent={[Function]}
-            onGestureHandlerEvent={[Function]}
-            onGestureHandlerStateChange={[Function]}
-            onHandlerStateChange={[Function]}
-            rippleColor={0}
+            nativeID="animatedComponent"
             style={
               Object {
-                "position": "absolute",
-                "right": 0,
+                "opacity": 1,
               }
             }
           >
-            <View
-              accessible={true}
-              collapsable={false}
-              nativeID="animatedComponent"
+            <Text
               style={
                 Object {
-                  "opacity": 1,
+                  "color": "#3742fa",
+                  "fontSize": 20,
+                  "fontWeight": "500",
+                  "lineHeight": 26,
+                  "textAlign": "left",
                 }
               }
             >
-              <Text
-                style={
-                  Object {
-                    "color": "#3742fa",
-                    "fontSize": 20,
-                    "fontWeight": "500",
-                    "lineHeight": 26,
-                    "textAlign": "left",
-                  }
-                }
-              >
-                Done
-              </Text>
-            </View>
-          </RNGestureHandlerButton>
-        </View>
+              Done
+            </Text>
+          </View>
+        </RNGestureHandlerButton>
       </View>
       <Text
         style={
@@ -622,13 +517,6 @@
             "flexDirection": "row",
           }
         }
-<<<<<<< HEAD
-        testID="confirm-modal-input"
-        value=""
-      />
-      <View
-        accessible={true}
-=======
       >
         <TextInput
           editable={true}
@@ -659,18 +547,12 @@
         />
       </View>
       <RNGestureHandlerButton
->>>>>>> 3d401a34
         collapsable={false}
-        focusable={true}
-        onBlur={[Function]}
-        onClick={[Function]}
-        onFocus={[Function]}
-        onResponderGrant={[Function]}
-        onResponderMove={[Function]}
-        onResponderRelease={[Function]}
-        onResponderTerminate={[Function]}
-        onResponderTerminationRequest={[Function]}
-        onStartShouldSetResponder={[Function]}
+        onGestureEvent={[Function]}
+        onGestureHandlerEvent={[Function]}
+        onGestureHandlerStateChange={[Function]}
+        onHandlerStateChange={[Function]}
+        rippleColor={0}
         style={
           Object {
             "flex": 1,
@@ -679,67 +561,52 @@
         }
         testID="confirm-modal-confirm"
       >
-        <RNGestureHandlerButton
+        <View
+          accessible={true}
           collapsable={false}
-          onGestureEvent={[Function]}
-          onGestureHandlerEvent={[Function]}
-          onGestureHandlerStateChange={[Function]}
-          onHandlerStateChange={[Function]}
-          rippleColor={0}
-          style={
-            Object {
-              "marginBottom": 16,
-              "width": "100%",
+          nativeID="animatedComponent"
+          style={
+            Object {
+              "opacity": 1,
             }
           }
         >
           <View
-            accessible={true}
-            collapsable={false}
-            nativeID="animatedComponent"
             style={
-              Object {
-                "opacity": 1,
-              }
+              Array [
+                Object {
+                  "backgroundColor": "#3742fa",
+                  "borderColor": "#3742fa",
+                  "borderRadius": 16,
+                  "borderWidth": 1,
+                  "padding": 8,
+                },
+              ]
             }
           >
-            <View
+            <Text
               style={
                 Array [
                   Object {
-                    "backgroundColor": "#3742fa",
-                    "borderColor": "#3742fa",
-                    "borderRadius": 16,
-                    "borderWidth": 1,
-                    "padding": 8,
+                    "color": "#000",
+                    "fontSize": 20,
+                    "lineHeight": 26,
+                    "textAlign": "left",
+                  },
+                  Object {
+                    "textAlign": "center",
+                  },
+                  Object {
+                    "color": "#fff",
                   },
                 ]
               }
             >
-              <Text
-                style={
-                  Array [
-                    Object {
-                      "color": "#000",
-                      "fontSize": 20,
-                      "lineHeight": 26,
-                      "textAlign": "left",
-                    },
-                    Object {
-                      "textAlign": "center",
-                    },
-                    Object {
-                      "color": "#fff",
-                    },
-                  ]
-                }
-              >
-                Confirm
-              </Text>
-            </View>
+              Confirm
+            </Text>
           </View>
-        </RNGestureHandlerButton>
-      </View>
+        </View>
+      </RNGestureHandlerButton>
     </View>
   </RCTScrollView>
 </Modal>

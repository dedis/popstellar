--- conflicted
+++ resolved
@@ -1,40 +1,13 @@
 import PropTypes from 'prop-types';
 import React, { useState } from 'react';
-<<<<<<< HEAD
-import { StyleSheet, Text, View } from 'react-native';
-
-import { Typography } from '../styles';
-import PoPTouchableOpacity from './PoPTouchableOpacity';
-import TextBlock from './TextBlock';
-
-const CollapsibleContainerStyles = StyleSheet.create({
-  headerIcon: {
-    position: 'absolute',
-    right: 0,
-  },
-});
-=======
 import { ListItem } from 'react-native-elements';
 
 import { List, Typography } from '../styles';
->>>>>>> 3d401a34
 
 const CollapsibleContainer = ({ title, isInitiallyOpen, children }: IPropTypes) => {
   const [showChildren, setShowChildren] = useState<boolean>(!!isInitiallyOpen);
 
   return (
-<<<<<<< HEAD
-    <View>
-      <PoPTouchableOpacity onPress={() => setShowChildren(!showChildren)}>
-        <View>
-          <TextBlock bold text={title || ''} />
-          <Text style={[Typography.baseCentered, CollapsibleContainerStyles.headerIcon]}>
-            {showChildren ? 'v' : '<'}
-          </Text>
-        </View>
-      </PoPTouchableOpacity>
-
-=======
     <ListItem.Accordion
       containerStyle={List.accordionItem}
       style={List.accordionItem}
@@ -45,7 +18,6 @@
       }
       isExpanded={showChildren}
       onPress={() => setShowChildren(!showChildren)}>
->>>>>>> 3d401a34
       {showChildren && children}
     </ListItem.Accordion>
   );

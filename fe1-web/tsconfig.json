--- conflicted
+++ resolved
@@ -44,12 +44,9 @@
     "metro.config.js",
     "jest.config.js"
   ],
-<<<<<<< HEAD
   "typedocOptions": {
     "entryPoints": ["App.tsx"],
     "out": "docs"
   }
-=======
   "extends": "expo/tsconfig.base"
->>>>>>> e802d218
 }
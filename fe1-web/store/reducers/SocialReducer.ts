import { ChirpState } from 'model/objects/Chirp';
import { createSelector, createSlice, PayloadAction } from '@reduxjs/toolkit';
import { Hash } from 'model/objects';
import { ReactionState } from 'model/objects/Reaction';
import { getLaosState } from './LaoReducer';

/**
 * Stores all the Social Media related content
 */

// Stores all Social Media related information for a given LAO
interface SocialReducerState {

  // stores all chirps id in order from the newest to the oldest
  allIdsInOrder: string[],
  // maps a chirpId to its ChirpState
  byId: Record<string, ChirpState>,
  // maps a sender to the list of ChirpIds he sent
  byUser: Record<string, string[]>,
  // maps a chirpId to the pair of the reaction_codepoint and the list of userPublicKeys
  reactionsByChirp: Record<string, Record<string, string[]>>,
}

// Root state for the Social Reducer
interface SocialLaoReducerState {

  // Associates a given LAO ID with the whole representation of its social media
  byLaoId: Record<string, SocialReducerState>
}

const initialState: SocialLaoReducerState = {
  byLaoId: {
    myLaoId: {
      allIdsInOrder: [],
      byId: {},
      byUser: {},
      reactionsByChirp: {},
    },
  },
};

const socialReducerPath = 'social';

// helper function to find where to insert the new chirp in ascending time order
function findInsertIdx(
  array: string[], byId: Record<string, ChirpState>, element: number,
): number {
  let left: number = 0;
  let right: number = array.length;

  while (left < right) {
    const mid = Math.floor((right + left) / 2);
    if (byId[array[mid]].time > element) {
      left = mid + 1;
    } else {
      right = mid;
    }
  }
  return left;
}

const socialSlice = createSlice({
  name: socialReducerPath,
  initialState,
  reducers: {

    // Add a chirp to the list of chirps
    addChirp: {
      prepare(laoId: Hash | string, chirp: ChirpState): any {
        return { payload: { laoId: laoId.valueOf(), chirp: chirp } };
      },
      reducer(state, action: PayloadAction<{
        laoId: string,
        chirp: ChirpState,
      }>) {
        const { laoId, chirp } = action.payload;

        if (!(laoId in state.byLaoId)) {
          state.byLaoId[laoId] = {
            allIdsInOrder: [],
            byId: {},
            byUser: {},
            reactionsByChirp: {},
          };
        }

        const store = state.byLaoId[laoId];

        if (!store.byId[chirp.id]) {
          store.byId[chirp.id] = chirp;

          const insertIdxInAll = findInsertIdx(
            store.allIdsInOrder, store.byId, chirp.time,
          );
          store.allIdsInOrder.splice(insertIdxInAll, 0, chirp.id);

          if (!state.byLaoId[laoId].byUser[chirp.sender]) {
            store.byUser[chirp.sender] = [chirp.id];
          } else {
            const senderChirps = store.byUser[chirp.sender];
            const insertIdxInUser = findInsertIdx(senderChirps, store.byId, chirp.time);
            senderChirps.splice(insertIdxInUser, 0, chirp.id);
          }
        }
      },
    },

<<<<<<< HEAD
    // Delete a chirp in the list of chirps
    deleteChirp: {
      prepare(laoId: Hash | string, chirp: ChirpState): any {
        return { payload: { laoId: laoId.valueOf(), chirp: chirp } };
      },
      reducer(state, action: PayloadAction<{
        laoId: string,
        chirp: ChirpState,
      }>) {
        const { laoId, chirp } = action.payload;
        const store = state.byLaoId[laoId];

        if (store.byId[chirp.id]) {
          if (!store.byId[chirp.id].isDeleted) {
            store.byId[chirp.id] = chirp;
          }
=======
    // Add reactions to a chirp
    addReaction: {
      prepare(laoId: Hash | string, reaction: ReactionState): any {
        return { payload: { laoId: laoId.valueOf(), reaction: reaction } };
      },
      reducer(state, action: PayloadAction<{
        laoId: string,
        reaction: ReactionState,
      }>) {
        const { laoId, reaction } = action.payload;

        if (!(laoId in state.byLaoId)) {
          state.byLaoId[laoId] = {
            allIdsInOrder: [],
            byId: {},
            byUser: {},
            reactionsByChirp: {},
          };
        }

        const store = state.byLaoId[laoId];

        if (!store.reactionsByChirp[reaction.chirp_id]) {
          store.reactionsByChirp[reaction.chirp_id] = { [reaction.codepoint]: [reaction.sender] };
        } else if (!store.reactionsByChirp[reaction.chirp_id][reaction.codepoint]) {
          store.reactionsByChirp[reaction.chirp_id][reaction.codepoint] = [reaction.sender];
        } else if (!store.reactionsByChirp[reaction.chirp_id][reaction.codepoint]
          .includes(reaction.sender)) {
          store.reactionsByChirp[reaction.chirp_id][reaction.codepoint].push(reaction.sender);
        } else {
          console.debug('The sender already reacted to this reaction');
>>>>>>> 09732b09
        }
      },
    },
  },
});

export const {
<<<<<<< HEAD
  addChirp, deleteChirp,
=======
  addChirp, addReaction,
>>>>>>> 09732b09
} = socialSlice.actions;

export const socialReduce = socialSlice.reducer;

export default {
  [socialReducerPath]: socialSlice.reducer,
};

export const getSocialState = (state: any): SocialLaoReducerState => state[socialReducerPath];

export const makeChirpsList = () => createSelector(
  // First input: Get all chirps across all LAOs
  (state) => getSocialState(state),
  // Second input: Get the current LAO id,
  (state) => getLaosState(state).currentId,
  (chirpList: SocialLaoReducerState, laoId: string | undefined): ChirpState[] => {
    if (!laoId) {
      return [];
    }
    if (chirpList.byLaoId[laoId]) {
      const store = chirpList.byLaoId[laoId];
      const allChirps: ChirpState[] = [];
      store.allIdsInOrder.forEach(
        (id) => allChirps.push(store.byId[id]),
      );
      return allChirps;
    }
    return [];
  },
);

const createReactionsEntry = (reactionByUser: Record<string, string[]>) => ({
  '👍': reactionByUser['👍'] ? reactionByUser['👍'].length : 0,
  '👎': reactionByUser['👎'] ? reactionByUser['👎'].length : 0,
  '❤️': reactionByUser['❤️'] ? reactionByUser['❤️'].length : 0,
});

export const makeReactionsList = () => createSelector(
  (state) => getSocialState(state),
  (state) => getLaosState(state).currentId,
  (list: SocialLaoReducerState, laoId: string | undefined):
  Record<string, Record<string, number>> => {
    if (!laoId) {
      return {};
    }
    if (list.byLaoId[laoId]) {
      const store = list.byLaoId[laoId];
      const reactions: Record<string, Record<string, number>> = {};
      store.allIdsInOrder.forEach(
        (id) => {
          const chirpReactions = store.reactionsByChirp[id];
          if (chirpReactions) {
            reactions[id] = createReactionsEntry(chirpReactions);
          }
        },
      );
      return reactions;
    }
    return {};
  },
);<|MERGE_RESOLUTION|>--- conflicted
+++ resolved
@@ -105,7 +105,6 @@
       },
     },
 
-<<<<<<< HEAD
     // Delete a chirp in the list of chirps
     deleteChirp: {
       prepare(laoId: Hash | string, chirp: ChirpState): any {
@@ -122,7 +121,10 @@
           if (!store.byId[chirp.id].isDeleted) {
             store.byId[chirp.id] = chirp;
           }
-=======
+        }
+      },
+    },
+
     // Add reactions to a chirp
     addReaction: {
       prepare(laoId: Hash | string, reaction: ReactionState): any {
@@ -154,7 +156,6 @@
           store.reactionsByChirp[reaction.chirp_id][reaction.codepoint].push(reaction.sender);
         } else {
           console.debug('The sender already reacted to this reaction');
->>>>>>> 09732b09
         }
       },
     },
@@ -162,11 +163,7 @@
 });
 
 export const {
-<<<<<<< HEAD
-  addChirp, deleteChirp,
-=======
-  addChirp, addReaction,
->>>>>>> 09732b09
+  addChirp, deleteChirp, addReaction,
 } = socialSlice.actions;
 
 export const socialReduce = socialSlice.reducer;

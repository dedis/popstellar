--- conflicted
+++ resolved
@@ -1,11 +1,7 @@
 import { ChirpState } from 'model/objects/Chirp';
 import { createSelector, createSlice, PayloadAction } from '@reduxjs/toolkit';
-<<<<<<< HEAD
 import { Hash, PublicKey } from 'model/objects';
-=======
-import { Hash } from 'model/objects';
 import { ReactionState } from 'model/objects/Reaction';
->>>>>>> 09732b09
 import { getLaosState } from './LaoReducer';
 
 /**
@@ -170,13 +166,8 @@
     if (chirpList.byLaoId[laoId]) {
       const store = chirpList.byLaoId[laoId];
       const allChirps: ChirpState[] = [];
-<<<<<<< HEAD
-      chirpList.byLaoId[laoId].allIdsInOrder.forEach(
-        (id: string) => allChirps.push(chirpList.byLaoId[laoId].byId[id]),
-=======
       store.allIdsInOrder.forEach(
         (id) => allChirps.push(store.byId[id]),
->>>>>>> 09732b09
       );
       return allChirps;
     }
@@ -184,7 +175,6 @@
   },
 );
 
-<<<<<<< HEAD
 export const makeChirpsListOfUser = (user: PublicKey | string) => {
   const userPublicKey = user.valueOf();
   return createSelector(
@@ -211,7 +201,7 @@
     },
   );
 };
-=======
+
 const createReactionsEntry = (reactionByUser: Record<string, string[]>) => ({
   '👍': reactionByUser['👍'] ? reactionByUser['👍'].length : 0,
   '👎': reactionByUser['👎'] ? reactionByUser['👎'].length : 0,
@@ -241,5 +231,4 @@
     }
     return {};
   },
-);
->>>>>>> 09732b09
+);
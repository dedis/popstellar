--- conflicted
+++ resolved
@@ -1,10 +1,6 @@
 import { Chirp, ChirpState } from 'model/objects/Chirp';
 import { createSelector, createSlice, PayloadAction } from '@reduxjs/toolkit';
-<<<<<<< HEAD
-import { Hash, PublicKey } from 'model/objects';
-=======
-import { Hash, Timestamp } from 'model/objects';
->>>>>>> d095cee4
+import { Hash, PublicKey, Timestamp } from 'model/objects';
 import { ReactionState } from 'model/objects/Reaction';
 import { getLaosState } from './LaoReducer';
 

import 'jest-extended';
import { AnyAction } from 'redux';
import keyPair from 'test_data/keypair.json';
import { Hash, PublicKey, Timestamp } from 'model/objects';
import { Chirp } from 'model/objects/Chirp';
<<<<<<< HEAD
import {
  socialReduce, addChirp, makeChirpsList, makeChirpsListOfUser,
=======
import { describe } from '@jest/globals';
import { Reaction } from 'model/objects/Reaction';
import {
  socialReduce,
  addChirp,
  makeChirpsList,
  addReaction,
  makeReactionsList,
>>>>>>> 09732b09
} from '../SocialReducer';

const mockPublicKey = new PublicKey(keyPair.publicKey);
const org = mockPublicKey;
const name = 'MyLao';
const mockLaoIdHash: Hash = Hash.fromStringArray(
  org.toString(), new Timestamp(160000000).toString(), name,
);
const mockLaoId: string = mockLaoIdHash.toString();
const mockSender1: PublicKey = new PublicKey('Douglas Adams');
const mockSender2: PublicKey = new PublicKey('Gandalf');
const mockChirpId1: Hash = Hash.fromString('1234');
const mockChirpId2: Hash = Hash.fromString('5678');
const mockTimestamp: Timestamp = new Timestamp(1606666600);

const chirp1 = new Chirp({
  id: mockChirpId1,
  sender: mockSender1,
  text: 'Don\'t panic.',
  time: new Timestamp(1605555500),
}).toState();

const chirp2 = new Chirp({
  id: mockChirpId2,
  sender: mockSender2,
  text: 'You shall not pass! You shall not pass! You shall not pass! You shall not pass! You shall not pass! You shall not pass!',
  time: new Timestamp(1607777700),
}).toState();

const chirp3 = new Chirp({
  id: Hash.fromString('12345'),
  sender: mockSender1,
  text: 'Time is an illusion',
  time: mockTimestamp,
}).toState();

const chirp4 = new Chirp({
  id: Hash.fromString('123456'),
  sender: mockSender1,
  text: 'The answer is 42',
  time: new Timestamp(1608888800),
}).toState();

const reaction1 = new Reaction({
  id: Hash.fromString('1111'),
  sender: mockSender1,
  codepoint: '👍',
  chirp_id: mockChirpId1,
  time: mockTimestamp,
}).toState();

const reaction2 = new Reaction({
  id: Hash.fromString('2222'),
  sender: mockSender1,
  codepoint: '❤️',
  chirp_id: mockChirpId1,
  time: mockTimestamp,
}).toState();

const reaction3 = new Reaction({
  id: Hash.fromString('3333'),
  sender: mockSender2,
  codepoint: '👍',
  chirp_id: mockChirpId1,
  time: mockTimestamp,
}).toState();

const reaction4 = new Reaction({
  id: Hash.fromString('4444'),
  sender: mockSender2,
  codepoint: '👍',
  chirp_id: mockChirpId2,
  time: mockTimestamp,
}).toState();

const emptyState = {
  byLaoId: {
    myLaoId: {
      allIdsInOrder: [],
      byId: {},
      byUser: {},
      reactionsByChirp: {},
    },
  },
};

const chirpFilledState1 = {
  byLaoId: {
    myLaoId: {
      allIdsInOrder: [],
      byId: {},
      byUser: {},
      reactionsByChirp: {},
    },
    [mockLaoId]: {
      allIdsInOrder: [chirp1.id],
      byId: { [chirp1.id]: chirp1 },
      byUser: { [chirp1.sender]: [chirp1.id] },
      reactionsByChirp: {},
    },
  },
};

const chirpFilledState2 = {
  byLaoId: {
    myLaoId: {
      allIdsInOrder: [],
      byId: {},
      byUser: {},
      reactionsByChirp: {},
    },
    [mockLaoId]: {
      allIdsInOrder: [chirp2.id, chirp1.id],
      byId: { [chirp1.id]: chirp1, [chirp2.id]: chirp2 },
      byUser: { [chirp1.sender]: [chirp1.id], [chirp2.sender]: [chirp2.id] },
      reactionsByChirp: {},
    },
  },
};

const chirpFilledState3 = {
  byLaoId: {
    myLaoId: {
      allIdsInOrder: [],
      byId: {},
      byUser: {},
      reactionsByChirp: {},
    },
    [mockLaoId]: {
      allIdsInOrder: [chirp2.id, chirp3.id, chirp1.id],
      byId: { [chirp1.id]: chirp1, [chirp2.id]: chirp2, [chirp3.id]: chirp3 },
      byUser: { [chirp1.sender]: [chirp3.id, chirp1.id], [chirp2.sender]: [chirp2.id] },
      reactionsByChirp: {},
    },
  },
};

const chirpFilledState4 = {
  byLaoId: {
    myLaoId: {
      allIdsInOrder: [],
      byId: {},
      byUser: {},
      reactionsByChirp: {},
    },
    [mockLaoId]: {
      allIdsInOrder: [chirp4.id, chirp2.id, chirp3.id, chirp1.id],
      byId: {
        [chirp1.id]: chirp1,
        [chirp2.id]: chirp2,
        [chirp3.id]: chirp3,
        [chirp4.id]: chirp4,
      },
      byUser: { [chirp1.sender]: [chirp4.id, chirp3.id, chirp1.id], [chirp2.sender]: [chirp2.id] },
      reactionsByChirp: {},
    },
  },
};

<<<<<<< HEAD
describe('SocialReducer', () => {
  describe('reducer', () => {
    it('should return the initial state', () => {
      expect(socialReduce(undefined, {} as AnyAction))
        .toEqual(emptyState);
    });

    it('should add the first chirp correctly', () => {
      expect(socialReduce(emptyState, addChirp(mockLaoId, chirp1)))
        .toEqual(filledState1);
    });

    it('should add the newer chirp before the first chirp', () => {
      expect(socialReduce(filledState1, addChirp(mockLaoId, chirp2)))
        .toEqual(filledState2);
    });

    it('should add the newer chirp after the second chirp', () => {
      expect(socialReduce(filledState2, addChirp(mockLaoId, chirp3)))
        .toEqual(filledState3);
    });

    it('should add the newest chirp on top', () => {
      expect(socialReduce(filledState3, addChirp(mockLaoId, chirp4)))
        .toEqual(filledState4);
    });
  });

  describe('selector', () => {
    it('should return an empty list of chirpState when no lao is opened', () => {
      expect(makeChirpsList().resultFunc(emptyState, undefined))
        .toEqual([]);
    });

    it('should return an empty list', () => {
      socialReduce(undefined, {} as AnyAction);
      expect(makeChirpsList().resultFunc(emptyState, mockLaoId))
        .toEqual([]);
    });

    it('should return the first chirp state', () => {
      socialReduce(emptyState, addChirp(mockLaoId, chirp1));
      expect(makeChirpsList().resultFunc(filledState1, mockLaoId))
        .toEqual([chirp1]);
    });

    it('should return the newer chirp before the first chirp', () => {
      socialReduce(filledState1, addChirp(mockLaoId, chirp2));
      expect(makeChirpsList().resultFunc(filledState2, mockLaoId))
        .toEqual([chirp2, chirp1]);
    });

    it('should add the newer chirp after the second chirp', () => {
      socialReduce(filledState2, addChirp(mockLaoId, chirp3));
      expect(makeChirpsList().resultFunc(filledState3, mockLaoId))
        .toEqual([chirp2, chirp3, chirp1]);
    });

    it('should return the newest chirp on top', () => {
      socialReduce(filledState3, addChirp(mockLaoId, chirp4));
      expect(makeChirpsList().resultFunc(filledState4, mockLaoId))
        .toEqual([chirp4, chirp2, chirp3, chirp1]);
    });

    it('should return the correct chirps list for an active user', () => {
      expect(makeChirpsListOfUser(chirp1.sender).resultFunc(filledState3, mockLaoId))
        .toEqual([chirp3, chirp1]);
    });

    it('should return an empty list for an inactive user', () => {
      expect(makeChirpsListOfUser(chirp2.sender).resultFunc(filledState1, mockLaoId))
        .toEqual([]);
    });

    it('should return an empty list for an undefined lao', () => {
      expect(makeChirpsListOfUser(chirp2.sender).resultFunc(filledState1, undefined))
        .toEqual([]);
    });
=======
const reactionFilledState1 = {
  byLaoId: {
    myLaoId: {
      allIdsInOrder: [],
      byId: {},
      byUser: {},
      reactionsByChirp: {},
    },
    [mockLaoId]: {
      allIdsInOrder: [],
      byId: {},
      byUser: {},
      reactionsByChirp: { [mockChirpId1.toString()]: { '👍': [mockSender1.toString()] } },
    },
  },
};

const reactionFilledState11 = {
  byLaoId: {
    myLaoId: {
      allIdsInOrder: [],
      byId: {},
      byUser: {},
      reactionsByChirp: {},
    },
    [mockLaoId]: {
      allIdsInOrder: [chirp1.id],
      byId: { [chirp1.id]: chirp1 },
      byUser: { [chirp1.sender]: [chirp1.id] },
      reactionsByChirp: { [mockChirpId1.toString()]: { '👍': [mockSender1.toString()] } },
    },
  },
};

const reactionFilledState2 = {
  byLaoId: {
    myLaoId: {
      allIdsInOrder: [],
      byId: {},
      byUser: {},
      reactionsByChirp: {},
    },
    [mockLaoId]: {
      allIdsInOrder: [],
      byId: {},
      byUser: {},
      reactionsByChirp: {
        [mockChirpId1.toString()]: {
          '👍': [mockSender1.toString()],
          '❤️': [mockSender1.toString()],
        },
      },
    },
  },
};

const reactionFilledState22 = {
  byLaoId: {
    myLaoId: {
      allIdsInOrder: [],
      byId: {},
      byUser: {},
      reactionsByChirp: {},
    },
    [mockLaoId]: {
      allIdsInOrder: [chirp1.id],
      byId: { [chirp1.id]: chirp1 },
      byUser: { [chirp1.sender]: [chirp1.id] },
      reactionsByChirp: {
        [mockChirpId1.toString()]: {
          '👍': [mockSender1.toString()],
          '❤️': [mockSender1.toString()],
        },
      },
    },
  },
};

const reactionFilledState3 = {
  byLaoId: {
    myLaoId: {
      allIdsInOrder: [],
      byId: {},
      byUser: {},
      reactionsByChirp: {},
    },
    [mockLaoId]: {
      allIdsInOrder: [],
      byId: {},
      byUser: {},
      reactionsByChirp: {
        [mockChirpId1.toString()]: {
          '👍': [mockSender1.toString(), mockSender2.toString()],
          '❤️': [mockSender1.toString()],
        },
      },
    },
  },
};

const reactionFilledState33 = {
  byLaoId: {
    myLaoId: {
      allIdsInOrder: [],
      byId: {},
      byUser: {},
      reactionsByChirp: {},
    },
    [mockLaoId]: {
      allIdsInOrder: [chirp1.id],
      byId: { [chirp1.id]: chirp1 },
      byUser: { [chirp1.sender]: [chirp1.id] },
      reactionsByChirp: {
        [mockChirpId1.toString()]: {
          '👍': [mockSender1.toString(), mockSender2.toString()],
          '❤️': [mockSender1.toString()],
        },
      },
    },
  },
};

const reactionFilledState4 = {
  byLaoId: {
    myLaoId: {
      allIdsInOrder: [],
      byId: {},
      byUser: {},
      reactionsByChirp: {},
    },
    [mockLaoId]: {
      allIdsInOrder: [],
      byId: {},
      byUser: {},
      reactionsByChirp: {
        [mockChirpId1.toString()]: { '👍': [mockSender1.toString()] },
        [mockChirpId2.toString()]: { '👍': [mockSender2.toString()] },
      },
    },
  },
};

const reactionFilledState44 = {
  byLaoId: {
    myLaoId: {
      allIdsInOrder: [],
      byId: {},
      byUser: {},
      reactionsByChirp: {},
    },
    [mockLaoId]: {
      allIdsInOrder: [chirp2.id, chirp1.id],
      byId: { [chirp1.id]: chirp1, [chirp2.id]: chirp2 },
      byUser: { [chirp1.sender]: [chirp1.id], [chirp2.sender]: [chirp2.id] },
      reactionsByChirp: {
        [mockChirpId1.toString()]: { '👍': [mockSender1.toString()] },
        [mockChirpId2.toString()]: { '👍': [mockSender2.toString()] },
      },
    },
  },
};

describe('chirp reducer', () => {
  test('reducer should return the initial state', () => {
    expect(socialReduce(undefined, {} as AnyAction))
      .toEqual(emptyState);
  });

  test('reducer should add the first chirp correctly', () => {
    expect(socialReduce(emptyState, addChirp(mockLaoId, chirp1)))
      .toEqual(chirpFilledState1);
  });

  test('reducer should add the newer chirp before the first chirp', () => {
    expect(socialReduce(chirpFilledState1, addChirp(mockLaoId, chirp2)))
      .toEqual(chirpFilledState2);
  });

  test('reducer should add the newer chirp after the second chirp', () => {
    expect(socialReduce(chirpFilledState2, addChirp(mockLaoId, chirp3)))
      .toEqual(chirpFilledState3);
  });

  test('reducer should add the newest chirp on top', () => {
    expect(socialReduce(chirpFilledState3, addChirp(mockLaoId, chirp4)))
      .toEqual(chirpFilledState4);
  });
});

describe('reaction reducer', () => {
  test('reducer should create entry for a chirp when receiving the first reaction on it', () => {
    expect(socialReduce(emptyState, addReaction(mockLaoId, reaction1)))
      .toEqual(reactionFilledState1);
  });

  test('reducer should add reaction codepoint to an existing chirp', () => {
    expect(socialReduce(reactionFilledState1, addReaction(mockLaoId, reaction2)))
      .toEqual(reactionFilledState2);
  });

  test('reducer should add new reaction sender for a chirp', () => {
    expect(socialReduce(reactionFilledState2, addReaction(mockLaoId, reaction3)))
      .toEqual(reactionFilledState3);
  });

  test('reducer should not add existing sender of a reaction for a chirp', () => {
    expect(socialReduce(reactionFilledState3, addReaction(mockLaoId, reaction1)))
      .toEqual(reactionFilledState3);
  });

  test('reducer should create new chirp entry correctly', () => {
    expect(socialReduce(reactionFilledState1, addReaction(mockLaoId, reaction4)))
      .toEqual(reactionFilledState4);
  });
});

describe('chirp selector', () => {
  test('selector should return an empty list of chirpState when no lao is opened', () => {
    expect(makeChirpsList().resultFunc(emptyState, undefined))
      .toEqual([]);
  });

  test('selector should return an empty list', () => {
    expect(makeChirpsList().resultFunc(emptyState, mockLaoId))
      .toEqual([]);
  });

  test('selector should return the first chirp state', () => {
    expect(makeChirpsList().resultFunc(chirpFilledState1, mockLaoId))
      .toEqual([chirp1]);
  });

  test('selector should return the newer chirp before the first chirp', () => {
    expect(makeChirpsList().resultFunc(chirpFilledState2, mockLaoId))
      .toEqual([chirp2, chirp1]);
  });

  test('selector should add the newer chirp after the second chirp', () => {
    expect(makeChirpsList().resultFunc(chirpFilledState3, mockLaoId))
      .toEqual([chirp2, chirp3, chirp1]);
  });

  test('selector should return the newest chirp on top', () => {
    expect(makeChirpsList().resultFunc(chirpFilledState4, mockLaoId))
      .toEqual([chirp4, chirp2, chirp3, chirp1]);
  });
});

describe('reaction selector', () => {
  test('selector should return an empty record of reactionState when no lao is opened', () => {
    expect(makeReactionsList().resultFunc(emptyState, undefined))
      .toEqual({});
  });

  test('selector should return an empty record', () => {
    expect(makeReactionsList().resultFunc(emptyState, mockLaoId))
      .toEqual({});
  });

  test('selector should return an empty record for non-stored chirp', () => {
    expect(makeReactionsList().resultFunc(reactionFilledState1, mockLaoId))
      .toEqual({});
  });

  test('selector should return the first reaction state', () => {
    expect(makeReactionsList().resultFunc(reactionFilledState11, mockLaoId))
      .toEqual({ [mockChirpId1.toString()]: { '👍': 1, '👎': 0, '❤️': 0 } });
  });

  test('selector should add reaction count correctly', () => {
    expect(makeReactionsList().resultFunc(reactionFilledState22, mockLaoId))
      .toEqual({ [mockChirpId1.toString()]: { '👍': 1, '👎': 0, '❤️': 1 } });
  });

  test('selector should increment counter for new sender', () => {
    expect(makeReactionsList().resultFunc(reactionFilledState33, mockLaoId))
      .toEqual({ [mockChirpId1.toString()]: { '👍': 2, '👎': 0, '❤️': 1 } });
  });

  test('selector should not count a sender twice for a reaction', () => {
    expect(makeReactionsList().resultFunc(reactionFilledState33, mockLaoId))
      .toEqual({ [mockChirpId1.toString()]: { '👍': 2, '👎': 0, '❤️': 1 } });
  });

  test('selector should return state of two reaction', () => {
    expect(makeReactionsList().resultFunc(reactionFilledState44, mockLaoId))
      .toEqual({
        [mockChirpId1.toString()]: { '👍': 1, '👎': 0, '❤️': 0 },
        [mockChirpId2.toString()]: { '👍': 1, '👎': 0, '❤️': 0 },
      });
>>>>>>> 09732b09
  });
});<|MERGE_RESOLUTION|>--- conflicted
+++ resolved
@@ -3,19 +3,15 @@
 import keyPair from 'test_data/keypair.json';
 import { Hash, PublicKey, Timestamp } from 'model/objects';
 import { Chirp } from 'model/objects/Chirp';
-<<<<<<< HEAD
-import {
-  socialReduce, addChirp, makeChirpsList, makeChirpsListOfUser,
-=======
 import { describe } from '@jest/globals';
 import { Reaction } from 'model/objects/Reaction';
 import {
   socialReduce,
   addChirp,
   makeChirpsList,
+  makeChirpsListOfUser,
   addReaction,
   makeReactionsList,
->>>>>>> 09732b09
 } from '../SocialReducer';
 
 const mockPublicKey = new PublicKey(keyPair.publicKey);
@@ -175,9 +171,170 @@
   },
 };
 
-<<<<<<< HEAD
+const reactionFilledState1 = {
+  byLaoId: {
+    myLaoId: {
+      allIdsInOrder: [],
+      byId: {},
+      byUser: {},
+      reactionsByChirp: {},
+    },
+    [mockLaoId]: {
+      allIdsInOrder: [],
+      byId: {},
+      byUser: {},
+      reactionsByChirp: { [mockChirpId1.toString()]: { '👍': [mockSender1.toString()] } },
+    },
+  },
+};
+
+const reactionFilledState11 = {
+  byLaoId: {
+    myLaoId: {
+      allIdsInOrder: [],
+      byId: {},
+      byUser: {},
+      reactionsByChirp: {},
+    },
+    [mockLaoId]: {
+      allIdsInOrder: [chirp1.id],
+      byId: { [chirp1.id]: chirp1 },
+      byUser: { [chirp1.sender]: [chirp1.id] },
+      reactionsByChirp: { [mockChirpId1.toString()]: { '👍': [mockSender1.toString()] } },
+    },
+  },
+};
+
+const reactionFilledState2 = {
+  byLaoId: {
+    myLaoId: {
+      allIdsInOrder: [],
+      byId: {},
+      byUser: {},
+      reactionsByChirp: {},
+    },
+    [mockLaoId]: {
+      allIdsInOrder: [],
+      byId: {},
+      byUser: {},
+      reactionsByChirp: {
+        [mockChirpId1.toString()]: {
+          '👍': [mockSender1.toString()],
+          '❤️': [mockSender1.toString()],
+        },
+      },
+    },
+  },
+};
+
+const reactionFilledState22 = {
+  byLaoId: {
+    myLaoId: {
+      allIdsInOrder: [],
+      byId: {},
+      byUser: {},
+      reactionsByChirp: {},
+    },
+    [mockLaoId]: {
+      allIdsInOrder: [chirp1.id],
+      byId: { [chirp1.id]: chirp1 },
+      byUser: { [chirp1.sender]: [chirp1.id] },
+      reactionsByChirp: {
+        [mockChirpId1.toString()]: {
+          '👍': [mockSender1.toString()],
+          '❤️': [mockSender1.toString()],
+        },
+      },
+    },
+  },
+};
+
+const reactionFilledState3 = {
+  byLaoId: {
+    myLaoId: {
+      allIdsInOrder: [],
+      byId: {},
+      byUser: {},
+      reactionsByChirp: {},
+    },
+    [mockLaoId]: {
+      allIdsInOrder: [],
+      byId: {},
+      byUser: {},
+      reactionsByChirp: {
+        [mockChirpId1.toString()]: {
+          '👍': [mockSender1.toString(), mockSender2.toString()],
+          '❤️': [mockSender1.toString()],
+        },
+      },
+    },
+  },
+};
+
+const reactionFilledState33 = {
+  byLaoId: {
+    myLaoId: {
+      allIdsInOrder: [],
+      byId: {},
+      byUser: {},
+      reactionsByChirp: {},
+    },
+    [mockLaoId]: {
+      allIdsInOrder: [chirp1.id],
+      byId: { [chirp1.id]: chirp1 },
+      byUser: { [chirp1.sender]: [chirp1.id] },
+      reactionsByChirp: {
+        [mockChirpId1.toString()]: {
+          '👍': [mockSender1.toString(), mockSender2.toString()],
+          '❤️': [mockSender1.toString()],
+        },
+      },
+    },
+  },
+};
+
+const reactionFilledState4 = {
+  byLaoId: {
+    myLaoId: {
+      allIdsInOrder: [],
+      byId: {},
+      byUser: {},
+      reactionsByChirp: {},
+    },
+    [mockLaoId]: {
+      allIdsInOrder: [],
+      byId: {},
+      byUser: {},
+      reactionsByChirp: {
+        [mockChirpId1.toString()]: { '👍': [mockSender1.toString()] },
+        [mockChirpId2.toString()]: { '👍': [mockSender2.toString()] },
+      },
+    },
+  },
+};
+
+const reactionFilledState44 = {
+  byLaoId: {
+    myLaoId: {
+      allIdsInOrder: [],
+      byId: {},
+      byUser: {},
+      reactionsByChirp: {},
+    },
+    [mockLaoId]: {
+      allIdsInOrder: [chirp2.id, chirp1.id],
+      byId: { [chirp1.id]: chirp1, [chirp2.id]: chirp2 },
+      byUser: { [chirp1.sender]: [chirp1.id], [chirp2.sender]: [chirp2.id] },
+      reactionsByChirp: {
+        [mockChirpId1.toString()]: { '👍': [mockSender1.toString()] },
+        [mockChirpId2.toString()]: { '👍': [mockSender2.toString()] },
+      },
+    },
+  },
+};
+
 describe('SocialReducer', () => {
-  describe('reducer', () => {
+  describe('chirp reducer', () => {
     it('should return the initial state', () => {
       expect(socialReduce(undefined, {} as AnyAction))
         .toEqual(emptyState);
@@ -204,7 +361,7 @@
     });
   });
 
-  describe('selector', () => {
+  describe('chirp selector', () => {
     it('should return an empty list of chirpState when no lao is opened', () => {
       expect(makeChirpsList().resultFunc(emptyState, undefined))
         .toEqual([]);
@@ -254,297 +411,77 @@
       expect(makeChirpsListOfUser(chirp2.sender).resultFunc(filledState1, undefined))
         .toEqual([]);
     });
-=======
-const reactionFilledState1 = {
-  byLaoId: {
-    myLaoId: {
-      allIdsInOrder: [],
-      byId: {},
-      byUser: {},
-      reactionsByChirp: {},
-    },
-    [mockLaoId]: {
-      allIdsInOrder: [],
-      byId: {},
-      byUser: {},
-      reactionsByChirp: { [mockChirpId1.toString()]: { '👍': [mockSender1.toString()] } },
-    },
-  },
-};
-
-const reactionFilledState11 = {
-  byLaoId: {
-    myLaoId: {
-      allIdsInOrder: [],
-      byId: {},
-      byUser: {},
-      reactionsByChirp: {},
-    },
-    [mockLaoId]: {
-      allIdsInOrder: [chirp1.id],
-      byId: { [chirp1.id]: chirp1 },
-      byUser: { [chirp1.sender]: [chirp1.id] },
-      reactionsByChirp: { [mockChirpId1.toString()]: { '👍': [mockSender1.toString()] } },
-    },
-  },
-};
-
-const reactionFilledState2 = {
-  byLaoId: {
-    myLaoId: {
-      allIdsInOrder: [],
-      byId: {},
-      byUser: {},
-      reactionsByChirp: {},
-    },
-    [mockLaoId]: {
-      allIdsInOrder: [],
-      byId: {},
-      byUser: {},
-      reactionsByChirp: {
-        [mockChirpId1.toString()]: {
-          '👍': [mockSender1.toString()],
-          '❤️': [mockSender1.toString()],
-        },
-      },
-    },
-  },
-};
-
-const reactionFilledState22 = {
-  byLaoId: {
-    myLaoId: {
-      allIdsInOrder: [],
-      byId: {},
-      byUser: {},
-      reactionsByChirp: {},
-    },
-    [mockLaoId]: {
-      allIdsInOrder: [chirp1.id],
-      byId: { [chirp1.id]: chirp1 },
-      byUser: { [chirp1.sender]: [chirp1.id] },
-      reactionsByChirp: {
-        [mockChirpId1.toString()]: {
-          '👍': [mockSender1.toString()],
-          '❤️': [mockSender1.toString()],
-        },
-      },
-    },
-  },
-};
-
-const reactionFilledState3 = {
-  byLaoId: {
-    myLaoId: {
-      allIdsInOrder: [],
-      byId: {},
-      byUser: {},
-      reactionsByChirp: {},
-    },
-    [mockLaoId]: {
-      allIdsInOrder: [],
-      byId: {},
-      byUser: {},
-      reactionsByChirp: {
-        [mockChirpId1.toString()]: {
-          '👍': [mockSender1.toString(), mockSender2.toString()],
-          '❤️': [mockSender1.toString()],
-        },
-      },
-    },
-  },
-};
-
-const reactionFilledState33 = {
-  byLaoId: {
-    myLaoId: {
-      allIdsInOrder: [],
-      byId: {},
-      byUser: {},
-      reactionsByChirp: {},
-    },
-    [mockLaoId]: {
-      allIdsInOrder: [chirp1.id],
-      byId: { [chirp1.id]: chirp1 },
-      byUser: { [chirp1.sender]: [chirp1.id] },
-      reactionsByChirp: {
-        [mockChirpId1.toString()]: {
-          '👍': [mockSender1.toString(), mockSender2.toString()],
-          '❤️': [mockSender1.toString()],
-        },
-      },
-    },
-  },
-};
-
-const reactionFilledState4 = {
-  byLaoId: {
-    myLaoId: {
-      allIdsInOrder: [],
-      byId: {},
-      byUser: {},
-      reactionsByChirp: {},
-    },
-    [mockLaoId]: {
-      allIdsInOrder: [],
-      byId: {},
-      byUser: {},
-      reactionsByChirp: {
-        [mockChirpId1.toString()]: { '👍': [mockSender1.toString()] },
-        [mockChirpId2.toString()]: { '👍': [mockSender2.toString()] },
-      },
-    },
-  },
-};
-
-const reactionFilledState44 = {
-  byLaoId: {
-    myLaoId: {
-      allIdsInOrder: [],
-      byId: {},
-      byUser: {},
-      reactionsByChirp: {},
-    },
-    [mockLaoId]: {
-      allIdsInOrder: [chirp2.id, chirp1.id],
-      byId: { [chirp1.id]: chirp1, [chirp2.id]: chirp2 },
-      byUser: { [chirp1.sender]: [chirp1.id], [chirp2.sender]: [chirp2.id] },
-      reactionsByChirp: {
-        [mockChirpId1.toString()]: { '👍': [mockSender1.toString()] },
-        [mockChirpId2.toString()]: { '👍': [mockSender2.toString()] },
-      },
-    },
-  },
-};
-
-describe('chirp reducer', () => {
-  test('reducer should return the initial state', () => {
-    expect(socialReduce(undefined, {} as AnyAction))
-      .toEqual(emptyState);
   });
-
-  test('reducer should add the first chirp correctly', () => {
-    expect(socialReduce(emptyState, addChirp(mockLaoId, chirp1)))
-      .toEqual(chirpFilledState1);
+  
+    describe('reaction reducer', () => {
+    it('should create entry for a chirp when receiving the first reaction on it', () => {
+      expect(socialReduce(emptyState, addReaction(mockLaoId, reaction1)))
+        .toEqual(reactionFilledState1);
+    });
+
+    it('should add reaction codepoint to an existing chirp', () => {
+      expect(socialReduce(reactionFilledState1, addReaction(mockLaoId, reaction2)))
+        .toEqual(reactionFilledState2);
+    });
+
+    it('should add new reaction sender for a chirp', () => {
+      expect(socialReduce(reactionFilledState2, addReaction(mockLaoId, reaction3)))
+        .toEqual(reactionFilledState3);
+    });
+
+    it('should not add existing sender of a reaction for a chirp', () => {
+      expect(socialReduce(reactionFilledState3, addReaction(mockLaoId, reaction1)))
+        .toEqual(reactionFilledState3);
+    });
+
+    it('should create new chirp entry correctly', () => {
+      expect(socialReduce(reactionFilledState1, addReaction(mockLaoId, reaction4)))
+        .toEqual(reactionFilledState4);
+    });
   });
 
-  test('reducer should add the newer chirp before the first chirp', () => {
-    expect(socialReduce(chirpFilledState1, addChirp(mockLaoId, chirp2)))
-      .toEqual(chirpFilledState2);
-  });
-
-  test('reducer should add the newer chirp after the second chirp', () => {
-    expect(socialReduce(chirpFilledState2, addChirp(mockLaoId, chirp3)))
-      .toEqual(chirpFilledState3);
-  });
-
-  test('reducer should add the newest chirp on top', () => {
-    expect(socialReduce(chirpFilledState3, addChirp(mockLaoId, chirp4)))
-      .toEqual(chirpFilledState4);
+  describe('reaction selector', () => {
+    it('should return an empty record of reactionState when no lao is opened', () => {
+      expect(makeReactionsList().resultFunc(emptyState, undefined))
+        .toEqual({});
+    });
+
+    it('should return an empty record', () => {
+      expect(makeReactionsList().resultFunc(emptyState, mockLaoId))
+        .toEqual({});
+    });
+
+    it('should return an empty record for non-stored chirp', () => {
+      expect(makeReactionsList().resultFunc(reactionFilledState1, mockLaoId))
+        .toEqual({});
+    });
+
+    it('should return the first reaction state', () => {
+      expect(makeReactionsList().resultFunc(reactionFilledState11, mockLaoId))
+        .toEqual({ [mockChirpId1.toString()]: { '👍': 1, '👎': 0, '❤️': 0 } });
+    });
+
+    it('should add reaction count correctly', () => {
+      expect(makeReactionsList().resultFunc(reactionFilledState22, mockLaoId))
+        .toEqual({ [mockChirpId1.toString()]: { '👍': 1, '👎': 0, '❤️': 1 } });
+    });
+
+    it('should increment counter for new sender', () => {
+      expect(makeReactionsList().resultFunc(reactionFilledState33, mockLaoId))
+        .toEqual({ [mockChirpId1.toString()]: { '👍': 2, '👎': 0, '❤️': 1 } });
+    });
+
+    it('should not count a sender twice for a reaction', () => {
+      expect(makeReactionsList().resultFunc(reactionFilledState33, mockLaoId))
+        .toEqual({ [mockChirpId1.toString()]: { '👍': 2, '👎': 0, '❤️': 1 } });
+    });
+
+    it('should return state of two reaction', () => {
+      expect(makeReactionsList().resultFunc(reactionFilledState44, mockLaoId))
+        .toEqual({
+          [mockChirpId1.toString()]: { '👍': 1, '👎': 0, '❤️': 0 },
+          [mockChirpId2.toString()]: { '👍': 1, '👎': 0, '❤️': 0 },
+        });
+    });
   });
 });
-
-describe('reaction reducer', () => {
-  test('reducer should create entry for a chirp when receiving the first reaction on it', () => {
-    expect(socialReduce(emptyState, addReaction(mockLaoId, reaction1)))
-      .toEqual(reactionFilledState1);
-  });
-
-  test('reducer should add reaction codepoint to an existing chirp', () => {
-    expect(socialReduce(reactionFilledState1, addReaction(mockLaoId, reaction2)))
-      .toEqual(reactionFilledState2);
-  });
-
-  test('reducer should add new reaction sender for a chirp', () => {
-    expect(socialReduce(reactionFilledState2, addReaction(mockLaoId, reaction3)))
-      .toEqual(reactionFilledState3);
-  });
-
-  test('reducer should not add existing sender of a reaction for a chirp', () => {
-    expect(socialReduce(reactionFilledState3, addReaction(mockLaoId, reaction1)))
-      .toEqual(reactionFilledState3);
-  });
-
-  test('reducer should create new chirp entry correctly', () => {
-    expect(socialReduce(reactionFilledState1, addReaction(mockLaoId, reaction4)))
-      .toEqual(reactionFilledState4);
-  });
-});
-
-describe('chirp selector', () => {
-  test('selector should return an empty list of chirpState when no lao is opened', () => {
-    expect(makeChirpsList().resultFunc(emptyState, undefined))
-      .toEqual([]);
-  });
-
-  test('selector should return an empty list', () => {
-    expect(makeChirpsList().resultFunc(emptyState, mockLaoId))
-      .toEqual([]);
-  });
-
-  test('selector should return the first chirp state', () => {
-    expect(makeChirpsList().resultFunc(chirpFilledState1, mockLaoId))
-      .toEqual([chirp1]);
-  });
-
-  test('selector should return the newer chirp before the first chirp', () => {
-    expect(makeChirpsList().resultFunc(chirpFilledState2, mockLaoId))
-      .toEqual([chirp2, chirp1]);
-  });
-
-  test('selector should add the newer chirp after the second chirp', () => {
-    expect(makeChirpsList().resultFunc(chirpFilledState3, mockLaoId))
-      .toEqual([chirp2, chirp3, chirp1]);
-  });
-
-  test('selector should return the newest chirp on top', () => {
-    expect(makeChirpsList().resultFunc(chirpFilledState4, mockLaoId))
-      .toEqual([chirp4, chirp2, chirp3, chirp1]);
-  });
-});
-
-describe('reaction selector', () => {
-  test('selector should return an empty record of reactionState when no lao is opened', () => {
-    expect(makeReactionsList().resultFunc(emptyState, undefined))
-      .toEqual({});
-  });
-
-  test('selector should return an empty record', () => {
-    expect(makeReactionsList().resultFunc(emptyState, mockLaoId))
-      .toEqual({});
-  });
-
-  test('selector should return an empty record for non-stored chirp', () => {
-    expect(makeReactionsList().resultFunc(reactionFilledState1, mockLaoId))
-      .toEqual({});
-  });
-
-  test('selector should return the first reaction state', () => {
-    expect(makeReactionsList().resultFunc(reactionFilledState11, mockLaoId))
-      .toEqual({ [mockChirpId1.toString()]: { '👍': 1, '👎': 0, '❤️': 0 } });
-  });
-
-  test('selector should add reaction count correctly', () => {
-    expect(makeReactionsList().resultFunc(reactionFilledState22, mockLaoId))
-      .toEqual({ [mockChirpId1.toString()]: { '👍': 1, '👎': 0, '❤️': 1 } });
-  });
-
-  test('selector should increment counter for new sender', () => {
-    expect(makeReactionsList().resultFunc(reactionFilledState33, mockLaoId))
-      .toEqual({ [mockChirpId1.toString()]: { '👍': 2, '👎': 0, '❤️': 1 } });
-  });
-
-  test('selector should not count a sender twice for a reaction', () => {
-    expect(makeReactionsList().resultFunc(reactionFilledState33, mockLaoId))
-      .toEqual({ [mockChirpId1.toString()]: { '👍': 2, '👎': 0, '❤️': 1 } });
-  });
-
-  test('selector should return state of two reaction', () => {
-    expect(makeReactionsList().resultFunc(reactionFilledState44, mockLaoId))
-      .toEqual({
-        [mockChirpId1.toString()]: { '👍': 1, '👎': 0, '❤️': 0 },
-        [mockChirpId2.toString()]: { '👍': 1, '👎': 0, '❤️': 0 },
-      });
->>>>>>> 09732b09
-  });
-});
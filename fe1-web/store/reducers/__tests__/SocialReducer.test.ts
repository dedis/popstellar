import 'jest-extended';
import { AnyAction } from 'redux';
import keyPair from 'test_data/keypair.json';
import { Hash, PublicKey, Timestamp } from 'model/objects';
import { Chirp } from 'model/objects/Chirp';
import { describe } from '@jest/globals';
import { Reaction } from 'model/objects/Reaction';
import {
  socialReduce,
  addChirp,
  makeChirpsList,
<<<<<<< HEAD
  makeChirpsListOfUser,
=======
  deleteChirp,
>>>>>>> d095cee4
  addReaction,
  makeReactionsList,
} from '../SocialReducer';

const mockPublicKey = new PublicKey(keyPair.publicKey);
const org = mockPublicKey;
const name = 'MyLao';
const mockLaoIdHash: Hash = Hash.fromStringArray(
  org.toString(), new Timestamp(160000000).toString(), name,
);
const mockLaoId: string = mockLaoIdHash.toString();
const mockSender1: PublicKey = new PublicKey('Douglas Adams');
const mockSender2: PublicKey = new PublicKey('Gandalf');
const mockChirpId0: Hash = Hash.fromString('000');
const mockChirpId1: Hash = Hash.fromString('1234');
const mockChirpId2: Hash = Hash.fromString('5678');
const mockChirpId3: Hash = Hash.fromString('123456');
const mockTimestamp: Timestamp = new Timestamp(1606666600);

const chirp0DeletedFake = new Chirp({
  id: mockChirpId0,
  sender: new PublicKey('Joker'),
  text: '',
  time: mockTimestamp,
  isDeleted: true,
}).toState();

const chirp0 = new Chirp({
  id: mockChirpId0,
  sender: mockSender1,
  text: 'Don\'t delete me!',
  time: mockTimestamp,
  isDeleted: false,
}).toState();

const chirp1 = new Chirp({
  id: mockChirpId1,
  sender: mockSender1,
  text: 'Don\'t panic.',
  time: new Timestamp(1605555500),
  isDeleted: false,
}).toState();

const chirp1Deleted = new Chirp({
  id: mockChirpId1,
  sender: mockSender1,
  text: '',
  time: new Timestamp(1605555500),
  isDeleted: true,
}).toState();

const chirp1DeletedFake = new Chirp({
  id: mockChirpId1,
  sender: mockSender2,
  text: '',
  time: new Timestamp(1605555500),
  isDeleted: true,
}).toState();

const chirp2 = new Chirp({
  id: mockChirpId2,
  sender: mockSender2,
  text: 'You shall not pass! You shall not pass! You shall not pass! You shall not pass! You shall not pass! You shall not pass!',
  time: new Timestamp(1607777700),
}).toState();

const chirp3 = new Chirp({
  id: Hash.fromString('12345'),
  sender: mockSender1,
  text: 'Time is an illusion',
  time: mockTimestamp,
}).toState();

const chirp4 = new Chirp({
  id: mockChirpId3,
  sender: mockSender1,
  text: 'The answer is 42',
  time: new Timestamp(1608888800),
}).toState();

const chirp4Deleted = new Chirp({
  id: mockChirpId3,
  sender: mockSender1,
  text: '',
  time: new Timestamp(1608888800),
  isDeleted: true,
}).toState();

const reaction1 = new Reaction({
  id: Hash.fromString('1111'),
  sender: mockSender1,
  codepoint: '👍',
  chirp_id: mockChirpId1,
  time: mockTimestamp,
}).toState();

const reaction2 = new Reaction({
  id: Hash.fromString('2222'),
  sender: mockSender1,
  codepoint: '❤️',
  chirp_id: mockChirpId1,
  time: mockTimestamp,
}).toState();

const reaction3 = new Reaction({
  id: Hash.fromString('3333'),
  sender: mockSender2,
  codepoint: '👍',
  chirp_id: mockChirpId1,
  time: mockTimestamp,
}).toState();

const reaction4 = new Reaction({
  id: Hash.fromString('4444'),
  sender: mockSender2,
  codepoint: '👍',
  chirp_id: mockChirpId2,
  time: mockTimestamp,
}).toState();

const emptyState = {
  byLaoId: {
    myLaoId: {
      allIdsInOrder: [],
      byId: {},
      byUser: {},
      reactionsByChirp: {},
    },
  },
};

const chirpFilledState0Deleted = {
  byLaoId: {
    myLaoId: {
      allIdsInOrder: [],
      byId: {},
      byUser: {},
      reactionsByChirp: {},
    },
    [mockLaoId]: {
      allIdsInOrder: [],
      byId: { [mockChirpId0.toString()]: chirp0DeletedFake },
      byUser: {},
      reactionsByChirp: {},
    },
  },
};

const chirpFilledState0Added = {
  byLaoId: {
    myLaoId: {
      allIdsInOrder: [],
      byId: {},
      byUser: {},
      reactionsByChirp: {},
    },
    [mockLaoId]: {
      allIdsInOrder: [chirp0.id],
      byId: { [chirp0.id]: chirp0 },
      byUser: { [chirp0.sender]: [chirp0.id] },
      reactionsByChirp: {},
    },
  },
};

const chirpFilledState1 = {
  byLaoId: {
    myLaoId: {
      allIdsInOrder: [],
      byId: {},
      byUser: {},
      reactionsByChirp: {},
    },
    [mockLaoId]: {
      allIdsInOrder: [chirp1.id],
      byId: { [chirp1.id]: chirp1 },
      byUser: { [chirp1.sender]: [chirp1.id] },
      reactionsByChirp: {},
    },
  },
};

const chirpFilledState2 = {
  byLaoId: {
    myLaoId: {
      allIdsInOrder: [],
      byId: {},
      byUser: {},
      reactionsByChirp: {},
    },
    [mockLaoId]: {
      allIdsInOrder: [chirp2.id, chirp1.id],
      byId: { [chirp1.id]: chirp1, [chirp2.id]: chirp2 },
      byUser: { [chirp1.sender]: [chirp1.id], [chirp2.sender]: [chirp2.id] },
      reactionsByChirp: {},
    },
  },
};

const chirpFilledState3 = {
  byLaoId: {
    myLaoId: {
      allIdsInOrder: [],
      byId: {},
      byUser: {},
      reactionsByChirp: {},
    },
    [mockLaoId]: {
      allIdsInOrder: [chirp2.id, chirp3.id, chirp1.id],
      byId: { [chirp1.id]: chirp1, [chirp2.id]: chirp2, [chirp3.id]: chirp3 },
      byUser: { [chirp1.sender]: [chirp3.id, chirp1.id], [chirp2.sender]: [chirp2.id] },
      reactionsByChirp: {},
    },
  },
};

const chirpFilledState4 = {
  byLaoId: {
    myLaoId: {
      allIdsInOrder: [],
      byId: {},
      byUser: {},
      reactionsByChirp: {},
    },
    [mockLaoId]: {
      allIdsInOrder: [chirp4.id, chirp2.id, chirp3.id, chirp1.id],
      byId: {
        [chirp1.id]: chirp1,
        [chirp2.id]: chirp2,
        [chirp3.id]: chirp3,
        [chirp4.id]: chirp4,
      },
      byUser: { [chirp1.sender]: [chirp4.id, chirp3.id, chirp1.id], [chirp2.sender]: [chirp2.id] },
      reactionsByChirp: {},
    },
  },
};

const chirpFilledState4Chirp1Deleted = {
  byLaoId: {
    myLaoId: {
      allIdsInOrder: [],
      byId: {},
      byUser: {},
      reactionsByChirp: {},
    },
    [mockLaoId]: {
      allIdsInOrder: [chirp4.id, chirp2.id, chirp3.id, chirp1.id],
      byId: {
        [chirp1.id]: chirp1Deleted,
        [chirp2.id]: chirp2,
        [chirp3.id]: chirp3,
        [chirp4.id]: chirp4,
      },
      byUser: { [chirp1.sender]: [chirp4.id, chirp3.id, chirp1.id], [chirp2.sender]: [chirp2.id] },
      reactionsByChirp: {},
    },
  },
};

const chirpFilledState4Chirp4Deleted = {
  byLaoId: {
    myLaoId: {
      allIdsInOrder: [],
      byId: {},
      byUser: {},
      reactionsByChirp: {},
    },
    [mockLaoId]: {
      allIdsInOrder: [chirp4.id, chirp2.id, chirp3.id, chirp1.id],
      byId: {
        [chirp1.id]: chirp1,
        [chirp2.id]: chirp2,
        [chirp3.id]: chirp3,
        [chirp4.id]: chirp4Deleted,
      },
      byUser: { [chirp1.sender]: [chirp4.id, chirp3.id, chirp1.id], [chirp2.sender]: [chirp2.id] },
      reactionsByChirp: {},
    },
  },
};

const reactionFilledState1 = {
  byLaoId: {
    myLaoId: {
      allIdsInOrder: [],
      byId: {},
      byUser: {},
      reactionsByChirp: {},
    },
    [mockLaoId]: {
      allIdsInOrder: [],
      byId: {},
      byUser: {},
      reactionsByChirp: { [mockChirpId1.toString()]: { '👍': [mockSender1.toString()] } },
    },
  },
};

const reactionFilledState11 = {
  byLaoId: {
    myLaoId: {
      allIdsInOrder: [],
      byId: {},
      byUser: {},
      reactionsByChirp: {},
    },
    [mockLaoId]: {
      allIdsInOrder: [chirp1.id],
      byId: { [chirp1.id]: chirp1 },
      byUser: { [chirp1.sender]: [chirp1.id] },
      reactionsByChirp: { [mockChirpId1.toString()]: { '👍': [mockSender1.toString()] } },
    },
  },
};

const reactionFilledState2 = {
  byLaoId: {
    myLaoId: {
      allIdsInOrder: [],
      byId: {},
      byUser: {},
      reactionsByChirp: {},
    },
    [mockLaoId]: {
      allIdsInOrder: [],
      byId: {},
      byUser: {},
      reactionsByChirp: {
        [mockChirpId1.toString()]: {
          '👍': [mockSender1.toString()],
          '❤️': [mockSender1.toString()],
        },
      },
    },
  },
};

const reactionFilledState22 = {
  byLaoId: {
    myLaoId: {
      allIdsInOrder: [],
      byId: {},
      byUser: {},
      reactionsByChirp: {},
    },
    [mockLaoId]: {
      allIdsInOrder: [chirp1.id],
      byId: { [chirp1.id]: chirp1 },
      byUser: { [chirp1.sender]: [chirp1.id] },
      reactionsByChirp: {
        [mockChirpId1.toString()]: {
          '👍': [mockSender1.toString()],
          '❤️': [mockSender1.toString()],
        },
      },
    },
  },
};

const reactionFilledState3 = {
  byLaoId: {
    myLaoId: {
      allIdsInOrder: [],
      byId: {},
      byUser: {},
      reactionsByChirp: {},
    },
    [mockLaoId]: {
      allIdsInOrder: [],
      byId: {},
      byUser: {},
      reactionsByChirp: {
        [mockChirpId1.toString()]: {
          '👍': [mockSender1.toString(), mockSender2.toString()],
          '❤️': [mockSender1.toString()],
        },
      },
    },
  },
};

const reactionFilledState33 = {
  byLaoId: {
    myLaoId: {
      allIdsInOrder: [],
      byId: {},
      byUser: {},
      reactionsByChirp: {},
    },
    [mockLaoId]: {
      allIdsInOrder: [chirp1.id],
      byId: { [chirp1.id]: chirp1 },
      byUser: { [chirp1.sender]: [chirp1.id] },
      reactionsByChirp: {
        [mockChirpId1.toString()]: {
          '👍': [mockSender1.toString(), mockSender2.toString()],
          '❤️': [mockSender1.toString()],
        },
      },
    },
  },
};

const reactionFilledState4 = {
  byLaoId: {
    myLaoId: {
      allIdsInOrder: [],
      byId: {},
      byUser: {},
      reactionsByChirp: {},
    },
    [mockLaoId]: {
      allIdsInOrder: [],
      byId: {},
      byUser: {},
      reactionsByChirp: {
        [mockChirpId1.toString()]: { '👍': [mockSender1.toString()] },
        [mockChirpId2.toString()]: { '👍': [mockSender2.toString()] },
      },
    },
  },
};

const reactionFilledState44 = {
  byLaoId: {
    myLaoId: {
      allIdsInOrder: [],
      byId: {},
      byUser: {},
      reactionsByChirp: {},
    },
    [mockLaoId]: {
      allIdsInOrder: [chirp2.id, chirp1.id],
      byId: { [chirp1.id]: chirp1, [chirp2.id]: chirp2 },
      byUser: { [chirp1.sender]: [chirp1.id], [chirp2.sender]: [chirp2.id] },
      reactionsByChirp: {
        [mockChirpId1.toString()]: { '👍': [mockSender1.toString()] },
        [mockChirpId2.toString()]: { '👍': [mockSender2.toString()] },
      },
    },
  },
};

<<<<<<< HEAD
describe('SocialReducer', () => {
  describe('chirp reducer', () => {
    it('should return the initial state', () => {
=======
describe('social reducer', () => {
  describe('chirp reducer', () => {
    test('reducer should return the initial state', () => {
>>>>>>> d095cee4
      expect(socialReduce(undefined, {} as AnyAction))
        .toEqual(emptyState);
    });

<<<<<<< HEAD
    it('should add the first chirp correctly', () => {
      expect(socialReduce(emptyState, addChirp(mockLaoId, chirp1)))
        .toEqual(chirpFilledState1);
    });

    it('should add the newer chirp before the first chirp', () => {
      expect(socialReduce(chirpFilledState1, addChirp(mockLaoId, chirp2)))
        .toEqual(chirpFilledState2);
    });

    it('should add the newer chirp after the second chirp', () => {
      expect(socialReduce(chirpFilledState2, addChirp(mockLaoId, chirp3)))
        .toEqual(chirpFilledState3);
    });

    it('should add the newest chirp on top', () => {
      expect(socialReduce(chirpFilledState3, addChirp(mockLaoId, chirp4)))
        .toEqual(chirpFilledState4);
    });
  });

  describe('chirp selector', () => {
    it('should return an empty list of chirpState when no lao is opened', () => {
=======
    describe('add chirp', () => {
      test('reducer should add the first chirp correctly', () => {
        expect(socialReduce(emptyState, addChirp(mockLaoId, chirp1)))
          .toEqual(chirpFilledState1);
      });

      test('reducer should add the newer chirp before the first chirp', () => {
        expect(socialReduce(chirpFilledState1, addChirp(mockLaoId, chirp2)))
          .toEqual(chirpFilledState2);
      });

      test('reducer should add the newer chirp after the second chirp', () => {
        expect(socialReduce(chirpFilledState2, addChirp(mockLaoId, chirp3)))
          .toEqual(chirpFilledState3);
      });

      test('reducer should add the newest chirp on top', () => {
        expect(socialReduce(chirpFilledState3, addChirp(mockLaoId, chirp4)))
          .toEqual(chirpFilledState4);
      });
    });

    describe('delete chirp', () => {
      test('reducer should mark chirp 1 as deleted', () => {
        expect(socialReduce(chirpFilledState4, deleteChirp(mockLaoId, chirp1Deleted)))
          .toEqual(chirpFilledState4Chirp1Deleted);
      });

      test('delete a non-stored chirp should store it in byId as deleted', () => {
        expect(socialReduce(emptyState, deleteChirp(mockLaoId, chirp0DeletedFake)))
          .toEqual(chirpFilledState0Deleted);
      });

      test('reducer should ignore delete request sent by non-original sender', () => {
        expect(socialReduce(chirpFilledState4, deleteChirp(mockLaoId, chirp1DeletedFake)))
          .toEqual(chirpFilledState4);
      });

      test('reducer should update/add a chirp if it has been deleted by a different sender', () => {
        expect(socialReduce(chirpFilledState0Deleted, addChirp(mockLaoId, chirp0)))
          .toEqual(chirpFilledState0Added);
      });

      test('reducer should not re-add a chirp if it has already been deleted by the same sender', () => {
        const stateDeleted = socialReduce(chirpFilledState3, deleteChirp(mockLaoId, chirp4));
        expect(socialReduce(stateDeleted, addChirp(mockLaoId, chirp4)))
          .toEqual(chirpFilledState4Chirp4Deleted);
      });
    });
  });

  describe('reaction reducer', () => {
    test('reducer should create entry for a chirp when receiving the first reaction on it', () => {
      expect(socialReduce(emptyState, addReaction(mockLaoId, reaction1)))
        .toEqual(reactionFilledState1);
    });

    test('reducer should add reaction codepoint to an existing chirp', () => {
      expect(socialReduce(reactionFilledState1, addReaction(mockLaoId, reaction2)))
        .toEqual(reactionFilledState2);
    });

    test('reducer should add new reaction sender for a chirp', () => {
      expect(socialReduce(reactionFilledState2, addReaction(mockLaoId, reaction3)))
        .toEqual(reactionFilledState3);
    });

    test('reducer should not add existing sender of a reaction for a chirp', () => {
      expect(socialReduce(reactionFilledState3, addReaction(mockLaoId, reaction1)))
        .toEqual(reactionFilledState3);
    });

    test('reducer should create new chirp entry correctly', () => {
      expect(socialReduce(reactionFilledState1, addReaction(mockLaoId, reaction4)))
        .toEqual(reactionFilledState4);
    });
  });
});

describe('social selector', () => {
  describe('chirp selector', () => {
    test('selector should return an empty list of chirpState when no lao is opened', () => {
>>>>>>> d095cee4
      expect(makeChirpsList().resultFunc(emptyState, undefined))
        .toEqual([]);
    });

<<<<<<< HEAD
    it('should return an empty list', () => {
      socialReduce(undefined, {} as AnyAction);
=======
    test('selector should return an empty list', () => {
>>>>>>> d095cee4
      expect(makeChirpsList().resultFunc(emptyState, mockLaoId))
        .toEqual([]);
    });

<<<<<<< HEAD
    it('should return the first chirp state', () => {
      socialReduce(emptyState, addChirp(mockLaoId, chirp1));
=======
    test('selector should return the first chirp state', () => {
>>>>>>> d095cee4
      expect(makeChirpsList().resultFunc(chirpFilledState1, mockLaoId))
        .toEqual([chirp1]);
    });

<<<<<<< HEAD
    it('should return the newer chirp before the first chirp', () => {
      socialReduce(chirpFilledState1, addChirp(mockLaoId, chirp2));
=======
    test('selector should return the newer chirp before the first chirp', () => {
>>>>>>> d095cee4
      expect(makeChirpsList().resultFunc(chirpFilledState2, mockLaoId))
        .toEqual([chirp2, chirp1]);
    });

<<<<<<< HEAD
    it('should add the newer chirp after the second chirp', () => {
      socialReduce(chirpFilledState2, addChirp(mockLaoId, chirp3));
=======
    test('selector should add the newer chirp after the second chirp', () => {
>>>>>>> d095cee4
      expect(makeChirpsList().resultFunc(chirpFilledState3, mockLaoId))
        .toEqual([chirp2, chirp3, chirp1]);
    });

<<<<<<< HEAD
    it('should return the newest chirp on top', () => {
      socialReduce(chirpFilledState3, addChirp(mockLaoId, chirp4));
      expect(makeChirpsList().resultFunc(chirpFilledState4, mockLaoId))
        .toEqual([chirp4, chirp2, chirp3, chirp1]);
    });

    it('should return the correct chirps list for an active user', () => {
      expect(makeChirpsListOfUser(chirp1.sender).resultFunc(chirpFilledState3, mockLaoId))
        .toEqual([chirp3, chirp1]);
    });

    it('should return an empty list for an inactive user', () => {
      expect(makeChirpsListOfUser(chirp2.sender).resultFunc(chirpFilledState1, mockLaoId))
        .toEqual([]);
    });

    it('should return an empty list for an undefined lao', () => {
      expect(makeChirpsListOfUser(chirp2.sender).resultFunc(chirpFilledState1, undefined))
        .toEqual([]);
    });
  });

  describe('reaction reducer', () => {
    it('should create entry for a chirp when receiving the first reaction on it', () => {
      expect(socialReduce(emptyState, addReaction(mockLaoId, reaction1)))
        .toEqual(reactionFilledState1);
    });

    it('should add reaction codepoint to an existing chirp', () => {
      expect(socialReduce(reactionFilledState1, addReaction(mockLaoId, reaction2)))
        .toEqual(reactionFilledState2);
    });

    it('should add new reaction sender for a chirp', () => {
      expect(socialReduce(reactionFilledState2, addReaction(mockLaoId, reaction3)))
        .toEqual(reactionFilledState3);
    });

    it('should not add existing sender of a reaction for a chirp', () => {
      expect(socialReduce(reactionFilledState3, addReaction(mockLaoId, reaction1)))
        .toEqual(reactionFilledState3);
    });

    it('should create new chirp entry correctly', () => {
      expect(socialReduce(reactionFilledState1, addReaction(mockLaoId, reaction4)))
        .toEqual(reactionFilledState4);
    });
  });

  describe('reaction selector', () => {
    it('should return an empty record of reactionState when no lao is opened', () => {
=======
    test('selector should return the newest chirp on top', () => {
      expect(makeChirpsList().resultFunc(chirpFilledState4, mockLaoId))
        .toEqual([chirp4, chirp2, chirp3, chirp1]);
    });
  });

  describe('reaction selector', () => {
    test('selector should return an empty record of reactionState when no lao is opened', () => {
>>>>>>> d095cee4
      expect(makeReactionsList().resultFunc(emptyState, undefined))
        .toEqual({});
    });

<<<<<<< HEAD
    it('should return an empty record', () => {
=======
    test('selector should return an empty record', () => {
>>>>>>> d095cee4
      expect(makeReactionsList().resultFunc(emptyState, mockLaoId))
        .toEqual({});
    });

<<<<<<< HEAD
    it('should return an empty record for non-stored chirp', () => {
=======
    test('selector should return an empty record for non-stored chirp', () => {
>>>>>>> d095cee4
      expect(makeReactionsList().resultFunc(reactionFilledState1, mockLaoId))
        .toEqual({});
    });

<<<<<<< HEAD
    it('should return the first reaction state', () => {
=======
    test('selector should return the first reaction state', () => {
>>>>>>> d095cee4
      expect(makeReactionsList().resultFunc(reactionFilledState11, mockLaoId))
        .toEqual({ [mockChirpId1.toString()]: { '👍': 1, '👎': 0, '❤️': 0 } });
    });

<<<<<<< HEAD
    it('should add reaction count correctly', () => {
=======
    test('selector should add reaction count correctly', () => {
>>>>>>> d095cee4
      expect(makeReactionsList().resultFunc(reactionFilledState22, mockLaoId))
        .toEqual({ [mockChirpId1.toString()]: { '👍': 1, '👎': 0, '❤️': 1 } });
    });

<<<<<<< HEAD
    it('should increment counter for new sender', () => {
=======
    test('selector should increment counter for new sender', () => {
>>>>>>> d095cee4
      expect(makeReactionsList().resultFunc(reactionFilledState33, mockLaoId))
        .toEqual({ [mockChirpId1.toString()]: { '👍': 2, '👎': 0, '❤️': 1 } });
    });

<<<<<<< HEAD
    it('should not count a sender twice for a reaction', () => {
=======
    test('selector should not count a sender twice for a reaction', () => {
>>>>>>> d095cee4
      expect(makeReactionsList().resultFunc(reactionFilledState33, mockLaoId))
        .toEqual({ [mockChirpId1.toString()]: { '👍': 2, '👎': 0, '❤️': 1 } });
    });

<<<<<<< HEAD
    it('should return state of two reaction', () => {
=======
    test('selector should return state of two reaction', () => {
>>>>>>> d095cee4
      expect(makeReactionsList().resultFunc(reactionFilledState44, mockLaoId))
        .toEqual({
          [mockChirpId1.toString()]: { '👍': 1, '👎': 0, '❤️': 0 },
          [mockChirpId2.toString()]: { '👍': 1, '👎': 0, '❤️': 0 },
        });
    });
  });
});<|MERGE_RESOLUTION|>--- conflicted
+++ resolved
@@ -9,11 +9,8 @@
   socialReduce,
   addChirp,
   makeChirpsList,
-<<<<<<< HEAD
   makeChirpsListOfUser,
-=======
   deleteChirp,
->>>>>>> d095cee4
   addReaction,
   makeReactionsList,
 } from '../SocialReducer';
@@ -458,20 +455,13 @@
   },
 };
 
-<<<<<<< HEAD
 describe('SocialReducer', () => {
   describe('chirp reducer', () => {
     it('should return the initial state', () => {
-=======
-describe('social reducer', () => {
-  describe('chirp reducer', () => {
-    test('reducer should return the initial state', () => {
->>>>>>> d095cee4
       expect(socialReduce(undefined, {} as AnyAction))
         .toEqual(emptyState);
     });
 
-<<<<<<< HEAD
     it('should add the first chirp correctly', () => {
       expect(socialReduce(emptyState, addChirp(mockLaoId, chirp1)))
         .toEqual(chirpFilledState1);
@@ -491,268 +481,154 @@
       expect(socialReduce(chirpFilledState3, addChirp(mockLaoId, chirp4)))
         .toEqual(chirpFilledState4);
     });
-  });
-
-  describe('chirp selector', () => {
-    it('should return an empty list of chirpState when no lao is opened', () => {
-=======
-    describe('add chirp', () => {
-      test('reducer should add the first chirp correctly', () => {
-        expect(socialReduce(emptyState, addChirp(mockLaoId, chirp1)))
-          .toEqual(chirpFilledState1);
+
+    it('should mark chirp 1 as deleted', () => {
+      expect(socialReduce(chirpFilledState4, deleteChirp(mockLaoId, chirp1Deleted)))
+        .toEqual(chirpFilledState4Chirp1Deleted);
+    });
+
+    it('delete a non-stored chirp should store it in byId as deleted', () => {
+      expect(socialReduce(emptyState, deleteChirp(mockLaoId, chirp0DeletedFake)))
+        .toEqual(chirpFilledState0Deleted);
+    });
+
+    it('should ignore delete request sent by non-original sender', () => {
+      expect(socialReduce(chirpFilledState4, deleteChirp(mockLaoId, chirp1DeletedFake)))
+        .toEqual(chirpFilledState4);
+    });
+
+    it('should update/add a chirp if it has been deleted by a different sender', () => {
+      expect(socialReduce(chirpFilledState0Deleted, addChirp(mockLaoId, chirp0)))
+        .toEqual(chirpFilledState0Added);
+    });
+
+    it('should not re-add a chirp if it has already been deleted by the same sender', () => {
+      const stateDeleted = socialReduce(chirpFilledState3, deleteChirp(mockLaoId, chirp4));
+      expect(socialReduce(stateDeleted, addChirp(mockLaoId, chirp4)))
+        .toEqual(chirpFilledState4Chirp4Deleted);
+    });
+  });
+
+describe('chirp selector', () => {
+  it('should return an empty list of chirpState when no lao is opened', () => {
+    expect(makeChirpsList().resultFunc(emptyState, undefined))
+      .toEqual([]);
+  });
+
+  it('should return an empty list', () => {
+    socialReduce(undefined, {} as AnyAction);
+    expect(makeChirpsList().resultFunc(emptyState, mockLaoId))
+      .toEqual([]);
+  });
+
+  it('should return the first chirp state', () => {
+    socialReduce(emptyState, addChirp(mockLaoId, chirp1));
+    expect(makeChirpsList().resultFunc(chirpFilledState1, mockLaoId))
+      .toEqual([chirp1]);
+  });
+
+  it('should return the newer chirp before the first chirp', () => {
+    socialReduce(chirpFilledState1, addChirp(mockLaoId, chirp2));
+    expect(makeChirpsList().resultFunc(chirpFilledState2, mockLaoId))
+      .toEqual([chirp2, chirp1]);
+  });
+
+  it('should add the newer chirp after the second chirp', () => {
+    socialReduce(chirpFilledState2, addChirp(mockLaoId, chirp3));
+    expect(makeChirpsList().resultFunc(chirpFilledState3, mockLaoId))
+      .toEqual([chirp2, chirp3, chirp1]);
+  });
+
+  it('should return the newest chirp on top', () => {
+    socialReduce(chirpFilledState3, addChirp(mockLaoId, chirp4));
+    expect(makeChirpsList().resultFunc(chirpFilledState4, mockLaoId))
+      .toEqual([chirp4, chirp2, chirp3, chirp1]);
+  });
+
+  it('should return the correct chirps list for an active user', () => {
+    expect(makeChirpsListOfUser(chirp1.sender).resultFunc(chirpFilledState3, mockLaoId))
+      .toEqual([chirp3, chirp1]);
+  });
+
+  it('should return an empty list for an inactive user', () => {
+    expect(makeChirpsListOfUser(chirp2.sender).resultFunc(chirpFilledState1, mockLaoId))
+      .toEqual([]);
+  });
+
+  it('should return an empty list for an undefined lao', () => {
+    expect(makeChirpsListOfUser(chirp2.sender).resultFunc(chirpFilledState1, undefined))
+      .toEqual([]);
+  });
+});
+
+describe('reaction reducer', () => {
+  it('should create entry for a chirp when receiving the first reaction on it', () => {
+    expect(socialReduce(emptyState, addReaction(mockLaoId, reaction1)))
+      .toEqual(reactionFilledState1);
+  });
+
+  it('should add reaction codepoint to an existing chirp', () => {
+    expect(socialReduce(reactionFilledState1, addReaction(mockLaoId, reaction2)))
+      .toEqual(reactionFilledState2);
+  });
+
+  it('should add new reaction sender for a chirp', () => {
+    expect(socialReduce(reactionFilledState2, addReaction(mockLaoId, reaction3)))
+      .toEqual(reactionFilledState3);
+  });
+
+  it('should not add existing sender of a reaction for a chirp', () => {
+    expect(socialReduce(reactionFilledState3, addReaction(mockLaoId, reaction1)))
+      .toEqual(reactionFilledState3);
+  });
+
+  it('should create new chirp entry correctly', () => {
+    expect(socialReduce(reactionFilledState1, addReaction(mockLaoId, reaction4)))
+      .toEqual(reactionFilledState4);
+  });
+});
+
+describe('reaction selector', () => {
+  it('should return an empty record of reactionState when no lao is opened', () => {
+    expect(makeReactionsList().resultFunc(emptyState, undefined))
+      .toEqual({});
+  });
+
+  it('should return an empty record', () => {
+    expect(makeReactionsList().resultFunc(emptyState, mockLaoId))
+      .toEqual({});
+  });
+
+  it('should return an empty record for non-stored chirp', () => {
+    expect(makeReactionsList().resultFunc(reactionFilledState1, mockLaoId))
+      .toEqual({});
+  });
+
+  it('should return the first reaction state', () => {
+    expect(makeReactionsList().resultFunc(reactionFilledState11, mockLaoId))
+      .toEqual({ [mockChirpId1.toString()]: { '👍': 1, '👎': 0, '❤️': 0 } });
+  });
+
+  it('should add reaction count correctly', () => {
+    expect(makeReactionsList().resultFunc(reactionFilledState22, mockLaoId))
+      .toEqual({ [mockChirpId1.toString()]: { '👍': 1, '👎': 0, '❤️': 1 } });
+  });
+
+  it('should increment counter for new sender', () => {
+    expect(makeReactionsList().resultFunc(reactionFilledState33, mockLaoId))
+      .toEqual({ [mockChirpId1.toString()]: { '👍': 2, '👎': 0, '❤️': 1 } });
+  });
+
+  it('should not count a sender twice for a reaction', () => {
+    expect(makeReactionsList().resultFunc(reactionFilledState33, mockLaoId))
+      .toEqual({ [mockChirpId1.toString()]: { '👍': 2, '👎': 0, '❤️': 1 } });
+  });
+
+  it('should return state of two reaction', () => {
+    expect(makeReactionsList().resultFunc(reactionFilledState44, mockLaoId))
+      .toEqual({
+        [mockChirpId1.toString()]: { '👍': 1, '👎': 0, '❤️': 0 },
+        [mockChirpId2.toString()]: { '👍': 1, '👎': 0, '❤️': 0 },
       });
-
-      test('reducer should add the newer chirp before the first chirp', () => {
-        expect(socialReduce(chirpFilledState1, addChirp(mockLaoId, chirp2)))
-          .toEqual(chirpFilledState2);
-      });
-
-      test('reducer should add the newer chirp after the second chirp', () => {
-        expect(socialReduce(chirpFilledState2, addChirp(mockLaoId, chirp3)))
-          .toEqual(chirpFilledState3);
-      });
-
-      test('reducer should add the newest chirp on top', () => {
-        expect(socialReduce(chirpFilledState3, addChirp(mockLaoId, chirp4)))
-          .toEqual(chirpFilledState4);
-      });
-    });
-
-    describe('delete chirp', () => {
-      test('reducer should mark chirp 1 as deleted', () => {
-        expect(socialReduce(chirpFilledState4, deleteChirp(mockLaoId, chirp1Deleted)))
-          .toEqual(chirpFilledState4Chirp1Deleted);
-      });
-
-      test('delete a non-stored chirp should store it in byId as deleted', () => {
-        expect(socialReduce(emptyState, deleteChirp(mockLaoId, chirp0DeletedFake)))
-          .toEqual(chirpFilledState0Deleted);
-      });
-
-      test('reducer should ignore delete request sent by non-original sender', () => {
-        expect(socialReduce(chirpFilledState4, deleteChirp(mockLaoId, chirp1DeletedFake)))
-          .toEqual(chirpFilledState4);
-      });
-
-      test('reducer should update/add a chirp if it has been deleted by a different sender', () => {
-        expect(socialReduce(chirpFilledState0Deleted, addChirp(mockLaoId, chirp0)))
-          .toEqual(chirpFilledState0Added);
-      });
-
-      test('reducer should not re-add a chirp if it has already been deleted by the same sender', () => {
-        const stateDeleted = socialReduce(chirpFilledState3, deleteChirp(mockLaoId, chirp4));
-        expect(socialReduce(stateDeleted, addChirp(mockLaoId, chirp4)))
-          .toEqual(chirpFilledState4Chirp4Deleted);
-      });
-    });
-  });
-
-  describe('reaction reducer', () => {
-    test('reducer should create entry for a chirp when receiving the first reaction on it', () => {
-      expect(socialReduce(emptyState, addReaction(mockLaoId, reaction1)))
-        .toEqual(reactionFilledState1);
-    });
-
-    test('reducer should add reaction codepoint to an existing chirp', () => {
-      expect(socialReduce(reactionFilledState1, addReaction(mockLaoId, reaction2)))
-        .toEqual(reactionFilledState2);
-    });
-
-    test('reducer should add new reaction sender for a chirp', () => {
-      expect(socialReduce(reactionFilledState2, addReaction(mockLaoId, reaction3)))
-        .toEqual(reactionFilledState3);
-    });
-
-    test('reducer should not add existing sender of a reaction for a chirp', () => {
-      expect(socialReduce(reactionFilledState3, addReaction(mockLaoId, reaction1)))
-        .toEqual(reactionFilledState3);
-    });
-
-    test('reducer should create new chirp entry correctly', () => {
-      expect(socialReduce(reactionFilledState1, addReaction(mockLaoId, reaction4)))
-        .toEqual(reactionFilledState4);
-    });
-  });
-});
-
-describe('social selector', () => {
-  describe('chirp selector', () => {
-    test('selector should return an empty list of chirpState when no lao is opened', () => {
->>>>>>> d095cee4
-      expect(makeChirpsList().resultFunc(emptyState, undefined))
-        .toEqual([]);
-    });
-
-<<<<<<< HEAD
-    it('should return an empty list', () => {
-      socialReduce(undefined, {} as AnyAction);
-=======
-    test('selector should return an empty list', () => {
->>>>>>> d095cee4
-      expect(makeChirpsList().resultFunc(emptyState, mockLaoId))
-        .toEqual([]);
-    });
-
-<<<<<<< HEAD
-    it('should return the first chirp state', () => {
-      socialReduce(emptyState, addChirp(mockLaoId, chirp1));
-=======
-    test('selector should return the first chirp state', () => {
->>>>>>> d095cee4
-      expect(makeChirpsList().resultFunc(chirpFilledState1, mockLaoId))
-        .toEqual([chirp1]);
-    });
-
-<<<<<<< HEAD
-    it('should return the newer chirp before the first chirp', () => {
-      socialReduce(chirpFilledState1, addChirp(mockLaoId, chirp2));
-=======
-    test('selector should return the newer chirp before the first chirp', () => {
->>>>>>> d095cee4
-      expect(makeChirpsList().resultFunc(chirpFilledState2, mockLaoId))
-        .toEqual([chirp2, chirp1]);
-    });
-
-<<<<<<< HEAD
-    it('should add the newer chirp after the second chirp', () => {
-      socialReduce(chirpFilledState2, addChirp(mockLaoId, chirp3));
-=======
-    test('selector should add the newer chirp after the second chirp', () => {
->>>>>>> d095cee4
-      expect(makeChirpsList().resultFunc(chirpFilledState3, mockLaoId))
-        .toEqual([chirp2, chirp3, chirp1]);
-    });
-
-<<<<<<< HEAD
-    it('should return the newest chirp on top', () => {
-      socialReduce(chirpFilledState3, addChirp(mockLaoId, chirp4));
-      expect(makeChirpsList().resultFunc(chirpFilledState4, mockLaoId))
-        .toEqual([chirp4, chirp2, chirp3, chirp1]);
-    });
-
-    it('should return the correct chirps list for an active user', () => {
-      expect(makeChirpsListOfUser(chirp1.sender).resultFunc(chirpFilledState3, mockLaoId))
-        .toEqual([chirp3, chirp1]);
-    });
-
-    it('should return an empty list for an inactive user', () => {
-      expect(makeChirpsListOfUser(chirp2.sender).resultFunc(chirpFilledState1, mockLaoId))
-        .toEqual([]);
-    });
-
-    it('should return an empty list for an undefined lao', () => {
-      expect(makeChirpsListOfUser(chirp2.sender).resultFunc(chirpFilledState1, undefined))
-        .toEqual([]);
-    });
-  });
-
-  describe('reaction reducer', () => {
-    it('should create entry for a chirp when receiving the first reaction on it', () => {
-      expect(socialReduce(emptyState, addReaction(mockLaoId, reaction1)))
-        .toEqual(reactionFilledState1);
-    });
-
-    it('should add reaction codepoint to an existing chirp', () => {
-      expect(socialReduce(reactionFilledState1, addReaction(mockLaoId, reaction2)))
-        .toEqual(reactionFilledState2);
-    });
-
-    it('should add new reaction sender for a chirp', () => {
-      expect(socialReduce(reactionFilledState2, addReaction(mockLaoId, reaction3)))
-        .toEqual(reactionFilledState3);
-    });
-
-    it('should not add existing sender of a reaction for a chirp', () => {
-      expect(socialReduce(reactionFilledState3, addReaction(mockLaoId, reaction1)))
-        .toEqual(reactionFilledState3);
-    });
-
-    it('should create new chirp entry correctly', () => {
-      expect(socialReduce(reactionFilledState1, addReaction(mockLaoId, reaction4)))
-        .toEqual(reactionFilledState4);
-    });
-  });
-
-  describe('reaction selector', () => {
-    it('should return an empty record of reactionState when no lao is opened', () => {
-=======
-    test('selector should return the newest chirp on top', () => {
-      expect(makeChirpsList().resultFunc(chirpFilledState4, mockLaoId))
-        .toEqual([chirp4, chirp2, chirp3, chirp1]);
-    });
-  });
-
-  describe('reaction selector', () => {
-    test('selector should return an empty record of reactionState when no lao is opened', () => {
->>>>>>> d095cee4
-      expect(makeReactionsList().resultFunc(emptyState, undefined))
-        .toEqual({});
-    });
-
-<<<<<<< HEAD
-    it('should return an empty record', () => {
-=======
-    test('selector should return an empty record', () => {
->>>>>>> d095cee4
-      expect(makeReactionsList().resultFunc(emptyState, mockLaoId))
-        .toEqual({});
-    });
-
-<<<<<<< HEAD
-    it('should return an empty record for non-stored chirp', () => {
-=======
-    test('selector should return an empty record for non-stored chirp', () => {
->>>>>>> d095cee4
-      expect(makeReactionsList().resultFunc(reactionFilledState1, mockLaoId))
-        .toEqual({});
-    });
-
-<<<<<<< HEAD
-    it('should return the first reaction state', () => {
-=======
-    test('selector should return the first reaction state', () => {
->>>>>>> d095cee4
-      expect(makeReactionsList().resultFunc(reactionFilledState11, mockLaoId))
-        .toEqual({ [mockChirpId1.toString()]: { '👍': 1, '👎': 0, '❤️': 0 } });
-    });
-
-<<<<<<< HEAD
-    it('should add reaction count correctly', () => {
-=======
-    test('selector should add reaction count correctly', () => {
->>>>>>> d095cee4
-      expect(makeReactionsList().resultFunc(reactionFilledState22, mockLaoId))
-        .toEqual({ [mockChirpId1.toString()]: { '👍': 1, '👎': 0, '❤️': 1 } });
-    });
-
-<<<<<<< HEAD
-    it('should increment counter for new sender', () => {
-=======
-    test('selector should increment counter for new sender', () => {
->>>>>>> d095cee4
-      expect(makeReactionsList().resultFunc(reactionFilledState33, mockLaoId))
-        .toEqual({ [mockChirpId1.toString()]: { '👍': 2, '👎': 0, '❤️': 1 } });
-    });
-
-<<<<<<< HEAD
-    it('should not count a sender twice for a reaction', () => {
-=======
-    test('selector should not count a sender twice for a reaction', () => {
->>>>>>> d095cee4
-      expect(makeReactionsList().resultFunc(reactionFilledState33, mockLaoId))
-        .toEqual({ [mockChirpId1.toString()]: { '👍': 2, '👎': 0, '❤️': 1 } });
-    });
-
-<<<<<<< HEAD
-    it('should return state of two reaction', () => {
-=======
-    test('selector should return state of two reaction', () => {
->>>>>>> d095cee4
-      expect(makeReactionsList().resultFunc(reactionFilledState44, mockLaoId))
-        .toEqual({
-          [mockChirpId1.toString()]: { '👍': 1, '👎': 0, '❤️': 0 },
-          [mockChirpId2.toString()]: { '👍': 1, '👎': 0, '❤️': 0 },
-        });
-    });
   });
 });
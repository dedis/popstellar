--- conflicted
+++ resolved
@@ -289,11 +289,7 @@
       if (!rollCall) {
         return [];
       }
-<<<<<<< HEAD
-      return rollCall.attendees ? rollCall.attendees : [];
-=======
       return rollCall.attendees || [];
->>>>>>> 2825cc9d
     },
   );
 };

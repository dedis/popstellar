--- conflicted
+++ resolved
@@ -12,8 +12,4 @@
 export * from './KeyPairStore';
 export * from './OpenedLaoStore';
 export * from './WalletStore';
-<<<<<<< HEAD
-export * from './LastPoPTokenStore';
-=======
-export * from './EventStore'; // remove?
->>>>>>> 7d07ced7
+export * from './EventStore'; // remove?
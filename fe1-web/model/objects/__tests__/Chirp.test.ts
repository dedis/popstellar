--- conflicted
+++ resolved
@@ -83,18 +83,6 @@
       });
       expect(createWrongChirp).toThrow(Error);
     });
-<<<<<<< HEAD
-
-    it('initializes likes to zero if it is undefined', () => {
-      const newChirp = new Chirp({
-        id: HASH_ID,
-        sender: PK,
-        text: TEXT,
-        time: TIMESTAMP,
-        parentId: HASH_PARENT,
-      });
-      expect(newChirp.likes).toStrictEqual(0);
-    });
 
     it('initializes isDeleted to false if it is undefined', () => {
       const newChirp = new Chirp({
@@ -106,7 +94,5 @@
       });
       expect(newChirp.isDeleted).toStrictEqual(false);
     });
-=======
->>>>>>> 09732b09
   });
 });
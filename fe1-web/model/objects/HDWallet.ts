--- conflicted
+++ resolved
@@ -3,12 +3,9 @@
 import { derivePath, getPublicKey } from 'ed25519-hd-key';
 import { WalletCryptographyHandler } from './WalletCryptographyHandler';
 import { Hash } from './Hash';
-<<<<<<< HEAD
-=======
 import { KeyPair } from './KeyPair';
 import { PublicKey } from './PublicKey';
 import { PrivateKey } from './PrivateKey';
->>>>>>> d6b39791
 
 /**
  * bip39 library used for seed generation and verification
@@ -166,25 +163,6 @@
     return bufView.buffer;
   }
 
-<<<<<<< HEAD
-  // =========================================REMOVE==============================================
-  public async recoverTokens(): Promise<Map<[Hash, Hash], string>> {
-    // garbage effort river orphan negative kind outside quit hat camera approve first
-    const laoId1: Hash = new Hash('T8grJq7LR9KGjE7741gXMqPny8xsLvsyBiwIFwoF7rg=');
-    const laoId2: Hash = new Hash('SyJ3d9TdH8Ycb4hPSGQdArTRIdP9Moywi1Ux/Kzav4o=');
-
-    const rollCallId1: Hash = new Hash('T8grJq7LR9KGjE7741gXMqPny8xsLvsyBiwIFwoF7rg=');
-    const rollCallId2: Hash = new Hash('SyJ3d9TdH8Ycb4hPSGQdArTRIdP9Moywi1Ux/Kzav4o=');
-
-    const testMap: Map<[Hash, Hash], string[]> = new Map();
-
-    testMap.set([laoId1, rollCallId1], ['7147759d146897111bcf74f60a1948b1d3a22c9199a6b88c236eb7326adc2efc', '']);
-    testMap.set([laoId2, rollCallId2], ['fffffffffffffff', '', 'ffdddddddffffffff', '2c23cfe90936a65839fb64dfb961690c3d8a5a1262f0156cf059b0c45a2eabff']);
-    return this.recoverAllKeys(testMap);
-  }
-  // =========================================REMOVE==============================================
-
-=======
   /**
    * This is the main function for the wallet to find all the tokens associated with it, by checking
    * through all known Laos and Roll Calls of that LAO weather or not the token generated bu the
@@ -194,7 +172,6 @@
    * @param allKnownLaoRollCalls This is the map the wallet should recieve mapping all LAO and Roll
    * Call ids to a list of public keys which where present during the roll call.
    */
->>>>>>> d6b39791
   public async recoverAllKeys(allKnownLaoRollCalls: Map<[Hash, Hash], string[]>):
   Promise<Map<[Hash, Hash], string>> {
     if (allKnownLaoRollCalls === undefined) {
@@ -216,11 +193,7 @@
   private async recoverKey(laoId: Hash, rollCallId: Hash, attendees: string[],
     cachedKeyPairs: Map<[Hash, Hash], string>) {
     this.generateKeyPair(laoId, rollCallId).then((keyPair) => {
-<<<<<<< HEAD
-      const publicKey: string = keyPair.publicKey.toString('hex');
-=======
       const publicKey: string = keyPair.publicKey.toString();
->>>>>>> d6b39791
 
       if (attendees.indexOf(publicKey) !== -1) {
         cachedKeyPairs.set([laoId, rollCallId], publicKey);
@@ -228,15 +201,6 @@
     });
   }
 
-<<<<<<< HEAD
-  public async generateToken(laoId: Hash, rollCallId:Hash): Promise<string> {
-    return this.generateKeyPair(laoId, rollCallId)
-      .then((keyPair) => keyPair.publicKey.toString('hex'));
-  }
-
-  private async generateKeyPair(laoId: Hash, rollCallId:Hash):
-  Promise<{ privateKey: Buffer, publicKey: Buffer }> {
-=======
   /**
    * Returns the token created by the path and wallet seed according to LAOId and RollCallId
    * @param laoId the id of the LAO
@@ -254,7 +218,6 @@
   }
 
   private async generateKeyPair(laoId: Hash, rollCallId:Hash): Promise<KeyPair> {
->>>>>>> d6b39791
     const path: string = HDWallet.PREFIX
       .concat(HDWallet.PATH_SEPARATOR
         .concat(HDWallet.PURPOSE
@@ -268,25 +231,11 @@
     return this.generateKeyFromPath(path);
   }
 
-<<<<<<< HEAD
-  private async generateKeyFromPath(path: string):
-  Promise<{ privateKey: Buffer, publicKey: Buffer }> {
-=======
   private async generateKeyFromPath(path: string): Promise<KeyPair> {
->>>>>>> d6b39791
     return this.getDecryptedSeed()
       .then((seedArray) => {
         const hexSeed = Buffer.from(seedArray)
           .toString('hex');
-<<<<<<< HEAD
-        const { key } = derivePath(path, hexSeed);
-        const publicKey = getPublicKey(key, false);
-
-        return {
-          privateKey: key,
-          publicKey: publicKey,
-        };
-=======
 
         const { key } = derivePath(path, hexSeed);
         const pubKey = getPublicKey(key, false);
@@ -295,7 +244,6 @@
           publicKey: new PublicKey(pubKey.toString('hex')),
           privateKey: new PrivateKey(key.toString('hex')),
         });
->>>>>>> d6b39791
       });
   }
 

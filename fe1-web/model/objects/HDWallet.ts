import { WalletStore } from 'store/stores/WalletStore';
import * as bip39 from 'bip39';
import { derivePath, getPublicKey } from 'ed25519-hd-key';
<<<<<<< HEAD
import { WalletCryptographyHandler } from './WalletCryptographyHandler';
import { Hash } from './Hash';
=======
import base64url from 'base64url';
import { WalletCryptographyHandler } from './WalletCryptographyHandler';
import { Hash } from './Hash';
import { KeyPair } from './KeyPair';
import { PublicKey } from './PublicKey';
import { PrivateKey } from './PrivateKey';
>>>>>>> e869af2b

/**
 * bip39 library used for seed generation and verification
 * https://www.npmjs.com/package/bip39
 */

export interface WalletState {
  seed: ArrayBuffer;
}

/**
 * This class is responsible for all functions regarding
 * the hierarchical deterministic wallet.
 * The seed is created and verified here.
 * The tokens are created and retrieved here.
 */
export class HDWallet {
  /* The following constants are used (and common) in all derivation paths
   * example path: m / 888 / 0' / LAO_id' / roll_call_id */
  private static readonly PREFIX: string = 'm';

  private static readonly PURPOSE: string = '888';

  private static readonly ACCOUNT: string = '0';

  private static readonly PATH_SEPARATOR: string = '/';

  private static readonly HARDENED_SYMBOL: string = "'";

  /* cryptography manager: encrypts the seed with RSA key stored in IndexedDB */
  private cryptoManager!: WalletCryptographyHandler;

  /* local copy of encrypted seed */
  private encryptedSeed!: ArrayBuffer;

  /**
   * a wallet can be created empty and then initialized or
   * directly with a seed recovered from redux state
   * @param encryptedSeed the encrypted seed got from redux state
   */
  constructor(encryptedSeed?: ArrayBuffer) {
    if (encryptedSeed !== undefined) {
      this.encryptedSeed = encryptedSeed;
    }
  }

  /**
   * this method initializes the wallet:
   * 1. creating the crypto-manager (RSA key in IndexedDB).
   * 2. encrypting the seed.
   * 3. storing it in the application state through reducer.
   * @param mnemonic the 12-word representation of the wallet seed
   * @return true if the given mnemonic is valid, false otherwise
   */
  public async initialize(mnemonic: string): Promise<boolean> {
    if (mnemonic === undefined) {
      console.error('Error while initializing the wallet seed: seed is undefined');
      return false;
    }

    const seedIsValid: boolean = bip39.validateMnemonic(mnemonic.toLowerCase());
    if (!seedIsValid) {
      return false;
    }

    this.cryptoManager = new WalletCryptographyHandler();
    await this.cryptoManager.initWalletStorage();
<<<<<<< HEAD
    const seed: Uint8Array = await bip39.mnemonicToSeed(mnemonic);
=======
    const seed: Uint8Array = await bip39.mnemonicToSeed(mnemonic.toLowerCase());
>>>>>>> e869af2b
    this.encryptedSeed = await this.encryptSeedToStoreInState(seed);
    WalletStore.store(HDWallet.serializeEncryptedSeed(this.encryptedSeed));
    return true;
  }

  public static logoutFromWallet() {
    WalletStore.clear();
  }

  /**
   * retrieves and decrypts the wallet state (seed) from the application store.
   * @return the plaintext wallet seed as a Uint8Array
   */
  public async getDecryptedSeed(): Promise<Uint8Array> {
    const encodedStoredSeed: string | undefined = await WalletStore.get();
    if (encodedStoredSeed === undefined) {
      console.error('No wallet was initialized, the seed in Redux storage is undefined');
      return new Uint8Array();
    }
    const storedSeed = HDWallet.deserializeEncryptedSeed(encodedStoredSeed);
    const plaintext: ArrayBuffer = await this.cryptoManager
      .decrypt(storedSeed);
    return new Uint8Array(plaintext);
  }

  /**
   * @return the locally stored encrypted seed as a Uint8Array
   */
  public getEncryptedSeedToUint8Array(): Uint8Array {
    return new Uint8Array(this.encryptedSeed);
  }

  /**
   * uses npm bip39: https://www.npmjs.com/package/bip39
   * @return a new generated 12-word mnemonic which maps to a seed
   */
  public static getNewGeneratedMnemonicSeed() {
    return bip39.generateMnemonic();
  }

  /**
   * encrypts the numerical seed with wallet cryptography handler
   * @param seed the plaintext seed as Uint8Array
   * @private
   * @return the RSA-encrypted seed
   */
  private async encryptSeedToStoreInState(seed: Uint8Array): Promise<ArrayBuffer> {
    return this.cryptoManager.encrypt(seed);
  }

  /**
   * creates a new wallet object from the state (encryptedSeed)
   * @param encryptedSerializedSeed wallet's encrypted seed recovered from state
   * @return a new wallet object initialized from the given encrypted seed
   */
  public static async fromState(encryptedSerializedSeed: string): Promise<HDWallet> {
    const wallet: HDWallet = new
    HDWallet(HDWallet.deserializeEncryptedSeed(encryptedSerializedSeed));

    wallet.cryptoManager = new WalletCryptographyHandler();
    await wallet.cryptoManager.initWalletStorage();
    return wallet;
  }

  /**
   * returns the current wallet object to state (encryptedSeed)
   * serialized as a String in order to be stored in redux state
   */
  public toState(): string {
    return HDWallet.serializeEncryptedSeed(this.encryptedSeed);
  }

  /**
   * Transforms the given encrypted seed (ArrayBuffer) in string,
   * only primitive types can be stored in redux state
   * @param encryptedSeed the encrypted seed as an ArrayBuffer
   * @private
   */
  private static serializeEncryptedSeed(encryptedSeed: ArrayBuffer): string {
    return new Uint8Array(encryptedSeed).toString();
  }

  /**
   * Transforms the serialized encrypted seed stored in state back to the
   * original ArrayBuffer encrypted seed used by the cryptography handler
   * @param encryptedSeedEncoded
   * @private
   */
  private static deserializeEncryptedSeed(encryptedSeedEncoded: string): ArrayBuffer {
    const buffer = encryptedSeedEncoded.split(',');
    const bufView = new Uint8Array(buffer.length);
    for (let i = 0; i < buffer.length; i += 1) {
      bufView[i] = Number(buffer[i]);
    }
    return bufView.buffer;
  }

<<<<<<< HEAD
  public async recoverTokens(): Promise<Map<[Hash, Hash], string>> {
    // ====================================================================================
    // garbage effort river orphan negative kind outside quit hat camera approve first
    const laoId1: Hash = new Hash('T8grJq7LR9KGjE7741gXMqPny8xsLvsyBiwIFwoF7rg=');
    const laoId2: Hash = new Hash('SyJ3d9TdH8Ycb4hPSGQdArTRIdP9Moywi1Ux/Kzav4o=');

    const rollCallId1: Hash = new Hash('T8grJq7LR9KGjE7741gXMqPny8xsLvsyBiwIFwoF7rg=');
    const rollCallId2: Hash = new Hash('SyJ3d9TdH8Ycb4hPSGQdArTRIdP9Moywi1Ux/Kzav4o=');

    const testMap: Map<[Hash, Hash], string[]> = new Map();

    testMap.set([laoId1, rollCallId1], ['007bdbd94f1d4de2d2c624e2926795a34f02c56dd42a837ab2615e5941e7df64c9', '']);
    testMap.set([laoId2, rollCallId2], ['fffffffffffffff', '', 'ffdddddddffffffff', '00ec35a46b4ec5132aa28b5f1e1d5d5c4cc4bc2948251444d652ac1c5dc41ee3a9']);

    // ====================================================================================
    return this.recoverAllKeys(testMap);
  }

  private async recoverAllKeys(allKnownLaoRollCalls: Map<[Hash, Hash], string[]>):
=======
  /**
   * This is the main function for the wallet to find all the tokens associated with it, by checking
   * through all known Roll Calls of the Laos that the user joined weather or not the token
   * generated by the corresponding LAO and RollCall Id is actually present in the roll call history
   * (namely the public key was scanned and added to server during the roll call).
   *
   * @param allKnownLaoRollCalls This is the map the wallet needs for token backup. This should map
   * all known roll call ids of the LAOs the user joined, to a list of public keys which where
   * present during that roll call.
   */
  public async recoverAllKeys(allKnownLaoRollCalls: Map<[Hash, Hash], string[]>):
>>>>>>> e869af2b
  Promise<Map<[Hash, Hash], string>> {
    if (allKnownLaoRollCalls === undefined) {
      throw Error('Error while recovering keys from wallet: undefined parameter');
    }

    const cachedKeyPairs: Map<[Hash, Hash], string> = new Map();

    allKnownLaoRollCalls.forEach((attendees: string[], laoAndRollCallId: [Hash, Hash]) => {
      const laoId: Hash = laoAndRollCallId[0];
      const rollCallId: Hash = laoAndRollCallId[1];
      this.recoverKey(laoId, rollCallId, attendees, cachedKeyPairs);
    });

<<<<<<< HEAD
    console.log(cachedKeyPairs);
=======
>>>>>>> e869af2b
    return cachedKeyPairs;
  }

  private async recoverKey(laoId: Hash, rollCallId: Hash, attendees: string[],
    cachedKeyPairs: Map<[Hash, Hash], string>) {
    this.generateKeyPair(laoId, rollCallId).then((keyPair) => {
<<<<<<< HEAD
      const publicKey: string = keyPair.publicKey.toString('hex');
=======
      const publicKey: string = keyPair.publicKey.toString();
>>>>>>> e869af2b

      if (attendees.indexOf(publicKey) !== -1) {
        cachedKeyPairs.set([laoId, rollCallId], publicKey);
      }
    });
  }

<<<<<<< HEAD
  public async generateToken(laoId: Hash, rollCallId:Hash): Promise<string> {
    return this.generateKeyPair(laoId, rollCallId)
      .then((keyPair) => keyPair.publicKey.toString('hex'));
  }

  private async generateKeyPair(laoId: Hash, rollCallId:Hash):
  Promise<{ privateKey: Buffer, publicKey: Buffer }> {
    const path: string = HDWallet.PREFIX
      .concat(HDWallet.PATH_SEPARATOR
        .concat(HDWallet.PURPOSE
          .concat(HDWallet.HARDENED_SYMBOL
            .concat(HDWallet.PATH_SEPARATOR
              .concat(HDWallet.ACCOUNT
                .concat(HDWallet.HARDENED_SYMBOL)
                .concat(HDWallet.idToPath(laoId))
                .concat((HDWallet.idToPath(rollCallId))))))));

    console.log(path);
    return this.generateKeyFromPath(path);
  }

  private async generateKeyFromPath(path: string):
  Promise<{ privateKey: Buffer, publicKey: Buffer }> {
=======
  /**
   * Returns the token created by the path and wallet seed according to LAOId and RollCallId
   * @param laoId the id of the LAO
   * @param rollCallId the id of the Roll Call
   */
  public async generateToken(laoId: Hash, rollCallId:Hash): Promise<KeyPair> {
    return this.generateKeyPair(laoId, rollCallId);
  }

  // eslint-disable-next-line @typescript-eslint/no-unused-vars,class-methods-use-this
  public tokenIsInRollCall(laoId: Hash, rollCallId: Hash): boolean {
    // TODO
    return true;
  }

  private async generateKeyPair(laoId: Hash, rollCallId:Hash): Promise<KeyPair> {
    const path = [
      HDWallet.PREFIX,
      HDWallet.PURPOSE.concat(HDWallet.HARDENED_SYMBOL),
      HDWallet.ACCOUNT.concat(HDWallet.HARDENED_SYMBOL),
      HDWallet.idToPath(laoId),
      HDWallet.idToPath(rollCallId),
    ];

    return this.generateKeyFromPath(path.join(HDWallet.PATH_SEPARATOR));
  }

  private async generateKeyFromPath(path: string): Promise<KeyPair> {
>>>>>>> e869af2b
    return this.getDecryptedSeed()
      .then((seedArray) => {
        const hexSeed = Buffer.from(seedArray)
          .toString('hex');
<<<<<<< HEAD
        const { key } = derivePath(path, hexSeed);
        const publicKey = getPublicKey(key);

        console.log('===========================================================');
        console.log('private key');
        console.log(key.toString('hex'));
        console.log('public key');
        console.log(publicKey.toString('hex'));
        console.log('===========================================================');

        return {
          privateKey: key,
          publicKey: publicKey,
        };
      });
  }

  private static idToPath(id: Hash): string {
    let idToPath: string = '';
=======

        const { key } = derivePath(path, hexSeed);
        const pubKey = getPublicKey(key, false);

        return new KeyPair({
          publicKey: new PublicKey(base64url.encode(pubKey)),
          privateKey: new PrivateKey(base64url.encode(key)),
        });
      });
  }

  private static idToPath(idIn: Hash): string {
    const id = idIn.toBuffer();
    let idToPath: string = '';

>>>>>>> e869af2b
    const remainder = id.length % 3;

    let i;
    for (i = 0; i + 3 <= id.length; i += 3) {
<<<<<<< HEAD
      idToPath = idToPath.concat(HDWallet.PATH_SEPARATOR
        .concat(String(id.charCodeAt(i)))
        .concat(String(id.charCodeAt(i + 1)))
        .concat(String(id.charCodeAt(i + 2)))
        .concat(HDWallet.HARDENED_SYMBOL));
    }

    if (remainder === 1) {
      idToPath = idToPath.concat(HDWallet.PATH_SEPARATOR
        .concat(String(id.charCodeAt(i)))
        .concat(HDWallet.HARDENED_SYMBOL));
    } else if (remainder === 2) {
      idToPath = idToPath.concat(HDWallet.PATH_SEPARATOR
        .concat(String(id.charCodeAt(i)))
        .concat(String(id.charCodeAt(i + 1)))
        .concat(HDWallet.HARDENED_SYMBOL));
=======
      idToPath = idToPath.concat(String(id.readUInt8(i)))
        .concat(String(id.readUInt8(i + 1)))
        .concat(String(id.readUInt8(i + 2)))
        .concat(HDWallet.HARDENED_SYMBOL)
        .concat(HDWallet.PATH_SEPARATOR);
    }

    if (remainder === 1) {
      idToPath = idToPath.concat(String(id.readUInt8(i)))
        .concat(HDWallet.HARDENED_SYMBOL);
    } else if (remainder === 2) {
      idToPath = idToPath.concat(String(id.readUInt8(i)))
        .concat(String(id.readUInt8(i + 1)))
        .concat(HDWallet.HARDENED_SYMBOL);
>>>>>>> e869af2b
    }
    return idToPath;
  }
}<|MERGE_RESOLUTION|>--- conflicted
+++ resolved
@@ -1,17 +1,12 @@
 import { WalletStore } from 'store/stores/WalletStore';
 import * as bip39 from 'bip39';
 import { derivePath, getPublicKey } from 'ed25519-hd-key';
-<<<<<<< HEAD
-import { WalletCryptographyHandler } from './WalletCryptographyHandler';
-import { Hash } from './Hash';
-=======
 import base64url from 'base64url';
 import { WalletCryptographyHandler } from './WalletCryptographyHandler';
 import { Hash } from './Hash';
 import { KeyPair } from './KeyPair';
 import { PublicKey } from './PublicKey';
 import { PrivateKey } from './PrivateKey';
->>>>>>> e869af2b
 
 /**
  * bip39 library used for seed generation and verification
@@ -79,11 +74,7 @@
 
     this.cryptoManager = new WalletCryptographyHandler();
     await this.cryptoManager.initWalletStorage();
-<<<<<<< HEAD
-    const seed: Uint8Array = await bip39.mnemonicToSeed(mnemonic);
-=======
     const seed: Uint8Array = await bip39.mnemonicToSeed(mnemonic.toLowerCase());
->>>>>>> e869af2b
     this.encryptedSeed = await this.encryptSeedToStoreInState(seed);
     WalletStore.store(HDWallet.serializeEncryptedSeed(this.encryptedSeed));
     return true;
@@ -181,27 +172,6 @@
     return bufView.buffer;
   }
 
-<<<<<<< HEAD
-  public async recoverTokens(): Promise<Map<[Hash, Hash], string>> {
-    // ====================================================================================
-    // garbage effort river orphan negative kind outside quit hat camera approve first
-    const laoId1: Hash = new Hash('T8grJq7LR9KGjE7741gXMqPny8xsLvsyBiwIFwoF7rg=');
-    const laoId2: Hash = new Hash('SyJ3d9TdH8Ycb4hPSGQdArTRIdP9Moywi1Ux/Kzav4o=');
-
-    const rollCallId1: Hash = new Hash('T8grJq7LR9KGjE7741gXMqPny8xsLvsyBiwIFwoF7rg=');
-    const rollCallId2: Hash = new Hash('SyJ3d9TdH8Ycb4hPSGQdArTRIdP9Moywi1Ux/Kzav4o=');
-
-    const testMap: Map<[Hash, Hash], string[]> = new Map();
-
-    testMap.set([laoId1, rollCallId1], ['007bdbd94f1d4de2d2c624e2926795a34f02c56dd42a837ab2615e5941e7df64c9', '']);
-    testMap.set([laoId2, rollCallId2], ['fffffffffffffff', '', 'ffdddddddffffffff', '00ec35a46b4ec5132aa28b5f1e1d5d5c4cc4bc2948251444d652ac1c5dc41ee3a9']);
-
-    // ====================================================================================
-    return this.recoverAllKeys(testMap);
-  }
-
-  private async recoverAllKeys(allKnownLaoRollCalls: Map<[Hash, Hash], string[]>):
-=======
   /**
    * This is the main function for the wallet to find all the tokens associated with it, by checking
    * through all known Roll Calls of the Laos that the user joined weather or not the token
@@ -213,7 +183,6 @@
    * present during that roll call.
    */
   public async recoverAllKeys(allKnownLaoRollCalls: Map<[Hash, Hash], string[]>):
->>>>>>> e869af2b
   Promise<Map<[Hash, Hash], string>> {
     if (allKnownLaoRollCalls === undefined) {
       throw Error('Error while recovering keys from wallet: undefined parameter');
@@ -227,21 +196,13 @@
       this.recoverKey(laoId, rollCallId, attendees, cachedKeyPairs);
     });
 
-<<<<<<< HEAD
-    console.log(cachedKeyPairs);
-=======
->>>>>>> e869af2b
     return cachedKeyPairs;
   }
 
   private async recoverKey(laoId: Hash, rollCallId: Hash, attendees: string[],
     cachedKeyPairs: Map<[Hash, Hash], string>) {
     this.generateKeyPair(laoId, rollCallId).then((keyPair) => {
-<<<<<<< HEAD
-      const publicKey: string = keyPair.publicKey.toString('hex');
-=======
       const publicKey: string = keyPair.publicKey.toString();
->>>>>>> e869af2b
 
       if (attendees.indexOf(publicKey) !== -1) {
         cachedKeyPairs.set([laoId, rollCallId], publicKey);
@@ -249,31 +210,6 @@
     });
   }
 
-<<<<<<< HEAD
-  public async generateToken(laoId: Hash, rollCallId:Hash): Promise<string> {
-    return this.generateKeyPair(laoId, rollCallId)
-      .then((keyPair) => keyPair.publicKey.toString('hex'));
-  }
-
-  private async generateKeyPair(laoId: Hash, rollCallId:Hash):
-  Promise<{ privateKey: Buffer, publicKey: Buffer }> {
-    const path: string = HDWallet.PREFIX
-      .concat(HDWallet.PATH_SEPARATOR
-        .concat(HDWallet.PURPOSE
-          .concat(HDWallet.HARDENED_SYMBOL
-            .concat(HDWallet.PATH_SEPARATOR
-              .concat(HDWallet.ACCOUNT
-                .concat(HDWallet.HARDENED_SYMBOL)
-                .concat(HDWallet.idToPath(laoId))
-                .concat((HDWallet.idToPath(rollCallId))))))));
-
-    console.log(path);
-    return this.generateKeyFromPath(path);
-  }
-
-  private async generateKeyFromPath(path: string):
-  Promise<{ privateKey: Buffer, publicKey: Buffer }> {
-=======
   /**
    * Returns the token created by the path and wallet seed according to LAOId and RollCallId
    * @param laoId the id of the LAO
@@ -302,32 +238,10 @@
   }
 
   private async generateKeyFromPath(path: string): Promise<KeyPair> {
->>>>>>> e869af2b
     return this.getDecryptedSeed()
       .then((seedArray) => {
         const hexSeed = Buffer.from(seedArray)
           .toString('hex');
-<<<<<<< HEAD
-        const { key } = derivePath(path, hexSeed);
-        const publicKey = getPublicKey(key);
-
-        console.log('===========================================================');
-        console.log('private key');
-        console.log(key.toString('hex'));
-        console.log('public key');
-        console.log(publicKey.toString('hex'));
-        console.log('===========================================================');
-
-        return {
-          privateKey: key,
-          publicKey: publicKey,
-        };
-      });
-  }
-
-  private static idToPath(id: Hash): string {
-    let idToPath: string = '';
-=======
 
         const { key } = derivePath(path, hexSeed);
         const pubKey = getPublicKey(key, false);
@@ -343,29 +257,10 @@
     const id = idIn.toBuffer();
     let idToPath: string = '';
 
->>>>>>> e869af2b
     const remainder = id.length % 3;
 
     let i;
     for (i = 0; i + 3 <= id.length; i += 3) {
-<<<<<<< HEAD
-      idToPath = idToPath.concat(HDWallet.PATH_SEPARATOR
-        .concat(String(id.charCodeAt(i)))
-        .concat(String(id.charCodeAt(i + 1)))
-        .concat(String(id.charCodeAt(i + 2)))
-        .concat(HDWallet.HARDENED_SYMBOL));
-    }
-
-    if (remainder === 1) {
-      idToPath = idToPath.concat(HDWallet.PATH_SEPARATOR
-        .concat(String(id.charCodeAt(i)))
-        .concat(HDWallet.HARDENED_SYMBOL));
-    } else if (remainder === 2) {
-      idToPath = idToPath.concat(HDWallet.PATH_SEPARATOR
-        .concat(String(id.charCodeAt(i)))
-        .concat(String(id.charCodeAt(i + 1)))
-        .concat(HDWallet.HARDENED_SYMBOL));
-=======
       idToPath = idToPath.concat(String(id.readUInt8(i)))
         .concat(String(id.readUInt8(i + 1)))
         .concat(String(id.readUInt8(i + 2)))
@@ -380,7 +275,6 @@
       idToPath = idToPath.concat(String(id.readUInt8(i)))
         .concat(String(id.readUInt8(i + 1)))
         .concat(HDWallet.HARDENED_SYMBOL);
->>>>>>> e869af2b
     }
     return idToPath;
   }

--- conflicted
+++ resolved
@@ -30,12 +30,6 @@
   write_in?: string,
 }
 
-<<<<<<< HEAD
-export enum ElectionStatus {
-  NOTSTARTED = 'not started',
-  RUNNING = 'running',
-  FINISHED = 'finished',
-=======
 export interface RegisteredVote {
   createdAt: Timestamp;
   sender: Hash,
@@ -59,7 +53,6 @@
   FINISHED = 'finished', // When the time is over
   TERMINATED = 'terminated', // When manually terminated by organizer
   RESULT = 'result', // When result is available
->>>>>>> 6b0ca82f
 }
 
 export class Election implements LaoEvent {
@@ -155,19 +148,11 @@
     };
   }
 
-<<<<<<< HEAD
-  public getStatus(): ElectionStatus {
-    const now = Timestamp.EpochNow();
-    if (now.before(this.start)) {
-      return ElectionStatus.NOTSTARTED;
-    } if (now.after(this.start) && now.before(this.end)) {
-=======
   private static getElectionStatus(start: Timestamp, end: Timestamp): ElectionStatus {
     const now = Timestamp.EpochNow();
     if (now.before(start)) {
       return ElectionStatus.NOTSTARTED;
     } if (now.before(end)) {
->>>>>>> 6b0ca82f
       return ElectionStatus.RUNNING;
     }
     return ElectionStatus.FINISHED;

--- conflicted
+++ resolved
@@ -32,17 +32,10 @@
 }
 
 /**
-<<<<<<< HEAD
- * Generates a token for a given LAOId and RollCallId if it exists
- * @param laoId the id of the LAO
- * @param rollCallId the id of the Roll Call
- * @returns a Promise resolving to a PopToken
-=======
  * Generates a token for a given LAOId and RollCallId if the RollCallId exists.
  * @param laoId - The id of the LAO
  * @param rollCallId - The id of the Roll Call
  * @returns a Promise resolving to a PopToken or to undefined
->>>>>>> 81891672
  */
 export function generateToken(laoId: Hash, rollCallId: Hash | undefined)
   : Promise<PopToken | undefined> {

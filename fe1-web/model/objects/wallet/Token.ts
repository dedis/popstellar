--- conflicted
+++ resolved
@@ -1,15 +1,5 @@
 import { derivePath, getPublicKey } from 'ed25519-hd-key';
-<<<<<<< HEAD
-import {
-  EventStore,
-  OpenedLaoStore,
-  WalletStore,
-} from 'store';
-import { makeEventGetter, makeLao } from 'store';
-import { useSelector } from 'react-redux';
-=======
 import { EventStore, OpenedLaoStore, WalletStore } from 'store';
->>>>>>> 49d956bf
 import { Hash } from '../Hash';
 import { PopToken } from '../PopToken';
 import { Base64UrlData } from '../Base64Url';
@@ -56,11 +46,7 @@
   return generateTokenFromPath(path);
 }
 
-<<<<<<< HEAD
-/*
-=======
 /**
->>>>>>> 49d956bf
  * Retrieve the latest PoP token associated with the current LAO from the store.
  *
  * @remarks

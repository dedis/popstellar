--- conflicted
+++ resolved
@@ -74,11 +74,8 @@
   [ObjectType.ELECTION]: {
     [ActionType.SETUP]: 'dataSetupElection',
     [ActionType.CAST_VOTE]: 'dataCastVote',
-<<<<<<< HEAD
-=======
     [ActionType.END]: 'dataEndElection',
     [ActionType.RESULT]: 'dataResultElection',
->>>>>>> 6b0ca82f
   },
 };
 

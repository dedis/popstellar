--- conflicted
+++ resolved
@@ -37,13 +37,9 @@
   RESULT = 'result',
   CLOSE = 'close',
   ADD = 'add',
-<<<<<<< HEAD
-  NOTIFY_ADD = 'add_broadcast',
+  NOTIFY_ADD = 'notify_add',
   DELETE = 'delete',
-  NOTIFY_DELETE = 'delete_broadcast',
-=======
-  NOTIFY_ADD = 'notify_add',
->>>>>>> b8055a6e
+  NOTIFY_DELETE = 'notify_delete',
 }
 
 const ajv = new Ajv();
@@ -86,13 +82,9 @@
   },
   [ObjectType.CHIRP]: {
     [ActionType.ADD]: 'dataAddChirp',
-<<<<<<< HEAD
-    [ActionType.NOTIFY_ADD]: 'dataAddChirpBroadcast',
+    [ActionType.NOTIFY_ADD]: 'dataNotifyAddChirp',
     [ActionType.DELETE]: 'dataDeleteChirp',
-    [ActionType.NOTIFY_DELETE]: 'dataDeleteChirpBroadcast',
-=======
-    [ActionType.NOTIFY_ADD]: 'dataNotifyAddChirp',
->>>>>>> b8055a6e
+    [ActionType.NOTIFY_DELETE]: 'dataNotifyDeleteChirp',
   },
 };
 

--- conflicted
+++ resolved
@@ -37,13 +37,9 @@
   RESULT = 'result',
   CLOSE = 'close',
   ADD = 'add',
-<<<<<<< HEAD
-  ADD_BROADCAST = 'addBroadcast',
+  ADD_BROADCAST = 'add_broadcast',
   DELETE = 'delete',
-  NOTIFY_DELETE = 'deleteBroadcast',
-=======
-  ADD_BROADCAST = 'add_broadcast',
->>>>>>> 754d9fa6
+  NOTIFY_DELETE = 'delete_broadcast',
 }
 
 const ajv = new Ajv();

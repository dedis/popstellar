--- conflicted
+++ resolved
@@ -16,11 +16,6 @@
   isSignedWithToken,
   MessageData,
 } from './data';
-<<<<<<< HEAD
-import { getCurrentPopToken } from '../../../objects/wallet';
-=======
-import { getPublicationDetailAsync } from 'expo-cli/build/commands/utils/PublishUtils';
->>>>>>> b6a011ea
 
 /**
  * MessageState is the interface that should match JSON.stringify(Message)
@@ -131,27 +126,6 @@
    */
   public static fromData(
     data: MessageData, witnessSignatures?: WitnessSignature[],
-<<<<<<< HEAD
-  ): Message {
-    const encodedDataJson: Base64UrlData = encodeMessageData(data);
-    let privateKey = KeyPairStore.getPrivateKey();
-    let publicKey = KeyPairStore.getPublicKey();
-
-    let popToken: PopToken | undefined;
-    getCurrentPopToken().then((token) => {
-      popToken = token;
-    });
-
-    if (popToken) {
-      console.log('PoP token exists !');
-      privateKey = popToken.privateKey;
-      publicKey = popToken.publicKey;
-    }
-
-    const signature: Signature = privateKey.sign(encodedDataJson);
-
-    return new Message({
-=======
   ): Promise<Message> {
     const encodedDataJson: Base64UrlData = encodeMessageData(data);
     let publicKey = KeyPairStore.getPublicKey();
@@ -180,18 +154,12 @@
     const signature: Signature = privateKey.sign(encodedDataJson);
 
     return Promise.resolve(new Message({
->>>>>>> b6a011ea
       data: encodedDataJson,
       sender: publicKey,
       signature,
       message_id: Hash.fromStringArray(encodedDataJson.toString(), signature.toString()),
-<<<<<<< HEAD
       witness_signatures: witnessSignatures ? [] : witnessSignatures,
-    });
-=======
-      witness_signatures: (witnessSignatures === undefined) ? [] : witnessSignatures,
     }));
->>>>>>> b6a011ea
   }
 
   // This function disables the checks of signature and messageID for eleciton result messages

import { Base64UrlData } from 'model/objects';
import { ActionType, MessageData, ObjectType } from './MessageData';
import { CreateLao, StateLao, UpdateLao } from './lao';
import { CreateMeeting, StateMeeting } from './meeting';
import {
  CloseRollCall, CreateRollCall, OpenRollCall, ReopenRollCall,
} from './rollCall';
import { WitnessMessage } from './witness';
<<<<<<< HEAD
import { CastVote, SetupElection } from './election';
=======
import {
  CastVote, ElectionResult, EndElection, SetupElection,
} from './election';
>>>>>>> 6b0ca82f

export function encodeMessageData(msgData: MessageData): Base64UrlData {
  const data = JSON.stringify(msgData);
  return Base64UrlData.encode(data);
}

function buildLaoMessage(msgData: MessageData): MessageData {
  switch (msgData.action) {
    case ActionType.CREATE:
      return CreateLao.fromJson(msgData);
    case ActionType.UPDATE_PROPERTIES:
      return UpdateLao.fromJson(msgData);
    case ActionType.STATE:
      return StateLao.fromJson(msgData);
    default:
      throw new Error(`Unknown action '${msgData.action}' encountered while creating a LAO MessageData`);
  }
}

function buildMeetingMessage(msgData: MessageData): MessageData {
  switch (msgData.action) {
    case ActionType.CREATE:
      return CreateMeeting.fromJson(msgData);
    case ActionType.STATE:
      return StateMeeting.fromJson(msgData);
    default:
      throw new Error(`Unknown action '${msgData.action}' encountered while creating a meeting MessageData`);
  }
}

function buildElectionMessage(msgData: MessageData): MessageData {
  switch (msgData.action) {
    case ActionType.SETUP:
      return SetupElection.fromJson(msgData);
    case ActionType.CAST_VOTE:
      return CastVote.fromJson(msgData);
<<<<<<< HEAD
=======
    case ActionType.END:
      return EndElection.fromJson(msgData);
    case ActionType.RESULT:
      return ElectionResult.fromJson(msgData);
>>>>>>> 6b0ca82f
    default:
      throw new Error(`Unknown action '${msgData.action}' encountered while creating a election MessageData`);
  }
}

function buildRollCallMessage(msgData: MessageData): MessageData {
  switch (msgData.action) {
    case ActionType.CREATE:
      return CreateRollCall.fromJson(msgData);
    case ActionType.OPEN:
      return OpenRollCall.fromJson(msgData);
    case ActionType.REOPEN:
      return ReopenRollCall.fromJson(msgData);
    case ActionType.CLOSE:
      return CloseRollCall.fromJson(msgData);
    default:
      throw new Error(`Unknown action '${msgData.action}' encountered while creating a roll call MessageData`);
  }
}

function buildWitnessMessage(msgData: MessageData): MessageData {
  return WitnessMessage.fromJson(msgData);
}

export function buildMessageData(msgData: MessageData): MessageData {
  switch (msgData.object) {
    case ObjectType.LAO:
      return buildLaoMessage(msgData);

    case ObjectType.MEETING:
      return buildMeetingMessage(msgData);

    case ObjectType.ELECTION:
      return buildElectionMessage(msgData);

    case ObjectType.MESSAGE:
      return buildWitnessMessage(msgData);

    case ObjectType.ROLL_CALL:
      return buildRollCallMessage(msgData);

    default:
      throw new Error(`Unknown object '${msgData.object}' encountered while creating a MessageData`);
  }
}<|MERGE_RESOLUTION|>--- conflicted
+++ resolved
@@ -6,13 +6,9 @@
   CloseRollCall, CreateRollCall, OpenRollCall, ReopenRollCall,
 } from './rollCall';
 import { WitnessMessage } from './witness';
-<<<<<<< HEAD
-import { CastVote, SetupElection } from './election';
-=======
 import {
   CastVote, ElectionResult, EndElection, SetupElection,
 } from './election';
->>>>>>> 6b0ca82f
 
 export function encodeMessageData(msgData: MessageData): Base64UrlData {
   const data = JSON.stringify(msgData);
@@ -49,13 +45,10 @@
       return SetupElection.fromJson(msgData);
     case ActionType.CAST_VOTE:
       return CastVote.fromJson(msgData);
-<<<<<<< HEAD
-=======
     case ActionType.END:
       return EndElection.fromJson(msgData);
     case ActionType.RESULT:
       return ElectionResult.fromJson(msgData);
->>>>>>> 6b0ca82f
     default:
       throw new Error(`Unknown action '${msgData.action}' encountered while creating a election MessageData`);
   }

--- conflicted
+++ resolved
@@ -15,12 +15,8 @@
   EndElection,
   SetupElection,
 } from './election';
-<<<<<<< HEAD
-import { AddChirp, AddChirpBroadcast } from './chirp';
+import { AddChirp, NotifyAddChirp } from './chirp';
 import { AddReaction } from './reaction';
-=======
-import { AddChirp, NotifyAddChirp } from './chirp';
->>>>>>> 383f3aaa
 
 export function encodeMessageData(msgData: MessageData): Base64UrlData {
   const data = JSON.stringify(msgData);

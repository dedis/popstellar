/*
rule = TryGet
*/
package fix

import scalafix.lint.LintSeverity
import scalafix.v1._
import scala.meta._

class TryGet extends SemanticRule("TryGet") {

  private def diag(pos: Position) = Diagnostic("", "Use of Try.Get", pos, "Using Try.get defeats the purpose of using Try in the first place. Use the following instead: Try.getOrElse, Try.fold, pattern matching or don't take the value out of the container and map over it to transform it", LintSeverity.Error)

  override def fix(implicit doc: SemanticDocument): Patch = {
    doc.tree.collect {
<<<<<<< HEAD
      case t @ Term.Select(qual, Term.Name("get")) if Util.matchType(qual, "scala/util/Try") => Patch.lint(diag(t.pos))
=======
      // Corresponds to Try{_}.get or t.get
      case t @ Term.Select(qual, Term.Name("get")) if Util.matchType(qual, "scala/util/Try") => Patch.lint(TryGetDiag(t))
>>>>>>> fccb70d3
      case _ => Patch.empty
    }.asPatch
  }
}<|MERGE_RESOLUTION|>--- conflicted
+++ resolved
@@ -13,12 +13,8 @@
 
   override def fix(implicit doc: SemanticDocument): Patch = {
     doc.tree.collect {
-<<<<<<< HEAD
+      // Corresponds to Try{_}.get or t.get
       case t @ Term.Select(qual, Term.Name("get")) if Util.matchType(qual, "scala/util/Try") => Patch.lint(diag(t.pos))
-=======
-      // Corresponds to Try{_}.get or t.get
-      case t @ Term.Select(qual, Term.Name("get")) if Util.matchType(qual, "scala/util/Try") => Patch.lint(TryGetDiag(t))
->>>>>>> fccb70d3
       case _ => Patch.empty
     }.asPatch
   }

--- conflicted
+++ resolved
@@ -13,12 +13,9 @@
 
 class IllegalFormatString extends SemanticRule("IllegalFormatString") {
 
-<<<<<<< HEAD
   private def diag(pos: Position) = Diagnostic("", "Illegal format string", pos, "An unchecked exception will be thrown when a format string contains an illegal syntax or a format specifier that is incompatible with the given arguments", LintSeverity.Error)
 
-=======
   // Rule tries to format the string to check if it ends in an exception, and if so lints
->>>>>>> fccb70d3
   //Term parameter is simply used to display the rule at the correct place
   private def rule(t: Term, value: String, args: List[Any]): Patch = {
     try value.format(args: _*)

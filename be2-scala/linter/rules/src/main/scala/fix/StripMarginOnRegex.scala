--- conflicted
+++ resolved
@@ -13,20 +13,16 @@
 
   override def fix(implicit doc: SemanticDocument): Patch = {
     doc.tree.collect {
-<<<<<<< HEAD
-      case t @ Term.Select(Term.Select(Lit.String(string), Term.Name("stripMargin")), Term.Name("r")) if string.contains('|') => Patch.lint(diag(t.pos))
-=======
       // Corresponds to "regex".stripMargin.r or myRegex.stripMargin.r
       case t @ Term.Select(Term.Select(qual, Term.Name("stripMargin")), Term.Name("r")) =>
         qual match {
           case name @ Term.Name(_) => Util.findDefinition(doc.tree, name) match {
-            case Lit.String(value) if value.contains('|') => Patch.lint(StripMarginOnRegexDiag(t))
+            case Lit.String(value) if value.contains('|') => Patch.lint(diag(t.pos))
             case _ => Patch.empty
           }
-          case Lit.String(value) if value.contains('|') => Patch.lint(StripMarginOnRegexDiag(t))
+          case Lit.String(value) if value.contains('|') => Patch.lint(diag(t.pos))
           case _ => Patch.empty
         }
->>>>>>> fccb70d3
       case _ => Patch.empty
     }.asPatch
   }

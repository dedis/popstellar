/*
rule = OptionGet
*/
package fix

import scalafix.lint.LintSeverity
import scalafix.v1._
import scala.meta._

class OptionGet extends SemanticRule("OptionGet") {

  private def diag(pos: Position) = Diagnostic("", "Use of Option.Get", pos, "Using Option.get defeats the purpose of using Option in the first place. Use the following instead: Option.getOrElse, Option.fold, pattern matching or don't take the value out of the container and map over it to transform it", LintSeverity.Error)

  override def fix(implicit doc: SemanticDocument): Patch = {
    doc.tree.collect {
<<<<<<< HEAD
      case t @ Term.Select(qual, Term.Name("get")) if Util.matchType(qual, "scala/Option") => Patch.lint(diag(t.pos))
=======
      // Corresponds to Option(_).get or o.get
      case t @ Term.Select(qual, Term.Name("get")) if Util.matchType(qual, "scala/Option") => Patch.lint(OptionGetDiag(t))
      case _ => Patch.empty
>>>>>>> fccb70d3
    }.asPatch
  }
}<|MERGE_RESOLUTION|>--- conflicted
+++ resolved
@@ -6,20 +6,15 @@
 import scalafix.lint.LintSeverity
 import scalafix.v1._
 import scala.meta._
-
 class OptionGet extends SemanticRule("OptionGet") {
 
   private def diag(pos: Position) = Diagnostic("", "Use of Option.Get", pos, "Using Option.get defeats the purpose of using Option in the first place. Use the following instead: Option.getOrElse, Option.fold, pattern matching or don't take the value out of the container and map over it to transform it", LintSeverity.Error)
 
   override def fix(implicit doc: SemanticDocument): Patch = {
     doc.tree.collect {
-<<<<<<< HEAD
+      // Corresponds to Option(_).get or o.get
       case t @ Term.Select(qual, Term.Name("get")) if Util.matchType(qual, "scala/Option") => Patch.lint(diag(t.pos))
-=======
-      // Corresponds to Option(_).get or o.get
-      case t @ Term.Select(qual, Term.Name("get")) if Util.matchType(qual, "scala/Option") => Patch.lint(OptionGetDiag(t))
       case _ => Patch.empty
->>>>>>> fccb70d3
     }.asPatch
   }
 }
--- conflicted
+++ resolved
@@ -224,13 +224,8 @@
 	)
 }
 
-<<<<<<< HEAD
 // Await.result waits for <duration> for the future <ask> to complete. It returns the value contained by the future (here `GraphMessage`) if the latter is successful, or throws if the Future terminates without being successful (i.e. either Failure or Timeout) 
 Await.result(ask, duration)
-=======
-// Await.result waits for <duration> for the future <f> to complete. It returns the value contained by the future (here `GraphMessage`) if the latter is successful, or throws if the Future terminates without being successful (i.e. either Failure or Timeout) 
-Await.result(f, duration)
->>>>>>> 793d3e6e
 ```
 
 

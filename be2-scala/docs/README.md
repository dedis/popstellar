--- conflicted
+++ resolved
@@ -224,11 +224,7 @@
 	)
 }
 
-<<<<<<< HEAD
-// Await.result waits for <duration> for the future <ask> to complete. It returns the value contained by the future (here `GraphMessage`) if the latter is successful, or throws if the Future terminates without being successful (i.e. either Failure or Timeout) 
-=======
 // Await.result waits for <duration> for the future <ask> to complete. It returns the value contained by the future (here `GraphMessage`) if the latter is successful, or throws if the Future terminates without being successful (i.e. either Failure or Timeout)
->>>>>>> 4d026011
 Await.result(ask, duration)
 ```
 
@@ -236,11 +232,7 @@
 
 :information_source: the database may easily be reset/purged by either deleting a folder corresponding to a channel or by deleting the `database` folder entirely
 
-<<<<<<< HEAD
-## 4.	Git(Hub)
-=======
-
->>>>>>> 4d026011
+
 
 ### Import the project
 
@@ -302,11 +294,7 @@
 
 :information_source: Do not create a commit with 2.000 lines of codes! Short commit with meaningful titles/description are way better and way easier to review
 
-<<<<<<< HEAD
-:information_source: There are faster ways to add multiple files in the commit such as `git commit <-u|.>`. You can check the corresponding man page for more information 
-=======
 :information_source: There are faster ways to add multiple files in the commit such as `git commit <-u|.>`. You can check the corresponding man page for more information
->>>>>>> 4d026011
 
 You then finally want to pull/push the changes
 
@@ -348,18 +336,11 @@
 :information_source: [Hoppscotch](https://hoppscotch.io/realtime/) (Realtime => WebSocket => `ws://localhost:8000/`) is a useful tool to achieve this result
 
 
-<<<<<<< HEAD
-## 6.	Coding Styles
+## 5.	Coding Styles
 
 A simple way to have a coherent style across the codebase is to use the IDE features of "code cleanup". For example, in IntelliJ, click on the `src/main/scala` folder and then on `Code -> Reformat Code`. You can then check "include subdirectories", "optimize imports", and "cleanup code" checkbox options. Be careful to not apply these changes to `src/test` folder as it transforms the scalatest syntax into a mess difficult to understand.
 
 Moreover, check that your favorite editor is detecting & using the `.editorconfig` file at the root of the project
-=======
-## 5.	Coding Styles
-
-A simple way to have a coherent style across the codebase is to use the IDE features of "code cleanup". For example, in IntelliJ, click on the `src/main/scala` folder and then on `Code -> Reformat Code`. You can then check "include subdirectories", "optimize imports", and "cleanup code" checkbox options. Be careful to not apply these changes to `src/test` folder as it transforms the scalatest syntax into a mess difficult to understand.
-
-Moreover, check that your favorite editor is detecting & using the `.editorconfig` file at the root of the project
 
 
 
@@ -372,4 +353,3 @@
 ```
 
 The all-in-one jar will automatically be created and located at `target/scala-x.xx/pop-assembly-0.x.jar`.
->>>>>>> 4d026011

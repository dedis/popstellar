package util.examples.Election

import ch.epfl.pop.json.MessageDataProtocol._
import ch.epfl.pop.model.network.method.message.Message
import ch.epfl.pop.model.network.method.message.data.election.{CastVoteElection, ElectionQuestion, SetupElection, VoteElection}
import ch.epfl.pop.model.objects._
import spray.json._
import util.examples.Election.SetupElectionExamples.ELECTION_ID


object CastVoteElectionExamples {

  final val SENDER: PublicKey = SetupElectionExamples.SENDER_SETUPELECTION
  final val VOTING_METHOD: String = SetupElectionExamples.VOTING_METHOD
  final val SIGNATURE: Signature = SetupElectionExamples.SIGNATURE

  final val ID: Hash = ELECTION_ID
  final val LAO_ID: Hash = Hash(Base64Data.encode("laoId"))
  final val NOT_STALE_CREATED_AT = Timestamp(1649089855L)
  final val QUESTION_ID = Hash.fromStrings("Question", ID.toString, "valid")
  final val VOTE = Some(List(1))
  final val VOTE_ID = Hash.fromStrings("Vote", ID.toString, QUESTION_ID.toString, VOTE.get.head.toString)
<<<<<<< HEAD
  final val VOTES: List[VoteElection] = List(VoteElection(VOTE_ID, QUESTION_ID, Some(Left(1)), None))
=======
  final val VOTES: List[VoteElection] = List(VoteElection(VOTE_ID, QUESTION_ID, Some(1), None))
>>>>>>> 3190bb1d

  val invalidTimestamp: Timestamp = Timestamp(0)
  val invalidId: Hash = Hash(Base64Data.encode("wrong"))
  val invalidSender: PublicKey = PublicKey(Base64Data.encode("wrong"))
<<<<<<< HEAD
  val invalidVotes: List[VoteElection] = List(VoteElection(VOTE_ID, invalidId, Some(Left(1)), None))
  val invalidBallot: List[VoteElection] = List(VoteElection(VOTE_ID, QUESTION_ID, Some(Left(2)), None))
  val invalidVoteId:  List[VoteElection] = List(VoteElection(invalidId, QUESTION_ID, Some(Left(1)), None))
=======
  val invalidVotes: List[VoteElection] = List(VoteElection(VOTE_ID, invalidId, Some(1), None))
  val invalidBallot: List[VoteElection] = List(VoteElection(VOTE_ID, QUESTION_ID, Some(2), None))
  val invalidVoteId:  List[VoteElection] = List(VoteElection(invalidId, QUESTION_ID, Some(1), None))
>>>>>>> 3190bb1d


  val workingCastVoteElection: CastVoteElection = CastVoteElection(LAO_ID, ID, NOT_STALE_CREATED_AT, VOTES)
  val DATA_CAST_VOTE_MESSAGE: Hash = Hash(Base64Data.encode(workingCastVoteElection.toJson.toString))
  final val MESSAGE_CAST_VOTE_ELECTION_WORKING: Message = new Message(
    DATA_CAST_VOTE_MESSAGE.base64Data,
    SENDER,
    SIGNATURE,
    Hash(Base64Data("")),
    List.empty,
    Some(workingCastVoteElection)
  )

  val wrongTimestampCastVoteElection: CastVoteElection = CastVoteElection(LAO_ID, ID, invalidTimestamp, VOTES)
  final val MESSAGE_CAST_VOTE_ELECTION_WRONG_TIMESTAMP: Message = new Message(
    Base64Data.encode(wrongTimestampCastVoteElection.toJson.toString),
    SENDER,
    SIGNATURE,
    Hash(Base64Data("")),
    List.empty,
    Some(wrongTimestampCastVoteElection)
  )

  val wrongIdCastVoteElection: CastVoteElection = CastVoteElection(LAO_ID, invalidId, NOT_STALE_CREATED_AT, VOTES)
  final val MESSAGE_CAST_VOTE_ELECTION_WRONG_ID: Message = new Message(
    Base64Data.encode(wrongIdCastVoteElection.toJson.toString),
    SENDER,
    SIGNATURE,
    Hash(Base64Data("")),
    List.empty,
    Some(wrongIdCastVoteElection)
  )

  val wrongLaoIdCastVoteElection: CastVoteElection = CastVoteElection(invalidId, ID, NOT_STALE_CREATED_AT, VOTES)
  final val MESSAGE_CAST_VOTE_ELECTION_WRONG_LAO_ID: Message = new Message(
    Base64Data.encode(wrongLaoIdCastVoteElection.toJson.toString),
    SENDER,
    SIGNATURE,
    Hash(Base64Data("")),
    List.empty,
    Some(wrongIdCastVoteElection)
  )

  final val MESSAGE_CAST_VOTE_ELECTION_WRONG_OWNER: Message = new Message(
    Base64Data.encode(workingCastVoteElection.toJson.toString),
    invalidSender,
    SIGNATURE,
    Hash(Base64Data("")),
    List.empty,
    Some(workingCastVoteElection)
  )

  val invalidVoteQuestionIdCastVoteElection: CastVoteElection = CastVoteElection(LAO_ID, ID, NOT_STALE_CREATED_AT, invalidVotes)
  val DATA_CAST_VOTE_INVALID_VOTES: Hash = Hash(Base64Data.encode(invalidVoteQuestionIdCastVoteElection.toJson.toString))
  final val MESSAGE_CAST_VOTE_INVALID_VOTES: Message = new Message(
    DATA_CAST_VOTE_INVALID_VOTES.base64Data,
    SENDER,
    SIGNATURE,
    Hash(Base64Data("")),
    List.empty,
    Some(invalidVoteQuestionIdCastVoteElection)
  )

  val invalidBallotCastVoteElection: CastVoteElection = CastVoteElection(LAO_ID, ID, NOT_STALE_CREATED_AT, invalidBallot)
  val DATA_CAST_VOTE_INVALID_BALLOT: Hash = Hash(Base64Data.encode(invalidBallotCastVoteElection.toJson.toString))
  final val MESSAGE_CAST_VOTE_INVALID_BALLOT: Message = new Message(
    DATA_CAST_VOTE_INVALID_BALLOT.base64Data,
    SENDER,
    SIGNATURE,
    Hash(Base64Data("")),
    List.empty,
    Some(invalidBallotCastVoteElection)
  )

  val invalidVoteIdCastVoteElection: CastVoteElection = CastVoteElection(LAO_ID, ID, NOT_STALE_CREATED_AT, invalidVoteId)
  val DATA_CAST_VOTE_INVALID_VOTE_ID: Hash = Hash(Base64Data.encode(invalidVoteIdCastVoteElection.toJson.toString))
  final val MESSAGE_CAST_VOTE_INVALID_VOTE_ID: Message = new Message(
    DATA_CAST_VOTE_INVALID_VOTE_ID.base64Data,
    SENDER,
    SIGNATURE,
    Hash(Base64Data("")),
    List.empty,
    Some(invalidVoteIdCastVoteElection)
  )
}<|MERGE_RESOLUTION|>--- conflicted
+++ resolved
@@ -20,24 +20,15 @@
   final val QUESTION_ID = Hash.fromStrings("Question", ID.toString, "valid")
   final val VOTE = Some(List(1))
   final val VOTE_ID = Hash.fromStrings("Vote", ID.toString, QUESTION_ID.toString, VOTE.get.head.toString)
-<<<<<<< HEAD
   final val VOTES: List[VoteElection] = List(VoteElection(VOTE_ID, QUESTION_ID, Some(Left(1)), None))
-=======
-  final val VOTES: List[VoteElection] = List(VoteElection(VOTE_ID, QUESTION_ID, Some(1), None))
->>>>>>> 3190bb1d
+
 
   val invalidTimestamp: Timestamp = Timestamp(0)
   val invalidId: Hash = Hash(Base64Data.encode("wrong"))
   val invalidSender: PublicKey = PublicKey(Base64Data.encode("wrong"))
-<<<<<<< HEAD
   val invalidVotes: List[VoteElection] = List(VoteElection(VOTE_ID, invalidId, Some(Left(1)), None))
   val invalidBallot: List[VoteElection] = List(VoteElection(VOTE_ID, QUESTION_ID, Some(Left(2)), None))
   val invalidVoteId:  List[VoteElection] = List(VoteElection(invalidId, QUESTION_ID, Some(Left(1)), None))
-=======
-  val invalidVotes: List[VoteElection] = List(VoteElection(VOTE_ID, invalidId, Some(1), None))
-  val invalidBallot: List[VoteElection] = List(VoteElection(VOTE_ID, QUESTION_ID, Some(2), None))
-  val invalidVoteId:  List[VoteElection] = List(VoteElection(invalidId, QUESTION_ID, Some(1), None))
->>>>>>> 3190bb1d
 
 
   val workingCastVoteElection: CastVoteElection = CastVoteElection(LAO_ID, ID, NOT_STALE_CREATED_AT, VOTES)

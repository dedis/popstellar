package util.examples.data.builders

import ch.epfl.pop.model.network.method.ParamsWithMessage
import ch.epfl.pop.model.network.method.message.Message
<<<<<<< HEAD
import ch.epfl.pop.model.network.method.message.data.election.{KeyElection, OpenElection, SetupElection}
=======
import ch.epfl.pop.model.network.method.message.data.election.{CastVoteElection, EndElection, OpenElection, SetupElection}
>>>>>>> 6a1f4bb1
import ch.epfl.pop.model.network.method.message.data.rollCall.{CloseRollCall, CreateRollCall, OpenRollCall}
import ch.epfl.pop.model.network.method.message.data.socialMedia._
import ch.epfl.pop.model.network.method.message.data.coin._
import ch.epfl.pop.model.network.method.message.data.{ActionType, MessageData, ObjectType}
import ch.epfl.pop.model.network.{JsonRpcRequest, MethodType}
import ch.epfl.pop.model.objects._
import ch.epfl.pop.pubsub.graph.validators.RpcValidator

/**
 * Helper object to generate test data
 */
object HighLevelMessageGenerator {

  private val EMPTY_BASE_64 = Base64Data.encode("")

  /**
   * Helper class used to build Mid level protocol Messages
   *
   */
  sealed class MessageBuilder {
    /* Builder params */
    private var data: Base64Data = EMPTY_BASE_64
    private var sender: PublicKey = PublicKey(EMPTY_BASE_64)
    private var signature: Signature = Signature(EMPTY_BASE_64)
    private var message_id: Hash = Hash(EMPTY_BASE_64)
    private var witness_signatures: List[WitnessSignaturePair] = Nil
    private var decodedData: Option[MessageData] = None

    def toMessage = new Message(data, sender, signature, message_id, witness_signatures, decodedData)

    def withSender(sender: PublicKey): MessageBuilder = {
      this.sender = sender
      this
    }

    def withSignature(signature: Signature): MessageBuilder = {
      this.signature = signature
      this
    }

    def withMessageId(message_id: Hash): MessageBuilder = {
      this.message_id = message_id
      this
    }

    def withDecodedData(decodedData: MessageData): MessageBuilder = {
      this.decodedData = Some(decodedData)
      this
    }

    def withWitnessSig(ws: WitnessSignaturePair): MessageBuilder = {
      this.witness_signatures = ws :: witness_signatures
      this
    }
  }

  /**
   * Helper class used to build High Level Messages with decoded and parsed data
   *
   * @param message mid-level message builder
   */
  sealed class HLMessageBuilder(var message: MessageBuilder) {
    /** * Builder params ***/
    private var id = Some(1)
    private var payload: String = ""
    private var methodType: MethodType.MethodType = _
    private var paramsChannel: Channel = Channel.ROOT_CHANNEL
    /** ********************/
    private var messageData: MessageData = _
    private var params: ParamsWithMessage = _

    def withId(id: Int): HLMessageBuilder = {
      this.id = Some(id)
      this
    }

    def withPayload(payload: String): HLMessageBuilder = {
      this.payload = payload
      this
    }

    def withMethodType(methodeType: MethodType.MethodType): HLMessageBuilder = {
      this.methodType = methodeType
      this
    }

    def withChannel(channel: Channel): HLMessageBuilder = {
      this.paramsChannel = channel
      this
    }

    /**
     * This method must not be called before the payload and methodType are set
     *
     * @param objType    conversion object type
     * @param actionType conversion action type
     * @return Typed High level JsonRpcRequest with decoded and parsed data (MessageData)
     */
    //TODO : implement other object types and actions
    def generateJsonRpcRequestWith(objType: ObjectType.ObjectType)(actionType: ActionType.ActionType): JsonRpcRequest = {

      assume(payload.trim.nonEmpty && methodType != null)

      (objType, actionType) match {
        //Roll Calls
        case (ObjectType.ROLL_CALL, ActionType.CREATE) =>
          messageData = CreateRollCall.buildFromJson(payload)
          params = new ParamsWithMessage(Channel.ROOT_CHANNEL, message.withDecodedData(messageData).toMessage)
          JsonRpcRequest(RpcValidator.JSON_RPC_VERSION, methodType, params, id)

        case (ObjectType.ROLL_CALL, ActionType.OPEN) =>
          messageData = OpenRollCall.buildFromJson(payload)
          params = new ParamsWithMessage(Channel.ROOT_CHANNEL, message.withDecodedData(messageData).toMessage)
          JsonRpcRequest(RpcValidator.JSON_RPC_VERSION, methodType, params, id)

        case (ObjectType.ROLL_CALL, ActionType.CLOSE) =>
          messageData = CloseRollCall.buildFromJson(payload)
          params = new ParamsWithMessage(Channel.ROOT_CHANNEL, message.withDecodedData(messageData).toMessage)
          JsonRpcRequest(RpcValidator.JSON_RPC_VERSION, methodType, params, id)

        //Social Media
        case (ObjectType.REACTION, ActionType.ADD) =>
          messageData = AddReaction.buildFromJson(payload)
          params = new ParamsWithMessage(paramsChannel, message.withDecodedData(messageData).toMessage)
          JsonRpcRequest(RpcValidator.JSON_RPC_VERSION, methodType, params, id)

        case (ObjectType.REACTION, ActionType.DELETE) =>
          messageData = DeleteReaction.buildFromJson(payload)
          params = new ParamsWithMessage(paramsChannel, message.withDecodedData(messageData).toMessage)
          JsonRpcRequest(RpcValidator.JSON_RPC_VERSION, methodType, params, id)

        case (ObjectType.CHIRP, ActionType.ADD) =>
          messageData = AddChirp.buildFromJson(payload)
          params = new ParamsWithMessage(paramsChannel, message.withDecodedData(messageData).toMessage)
          JsonRpcRequest(RpcValidator.JSON_RPC_VERSION, methodType, params, id)

        case (ObjectType.CHIRP, ActionType.DELETE) =>
          messageData = DeleteChirp.buildFromJson(payload)
          params = new ParamsWithMessage(paramsChannel, message.withDecodedData(messageData).toMessage)
          JsonRpcRequest(RpcValidator.JSON_RPC_VERSION, methodType, params, id)

        //Election
        case (ObjectType.ELECTION, ActionType.SETUP) =>
          messageData = SetupElection.buildFromJson(payload)
          params = new ParamsWithMessage(paramsChannel, message.withDecodedData(messageData).toMessage)
          JsonRpcRequest(RpcValidator.JSON_RPC_VERSION, methodType, params, id)

        case (ObjectType.ELECTION, ActionType.OPEN) =>
          messageData = OpenElection.buildFromJson(payload)
          params = new ParamsWithMessage(paramsChannel, message.withDecodedData(messageData).toMessage)
          JsonRpcRequest(RpcValidator.JSON_RPC_VERSION, methodType, params, id)

<<<<<<< HEAD
        case (ObjectType.ELECTION, ActionType.KEY) =>
          messageData = KeyElection.buildFromJson(payload)
=======
        case (ObjectType.ELECTION, ActionType.CAST_VOTE) =>
          messageData = CastVoteElection.buildFromJson(payload)
          params = new ParamsWithMessage(paramsChannel, message.withDecodedData(messageData).toMessage)
          JsonRpcRequest(RpcValidator.JSON_RPC_VERSION, methodType, params, id)

        case (ObjectType.ELECTION, ActionType.END) =>
          messageData = EndElection.buildFromJson(payload)
>>>>>>> 6a1f4bb1
          params = new ParamsWithMessage(paramsChannel, message.withDecodedData(messageData).toMessage)
          JsonRpcRequest(RpcValidator.JSON_RPC_VERSION, methodType, params, id)

        //Digital cash
        case (ObjectType.COIN, ActionType.POST_TRANSACTION) =>
          messageData = PostTransaction.buildFromJson(payload)
          params = new ParamsWithMessage(paramsChannel, message.withDecodedData(messageData).toMessage)
          JsonRpcRequest(RpcValidator.JSON_RPC_VERSION, methodType, params, id)

        case (obj, act) => throw new IllegalStateException(s"HLMessageBuilder failed: ($obj, $act) not implemented yet !!")
      }
    }
  }

}<|MERGE_RESOLUTION|>--- conflicted
+++ resolved
@@ -2,11 +2,7 @@
 
 import ch.epfl.pop.model.network.method.ParamsWithMessage
 import ch.epfl.pop.model.network.method.message.Message
-<<<<<<< HEAD
-import ch.epfl.pop.model.network.method.message.data.election.{KeyElection, OpenElection, SetupElection}
-=======
-import ch.epfl.pop.model.network.method.message.data.election.{CastVoteElection, EndElection, OpenElection, SetupElection}
->>>>>>> 6a1f4bb1
+import ch.epfl.pop.model.network.method.message.data.election.{KeyElection, CastVoteElection, EndElection, OpenElection, SetupElection}
 import ch.epfl.pop.model.network.method.message.data.rollCall.{CloseRollCall, CreateRollCall, OpenRollCall}
 import ch.epfl.pop.model.network.method.message.data.socialMedia._
 import ch.epfl.pop.model.network.method.message.data.coin._
@@ -159,10 +155,11 @@
           params = new ParamsWithMessage(paramsChannel, message.withDecodedData(messageData).toMessage)
           JsonRpcRequest(RpcValidator.JSON_RPC_VERSION, methodType, params, id)
 
-<<<<<<< HEAD
         case (ObjectType.ELECTION, ActionType.KEY) =>
           messageData = KeyElection.buildFromJson(payload)
-=======
+          params = new ParamsWithMessage(paramsChannel, message.withDecodedData(messageData).toMessage)
+          JsonRpcRequest(RpcValidator.JSON_RPC_VERSION, methodType, params, id)
+
         case (ObjectType.ELECTION, ActionType.CAST_VOTE) =>
           messageData = CastVoteElection.buildFromJson(payload)
           params = new ParamsWithMessage(paramsChannel, message.withDecodedData(messageData).toMessage)
@@ -170,7 +167,6 @@
 
         case (ObjectType.ELECTION, ActionType.END) =>
           messageData = EndElection.buildFromJson(payload)
->>>>>>> 6a1f4bb1
           params = new ParamsWithMessage(paramsChannel, message.withDecodedData(messageData).toMessage)
           JsonRpcRequest(RpcValidator.JSON_RPC_VERSION, methodType, params, id)
 

package util.examples.data.builders

import ch.epfl.pop.model.network.method.ParamsWithMessage
import ch.epfl.pop.model.network.method.message.Message
import ch.epfl.pop.model.network.method.message.data.election.{CastVoteElection, EndElection, OpenElection, SetupElection}
import ch.epfl.pop.model.network.method.message.data.rollCall.{CloseRollCall, CreateRollCall, OpenRollCall}
import ch.epfl.pop.model.network.method.message.data.socialMedia._
import ch.epfl.pop.model.network.method.message.data.coin._
import ch.epfl.pop.model.network.method.message.data.witness.WitnessMessage
import ch.epfl.pop.model.network.method.message.data.{ActionType, MessageData, ObjectType}
import ch.epfl.pop.model.network.{JsonRpcRequest, MethodType}
import ch.epfl.pop.model.objects._
import ch.epfl.pop.pubsub.graph.validators.RpcValidator

/**
 * Helper object to generate test data
 */
object HighLevelMessageGenerator {

  private val EMPTY_BASE_64 = Base64Data.encode("")

  /**
   * Helper class used to build Mid level protocol Messages
   *
   */
  sealed class MessageBuilder {
    /* Builder params */
    private var data: Base64Data = EMPTY_BASE_64
    private var sender: PublicKey = PublicKey(EMPTY_BASE_64)
    private var signature: Signature = Signature(EMPTY_BASE_64)
    private var message_id: Hash = Hash(EMPTY_BASE_64)
    private var witness_signatures: List[WitnessSignaturePair] = Nil
    private var decodedData: Option[MessageData] = None

    def toMessage = new Message(data, sender, signature, message_id, witness_signatures, decodedData)

    def withSender(sender: PublicKey): MessageBuilder = {
      this.sender = sender
      this
    }

    def withSignature(signature: Signature): MessageBuilder = {
      this.signature = signature
      this
    }

    def withMessageId(message_id: Hash): MessageBuilder = {
      this.message_id = message_id
      this
    }

    def withDecodedData(decodedData: MessageData): MessageBuilder = {
      this.decodedData = Some(decodedData)
      this
    }

    def withWitnessSig(ws: WitnessSignaturePair): MessageBuilder = {
      this.witness_signatures = ws :: witness_signatures
      this
    }
  }

  /**
   * Helper class used to build High Level Messages with decoded and parsed data
   *
   * @param message mid-level message builder
   */
  sealed class HLMessageBuilder(var message: MessageBuilder) {
    /** * Builder params ***/
    private var id = Some(1)
    private var payload: String = ""
    private var methodType: MethodType.MethodType = _
    private var paramsChannel: Channel = Channel.ROOT_CHANNEL
    /** ********************/
    private var messageData: MessageData = _
    private var params: ParamsWithMessage = _

    def withId(id: Int): HLMessageBuilder = {
      this.id = Some(id)
      this
    }

    def withPayload(payload: String): HLMessageBuilder = {
      this.payload = payload
      this
    }

    def withMethodType(methodeType: MethodType.MethodType): HLMessageBuilder = {
      this.methodType = methodeType
      this
    }

    def withChannel(channel: Channel): HLMessageBuilder = {
      this.paramsChannel = channel
      this
    }

    /**
     * This method must not be called before the payload and methodType are set
     *
     * @param objType    conversion object type
     * @param actionType conversion action type
     * @return Typed High level JsonRpcRequest with decoded and parsed data (MessageData)
     */
    //TODO : implement other object types and actions
    def generateJsonRpcRequestWith(objType: ObjectType.ObjectType)(actionType: ActionType.ActionType): JsonRpcRequest = {

      assume(payload.trim.nonEmpty && methodType != null)

      (objType, actionType) match {
        //Roll Calls
        case (ObjectType.ROLL_CALL, ActionType.CREATE) =>
          messageData = CreateRollCall.buildFromJson(payload)
          params = new ParamsWithMessage(Channel.ROOT_CHANNEL, message.withDecodedData(messageData).toMessage)
          JsonRpcRequest(RpcValidator.JSON_RPC_VERSION, methodType, params, id)

        case (ObjectType.ROLL_CALL, ActionType.OPEN) =>
          messageData = OpenRollCall.buildFromJson(payload)
          params = new ParamsWithMessage(Channel.ROOT_CHANNEL, message.withDecodedData(messageData).toMessage)
          JsonRpcRequest(RpcValidator.JSON_RPC_VERSION, methodType, params, id)

        case (ObjectType.ROLL_CALL, ActionType.CLOSE) =>
          messageData = CloseRollCall.buildFromJson(payload)
          params = new ParamsWithMessage(Channel.ROOT_CHANNEL, message.withDecodedData(messageData).toMessage)
          JsonRpcRequest(RpcValidator.JSON_RPC_VERSION, methodType, params, id)

        //Social Media
        case (ObjectType.REACTION, ActionType.ADD) =>
          messageData = AddReaction.buildFromJson(payload)
          params = new ParamsWithMessage(paramsChannel, message.withDecodedData(messageData).toMessage)
          JsonRpcRequest(RpcValidator.JSON_RPC_VERSION, methodType, params, id)

        case (ObjectType.REACTION, ActionType.DELETE) =>
          messageData = DeleteReaction.buildFromJson(payload)
          params = new ParamsWithMessage(paramsChannel, message.withDecodedData(messageData).toMessage)
          JsonRpcRequest(RpcValidator.JSON_RPC_VERSION, methodType, params, id)

        case (ObjectType.CHIRP, ActionType.ADD) =>
          messageData = AddChirp.buildFromJson(payload)
          params = new ParamsWithMessage(paramsChannel, message.withDecodedData(messageData).toMessage)
          JsonRpcRequest(RpcValidator.JSON_RPC_VERSION, methodType, params, id)

        case (ObjectType.CHIRP, ActionType.DELETE) =>
          messageData = DeleteChirp.buildFromJson(payload)
          params = new ParamsWithMessage(paramsChannel, message.withDecodedData(messageData).toMessage)
          JsonRpcRequest(RpcValidator.JSON_RPC_VERSION, methodType, params, id)

        //Election
        case (ObjectType.ELECTION, ActionType.SETUP) =>
          messageData = SetupElection.buildFromJson(payload)
          params = new ParamsWithMessage(paramsChannel, message.withDecodedData(messageData).toMessage)
          JsonRpcRequest(RpcValidator.JSON_RPC_VERSION, methodType, params, id)

        case (ObjectType.ELECTION, ActionType.OPEN) =>
          messageData = OpenElection.buildFromJson(payload)
          params = new ParamsWithMessage(paramsChannel, message.withDecodedData(messageData).toMessage)
          JsonRpcRequest(RpcValidator.JSON_RPC_VERSION, methodType, params, id)

<<<<<<< HEAD
        //Witness
        case (ObjectType.MESSAGE, ActionType.WITNESS) =>
          messageData = WitnessMessage.buildFromJson(payload)
=======
        case (ObjectType.ELECTION, ActionType.CAST_VOTE) =>
          messageData = CastVoteElection.buildFromJson(payload)
          params = new ParamsWithMessage(paramsChannel, message.withDecodedData(messageData).toMessage)
          JsonRpcRequest(RpcValidator.JSON_RPC_VERSION, methodType, params, id)

        case (ObjectType.ELECTION, ActionType.END) =>
          messageData = EndElection.buildFromJson(payload)
>>>>>>> 6a1f4bb1
          params = new ParamsWithMessage(paramsChannel, message.withDecodedData(messageData).toMessage)
          JsonRpcRequest(RpcValidator.JSON_RPC_VERSION, methodType, params, id)

        //Digital cash
        case (ObjectType.COIN, ActionType.POST_TRANSACTION) =>
          messageData = PostTransaction.buildFromJson(payload)
          params = new ParamsWithMessage(paramsChannel, message.withDecodedData(messageData).toMessage)
          JsonRpcRequest(RpcValidator.JSON_RPC_VERSION, methodType, params, id)

        case (obj, act) => throw new IllegalStateException(s"HLMessageBuilder failed: ($obj, $act) not implemented yet !!")
      }
    }
  }

}<|MERGE_RESOLUTION|>--- conflicted
+++ resolved
@@ -156,11 +156,6 @@
           params = new ParamsWithMessage(paramsChannel, message.withDecodedData(messageData).toMessage)
           JsonRpcRequest(RpcValidator.JSON_RPC_VERSION, methodType, params, id)
 
-<<<<<<< HEAD
-        //Witness
-        case (ObjectType.MESSAGE, ActionType.WITNESS) =>
-          messageData = WitnessMessage.buildFromJson(payload)
-=======
         case (ObjectType.ELECTION, ActionType.CAST_VOTE) =>
           messageData = CastVoteElection.buildFromJson(payload)
           params = new ParamsWithMessage(paramsChannel, message.withDecodedData(messageData).toMessage)
@@ -168,7 +163,12 @@
 
         case (ObjectType.ELECTION, ActionType.END) =>
           messageData = EndElection.buildFromJson(payload)
->>>>>>> 6a1f4bb1
+          params = new ParamsWithMessage(paramsChannel, message.withDecodedData(messageData).toMessage)
+          JsonRpcRequest(RpcValidator.JSON_RPC_VERSION, methodType, params, id)
+
+        //Witness
+        case (ObjectType.MESSAGE, ActionType.WITNESS) =>
+          messageData = WitnessMessage.buildFromJson(payload)
           params = new ParamsWithMessage(paramsChannel, message.withDecodedData(messageData).toMessage)
           JsonRpcRequest(RpcValidator.JSON_RPC_VERSION, methodType, params, id)
 

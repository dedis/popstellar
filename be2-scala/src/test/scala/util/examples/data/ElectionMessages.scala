--- conflicted
+++ resolved
@@ -34,7 +34,6 @@
   //TODO: Generate other Open Election messages
 }
 
-<<<<<<< HEAD
 object KeyElectionMessages extends ElectionMessagesTrait {
 
   override val action: ActionType = ActionType.KEY
@@ -45,7 +44,8 @@
 
 }
 
-=======
+
+
 object CastVoteElectionMessages extends ElectionMessagesTrait {
 
   override val action: ActionType = ActionType.CAST_VOTE
@@ -66,5 +66,4 @@
   final val endElection: JsonRpcRequest = getJsonRPCRequestFromFile("election_end/election_end.json")()
 
   //TODO: Generate other Open Election messages
-}
->>>>>>> 6a1f4bb1
+}
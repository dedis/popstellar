--- conflicted
+++ resolved
@@ -291,8 +291,6 @@
     answerFromJson.error should equal(None)
   }
 
-<<<<<<< HEAD
-=======
   test("Parser correctly encodes and decodes MethodType and rejects incorrect type") {
     MethodType.values.foreach(obj => {
       if obj != MethodType.INVALID then {
@@ -358,7 +356,6 @@
     })
   }
 
->>>>>>> 97b35051
 }
 
 enum MsgField:

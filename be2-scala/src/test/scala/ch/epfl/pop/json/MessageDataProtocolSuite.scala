--- conflicted
+++ resolved
@@ -113,7 +113,6 @@
     messageData shouldEqualTo (expected)
   }
 
-<<<<<<< HEAD
   test("Parser correctly decodes a KeyElection message data") {
     val example: String = getExampleMessage("messageData/election_key/election_key.json")
     val messageData = KeyElection.buildFromJson(example)
@@ -122,7 +121,8 @@
 
     messageData shouldBe a[KeyElection]
     messageData should equal(expected)
-=======
+  }
+
   test("Parser correctly decodes a ResultElection write_in message data") {
     val example: String = getExampleMessage("messageData/election_result.json")
     val messageData = ResultElection.buildFromJson(example)
@@ -132,7 +132,6 @@
 
     messageData shouldBe a[ResultElection]
     messageData should equal (expected)
->>>>>>> 6a1f4bb1
   }
 
   test("Parser correctly encodes/decodes a PostTransaction message data") {

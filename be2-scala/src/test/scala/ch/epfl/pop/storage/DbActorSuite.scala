package ch.epfl.pop.storage

import akka.actor.{ActorRef, ActorSystem, Props}
import akka.pattern.{AskableActorRef, ask}
import akka.testkit.{ImplicitSender, TestKit}
import ch.epfl.pop.model.network.method.message.Message
import ch.epfl.pop.model.network.method.message.data.lao.GreetLao
import ch.epfl.pop.model.network.method.message.data.{ActionType, ObjectType}
import ch.epfl.pop.model.objects.*
import ch.epfl.pop.model.objects.Channel.ROOT_CHANNEL_PREFIX
<<<<<<< HEAD
import ch.epfl.pop.model.objects.*
import ch.epfl.pop.pubsub.{AskPatternConstants, MessageRegistry, PubSubMediator}
import ch.epfl.pop.storage.DbActor.{DbActorReadRumorData, DbActorReadRumors, DbActorReadServerPrivateKeyAck, DbActorReadServerPublicKeyAck, GetAllChannels}
=======
import ch.epfl.pop.pubsub.{AskPatternConstants, MessageRegistry, PubSubMediator}
import ch.epfl.pop.storage.DbActor.*
>>>>>>> c5d8af45
import com.google.crypto.tink.subtle.Ed25519Sign
import org.scalatest.BeforeAndAfterAll
import org.scalatest.concurrent.ScalaFutures
import org.scalatest.funsuite.AnyFunSuiteLike as FunSuiteLike
import org.scalatest.matchers.should.Matchers
import util.examples.MessageExample
import util.examples.RollCall.{CreateRollCallExamples, OpenRollCallExamples}
import util.examples.Rumor.RumorExample
import ch.epfl.pop.model.network.method.Rumor

import scala.collection.immutable.HashMap
import scala.concurrent.Await
import scala.concurrent.duration.DurationInt

class DbActorSuite extends TestKit(ActorSystem("DbActorSuiteActorSystem")) with FunSuiteLike with ImplicitSender with Matchers with ScalaFutures with BeforeAndAfterAll with AskPatternConstants {

  final val mediatorRef: ActorRef = system.actorOf(PubSubMediator.props)

  final val CHANNEL_NAME: String = "/root/wex"
  final val MESSAGE: Message = MessageExample.MESSAGE_CREATELAO_WORKING
  val LAO_ID: Hash = Hash(Base64Data.encode("laoId"))
  val ELECTION_ID: Hash = Hash(Base64Data.encode("electionId"))
  val ELECTION_DATA_KEY: String = "Data:" + s"$ROOT_CHANNEL_PREFIX${LAO_ID.toString}/private/${ELECTION_ID.toString}"
  val KEYPAIR: KeyPair = KeyPair()

  private val timeout = 3.second

  override def afterAll(): Unit = {
    // Stops the test actor system
    TestKit.shutdownActorSystem(system)
  }

  def sleep(duration: Long = 50): Unit = {
    Thread.sleep(duration)
  }

  test("write can WRITE in an existing channel") {
    val storage: InMemoryStorage = InMemoryStorage()
    val dbActor: ActorRef = system.actorOf(Props(DbActor(mediatorRef, MessageRegistry(), storage)))

    storage.size should equal(0)

    dbActor ! DbActor.CreateChannel(Channel(CHANNEL_NAME), ObjectType.lao)
    sleep()

    expectMsg(DbActor.DbActorAck())
    storage.size should equal(1)

    // writing to the previously created channel
    dbActor ! DbActor.Write(Channel(CHANNEL_NAME), MESSAGE)
    sleep()

    expectMsg(DbActor.DbActorAck())
    storage.size should equal(2)
    storage.elements(storage.CHANNEL_DATA_KEY + CHANNEL_NAME) should equal(ChannelData(ObjectType.lao, MESSAGE.message_id :: Nil).toJsonString)
    storage.elements(storage.DATA_KEY + s"$CHANNEL_NAME${Channel.DATA_SEPARATOR}${MESSAGE.message_id}") should equal(MESSAGE.toJsonString)
  }

  test("write can WRITE in a non-existing channel") {
    val storage: InMemoryStorage = InMemoryStorage()
    val dbActor: ActorRef = system.actorOf(Props(DbActor(mediatorRef, MessageRegistry(), storage)))

    storage.size should equal(0)

    // writing to non-(yet-)existing channel
    dbActor ! DbActor.Write(Channel(CHANNEL_NAME), MESSAGE)
    sleep()

    expectMsg(DbActor.DbActorAck())
    storage.size should equal(2)
    storage.elements(storage.CHANNEL_DATA_KEY + CHANNEL_NAME) should equal(ChannelData(ObjectType.lao, MESSAGE.message_id :: Nil).toJsonString)
    storage.elements(storage.DATA_KEY + s"$CHANNEL_NAME${Channel.DATA_SEPARATOR}${MESSAGE.message_id}") should equal(MESSAGE.toJsonString)
  }

  test("write behaves normally for multiple WRITE requests") {
    val storage: InMemoryStorage = InMemoryStorage()
    val dbActor: ActorRef = system.actorOf(Props(DbActor(mediatorRef, MessageRegistry(), storage)))

    val channelName1 = CHANNEL_NAME
    val channelName2 = s"${CHANNEL_NAME}2"

    val message1 = MESSAGE
    val message2 = MESSAGE.copy(message_id = Hash(Base64Data("RmFrZSBtZXNzYWdlX2lkIDopIE5vIGVhc3RlciBlZ2cgcmlnaHQgdGhlcmUhIC0tIE5pY29sYXMgUmF1bGlu")))

    storage.size should equal(0)

    // adding a channel (channel 1)
    dbActor ! DbActor.CreateChannel(Channel(channelName1), ObjectType.lao)
    sleep()

    expectMsg(DbActor.DbActorAck())
    storage.size should equal(1) // ChannelData for channel 1

    // ------------------------- 1st WRITE REQUEST ------------------------- //

    // writing to the existing channel 1
    dbActor ! DbActor.Write(Channel(channelName1), message1)
    sleep()

    expectMsg(DbActor.DbActorAck())
    storage.size should equal(2) // ChannelData for channel 1 + payload for message 1
    storage.elements(storage.CHANNEL_DATA_KEY + channelName1) should equal(ChannelData(ObjectType.lao, message1.message_id :: Nil).toJsonString)
    storage.elements(storage.DATA_KEY + s"$channelName1${Channel.DATA_SEPARATOR}${message1.message_id}") should equal(message1.toJsonString)

    // ------------------------- 2nd WRITE REQUEST ------------------------- //

    // writing to the non-(yet-)existing channel 2
    dbActor ! DbActor.Write(Channel(channelName2), message2)
    sleep()

    expectMsg(DbActor.DbActorAck())
    storage.size should equal(4) // ChannelData for channel 1 & 2 + payload for message 1 & 2
    storage.elements(storage.CHANNEL_DATA_KEY + channelName1) should equal(ChannelData(ObjectType.lao, message1.message_id :: Nil).toJsonString)
    storage.elements(storage.DATA_KEY + s"$channelName1${Channel.DATA_SEPARATOR}${message1.message_id}") should equal(message1.toJsonString)
    storage.elements(storage.CHANNEL_DATA_KEY + channelName2) should equal(ChannelData(ObjectType.lao, message2.message_id :: Nil).toJsonString)
    storage.elements(storage.DATA_KEY + s"$channelName2${Channel.DATA_SEPARATOR}${message2.message_id}") should equal(message2.toJsonString)

    // ------------------------- 3rd WRITE REQUEST ------------------------- //

    // writing (a new message) to the existing channel 1
    dbActor ! DbActor.Write(Channel(channelName1), message2)
    sleep()

    expectMsg(DbActor.DbActorAck())
    storage.size should equal(5) // ChannelData for channel 1 & 2 + payload for message 1 & 2 (on channel 1) & 2 (on channel 2)
    storage.elements(storage.CHANNEL_DATA_KEY + channelName1) should equal(ChannelData(ObjectType.lao, message2.message_id :: message1.message_id :: Nil).toJsonString)
    storage.elements(storage.DATA_KEY + s"$channelName1${Channel.DATA_SEPARATOR}${message1.message_id}") should equal(message1.toJsonString)
    storage.elements(storage.DATA_KEY + s"$channelName1${Channel.DATA_SEPARATOR}${message2.message_id}") should equal(message2.toJsonString)
    storage.elements(storage.CHANNEL_DATA_KEY + channelName2) should equal(ChannelData(ObjectType.lao, message2.message_id :: Nil).toJsonString)
    storage.elements(storage.DATA_KEY + s"$channelName2${Channel.DATA_SEPARATOR}${message2.message_id}") should equal(message2.toJsonString)
  }

  test("createChannel effectively creates a new channel") {
    val storage: InMemoryStorage = InMemoryStorage()
    val dbActor: ActorRef = system.actorOf(Props(DbActor(mediatorRef, MessageRegistry(), storage)), "r")

    storage.size should equal(0)

    dbActor ! DbActor.CreateChannel(Channel(CHANNEL_NAME), ObjectType.lao)
    sleep()

    expectMsg(DbActor.DbActorAck())
    storage.size should equal(1)
    storage.elements(storage.CHANNEL_DATA_KEY + CHANNEL_NAME) should equal(ChannelData(ObjectType.lao, Nil).toJsonString)
  }

  test("createChannel does not overwrite channels on duplicates") {
    val storage: InMemoryStorage = InMemoryStorage()
    val dbActor: ActorRef = system.actorOf(Props(DbActor(mediatorRef, MessageRegistry(), storage)))

    storage.size should equal(0)

    dbActor ! DbActor.CreateChannel(Channel(CHANNEL_NAME), ObjectType.lao)
    sleep()

    expectMsg(DbActor.DbActorAck())
    storage.size should equal(1)
    storage.elements(storage.CHANNEL_DATA_KEY + CHANNEL_NAME) should equal(ChannelData(ObjectType.lao, Nil).toJsonString)

    dbActor ! DbActor.CreateChannel(Channel(CHANNEL_NAME), ObjectType.lao)
    sleep()

    storage.size should equal(1)
    storage.elements(storage.CHANNEL_DATA_KEY + CHANNEL_NAME) should equal(ChannelData(ObjectType.lao, Nil).toJsonString)
  }

  test("createElectionData effectively creates a new channel for the electionData") {
    val storage: InMemoryStorage = InMemoryStorage()
    val dbActor: ActorRef = system.actorOf(Props(DbActor(mediatorRef, MessageRegistry(), storage)))

    storage.size should equal(0)

    dbActor ! DbActor.CreateElectionData(LAO_ID, ELECTION_ID, KEYPAIR)
    sleep()

    expectMsg(DbActor.DbActorAck())
    storage.size should equal(1)
    storage.elements(ELECTION_DATA_KEY) should equal(ElectionData(ELECTION_ID, KEYPAIR).toJsonString)
  }

  test("createElectionData does not overwrite channels on duplicates") {
    val storage: InMemoryStorage = InMemoryStorage()
    val dbActor: ActorRef = system.actorOf(Props(DbActor(mediatorRef, MessageRegistry(), storage)))

    storage.size should equal(0)

    dbActor ! DbActor.CreateElectionData(LAO_ID, ELECTION_ID, KEYPAIR)
    sleep()

    expectMsg(DbActor.DbActorAck())
    storage.size should equal(1)
    storage.elements(ELECTION_DATA_KEY) should equal(ElectionData(ELECTION_ID, KEYPAIR).toJsonString)

    dbActor ! DbActor.CreateElectionData(LAO_ID, ELECTION_ID, KEYPAIR)
    sleep()

    storage.size should equal(1)
    storage.elements(ELECTION_DATA_KEY) should equal(ElectionData(ELECTION_ID, KEYPAIR).toJsonString)
  }

  test("createChannelsFromList creates multiple channels") {
    val storage: InMemoryStorage = InMemoryStorage()
    val dbActor: ActorRef = system.actorOf(Props(DbActor(mediatorRef, MessageRegistry(), storage)))

    storage.size should equal(0)

    dbActor ! DbActor.CreateChannelsFromList((Channel(CHANNEL_NAME), ObjectType.election) :: (Channel(s"${CHANNEL_NAME}2"), ObjectType.roll_call) :: Nil)
    sleep()

    expectMsg(DbActor.DbActorAck())
    storage.size should equal(2)
    storage.elements(storage.CHANNEL_DATA_KEY + CHANNEL_NAME) should equal(ChannelData(ObjectType.election, Nil).toJsonString)
    storage.elements(storage.CHANNEL_DATA_KEY + s"${CHANNEL_NAME}2") should equal(ChannelData(ObjectType.roll_call, Nil).toJsonString)
  }

  test("createChannelsFromList does not overwrite channels on duplicates (duplicates already created)") {
    val storage: InMemoryStorage = InMemoryStorage()
    val dbActor: ActorRef = system.actorOf(Props(DbActor(mediatorRef, MessageRegistry(), storage)))

    storage.size should equal(0)

    dbActor ! DbActor.CreateChannel(Channel(CHANNEL_NAME), ObjectType.lao)
    sleep()

    expectMsg(DbActor.DbActorAck())
    storage.size should equal(1)

    // adding 2 new channels (one of which already exists)
    dbActor ! DbActor.CreateChannelsFromList((Channel(CHANNEL_NAME), ObjectType.election) :: (Channel(s"${CHANNEL_NAME}2"), ObjectType.roll_call) :: Nil)
    sleep()

    expectMsg(DbActor.DbActorAck())
    storage.size should equal(2)
    storage.elements(storage.CHANNEL_DATA_KEY + CHANNEL_NAME) should equal(ChannelData(ObjectType.lao, Nil).toJsonString)
    storage.elements(storage.CHANNEL_DATA_KEY + s"${CHANNEL_NAME}2") should equal(ChannelData(ObjectType.roll_call, Nil).toJsonString)
  }

  test("createChannelsFromList does not overwrite channels on duplicates (duplicates in the list)") {
    val storage: InMemoryStorage = InMemoryStorage()
    val dbActor: ActorRef = system.actorOf(Props(DbActor(mediatorRef, MessageRegistry(), storage)))

    storage.size should equal(0)

    // adding 2 new channels (same elements)
    dbActor ! DbActor.CreateChannelsFromList((Channel(CHANNEL_NAME), ObjectType.lao) :: (Channel(CHANNEL_NAME), ObjectType.lao) :: Nil)
    sleep()

    expectMsg(DbActor.DbActorAck())
    storage.size should equal(1)
    storage.elements(storage.CHANNEL_DATA_KEY + CHANNEL_NAME) should equal(ChannelData(ObjectType.lao, Nil).toJsonString)
  }

  test("createChannelsFromList works for 0 or 1 element") {
    val storage: InMemoryStorage = InMemoryStorage()
    val dbActor: ActorRef = system.actorOf(Props(DbActor(mediatorRef, MessageRegistry(), storage)))

    storage.size should equal(0)

    // adding no channel
    dbActor ! DbActor.CreateChannelsFromList(Nil)
    sleep()

    expectMsg(DbActor.DbActorAck())
    storage.size should equal(0)

    dbActor ! DbActor.CreateChannelsFromList((Channel(CHANNEL_NAME), ObjectType.lao) :: Nil)
    sleep()

    expectMsg(DbActor.DbActorAck())
    storage.size should equal(1)
    storage.elements(storage.CHANNEL_DATA_KEY + CHANNEL_NAME) should equal(ChannelData(ObjectType.lao, Nil).toJsonString)
  }

  test("checkChannelExistence does not detect a non-existing channel") {
    val storage: InMemoryStorage = InMemoryStorage()
    val dbActor: AskableActorRef = system.actorOf(Props(DbActor(mediatorRef, MessageRegistry(), storage)))

    storage.size should equal(0)

    // checking the existence of a non-existing channel
    val ask = dbActor ? DbActor.ChannelExists(Channel(CHANNEL_NAME))

    ScalaFutures.whenReady(ask.failed) {
      e =>
        e shouldBe a[DbActorNAckException]
    }

    storage.size should equal(0)
  }

  test("checkChannelExistence succeeds on the detection of an existing channel") {
    val storage: InMemoryStorage = InMemoryStorage()
    val dbActor: ActorRef = system.actorOf(Props(DbActor(mediatorRef, MessageRegistry(), storage)))

    storage.size should equal(0)

    dbActor ! DbActor.CreateChannel(Channel(CHANNEL_NAME), ObjectType.lao)
    sleep()

    storage.size should equal(1)

    // checking the existence of an existing channel
    dbActor ! DbActor.ChannelExists(Channel(CHANNEL_NAME))
    sleep()

    expectMsg(DbActor.DbActorAck())
    storage.size should equal(1)
    storage.elements(storage.CHANNEL_DATA_KEY + CHANNEL_NAME) should equal(ChannelData(ObjectType.lao, Nil).toJsonString)
  }

  test("writeLaoData succeeds for both new and updated data") {
    // arrange
    val storage: InMemoryStorage = InMemoryStorage()
    val dbActor: ActorRef = system.actorOf(Props(DbActor(mediatorRef, MessageRegistry(), storage)))

    val messageLao: Message = MessageExample.MESSAGE_CREATELAO_SIMPLIFIED
    val address: Option[String] = Option("ws://popdemo.dedis.ch")

    storage.size should equal(0)

    // act
    dbActor ! DbActor.WriteLaoData(Channel(CHANNEL_NAME), messageLao, address)
    sleep()

    // assert
    expectMsg(DbActor.DbActorAck())
    storage.size should equal(1)

    val actualLaoData1: LaoData = LaoData.buildFromJson(storage.elements(storage.DATA_KEY + s"$CHANNEL_NAME${Channel.DATA_SEPARATOR}laodata"))

    actualLaoData1.owner should equal(PublicKey(Base64Data.encode("key")))
    actualLaoData1.attendees should equal(List(PublicKey(Base64Data.encode("key"))))
    actualLaoData1.witnesses should equal(List.empty)
  }

  test("writeLaoData succeeds for updated data") {
    // arrange
    val initialStorage: InMemoryStorage = InMemoryStorage()

    val messageRollCall: Message = MessageExample.MESSAGE_CLOSEROLLCALL
    val messageLao: Message = MessageExample.MESSAGE_CREATELAO_SIMPLIFIED
    val address: Option[String] = Option("ws://popdemo.dedis.ch")
    val laoData: LaoData = LaoData().updateWith(messageLao, address)
    val laoDataKey: String = initialStorage.DATA_KEY + s"$CHANNEL_NAME${Channel.LAO_DATA_LOCATION}"
    initialStorage.write((laoDataKey, laoData.toJsonString))
    val dbActor: ActorRef = system.actorOf(Props(DbActor(mediatorRef, MessageRegistry(), initialStorage)))

    // act
    dbActor ! DbActor.WriteLaoData(Channel(CHANNEL_NAME), messageRollCall, address)
    sleep()

    // assert
    expectMsg(DbActor.DbActorAck())
    initialStorage.size should equal(1)

    val actualLaoData2: LaoData = LaoData.buildFromJson(
      initialStorage.elements(initialStorage.DATA_KEY + s"$CHANNEL_NAME${Channel.DATA_SEPARATOR}laodata")
    )

    actualLaoData2.owner should equal(PublicKey(Base64Data.encode("key")))
    actualLaoData2.attendees should equal(List(PublicKey(Base64Data.encode("key")), PublicKey(Base64Data.encode("keyAttendee"))))
    actualLaoData2.witnesses should equal(List.empty)
  }

  test("readLaoData succeeds for existing LaoData") {

    // arrange
    val initialStorage: InMemoryStorage = InMemoryStorage()

    val channelName1: Channel = Channel(CHANNEL_NAME)
    val publicKey: PublicKey = PublicKey(Base64Data("jsNj23IHALvppqV1xQfP71_3IyAHzivxiCz236_zzQc="))
    val privateKey: PrivateKey = PrivateKey(Base64Data("qRfms3wzSLkxAeBz6UtwA-L1qP0h8D9XI1FSvY68t7Y="))
    val address: String = "127.0.0.1:8000"

    val laoData: LaoData = LaoData(PublicKey(Base64Data.encode("key")), List(PublicKey(Base64Data.encode("key"))), privateKey, publicKey, List.empty, address)
    val laoDataKey: String = initialStorage.DATA_KEY + s"$CHANNEL_NAME${Channel.LAO_DATA_LOCATION}"
    initialStorage.write((laoDataKey, laoData.toJsonString))
    val dbActor: AskableActorRef = system.actorOf(Props(DbActor(mediatorRef, MessageRegistry(), initialStorage)))

    // act
    val ask = dbActor ? DbActor.ReadLaoData(channelName1)
    val answer = Await.result(ask, duration)

    // assert
    answer shouldBe a[DbActor.DbActorReadLaoDataAck]

    val readLaoData: LaoData = answer.asInstanceOf[DbActor.DbActorReadLaoDataAck].laoData

    readLaoData.owner should equal(PublicKey(Base64Data.encode("key")))
    readLaoData.attendees should equal(List(PublicKey(Base64Data.encode("key"))))
    readLaoData.witnesses should equal(List.empty)
  }

  test("read succeeds for existing message") {
    // arrange
    val channelName1: Channel = Channel(CHANNEL_NAME)
    val initialStorage: InMemoryStorage = InMemoryStorage()
    initialStorage.write((initialStorage.DATA_KEY + s"$CHANNEL_NAME${Channel.DATA_SEPARATOR}${MESSAGE.message_id}", MESSAGE.toJsonString))
    val dbActor: AskableActorRef = system.actorOf(Props(DbActor(mediatorRef, MessageRegistry(), initialStorage)))

    // act
    val ask = dbActor ? DbActor.Read(channelName1, MESSAGE.message_id)
    val answer = Await.result(ask, duration)

    // assert
    answer shouldBe a[DbActor.DbActorReadAck]

    val readMessage: Message = answer.asInstanceOf[DbActor.DbActorReadAck].message.get

    readMessage should equal(MESSAGE)
  }

  test("read does not fail for non-existing message (returns None)") {
    // arrange
    val channelName1: Channel = Channel(CHANNEL_NAME)
    val initialStorage: InMemoryStorage = InMemoryStorage()
    val dbActor: AskableActorRef = system.actorOf(Props(DbActor(mediatorRef, MessageRegistry(), initialStorage)))

    // act
    val ask = dbActor ? DbActor.Read(channelName1, MESSAGE.message_id)
    val answer = Await.result(ask, duration)

    // assert
    answer shouldBe a[DbActor.DbActorReadAck]
    answer.asInstanceOf[DbActor.DbActorReadAck].message should equal(None)
  }

  test("readChannelData succeeds for existing ChannelData") {
    // arrange
    val channelName1: Channel = Channel(CHANNEL_NAME)
    val initialStorage: InMemoryStorage = InMemoryStorage()
    val channelData: ChannelData = ChannelData(ObjectType.lao, Nil)
    initialStorage.write((initialStorage.CHANNEL_DATA_KEY + CHANNEL_NAME, channelData.toJsonString))
    val dbActor: AskableActorRef = system.actorOf(Props(DbActor(mediatorRef, MessageRegistry(), initialStorage)))

    // act
    val ask = dbActor ? DbActor.ReadChannelData(channelName1)
    val answer = Await.result(ask, duration)

    // assert
    answer shouldBe a[DbActor.DbActorReadChannelDataAck]

    val readChannelData: ChannelData = answer.asInstanceOf[DbActor.DbActorReadChannelDataAck].channelData

    readChannelData should equal(channelData)
  }

  test("readElectionData succeeds for existing ElectionData") {
    // arrange
    val initialStorage: InMemoryStorage = InMemoryStorage()
    val electionData: ElectionData = ElectionData(ELECTION_ID, KEYPAIR)
    initialStorage.write((ELECTION_DATA_KEY, electionData.toJsonString))
    val dbActor: AskableActorRef = system.actorOf(Props(DbActor(mediatorRef, MessageRegistry(), initialStorage)))

    // act
    val ask = dbActor ? DbActor.ReadElectionData(LAO_ID, ELECTION_ID)
    val answer = Await.result(ask, duration)

    // assert
    answer shouldBe a[DbActor.DbActorReadElectionDataAck]

    val readElectionData: ElectionData = answer.asInstanceOf[DbActor.DbActorReadElectionDataAck].electionData

    readElectionData should equal(electionData)
  }

  test("catchup works on a channel with valid ChannelData and messages") {
    // arrange
    val initialStorage: InMemoryStorage = InMemoryStorage()
    val message2 = MESSAGE.copy(message_id = Hash(Base64Data("RmFrZSBtZXNzYWdlX2lkIDopIE5vIGVhc3RlciBlZ2cgcmlnaHQgdGhlcmUhIC0tIE5pY29sYXMgUmF1bGlu")))
    val listIds: List[Hash] = MESSAGE.message_id :: message2.message_id :: Nil
    val channelData: ChannelData = ChannelData(ObjectType.lao, listIds)
    initialStorage.write(
      (initialStorage.CHANNEL_DATA_KEY + CHANNEL_NAME, channelData.toJsonString),
      (initialStorage.DATA_KEY + s"$CHANNEL_NAME${Channel.DATA_SEPARATOR}${MESSAGE.message_id}", MESSAGE.toJsonString),
      (initialStorage.DATA_KEY + s"$CHANNEL_NAME${Channel.DATA_SEPARATOR}${message2.message_id}", message2.toJsonString)
    )
    val dbActor: AskableActorRef = system.actorOf(Props(DbActor(mediatorRef, MessageRegistry(), initialStorage)))

    // act
    val ask = dbActor ? DbActor.Catchup(Channel(CHANNEL_NAME))
    val answer = Await.result(ask, duration)

    // assert
    answer shouldBe a[DbActor.DbActorCatchupAck]

    val list: List[Message] = answer.asInstanceOf[DbActor.DbActorCatchupAck].messages

    list.size should equal(2)
    list should contain(MESSAGE)
    list should contain(message2)
  }

  test("CreateLao messages can be written and read back in catchup on lao channel") {
    // arrange
    val initialStorage: InMemoryStorage = InMemoryStorage()
    val dbActor: AskableActorRef = system.actorOf(Props(DbActor(mediatorRef, MessageRegistry(), initialStorage)))
    val channel = Channel(CHANNEL_NAME)

    // Write some message using WriteCreateLaoMessage
    val writeAsk = dbActor ? DbActor.WriteCreateLaoMessage(channel, MESSAGE)
    val writeAnswer = Await.result(writeAsk, duration)

    // assert
    writeAnswer shouldBe a[DbActor.DbActorAck]

    // Message written should appear in the catchup
    val catchupAsk = dbActor ? DbActor.Catchup(channel)
    val catchupAnswer = Await.result(catchupAsk, duration)

    // assert
    catchupAnswer shouldBe a[DbActor.DbActorCatchupAck]
    val list: List[Message] = catchupAnswer.asInstanceOf[DbActor.DbActorCatchupAck].messages

    list should contain(MESSAGE)
  }

  test("WriteCreateLao should only be written on root channel") {
    // arrange
    val initialStorage: InMemoryStorage = InMemoryStorage()
    val dbActor: AskableActorRef = system.actorOf(Props(DbActor(mediatorRef, MessageRegistry(), initialStorage)))
    val channel = Channel(CHANNEL_NAME)

    // Write some message using WriteCreateLaoMessage
    val writeAsk = dbActor ? DbActor.WriteCreateLaoMessage(channel, MESSAGE)
    val writeAnswer = Await.result(writeAsk, duration)

    // assert
    writeAnswer shouldBe a[DbActor.DbActorAck]

    // Message written should appear only in the root channel
    val failingReadAsk = dbActor ? DbActor.Read(channel, MESSAGE.message_id)
    val successReadAsk = dbActor ? DbActor.Read(Channel.ROOT_CHANNEL, MESSAGE.message_id)

    val failingAnswer = Await.result(failingReadAsk, duration)
    val successAnswer = Await.result(successReadAsk, duration)

    // assert
    val successMessage = successAnswer.asInstanceOf[DbActor.DbActorReadAck].message
    val failingMessage = failingAnswer.asInstanceOf[DbActor.DbActorReadAck].message

    successMessage should equal(Some(MESSAGE))
    failingMessage should equal(None)
  }

  test("GreetLao should appear in catchups on the lao channel") {
    // arrange
    val initialStorage: InMemoryStorage = InMemoryStorage()
    val channel = Channel(CHANNEL_NAME)
    val address = "127.0.0.1:8000"

    val dbActor: AskableActorRef = system.actorOf(Props(DbActor(mediatorRef, MessageRegistry(), initialStorage)))

    val writeCreateLaoAsk = dbActor ? DbActor.WriteCreateLaoMessage(channel, MESSAGE)
    val writeCreateLaoAnswer = Await.result(writeCreateLaoAsk, duration)

    val writeLaoDataAsk = dbActor ? DbActor.WriteLaoData(channel, MESSAGE, Some(address))
    val writeLaoAnswer = Await.result(writeLaoDataAsk, duration)

    // assert
    writeCreateLaoAnswer shouldBe a[DbActor.DbActorAck]
    writeLaoAnswer shouldBe a[DbActor.DbActorAck]

    // act
    val ask = dbActor ? DbActor.Catchup(Channel(CHANNEL_NAME))
    val answer = Await.result(ask, duration)

    // assert
    answer shouldBe a[DbActor.DbActorCatchupAck]

    val list: List[Message] = answer.asInstanceOf[DbActor.DbActorCatchupAck].messages

    list.length should equal(2)
    val msg = list.filterNot(msg => msg == MESSAGE).head.data
    val greet = GreetLao.buildFromJson(msg.decodeToString())

    greet.address should equal(address)
    greet.lao should equal(channel.decodeChannelLaoId.get)
  }

  test("SetupElection messages should only be written on main lao channel") {
    // arrange
    val initialStorage: InMemoryStorage = InMemoryStorage()
    val dbActor: AskableActorRef = system.actorOf(Props(DbActor(mediatorRef, MessageRegistry(), initialStorage)))
    val channel = Channel("/root/lao_id/election_id")

    // Write some message using WriteSetupElectionMessage
    val writeAsk = dbActor ? DbActor.WriteSetupElectionMessage(channel, MESSAGE)
    val writeAnswer = Await.result(writeAsk, duration)

    // assert
    writeAnswer shouldBe a[DbActor.DbActorAck]

    // Message written should appear only in the lao channel
    val failingReadAsk = dbActor ? DbActor.Read(channel, MESSAGE.message_id)
    val successReadAsk = dbActor ? DbActor.Read(channel.extractLaoChannel.get, MESSAGE.message_id)

    val successAnswer = Await.result(successReadAsk, duration)
    val failingAnswer = Await.result(failingReadAsk, duration)

    // assert
    val successMessage = successAnswer.asInstanceOf[DbActor.DbActorReadAck].message
    val failingMessage = failingAnswer.asInstanceOf[DbActor.DbActorReadAck].message

    successMessage should equal(Some(MESSAGE))
    failingMessage should equal(None)
  }

  test("ReadSetupElectionMessage() reads correctly from /root/lao_id/election_id channels") {
    // arrange
    val initialStorage: InMemoryStorage = InMemoryStorage()
    val dbActor: AskableActorRef = system.actorOf(Props(DbActor(mediatorRef, MessageRegistry(), initialStorage)))
    val channel = Channel("/root/lao_id/election_id")

    // Write some message using WriteSetupElectionMessage
    val writeAsk = dbActor ? DbActor.WriteSetupElectionMessage(channel, MESSAGE)
    val writeAnswer = Await.result(writeAsk, duration)

    // assert
    writeAnswer shouldBe a[DbActor.DbActorAck]

    // Message written should be readable from the election channel
    val successReadAsk = dbActor ? DbActor.ReadSetupElectionMessage(channel)
    val successAnswer = Await.result(successReadAsk, duration)

    // assert
    val successMessage = successAnswer.asInstanceOf[DbActor.DbActorReadAck].message

    successMessage should equal(Some(MESSAGE))
  }

  test("GetAllChannels returns all locally available channels") {

    // arrange
    val channelName1 = CHANNEL_NAME
    val channelName2 = s"${CHANNEL_NAME}2"

    val initialStorage: InMemoryStorage = InMemoryStorage()
    val messageId: Hash = Hash(Base64Data("RmFrZSBtZXNzYWdlX2lkIDopIE5vIGVhc3RlciBlZ2cgcmlnaHQgdGhlcmUhIC0tIE5pY29sYXMgUmF1bGlu"))
    val listIds: List[Hash] = MESSAGE.message_id :: messageId :: Nil
    val channelData: ChannelData = ChannelData(ObjectType.lao, listIds)
    initialStorage.write(
      (initialStorage.CHANNEL_DATA_KEY + channelName1, channelData.toJsonString),
      (initialStorage.DATA_KEY + s"$channelName1${Channel.DATA_SEPARATOR}${MESSAGE.message_id}", MESSAGE.toJsonString)
    )
    initialStorage.write(
      (initialStorage.CHANNEL_DATA_KEY + channelName2, channelData.toJsonString),
      (initialStorage.DATA_KEY + s"$channelName2${Channel.DATA_SEPARATOR}${MESSAGE.message_id}", MESSAGE.toJsonString)
    )
    val dbActor: AskableActorRef = system.actorOf(Props(DbActor(mediatorRef, MessageRegistry(), initialStorage)))

    // act
    val ask = dbActor ? GetAllChannels()
    val answer = Await.result(ask, duration)

    // assert
    answer shouldBe a[DbActor.DbActorGetAllChannelsAck]
    val set = answer.asInstanceOf[DbActor.DbActorGetAllChannelsAck].setOfChannels

    set should equal(Set(Channel(channelName1), Channel(channelName2)))
  }

  test("addWitnessSignature should not fail if the messageId is valid") {
    // arrange
    val storage: InMemoryStorage = InMemoryStorage()
    val message: Message = MESSAGE
    val messageId: Hash = message.message_id
    val signature: Signature = Signature(Base64Data.encode("witnessSign")) // not valid signature, just to test storage

    val dbActor: ActorRef = system.actorOf(Props(DbActor(mediatorRef, MessageRegistry(), storage)))

    storage.size should equal(0)

    // act
    dbActor ! DbActor.CreateChannel(Channel(CHANNEL_NAME), ObjectType.lao)
    sleep()
    // writing to the previously created channel
    dbActor ! DbActor.Write(Channel(CHANNEL_NAME), MESSAGE)
    sleep()
    dbActor ! DbActor.AddWitnessSignature(Channel(CHANNEL_NAME), messageId, signature)

    message.addWitnessSignature(WitnessSignaturePair(message.sender, signature))

    // assert
    expectMsg(DbActor.DbActorAck())
    storage.size should equal(2)
    storage.elements(storage.CHANNEL_DATA_KEY + CHANNEL_NAME) should equal(ChannelData(ObjectType.lao, MESSAGE.message_id :: Nil).toJsonString)
    storage.elements(storage.DATA_KEY + s"$CHANNEL_NAME${Channel.DATA_SEPARATOR}${MESSAGE.message_id}") should equal(message.toJsonString)
  }

  test("catchup should not fail on a channel with ChannelData containing missing message_ids (and only return valid messages)") {

    // arrange
    val channelName1: Channel = Channel(CHANNEL_NAME)
    val initialStorage: InMemoryStorage = InMemoryStorage()
    val message2Id: Hash = Hash(Base64Data("RmFrZSBtZXNzYWdlX2lkIDopIE5vIGVhc3RlciBlZ2cgcmlnaHQgdGhlcmUhIC0tIE5pY29sYXMgUmF1bGlu"))
    val listIds: List[Hash] = MESSAGE.message_id :: message2Id :: Nil
    val channelData: ChannelData = ChannelData(ObjectType.lao, listIds)
    initialStorage.write(
      (initialStorage.CHANNEL_DATA_KEY + CHANNEL_NAME, channelData.toJsonString),
      (initialStorage.DATA_KEY + s"$CHANNEL_NAME${Channel.DATA_SEPARATOR}${MESSAGE.message_id}", MESSAGE.toJsonString)
    )
    val dbActor: AskableActorRef = system.actorOf(Props(DbActor(mediatorRef, MessageRegistry(), initialStorage)))

    // act
    val ask = dbActor ? DbActor.Catchup(channelName1)
    val answer = Await.result(ask, duration)

    // assert
    answer shouldBe a[DbActor.DbActorCatchupAck]

    val list: List[Message] = answer.asInstanceOf[DbActor.DbActorCatchupAck].messages

    list.size should equal(1)
    list should contain(MESSAGE)
  }

  test("writeRollCallData succeeds for both new and updated data") {
    // arrange
    val storage: InMemoryStorage = InMemoryStorage()
    val dbActor: ActorRef = system.actorOf(Props(DbActor(mediatorRef, MessageRegistry(), storage)))
    val laoId: Hash = Hash(Base64Data.encode("laoId"))
    val rollcallKey: String = storage.DATA_KEY + s"$ROOT_CHANNEL_PREFIX${laoId.toString}/rollcall"

    val messageRollcall: Message = CreateRollCallExamples.MESSAGE_CREATE_ROLL_CALL_WORKING

    storage.size should equal(0)

    // act (1)
    dbActor ! DbActor.WriteRollCallData(laoId, messageRollcall)
    sleep()

    // assert
    expectMsg(DbActor.DbActorAck())
    storage.size should equal(1)

    val actualRollcallData: RollCallData = RollCallData.buildFromJson(storage.elements(rollcallKey))

    actualRollcallData.state should equal(ActionType.create)
    actualRollcallData.updateId should equal(CreateRollCallExamples.R_ID)

    // act (2)
    val messageRollcall2: Message = OpenRollCallExamples.MESSAGE_OPEN_ROLL_CALL_WORKING
    dbActor ! DbActor.WriteRollCallData(laoId, messageRollcall2)
    sleep()

    // assert (2)
    expectMsg(DbActor.DbActorAck())
    storage.size should equal(1)

    val actualRollcallData2: RollCallData = RollCallData.buildFromJson(storage.elements(rollcallKey))

    actualRollcallData2.state should equal(ActionType.open)
    actualRollcallData2.updateId should equal(OpenRollCallExamples.UPDATE_ID)
  }

  test("readRollCallData succeeds for existing RollCallData") {
    // arrange
    val initialStorage: InMemoryStorage = InMemoryStorage()

    val laoId: Hash = Hash(Base64Data.encode("laoId"))
    val updateId: Hash = Hash(Base64Data.encode("updateId"))
    val rollcallKey: String = initialStorage.DATA_KEY + s"$ROOT_CHANNEL_PREFIX${laoId.toString}/rollcall"
    val rollcallData: RollCallData = RollCallData(updateId, ActionType.create)
    initialStorage.write((rollcallKey, rollcallData.toJsonString))
    val dbActor: AskableActorRef = system.actorOf(Props(DbActor(mediatorRef, MessageRegistry(), initialStorage)))

    // act
    val ask = dbActor ? DbActor.ReadRollCallData(laoId)
    val answer = Await.result(ask, duration)

    // assert
    answer shouldBe a[DbActor.DbActorReadRollCallDataAck]

    val readRollcallData: RollCallData = answer.asInstanceOf[DbActor.DbActorReadRollCallDataAck].rollcallData

    readRollcallData.state should equal(ActionType.create)
    readRollcallData.updateId should equal(updateId)
  }

  test("writeUserAuthenticated successfully adds the authentication triplet in the db") {
    val storage: InMemoryStorage = InMemoryStorage()
    val dbActor: AskableActorRef = system.actorOf(Props(DbActor(mediatorRef, MessageRegistry(), storage)))

    val user = PublicKey(Base64Data.encode("user"))
    val popToken = PublicKey(Base64Data.encode("popToken"))
    val clientId = "some_client"

    val write = dbActor ? DbActor.WriteUserAuthenticated(popToken, clientId, user)
    Await.result(write, duration) shouldBe a[DbActor.DbActorAck]

    storage.size should equal(1)

    val authKey = storage.AUTHENTICATED_KEY + popToken.base64Data.toString() + Channel.DATA_SEPARATOR + clientId
    val userFound = storage.read(authKey)

    userFound shouldBe Some(user.base64Data.toString())
  }

  test("readUserAuthenticated succeeds when an authentication has already occurred") {
    val storage: InMemoryStorage = InMemoryStorage()
    val dbActor: AskableActorRef = system.actorOf(Props(DbActor(mediatorRef, MessageRegistry(), storage)))

    val user = PublicKey(Base64Data.encode("user"))
    val popToken = PublicKey(Base64Data.encode("popToken"))
    val clientId = "some_client"

    val authKey = storage.AUTHENTICATED_KEY + popToken.base64Data.toString() + Channel.DATA_SEPARATOR + clientId
    storage.write(authKey -> user.base64Data.toString())

    val read = dbActor ? DbActor.ReadUserAuthenticated(popToken, clientId)
    val answer = Await.result(read, duration)

    answer shouldBe a[DbActor.DbActorReadUserAuthenticationAck]

    val userAuthenticated = answer.asInstanceOf[DbActor.DbActorReadUserAuthenticationAck]
    userAuthenticated.user shouldEqual Some(user)
  }

  test("readUserAuthenticated returns none when an authentication has never occurred") {
    val storage: InMemoryStorage = InMemoryStorage()
    val dbActor: AskableActorRef = system.actorOf(Props(DbActor(mediatorRef, MessageRegistry(), storage)))

    val popToken = PublicKey(Base64Data.encode("popToken"))
    val clientId = "some_client"

    val read = dbActor ? DbActor.ReadUserAuthenticated(popToken, clientId)
    val answer = Await.result(read, duration)

    answer shouldBe a[DbActor.DbActorReadUserAuthenticationAck]

    val userAuthenticated = answer.asInstanceOf[DbActor.DbActorReadUserAuthenticationAck]
    userAuthenticated.user shouldEqual None
  }

  test("readServerPrivateKey() and readServerPublicKey() generate the pair when none exist") {
    val initialStorage = InMemoryStorage()
    val dbActor: AskableActorRef = system.actorOf(Props(DbActor(mediatorRef, MessageRegistry(), initialStorage)))

    val askPublicKey = dbActor ? DbActor.ReadServerPublicKey()
    val publicKey: PublicKey = Await.result(askPublicKey, duration).asInstanceOf[DbActorReadServerPublicKeyAck].publicKey

    val askPrivateKey = dbActor ? DbActor.ReadServerPrivateKey()
    val privateKey = Await.result(askPrivateKey, duration).asInstanceOf[DbActorReadServerPrivateKeyAck].privateKey

    publicKey.base64Data.data should equal(initialStorage.elements(initialStorage.SERVER_PUBLIC_KEY + initialStorage.DEFAULT))
    privateKey.base64Data.data should equal(initialStorage.elements(initialStorage.SERVER_PRIVATE_KEY + initialStorage.DEFAULT))
  }

  test("readServerPrivateKey() and readServerPublicKey() read correctly existing keys") {
    val initialStorage = InMemoryStorage()
    val dbActor: AskableActorRef = system.actorOf(Props(DbActor(mediatorRef, MessageRegistry(), initialStorage)))

    val keyPair: Ed25519Sign.KeyPair = Ed25519Sign.KeyPair.newKeyPair
    val publicKey = PublicKey(Base64Data.encode(keyPair.getPublicKey))
    val privateKey = PrivateKey(Base64Data.encode(keyPair.getPrivateKey))

    initialStorage.write((initialStorage.SERVER_PUBLIC_KEY + initialStorage.DEFAULT, publicKey.base64Data.data))
    initialStorage.write((initialStorage.SERVER_PRIVATE_KEY + initialStorage.DEFAULT, privateKey.base64Data.data))

    val askPublicKey = dbActor ? DbActor.ReadServerPublicKey()
    val dbPublicKey: PublicKey = Await.result(askPublicKey, duration).asInstanceOf[DbActorReadServerPublicKeyAck].publicKey

    val askPrivateKey = dbActor ? DbActor.ReadServerPrivateKey()
    val dbPrivateKey = Await.result(askPrivateKey, duration).asInstanceOf[DbActorReadServerPrivateKeyAck].privateKey

    dbPublicKey should equal(publicKey)
    dbPrivateKey should equal(privateKey)
  }

<<<<<<< HEAD
  test("writeRumor() writes correctly rumor") {

    val initialStorage = InMemoryStorage()
    val dbActor: AskableActorRef = system.actorOf(Props(DbActor(mediatorRef, MessageRegistry(), initialStorage)))

    val rumor: Rumor = RumorExample.rumorExample

    val write = dbActor ? DbActor.WriteRumor(rumor)
    Await.result(write, duration) shouldBe a[DbActor.DbActorAck]

    initialStorage.size should equal(2)

    val rumorDataKey = s"${initialStorage.RUMOR_DATA_KEY}${rumor.senderPk.base64Data.data}"
    val rumorDataFound = initialStorage.read(rumorDataKey)
    val expectedRumorData = RumorData(List(rumor.rumorId))

    rumorDataFound shouldBe Some(expectedRumorData.toJsonString)

    val rumorKey = s"${initialStorage.RUMOR_KEY}${rumor.senderPk.base64Data.data}${Channel.DATA_SEPARATOR}${rumor.rumorId}"
    val rumorFound = initialStorage.read(rumorKey)

    rumorFound shouldBe Some(rumor.toJsonString)
  }

  test("can writeRumor() and then readRumors() correctly from storage") {

    val initialStorage = InMemoryStorage()
    val dbActor: AskableActorRef = system.actorOf(Props(DbActor(mediatorRef, MessageRegistry(), initialStorage)))

    val rumor: Rumor = RumorExample.rumorExample

    val write = dbActor ? DbActor.WriteRumor(rumor)
    Await.result(write, duration) shouldBe a[DbActor.DbActorAck]

    val desiredRumors: Map[String, List[Int]] = Map(rumor.senderPk.base64Data.data -> List(rumor.rumorId))

    val read = dbActor ? DbActor.ReadRumors(desiredRumors)
    val foundRumors = Await.result(read, duration).asInstanceOf[DbActorReadRumors].foundRumors

    foundRumors.foreach { (serverPk, rumorMap) =>
      desiredRumors.keys should contain(serverPk)
      desiredRumors(serverPk) should equal(rumorMap.keys.toList)
      rumorMap.foreach { (rumorId, rumorFromDb) =>
        rumorFromDb should equal(rumor)
      }
    }
  }

  test("can recover list of rumorId received for a senderPk") {
    val initialStorage = InMemoryStorage()
    val dbActor: AskableActorRef = system.actorOf(Props(DbActor(mediatorRef, MessageRegistry(), initialStorage)))

    val rumor: Rumor = RumorExample.rumorExample

    val write = dbActor ? DbActor.WriteRumor(rumor)
    Await.result(write, duration) shouldBe a[DbActor.DbActorAck]

    val desiredRumorDataKey: String = rumor.senderPk.base64Data.data
    val readRumorData = dbActor ? DbActor.ReadRumorData(desiredRumorDataKey)
    val foundRumorData = Await.result(readRumorData, duration)
    val rumorData = foundRumorData.asInstanceOf[DbActorReadRumorData].rumorIds

    rumorData.rumorIds should equal(List(rumor.rumorId))
=======
  test("GenerateHeartBeat returns a non-empty localHeartbeat") {
    val channelName1 = CHANNEL_NAME
    val channelName2 = s"${CHANNEL_NAME}2"

    val initialStorage: InMemoryStorage = InMemoryStorage()
    val messageId: Hash = Hash(Base64Data("RmFrZSBtZXNzYWdlX2lkIDopIE5vIGVhc3RlciBlZ2cgcmlnaHQgdGhlcmUhIC0tIE5pY29sYXMgUmF1bGlu"))
    val listIds: List[Hash] = MESSAGE.message_id :: messageId :: Nil
    val channelData: ChannelData = ChannelData(ObjectType.lao, listIds)
    initialStorage.write(
      (initialStorage.CHANNEL_DATA_KEY + channelName1, channelData.toJsonString),
      (initialStorage.DATA_KEY + s"$channelName1${Channel.DATA_SEPARATOR}${MESSAGE.message_id}", MESSAGE.toJsonString)
    )
    initialStorage.write(
      (initialStorage.CHANNEL_DATA_KEY + channelName2, channelData.toJsonString),
      (initialStorage.DATA_KEY + s"$channelName2${Channel.DATA_SEPARATOR}${MESSAGE.message_id}", MESSAGE.toJsonString)
    )
    val dbActor: ActorRef = system.actorOf(Props(DbActor(mediatorRef, MessageRegistry(), initialStorage)))

    val ask = dbActor ? GenerateHeartbeat()
    val answer = Await.result(ask, duration)

    answer shouldBe a[DbActor.DbActorGenerateHeartbeatAck]

    val heartbeat = answer.asInstanceOf[DbActorGenerateHeartbeatAck].heartbeatMap
    val expected = HashMap(Channel(channelName2) -> Set(MESSAGE.message_id, messageId), Channel(channelName1) -> Set(MESSAGE.message_id, messageId))

    heartbeat should equal(expected)
  }

  test("GenerateHearbeat returns an empty localHeartbeat") {
    val initialStorage: InMemoryStorage = InMemoryStorage()
    val dbActor: ActorRef = system.actorOf(Props(DbActor(mediatorRef, MessageRegistry(), initialStorage)))

    val ask = dbActor ? GenerateHeartbeat()
    val answer = Await.result(ask, duration)
    val heartbeat = answer.asInstanceOf[DbActorGenerateHeartbeatAck].heartbeatMap
    val expected = HashMap.empty[Channel, Set[Hash]]

    heartbeat should equal(expected)
>>>>>>> c5d8af45
  }

}<|MERGE_RESOLUTION|>--- conflicted
+++ resolved
@@ -8,14 +8,8 @@
 import ch.epfl.pop.model.network.method.message.data.{ActionType, ObjectType}
 import ch.epfl.pop.model.objects.*
 import ch.epfl.pop.model.objects.Channel.ROOT_CHANNEL_PREFIX
-<<<<<<< HEAD
-import ch.epfl.pop.model.objects.*
-import ch.epfl.pop.pubsub.{AskPatternConstants, MessageRegistry, PubSubMediator}
-import ch.epfl.pop.storage.DbActor.{DbActorReadRumorData, DbActorReadRumors, DbActorReadServerPrivateKeyAck, DbActorReadServerPublicKeyAck, GetAllChannels}
-=======
 import ch.epfl.pop.pubsub.{AskPatternConstants, MessageRegistry, PubSubMediator}
 import ch.epfl.pop.storage.DbActor.*
->>>>>>> c5d8af45
 import com.google.crypto.tink.subtle.Ed25519Sign
 import org.scalatest.BeforeAndAfterAll
 import org.scalatest.concurrent.ScalaFutures
@@ -886,71 +880,6 @@
     dbPrivateKey should equal(privateKey)
   }
 
-<<<<<<< HEAD
-  test("writeRumor() writes correctly rumor") {
-
-    val initialStorage = InMemoryStorage()
-    val dbActor: AskableActorRef = system.actorOf(Props(DbActor(mediatorRef, MessageRegistry(), initialStorage)))
-
-    val rumor: Rumor = RumorExample.rumorExample
-
-    val write = dbActor ? DbActor.WriteRumor(rumor)
-    Await.result(write, duration) shouldBe a[DbActor.DbActorAck]
-
-    initialStorage.size should equal(2)
-
-    val rumorDataKey = s"${initialStorage.RUMOR_DATA_KEY}${rumor.senderPk.base64Data.data}"
-    val rumorDataFound = initialStorage.read(rumorDataKey)
-    val expectedRumorData = RumorData(List(rumor.rumorId))
-
-    rumorDataFound shouldBe Some(expectedRumorData.toJsonString)
-
-    val rumorKey = s"${initialStorage.RUMOR_KEY}${rumor.senderPk.base64Data.data}${Channel.DATA_SEPARATOR}${rumor.rumorId}"
-    val rumorFound = initialStorage.read(rumorKey)
-
-    rumorFound shouldBe Some(rumor.toJsonString)
-  }
-
-  test("can writeRumor() and then readRumors() correctly from storage") {
-
-    val initialStorage = InMemoryStorage()
-    val dbActor: AskableActorRef = system.actorOf(Props(DbActor(mediatorRef, MessageRegistry(), initialStorage)))
-
-    val rumor: Rumor = RumorExample.rumorExample
-
-    val write = dbActor ? DbActor.WriteRumor(rumor)
-    Await.result(write, duration) shouldBe a[DbActor.DbActorAck]
-
-    val desiredRumors: Map[String, List[Int]] = Map(rumor.senderPk.base64Data.data -> List(rumor.rumorId))
-
-    val read = dbActor ? DbActor.ReadRumors(desiredRumors)
-    val foundRumors = Await.result(read, duration).asInstanceOf[DbActorReadRumors].foundRumors
-
-    foundRumors.foreach { (serverPk, rumorMap) =>
-      desiredRumors.keys should contain(serverPk)
-      desiredRumors(serverPk) should equal(rumorMap.keys.toList)
-      rumorMap.foreach { (rumorId, rumorFromDb) =>
-        rumorFromDb should equal(rumor)
-      }
-    }
-  }
-
-  test("can recover list of rumorId received for a senderPk") {
-    val initialStorage = InMemoryStorage()
-    val dbActor: AskableActorRef = system.actorOf(Props(DbActor(mediatorRef, MessageRegistry(), initialStorage)))
-
-    val rumor: Rumor = RumorExample.rumorExample
-
-    val write = dbActor ? DbActor.WriteRumor(rumor)
-    Await.result(write, duration) shouldBe a[DbActor.DbActorAck]
-
-    val desiredRumorDataKey: String = rumor.senderPk.base64Data.data
-    val readRumorData = dbActor ? DbActor.ReadRumorData(desiredRumorDataKey)
-    val foundRumorData = Await.result(readRumorData, duration)
-    val rumorData = foundRumorData.asInstanceOf[DbActorReadRumorData].rumorIds
-
-    rumorData.rumorIds should equal(List(rumor.rumorId))
-=======
   test("GenerateHeartBeat returns a non-empty localHeartbeat") {
     val channelName1 = CHANNEL_NAME
     val channelName2 = s"${CHANNEL_NAME}2"
@@ -990,7 +919,72 @@
     val expected = HashMap.empty[Channel, Set[Hash]]
 
     heartbeat should equal(expected)
->>>>>>> c5d8af45
+  }
+
+
+  test("writeRumor() writes correctly rumor") {
+
+    val initialStorage = InMemoryStorage()
+    val dbActor: AskableActorRef = system.actorOf(Props(DbActor(mediatorRef, MessageRegistry(), initialStorage)))
+
+    val rumor: Rumor = RumorExample.rumorExample
+
+    val write = dbActor ? DbActor.WriteRumor(rumor)
+    Await.result(write, duration) shouldBe a[DbActor.DbActorAck]
+
+    initialStorage.size should equal(2)
+
+    val rumorDataKey = s"${initialStorage.RUMOR_DATA_KEY}${rumor.senderPk.base64Data.data}"
+    val rumorDataFound = initialStorage.read(rumorDataKey)
+    val expectedRumorData = RumorData(List(rumor.rumorId))
+
+    rumorDataFound shouldBe Some(expectedRumorData.toJsonString)
+
+    val rumorKey = s"${initialStorage.RUMOR_KEY}${rumor.senderPk.base64Data.data}${Channel.DATA_SEPARATOR}${rumor.rumorId}"
+    val rumorFound = initialStorage.read(rumorKey)
+
+    rumorFound shouldBe Some(rumor.toJsonString)
+  }
+
+  test("can writeRumor() and then readRumors() correctly from storage") {
+
+    val initialStorage = InMemoryStorage()
+    val dbActor: AskableActorRef = system.actorOf(Props(DbActor(mediatorRef, MessageRegistry(), initialStorage)))
+
+    val rumor: Rumor = RumorExample.rumorExample
+
+    val write = dbActor ? DbActor.WriteRumor(rumor)
+    Await.result(write, duration) shouldBe a[DbActor.DbActorAck]
+
+    val desiredRumors: Map[String, List[Int]] = Map(rumor.senderPk.base64Data.data -> List(rumor.rumorId))
+
+    val read = dbActor ? DbActor.ReadRumors(desiredRumors)
+    val foundRumors = Await.result(read, duration).asInstanceOf[DbActorReadRumors].foundRumors
+
+    foundRumors.foreach { (serverPk, rumorMap) =>
+      desiredRumors.keys should contain(serverPk)
+      desiredRumors(serverPk) should equal(rumorMap.keys.toList)
+      rumorMap.foreach { (rumorId, rumorFromDb) =>
+        rumorFromDb should equal(rumor)
+      }
+    }
+  }
+
+  test("can recover list of rumorId received for a senderPk") {
+    val initialStorage = InMemoryStorage()
+    val dbActor: AskableActorRef = system.actorOf(Props(DbActor(mediatorRef, MessageRegistry(), initialStorage)))
+
+    val rumor: Rumor = RumorExample.rumorExample
+
+    val write = dbActor ? DbActor.WriteRumor(rumor)
+    Await.result(write, duration) shouldBe a[DbActor.DbActorAck]
+
+    val desiredRumorDataKey: String = rumor.senderPk.base64Data.data
+    val readRumorData = dbActor ? DbActor.ReadRumorData(desiredRumorDataKey)
+    val foundRumorData = Await.result(readRumorData, duration)
+    val rumorData = foundRumorData.asInstanceOf[DbActorReadRumorData].rumorIds
+
+    rumorData.rumorIds should equal(List(rumor.rumorId))
   }
 
 }
--- conflicted
+++ resolved
@@ -488,7 +488,6 @@
     list should contain(message2)
   }
 
-<<<<<<< HEAD
   test("addWitnessSignature should not fail if the messageId is valid") {
     //arrange
     val storage: InMemoryStorage = InMemoryStorage()
@@ -515,10 +514,8 @@
     storage.elements(s"$CHANNEL_NAME${Channel.DATA_SEPARATOR}${MESSAGE.message_id}") should equal (message.toJsonString)
   }
 
-  test("catchup should not fail on a channel with ChannelData containing missing message_ids (and only return valid messages)"){
-=======
   test("catchup should not fail on a channel with ChannelData containing missing message_ids (and only return valid messages)") {
->>>>>>> 15809294
+
     // arrange
     val channelName1: Channel = Channel(CHANNEL_NAME)
     val initialStorage: InMemoryStorage = InMemoryStorage()

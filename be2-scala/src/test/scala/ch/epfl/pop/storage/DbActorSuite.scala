--- conflicted
+++ resolved
@@ -442,9 +442,6 @@
     readChannelData should equal(channelData)
   }
 
-<<<<<<< HEAD
-  test("catchup works on a channel with valid ChannelData and messages") {
-=======
   test("readElectionData succeeds for existing ElectionData") {
     //arrange
     val initialStorage: InMemoryStorage = InMemoryStorage()
@@ -464,9 +461,7 @@
     readElectionData should equal(electionData)
   }
 
-
   test("catchup works on a channel with valid ChannelData and messages"){
->>>>>>> 5a63f618
     // arrange
     val initialStorage: InMemoryStorage = InMemoryStorage()
     val message2 = MESSAGE.copy(message_id = Hash(Base64Data("RmFrZSBtZXNzYWdlX2lkIDopIE5vIGVhc3RlciBlZ2cgcmlnaHQgdGhlcmUhIC0tIE5pY29sYXMgUmF1bGlu")))

package ch.epfl.pop.storage

import akka.actor.{ActorRef, ActorSystem, Props}
import akka.pattern.{AskableActorRef, ask}
import akka.testkit.{ImplicitSender, TestKit}
import ch.epfl.pop.json.MessageDataProtocol.*
import ch.epfl.pop.model.network.method.message.Message
import ch.epfl.pop.model.network.method.message.data.lao.GreetLao
import ch.epfl.pop.model.network.method.message.data.{ActionType, ObjectType}
import ch.epfl.pop.model.objects.*
import ch.epfl.pop.model.objects.Channel.ROOT_CHANNEL_PREFIX
import ch.epfl.pop.pubsub.{AskPatternConstants, MessageRegistry, PubSubMediator}
import ch.epfl.pop.storage.DbActor.*
import com.google.crypto.tink.subtle.Ed25519Sign
import org.scalatest.BeforeAndAfterAll
import org.scalatest.concurrent.ScalaFutures
import org.scalatest.funsuite.AnyFunSuiteLike as FunSuiteLike
import org.scalatest.matchers.should.Matchers
import util.examples.MessageExample
import util.examples.RollCall.{CreateRollCallExamples, OpenRollCallExamples}
import util.examples.Rumor.RumorExample
<<<<<<< HEAD
import ch.epfl.pop.model.network.method.Rumor
import util.examples.Federation.FederationExpectExample.EXPECT_MESSAGE
import util.examples.Federation.FederationInitExample.{DATA_INIT_MESSAGE, INIT, INIT_MESSAGE, SENDER}
=======
import ch.epfl.pop.model.network.method.{Rumor, RumorState}
>>>>>>> 55a30efb

import scala.collection.immutable.HashMap
import scala.concurrent.Await
import scala.concurrent.duration.DurationInt

class DbActorSuite extends TestKit(ActorSystem("DbActorSuiteActorSystem")) with FunSuiteLike with ImplicitSender with Matchers with ScalaFutures with BeforeAndAfterAll with AskPatternConstants {

  final val mediatorRef: ActorRef = system.actorOf(PubSubMediator.props)

  final val CHANNEL_NAME: String = "/root/wex"
  final val MESSAGE: Message = MessageExample.MESSAGE_CREATELAO_WORKING
  val LAO_ID: Hash = Hash(Base64Data.encode("laoId"))
  val ELECTION_ID: Hash = Hash(Base64Data.encode("electionId"))
  val ELECTION_DATA_KEY: String = "Data:" + s"$ROOT_CHANNEL_PREFIX${LAO_ID.toString}/private/${ELECTION_ID.toString}"
  val KEYPAIR: KeyPair = KeyPair()

  private val timeout = 3.second

  override def afterAll(): Unit = {
    // Stops the test actor system
    TestKit.shutdownActorSystem(system)
  }

  def sleep(duration: Long = 50): Unit = {
    Thread.sleep(duration)
  }

  test("write can WRITE in an existing channel") {
    val storage: InMemoryStorage = InMemoryStorage()
    val dbActor: ActorRef = system.actorOf(Props(DbActor(mediatorRef, MessageRegistry(), storage)))

    storage.size should equal(0)

    dbActor ! DbActor.CreateChannel(Channel(CHANNEL_NAME), ObjectType.lao)
    sleep()

    expectMsg(DbActor.DbActorAck())
    storage.size should equal(1)

    // writing to the previously created channel
    dbActor ! DbActor.Write(Channel(CHANNEL_NAME), MESSAGE)
    sleep()

    expectMsg(DbActor.DbActorAck())
    storage.size should equal(2)
    storage.elements(storage.CHANNEL_DATA_KEY + CHANNEL_NAME) should equal(ChannelData(ObjectType.lao, MESSAGE.message_id :: Nil).toJsonString)
    storage.elements(storage.DATA_KEY + s"$CHANNEL_NAME${Channel.DATA_SEPARATOR}${MESSAGE.message_id}") should equal(MESSAGE.toJsonString)
  }

  test("write can WRITE in a non-existing channel") {
    val storage: InMemoryStorage = InMemoryStorage()
    val dbActor: ActorRef = system.actorOf(Props(DbActor(mediatorRef, MessageRegistry(), storage)))

    storage.size should equal(0)

    // writing to non-(yet-)existing channel
    dbActor ! DbActor.Write(Channel(CHANNEL_NAME), MESSAGE)
    sleep()

    expectMsg(DbActor.DbActorAck())
    storage.size should equal(2)
    storage.elements(storage.CHANNEL_DATA_KEY + CHANNEL_NAME) should equal(ChannelData(ObjectType.lao, MESSAGE.message_id :: Nil).toJsonString)
    storage.elements(storage.DATA_KEY + s"$CHANNEL_NAME${Channel.DATA_SEPARATOR}${MESSAGE.message_id}") should equal(MESSAGE.toJsonString)
  }

  test("write behaves normally for multiple WRITE requests") {
    val storage: InMemoryStorage = InMemoryStorage()
    val dbActor: ActorRef = system.actorOf(Props(DbActor(mediatorRef, MessageRegistry(), storage)))

    val channelName1 = CHANNEL_NAME
    val channelName2 = s"${CHANNEL_NAME}2"

    val message1 = MESSAGE
    val message2 = MESSAGE.copy(message_id = Hash(Base64Data("RmFrZSBtZXNzYWdlX2lkIDopIE5vIGVhc3RlciBlZ2cgcmlnaHQgdGhlcmUhIC0tIE5pY29sYXMgUmF1bGlu")))

    storage.size should equal(0)

    // adding a channel (channel 1)
    dbActor ! DbActor.CreateChannel(Channel(channelName1), ObjectType.lao)
    sleep()

    expectMsg(DbActor.DbActorAck())
    storage.size should equal(1) // ChannelData for channel 1

    // ------------------------- 1st WRITE REQUEST ------------------------- //

    // writing to the existing channel 1
    dbActor ! DbActor.Write(Channel(channelName1), message1)
    sleep()

    expectMsg(DbActor.DbActorAck())
    storage.size should equal(2) // ChannelData for channel 1 + payload for message 1
    storage.elements(storage.CHANNEL_DATA_KEY + channelName1) should equal(ChannelData(ObjectType.lao, message1.message_id :: Nil).toJsonString)
    storage.elements(storage.DATA_KEY + s"$channelName1${Channel.DATA_SEPARATOR}${message1.message_id}") should equal(message1.toJsonString)

    // ------------------------- 2nd WRITE REQUEST ------------------------- //

    // writing to the non-(yet-)existing channel 2
    dbActor ! DbActor.Write(Channel(channelName2), message2)
    sleep()

    expectMsg(DbActor.DbActorAck())
    storage.size should equal(4) // ChannelData for channel 1 & 2 + payload for message 1 & 2
    storage.elements(storage.CHANNEL_DATA_KEY + channelName1) should equal(ChannelData(ObjectType.lao, message1.message_id :: Nil).toJsonString)
    storage.elements(storage.DATA_KEY + s"$channelName1${Channel.DATA_SEPARATOR}${message1.message_id}") should equal(message1.toJsonString)
    storage.elements(storage.CHANNEL_DATA_KEY + channelName2) should equal(ChannelData(ObjectType.lao, message2.message_id :: Nil).toJsonString)
    storage.elements(storage.DATA_KEY + s"$channelName2${Channel.DATA_SEPARATOR}${message2.message_id}") should equal(message2.toJsonString)

    // ------------------------- 3rd WRITE REQUEST ------------------------- //

    // writing (a new message) to the existing channel 1
    dbActor ! DbActor.Write(Channel(channelName1), message2)
    sleep()

    expectMsg(DbActor.DbActorAck())
    storage.size should equal(5) // ChannelData for channel 1 & 2 + payload for message 1 & 2 (on channel 1) & 2 (on channel 2)
    storage.elements(storage.CHANNEL_DATA_KEY + channelName1) should equal(ChannelData(ObjectType.lao, message2.message_id :: message1.message_id :: Nil).toJsonString)
    storage.elements(storage.DATA_KEY + s"$channelName1${Channel.DATA_SEPARATOR}${message1.message_id}") should equal(message1.toJsonString)
    storage.elements(storage.DATA_KEY + s"$channelName1${Channel.DATA_SEPARATOR}${message2.message_id}") should equal(message2.toJsonString)
    storage.elements(storage.CHANNEL_DATA_KEY + channelName2) should equal(ChannelData(ObjectType.lao, message2.message_id :: Nil).toJsonString)
    storage.elements(storage.DATA_KEY + s"$channelName2${Channel.DATA_SEPARATOR}${message2.message_id}") should equal(message2.toJsonString)
  }

  test("createChannel effectively creates a new channel") {
    val storage: InMemoryStorage = InMemoryStorage()
    val dbActor: ActorRef = system.actorOf(Props(DbActor(mediatorRef, MessageRegistry(), storage)), "r")

    storage.size should equal(0)

    dbActor ! DbActor.CreateChannel(Channel(CHANNEL_NAME), ObjectType.lao)
    sleep()

    expectMsg(DbActor.DbActorAck())
    storage.size should equal(1)
    storage.elements(storage.CHANNEL_DATA_KEY + CHANNEL_NAME) should equal(ChannelData(ObjectType.lao, Nil).toJsonString)
  }

  test("createChannel does not overwrite channels on duplicates") {
    val storage: InMemoryStorage = InMemoryStorage()
    val dbActor: ActorRef = system.actorOf(Props(DbActor(mediatorRef, MessageRegistry(), storage)))

    storage.size should equal(0)

    dbActor ! DbActor.CreateChannel(Channel(CHANNEL_NAME), ObjectType.lao)
    sleep()

    expectMsg(DbActor.DbActorAck())
    storage.size should equal(1)
    storage.elements(storage.CHANNEL_DATA_KEY + CHANNEL_NAME) should equal(ChannelData(ObjectType.lao, Nil).toJsonString)

    dbActor ! DbActor.CreateChannel(Channel(CHANNEL_NAME), ObjectType.lao)
    sleep()

    storage.size should equal(1)
    storage.elements(storage.CHANNEL_DATA_KEY + CHANNEL_NAME) should equal(ChannelData(ObjectType.lao, Nil).toJsonString)
  }

  test("createElectionData effectively creates a new channel for the electionData") {
    val storage: InMemoryStorage = InMemoryStorage()
    val dbActor: ActorRef = system.actorOf(Props(DbActor(mediatorRef, MessageRegistry(), storage)))

    storage.size should equal(0)

    dbActor ! DbActor.CreateElectionData(LAO_ID, ELECTION_ID, KEYPAIR)
    sleep()

    expectMsg(DbActor.DbActorAck())
    storage.size should equal(1)
    storage.elements(ELECTION_DATA_KEY) should equal(ElectionData(ELECTION_ID, KEYPAIR).toJsonString)
  }

  test("createElectionData does not overwrite channels on duplicates") {
    val storage: InMemoryStorage = InMemoryStorage()
    val dbActor: ActorRef = system.actorOf(Props(DbActor(mediatorRef, MessageRegistry(), storage)))

    storage.size should equal(0)

    dbActor ! DbActor.CreateElectionData(LAO_ID, ELECTION_ID, KEYPAIR)
    sleep()

    expectMsg(DbActor.DbActorAck())
    storage.size should equal(1)
    storage.elements(ELECTION_DATA_KEY) should equal(ElectionData(ELECTION_ID, KEYPAIR).toJsonString)

    dbActor ! DbActor.CreateElectionData(LAO_ID, ELECTION_ID, KEYPAIR)
    sleep()

    storage.size should equal(1)
    storage.elements(ELECTION_DATA_KEY) should equal(ElectionData(ELECTION_ID, KEYPAIR).toJsonString)
  }

  test("createChannelsFromList creates multiple channels") {
    val storage: InMemoryStorage = InMemoryStorage()
    val dbActor: ActorRef = system.actorOf(Props(DbActor(mediatorRef, MessageRegistry(), storage)))

    storage.size should equal(0)

    dbActor ! DbActor.CreateChannelsFromList((Channel(CHANNEL_NAME), ObjectType.election) :: (Channel(s"${CHANNEL_NAME}2"), ObjectType.roll_call) :: Nil)
    sleep()

    expectMsg(DbActor.DbActorAck())
    storage.size should equal(2)
    storage.elements(storage.CHANNEL_DATA_KEY + CHANNEL_NAME) should equal(ChannelData(ObjectType.election, Nil).toJsonString)
    storage.elements(storage.CHANNEL_DATA_KEY + s"${CHANNEL_NAME}2") should equal(ChannelData(ObjectType.roll_call, Nil).toJsonString)
  }

  test("createChannelsFromList does not overwrite channels on duplicates (duplicates already created)") {
    val storage: InMemoryStorage = InMemoryStorage()
    val dbActor: ActorRef = system.actorOf(Props(DbActor(mediatorRef, MessageRegistry(), storage)))

    storage.size should equal(0)

    dbActor ! DbActor.CreateChannel(Channel(CHANNEL_NAME), ObjectType.lao)
    sleep()

    expectMsg(DbActor.DbActorAck())
    storage.size should equal(1)

    // adding 2 new channels (one of which already exists)
    dbActor ! DbActor.CreateChannelsFromList((Channel(CHANNEL_NAME), ObjectType.election) :: (Channel(s"${CHANNEL_NAME}2"), ObjectType.roll_call) :: Nil)
    sleep()

    expectMsg(DbActor.DbActorAck())
    storage.size should equal(2)
    storage.elements(storage.CHANNEL_DATA_KEY + CHANNEL_NAME) should equal(ChannelData(ObjectType.lao, Nil).toJsonString)
    storage.elements(storage.CHANNEL_DATA_KEY + s"${CHANNEL_NAME}2") should equal(ChannelData(ObjectType.roll_call, Nil).toJsonString)
  }

  test("createChannelsFromList does not overwrite channels on duplicates (duplicates in the list)") {
    val storage: InMemoryStorage = InMemoryStorage()
    val dbActor: ActorRef = system.actorOf(Props(DbActor(mediatorRef, MessageRegistry(), storage)))

    storage.size should equal(0)

    // adding 2 new channels (same elements)
    dbActor ! DbActor.CreateChannelsFromList((Channel(CHANNEL_NAME), ObjectType.lao) :: (Channel(CHANNEL_NAME), ObjectType.lao) :: Nil)
    sleep()

    expectMsg(DbActor.DbActorAck())
    storage.size should equal(1)
    storage.elements(storage.CHANNEL_DATA_KEY + CHANNEL_NAME) should equal(ChannelData(ObjectType.lao, Nil).toJsonString)
  }

  test("createChannelsFromList works for 0 or 1 element") {
    val storage: InMemoryStorage = InMemoryStorage()
    val dbActor: ActorRef = system.actorOf(Props(DbActor(mediatorRef, MessageRegistry(), storage)))

    storage.size should equal(0)

    // adding no channel
    dbActor ! DbActor.CreateChannelsFromList(Nil)
    sleep()

    expectMsg(DbActor.DbActorAck())
    storage.size should equal(0)

    dbActor ! DbActor.CreateChannelsFromList((Channel(CHANNEL_NAME), ObjectType.lao) :: Nil)
    sleep()

    expectMsg(DbActor.DbActorAck())
    storage.size should equal(1)
    storage.elements(storage.CHANNEL_DATA_KEY + CHANNEL_NAME) should equal(ChannelData(ObjectType.lao, Nil).toJsonString)
  }

  test("checkChannelExistence does not detect a non-existing channel") {
    val storage: InMemoryStorage = InMemoryStorage()
    val dbActor: AskableActorRef = system.actorOf(Props(DbActor(mediatorRef, MessageRegistry(), storage)))

    storage.size should equal(0)

    // checking the existence of a non-existing channel
    val ask = dbActor ? DbActor.ChannelExists(Channel(CHANNEL_NAME))

    ScalaFutures.whenReady(ask.failed) {
      e =>
        e shouldBe a[DbActorNAckException]
    }

    storage.size should equal(0)
  }

  test("checkChannelExistence succeeds on the detection of an existing channel") {
    val storage: InMemoryStorage = InMemoryStorage()
    val dbActor: ActorRef = system.actorOf(Props(DbActor(mediatorRef, MessageRegistry(), storage)))

    storage.size should equal(0)

    dbActor ! DbActor.CreateChannel(Channel(CHANNEL_NAME), ObjectType.lao)
    sleep()

    storage.size should equal(1)

    // checking the existence of an existing channel
    dbActor ! DbActor.ChannelExists(Channel(CHANNEL_NAME))
    sleep()

    expectMsg(DbActor.DbActorAck())
    storage.size should equal(1)
    storage.elements(storage.CHANNEL_DATA_KEY + CHANNEL_NAME) should equal(ChannelData(ObjectType.lao, Nil).toJsonString)
  }

  test("writeLaoData succeeds for both new and updated data") {
    // arrange
    val storage: InMemoryStorage = InMemoryStorage()
    val dbActor: ActorRef = system.actorOf(Props(DbActor(mediatorRef, MessageRegistry(), storage)))

    val messageLao: Message = MessageExample.MESSAGE_CREATELAO_SIMPLIFIED
    val address: Option[String] = Option("ws://popdemo.dedis.ch")

    storage.size should equal(0)

    // act
    dbActor ! DbActor.WriteLaoData(Channel(CHANNEL_NAME), messageLao, address)
    sleep()

    // assert
    expectMsg(DbActor.DbActorAck())
    storage.size should equal(1)

    val actualLaoData1: LaoData = LaoData.buildFromJson(storage.elements(storage.DATA_KEY + s"$CHANNEL_NAME${Channel.DATA_SEPARATOR}laodata"))

    actualLaoData1.owner should equal(PublicKey(Base64Data.encode("key")))
    actualLaoData1.attendees should equal(List(PublicKey(Base64Data.encode("key"))))
    actualLaoData1.witnesses should equal(List.empty)
  }

  test("writeLaoData succeeds for updated data") {
    // arrange
    val initialStorage: InMemoryStorage = InMemoryStorage()

    val messageRollCall: Message = MessageExample.MESSAGE_CLOSEROLLCALL
    val messageLao: Message = MessageExample.MESSAGE_CREATELAO_SIMPLIFIED
    val address: Option[String] = Option("ws://popdemo.dedis.ch")
    val laoData: LaoData = LaoData().updateWith(messageLao, address)
    val laoDataKey: String = initialStorage.DATA_KEY + s"$CHANNEL_NAME${Channel.LAO_DATA_LOCATION}"
    initialStorage.write((laoDataKey, laoData.toJsonString))
    val dbActor: ActorRef = system.actorOf(Props(DbActor(mediatorRef, MessageRegistry(), initialStorage)))

    // act
    dbActor ! DbActor.WriteLaoData(Channel(CHANNEL_NAME), messageRollCall, address)
    sleep()

    // assert
    expectMsg(DbActor.DbActorAck())
    initialStorage.size should equal(1)

    val actualLaoData2: LaoData = LaoData.buildFromJson(
      initialStorage.elements(initialStorage.DATA_KEY + s"$CHANNEL_NAME${Channel.DATA_SEPARATOR}laodata")
    )

    actualLaoData2.owner should equal(PublicKey(Base64Data.encode("key")))
    actualLaoData2.attendees should equal(List(PublicKey(Base64Data.encode("key")), PublicKey(Base64Data.encode("keyAttendee"))))
    actualLaoData2.witnesses should equal(List.empty)
  }

  test("readLaoData succeeds for existing LaoData") {

    // arrange
    val initialStorage: InMemoryStorage = InMemoryStorage()

    val channelName1: Channel = Channel(CHANNEL_NAME)
    val publicKey: PublicKey = PublicKey(Base64Data("jsNj23IHALvppqV1xQfP71_3IyAHzivxiCz236_zzQc="))
    val privateKey: PrivateKey = PrivateKey(Base64Data("qRfms3wzSLkxAeBz6UtwA-L1qP0h8D9XI1FSvY68t7Y="))
    val address: String = "127.0.0.1:8000"

    val laoData: LaoData = LaoData(PublicKey(Base64Data.encode("key")), List(PublicKey(Base64Data.encode("key"))), privateKey, publicKey, List.empty, address)
    val laoDataKey: String = initialStorage.DATA_KEY + s"$CHANNEL_NAME${Channel.LAO_DATA_LOCATION}"
    initialStorage.write((laoDataKey, laoData.toJsonString))
    val dbActor: AskableActorRef = system.actorOf(Props(DbActor(mediatorRef, MessageRegistry(), initialStorage)))

    // act
    val ask = dbActor ? DbActor.ReadLaoData(channelName1)
    val answer = Await.result(ask, duration)

    // assert
    answer shouldBe a[DbActor.DbActorReadLaoDataAck]

    val readLaoData: LaoData = answer.asInstanceOf[DbActor.DbActorReadLaoDataAck].laoData

    readLaoData.owner should equal(PublicKey(Base64Data.encode("key")))
    readLaoData.attendees should equal(List(PublicKey(Base64Data.encode("key"))))
    readLaoData.witnesses should equal(List.empty)
  }

  test("read succeeds for existing message") {
    // arrange
    val channelName1: Channel = Channel(CHANNEL_NAME)
    val initialStorage: InMemoryStorage = InMemoryStorage()
    initialStorage.write((initialStorage.DATA_KEY + s"$CHANNEL_NAME${Channel.DATA_SEPARATOR}${MESSAGE.message_id}", MESSAGE.toJsonString))
    val dbActor: AskableActorRef = system.actorOf(Props(DbActor(mediatorRef, MessageRegistry(), initialStorage)))

    // act
    val ask = dbActor ? DbActor.Read(channelName1, MESSAGE.message_id)
    val answer = Await.result(ask, duration)

    // assert
    answer shouldBe a[DbActor.DbActorReadAck]

    val readMessage: Message = answer.asInstanceOf[DbActor.DbActorReadAck].message.get

    readMessage should equal(MESSAGE)
  }

  test("read does not fail for non-existing message (returns None)") {
    // arrange
    val channelName1: Channel = Channel(CHANNEL_NAME)
    val initialStorage: InMemoryStorage = InMemoryStorage()
    val dbActor: AskableActorRef = system.actorOf(Props(DbActor(mediatorRef, MessageRegistry(), initialStorage)))

    // act
    val ask = dbActor ? DbActor.Read(channelName1, MESSAGE.message_id)
    val answer = Await.result(ask, duration)

    // assert
    answer shouldBe a[DbActor.DbActorReadAck]
    answer.asInstanceOf[DbActor.DbActorReadAck].message should equal(None)
  }

  test("readChannelData succeeds for existing ChannelData") {
    // arrange
    val channelName1: Channel = Channel(CHANNEL_NAME)
    val initialStorage: InMemoryStorage = InMemoryStorage()
    val channelData: ChannelData = ChannelData(ObjectType.lao, Nil)
    initialStorage.write((initialStorage.CHANNEL_DATA_KEY + CHANNEL_NAME, channelData.toJsonString))
    val dbActor: AskableActorRef = system.actorOf(Props(DbActor(mediatorRef, MessageRegistry(), initialStorage)))

    // act
    val ask = dbActor ? DbActor.ReadChannelData(channelName1)
    val answer = Await.result(ask, duration)

    // assert
    answer shouldBe a[DbActor.DbActorReadChannelDataAck]

    val readChannelData: ChannelData = answer.asInstanceOf[DbActor.DbActorReadChannelDataAck].channelData

    readChannelData should equal(channelData)
  }

  test("readElectionData succeeds for existing ElectionData") {
    // arrange
    val initialStorage: InMemoryStorage = InMemoryStorage()
    val electionData: ElectionData = ElectionData(ELECTION_ID, KEYPAIR)
    initialStorage.write((ELECTION_DATA_KEY, electionData.toJsonString))
    val dbActor: AskableActorRef = system.actorOf(Props(DbActor(mediatorRef, MessageRegistry(), initialStorage)))

    // act
    val ask = dbActor ? DbActor.ReadElectionData(LAO_ID, ELECTION_ID)
    val answer = Await.result(ask, duration)

    // assert
    answer shouldBe a[DbActor.DbActorReadElectionDataAck]

    val readElectionData: ElectionData = answer.asInstanceOf[DbActor.DbActorReadElectionDataAck].electionData

    readElectionData should equal(electionData)
  }

  test("catchup works on a channel with valid ChannelData and messages") {
    // arrange
    val initialStorage: InMemoryStorage = InMemoryStorage()
    val message2 = MESSAGE.copy(message_id = Hash(Base64Data("RmFrZSBtZXNzYWdlX2lkIDopIE5vIGVhc3RlciBlZ2cgcmlnaHQgdGhlcmUhIC0tIE5pY29sYXMgUmF1bGlu")))
    val listIds: List[Hash] = MESSAGE.message_id :: message2.message_id :: Nil
    val channelData: ChannelData = ChannelData(ObjectType.lao, listIds)
    initialStorage.write(
      (initialStorage.CHANNEL_DATA_KEY + CHANNEL_NAME, channelData.toJsonString),
      (initialStorage.DATA_KEY + s"$CHANNEL_NAME${Channel.DATA_SEPARATOR}${MESSAGE.message_id}", MESSAGE.toJsonString),
      (initialStorage.DATA_KEY + s"$CHANNEL_NAME${Channel.DATA_SEPARATOR}${message2.message_id}", message2.toJsonString)
    )
    val dbActor: AskableActorRef = system.actorOf(Props(DbActor(mediatorRef, MessageRegistry(), initialStorage)))

    // act
    val ask = dbActor ? DbActor.Catchup(Channel(CHANNEL_NAME))
    val answer = Await.result(ask, duration)

    // assert
    answer shouldBe a[DbActor.DbActorCatchupAck]

    val list: List[Message] = answer.asInstanceOf[DbActor.DbActorCatchupAck].messages

    list.size should equal(2)
    list should contain(MESSAGE)
    list should contain(message2)
  }

  test("CreateLao messages can be written and read back in catchup on lao channel") {
    // arrange
    val initialStorage: InMemoryStorage = InMemoryStorage()
    val dbActor: AskableActorRef = system.actorOf(Props(DbActor(mediatorRef, MessageRegistry(), initialStorage)))
    val channel = Channel(CHANNEL_NAME)

    // Write some message using WriteCreateLaoMessage
    val writeAsk = dbActor ? DbActor.WriteCreateLaoMessage(channel, MESSAGE)
    val writeAnswer = Await.result(writeAsk, duration)

    // assert
    writeAnswer shouldBe a[DbActor.DbActorAck]

    // Message written should appear in the catchup
    val catchupAsk = dbActor ? DbActor.Catchup(channel)
    val catchupAnswer = Await.result(catchupAsk, duration)

    // assert
    catchupAnswer shouldBe a[DbActor.DbActorCatchupAck]
    val list: List[Message] = catchupAnswer.asInstanceOf[DbActor.DbActorCatchupAck].messages

    list should contain(MESSAGE)
  }

  test("WriteCreateLao should only be written on root channel") {
    // arrange
    val initialStorage: InMemoryStorage = InMemoryStorage()
    val dbActor: AskableActorRef = system.actorOf(Props(DbActor(mediatorRef, MessageRegistry(), initialStorage)))
    val channel = Channel(CHANNEL_NAME)

    // Write some message using WriteCreateLaoMessage
    val writeAsk = dbActor ? DbActor.WriteCreateLaoMessage(channel, MESSAGE)
    val writeAnswer = Await.result(writeAsk, duration)

    // assert
    writeAnswer shouldBe a[DbActor.DbActorAck]

    // Message written should appear only in the root channel
    val failingReadAsk = dbActor ? DbActor.Read(channel, MESSAGE.message_id)
    val successReadAsk = dbActor ? DbActor.Read(Channel.ROOT_CHANNEL, MESSAGE.message_id)

    val failingAnswer = Await.result(failingReadAsk, duration)
    val successAnswer = Await.result(successReadAsk, duration)

    // assert
    val successMessage = successAnswer.asInstanceOf[DbActor.DbActorReadAck].message
    val failingMessage = failingAnswer.asInstanceOf[DbActor.DbActorReadAck].message

    successMessage should equal(Some(MESSAGE))
    failingMessage should equal(None)
  }

  test("GreetLao should appear in catchups on the lao channel") {
    // arrange
    val initialStorage: InMemoryStorage = InMemoryStorage()
    val channel = Channel(CHANNEL_NAME)
    val address = "127.0.0.1:8000"

    val dbActor: AskableActorRef = system.actorOf(Props(DbActor(mediatorRef, MessageRegistry(), initialStorage)))

    val writeCreateLaoAsk = dbActor ? DbActor.WriteCreateLaoMessage(channel, MESSAGE)
    val writeCreateLaoAnswer = Await.result(writeCreateLaoAsk, duration)

    val writeLaoDataAsk = dbActor ? DbActor.WriteLaoData(channel, MESSAGE, Some(address))
    val writeLaoAnswer = Await.result(writeLaoDataAsk, duration)

    // assert
    writeCreateLaoAnswer shouldBe a[DbActor.DbActorAck]
    writeLaoAnswer shouldBe a[DbActor.DbActorAck]

    // act
    val ask = dbActor ? DbActor.Catchup(Channel(CHANNEL_NAME))
    val answer = Await.result(ask, duration)

    // assert
    answer shouldBe a[DbActor.DbActorCatchupAck]

    val list: List[Message] = answer.asInstanceOf[DbActor.DbActorCatchupAck].messages

    list.length should equal(2)
    val msg = list.filterNot(msg => msg == MESSAGE).head.data
    val greet = GreetLao.buildFromJson(msg.decodeToString())

    greet.address should equal(address)
    greet.lao should equal(channel.decodeChannelLaoId.get)
  }

  test("SetupElection messages should only be written on main lao channel") {
    // arrange
    val initialStorage: InMemoryStorage = InMemoryStorage()
    val dbActor: AskableActorRef = system.actorOf(Props(DbActor(mediatorRef, MessageRegistry(), initialStorage)))
    val channel = Channel("/root/lao_id/election_id")

    // Write some message using WriteSetupElectionMessage
    val writeAsk = dbActor ? DbActor.WriteSetupElectionMessage(channel, MESSAGE)
    val writeAnswer = Await.result(writeAsk, duration)

    // assert
    writeAnswer shouldBe a[DbActor.DbActorAck]

    // Message written should appear only in the lao channel
    val failingReadAsk = dbActor ? DbActor.Read(channel, MESSAGE.message_id)
    val successReadAsk = dbActor ? DbActor.Read(channel.extractLaoChannel.get, MESSAGE.message_id)

    val successAnswer = Await.result(successReadAsk, duration)
    val failingAnswer = Await.result(failingReadAsk, duration)

    // assert
    val successMessage = successAnswer.asInstanceOf[DbActor.DbActorReadAck].message
    val failingMessage = failingAnswer.asInstanceOf[DbActor.DbActorReadAck].message

    successMessage should equal(Some(MESSAGE))
    failingMessage should equal(None)
  }

  test("ReadSetupElectionMessage() reads correctly from /root/lao_id/election_id channels") {
    // arrange
    val initialStorage: InMemoryStorage = InMemoryStorage()
    val dbActor: AskableActorRef = system.actorOf(Props(DbActor(mediatorRef, MessageRegistry(), initialStorage)))
    val channel = Channel("/root/lao_id/election_id")

    // Write some message using WriteSetupElectionMessage
    val writeAsk = dbActor ? DbActor.WriteSetupElectionMessage(channel, MESSAGE)
    val writeAnswer = Await.result(writeAsk, duration)

    // assert
    writeAnswer shouldBe a[DbActor.DbActorAck]

    // Message written should be readable from the election channel
    val successReadAsk = dbActor ? DbActor.ReadSetupElectionMessage(channel)
    val successAnswer = Await.result(successReadAsk, duration)

    // assert
    val successMessage = successAnswer.asInstanceOf[DbActor.DbActorReadAck].message

    successMessage should equal(Some(MESSAGE))
  }

  test("GetAllChannels returns all locally available channels") {

    // arrange
    val channelName1 = CHANNEL_NAME
    val channelName2 = s"${CHANNEL_NAME}2"

    val initialStorage: InMemoryStorage = InMemoryStorage()
    val messageId: Hash = Hash(Base64Data("RmFrZSBtZXNzYWdlX2lkIDopIE5vIGVhc3RlciBlZ2cgcmlnaHQgdGhlcmUhIC0tIE5pY29sYXMgUmF1bGlu"))
    val listIds: List[Hash] = MESSAGE.message_id :: messageId :: Nil
    val channelData: ChannelData = ChannelData(ObjectType.lao, listIds)
    initialStorage.write(
      (initialStorage.CHANNEL_DATA_KEY + channelName1, channelData.toJsonString),
      (initialStorage.DATA_KEY + s"$channelName1${Channel.DATA_SEPARATOR}${MESSAGE.message_id}", MESSAGE.toJsonString)
    )
    initialStorage.write(
      (initialStorage.CHANNEL_DATA_KEY + channelName2, channelData.toJsonString),
      (initialStorage.DATA_KEY + s"$channelName2${Channel.DATA_SEPARATOR}${MESSAGE.message_id}", MESSAGE.toJsonString)
    )
    val dbActor: AskableActorRef = system.actorOf(Props(DbActor(mediatorRef, MessageRegistry(), initialStorage)))

    // act
    val ask = dbActor ? GetAllChannels()
    val answer = Await.result(ask, duration)

    // assert
    answer shouldBe a[DbActor.DbActorGetAllChannelsAck]
    val set = answer.asInstanceOf[DbActor.DbActorGetAllChannelsAck].setOfChannels

    set should equal(Set(Channel(channelName1), Channel(channelName2)))
  }

  test("addWitnessSignature should not fail if the messageId is valid") {
    // arrange
    val storage: InMemoryStorage = InMemoryStorage()
    val message: Message = MESSAGE
    val messageId: Hash = message.message_id
    val signature: Signature = Signature(Base64Data.encode("witnessSign")) // not valid signature, just to test storage

    val dbActor: ActorRef = system.actorOf(Props(DbActor(mediatorRef, MessageRegistry(), storage)))

    storage.size should equal(0)

    // act
    dbActor ! DbActor.CreateChannel(Channel(CHANNEL_NAME), ObjectType.lao)
    sleep()
    // writing to the previously created channel
    dbActor ! DbActor.Write(Channel(CHANNEL_NAME), MESSAGE)
    sleep()
    dbActor ! DbActor.AddWitnessSignature(Channel(CHANNEL_NAME), messageId, signature)

    message.addWitnessSignature(WitnessSignaturePair(message.sender, signature))

    // assert
    expectMsg(DbActor.DbActorAck())
    storage.size should equal(2)
    storage.elements(storage.CHANNEL_DATA_KEY + CHANNEL_NAME) should equal(ChannelData(ObjectType.lao, MESSAGE.message_id :: Nil).toJsonString)
    storage.elements(storage.DATA_KEY + s"$CHANNEL_NAME${Channel.DATA_SEPARATOR}${MESSAGE.message_id}") should equal(message.toJsonString)
  }

  test("catchup should not fail on a channel with ChannelData containing missing message_ids (and only return valid messages)") {

    // arrange
    val channelName1: Channel = Channel(CHANNEL_NAME)
    val initialStorage: InMemoryStorage = InMemoryStorage()
    val message2Id: Hash = Hash(Base64Data("RmFrZSBtZXNzYWdlX2lkIDopIE5vIGVhc3RlciBlZ2cgcmlnaHQgdGhlcmUhIC0tIE5pY29sYXMgUmF1bGlu"))
    val listIds: List[Hash] = MESSAGE.message_id :: message2Id :: Nil
    val channelData: ChannelData = ChannelData(ObjectType.lao, listIds)
    initialStorage.write(
      (initialStorage.CHANNEL_DATA_KEY + CHANNEL_NAME, channelData.toJsonString),
      (initialStorage.DATA_KEY + s"$CHANNEL_NAME${Channel.DATA_SEPARATOR}${MESSAGE.message_id}", MESSAGE.toJsonString)
    )
    val dbActor: AskableActorRef = system.actorOf(Props(DbActor(mediatorRef, MessageRegistry(), initialStorage)))

    // act
    val ask = dbActor ? DbActor.Catchup(channelName1)
    val answer = Await.result(ask, duration)

    // assert
    answer shouldBe a[DbActor.DbActorCatchupAck]

    val list: List[Message] = answer.asInstanceOf[DbActor.DbActorCatchupAck].messages

    list.size should equal(1)
    list should contain(MESSAGE)
  }

  test("writeRollCallData succeeds for both new and updated data") {
    // arrange
    val storage: InMemoryStorage = InMemoryStorage()
    val dbActor: ActorRef = system.actorOf(Props(DbActor(mediatorRef, MessageRegistry(), storage)))
    val laoId: Hash = Hash(Base64Data.encode("laoId"))
    val rollcallKey: String = storage.DATA_KEY + s"$ROOT_CHANNEL_PREFIX${laoId.toString}/rollcall"

    val messageRollcall: Message = CreateRollCallExamples.MESSAGE_CREATE_ROLL_CALL_WORKING

    storage.size should equal(0)

    // act (1)
    dbActor ! DbActor.WriteRollCallData(laoId, messageRollcall)
    sleep()

    // assert
    expectMsg(DbActor.DbActorAck())
    storage.size should equal(1)

    val actualRollcallData: RollCallData = RollCallData.buildFromJson(storage.elements(rollcallKey))

    actualRollcallData.state should equal(ActionType.create)
    actualRollcallData.updateId should equal(CreateRollCallExamples.R_ID)

    // act (2)
    val messageRollcall2: Message = OpenRollCallExamples.MESSAGE_OPEN_ROLL_CALL_WORKING
    dbActor ! DbActor.WriteRollCallData(laoId, messageRollcall2)
    sleep()

    // assert (2)
    expectMsg(DbActor.DbActorAck())
    storage.size should equal(1)

    val actualRollcallData2: RollCallData = RollCallData.buildFromJson(storage.elements(rollcallKey))

    actualRollcallData2.state should equal(ActionType.open)
    actualRollcallData2.updateId should equal(OpenRollCallExamples.UPDATE_ID)
  }

  test("readRollCallData succeeds for existing RollCallData") {
    // arrange
    val initialStorage: InMemoryStorage = InMemoryStorage()

    val laoId: Hash = Hash(Base64Data.encode("laoId"))
    val updateId: Hash = Hash(Base64Data.encode("updateId"))
    val rollcallKey: String = initialStorage.DATA_KEY + s"$ROOT_CHANNEL_PREFIX${laoId.toString}/rollcall"
    val rollcallData: RollCallData = RollCallData(updateId, ActionType.create)
    initialStorage.write((rollcallKey, rollcallData.toJsonString))
    val dbActor: AskableActorRef = system.actorOf(Props(DbActor(mediatorRef, MessageRegistry(), initialStorage)))

    // act
    val ask = dbActor ? DbActor.ReadRollCallData(laoId)
    val answer = Await.result(ask, duration)

    // assert
    answer shouldBe a[DbActor.DbActorReadRollCallDataAck]

    val readRollcallData: RollCallData = answer.asInstanceOf[DbActor.DbActorReadRollCallDataAck].rollcallData

    readRollcallData.state should equal(ActionType.create)
    readRollcallData.updateId should equal(updateId)
  }

  test("writeUserAuthenticated successfully adds the authentication triplet in the db") {
    val storage: InMemoryStorage = InMemoryStorage()
    val dbActor: AskableActorRef = system.actorOf(Props(DbActor(mediatorRef, MessageRegistry(), storage)))

    val user = PublicKey(Base64Data.encode("user"))
    val popToken = PublicKey(Base64Data.encode("popToken"))
    val clientId = "some_client"

    val write = dbActor ? DbActor.WriteUserAuthenticated(popToken, clientId, user)
    Await.result(write, duration) shouldBe a[DbActor.DbActorAck]

    storage.size should equal(1)

    val authKey = storage.AUTHENTICATED_KEY + popToken.base64Data.toString() + Channel.DATA_SEPARATOR + clientId
    val userFound = storage.read(authKey)

    userFound shouldBe Some(user.base64Data.toString())
  }

  test("readUserAuthenticated succeeds when an authentication has already occurred") {
    val storage: InMemoryStorage = InMemoryStorage()
    val dbActor: AskableActorRef = system.actorOf(Props(DbActor(mediatorRef, MessageRegistry(), storage)))

    val user = PublicKey(Base64Data.encode("user"))
    val popToken = PublicKey(Base64Data.encode("popToken"))
    val clientId = "some_client"

    val authKey = storage.AUTHENTICATED_KEY + popToken.base64Data.toString() + Channel.DATA_SEPARATOR + clientId
    storage.write(authKey -> user.base64Data.toString())

    val read = dbActor ? DbActor.ReadUserAuthenticated(popToken, clientId)
    val answer = Await.result(read, duration)

    answer shouldBe a[DbActor.DbActorReadUserAuthenticationAck]

    val userAuthenticated = answer.asInstanceOf[DbActor.DbActorReadUserAuthenticationAck]
    userAuthenticated.user shouldEqual Some(user)
  }

  test("readUserAuthenticated returns none when an authentication has never occurred") {
    val storage: InMemoryStorage = InMemoryStorage()
    val dbActor: AskableActorRef = system.actorOf(Props(DbActor(mediatorRef, MessageRegistry(), storage)))

    val popToken = PublicKey(Base64Data.encode("popToken"))
    val clientId = "some_client"

    val read = dbActor ? DbActor.ReadUserAuthenticated(popToken, clientId)
    val answer = Await.result(read, duration)

    answer shouldBe a[DbActor.DbActorReadUserAuthenticationAck]

    val userAuthenticated = answer.asInstanceOf[DbActor.DbActorReadUserAuthenticationAck]
    userAuthenticated.user shouldEqual None
  }

  test("readServerPrivateKey() and readServerPublicKey() generate the pair when none exist") {
    val initialStorage = InMemoryStorage()
    val dbActor: AskableActorRef = system.actorOf(Props(DbActor(mediatorRef, MessageRegistry(), initialStorage)))

    val askPublicKey = dbActor ? DbActor.ReadServerPublicKey()
    val publicKey: PublicKey = Await.result(askPublicKey, duration).asInstanceOf[DbActorReadServerPublicKeyAck].publicKey

    val askPrivateKey = dbActor ? DbActor.ReadServerPrivateKey()
    val privateKey = Await.result(askPrivateKey, duration).asInstanceOf[DbActorReadServerPrivateKeyAck].privateKey

    publicKey.base64Data.data should equal(initialStorage.elements(initialStorage.SERVER_PUBLIC_KEY + initialStorage.DEFAULT))
    privateKey.base64Data.data should equal(initialStorage.elements(initialStorage.SERVER_PRIVATE_KEY + initialStorage.DEFAULT))
  }

  test("readServerPrivateKey() and readServerPublicKey() read correctly existing keys") {
    val initialStorage = InMemoryStorage()
    val dbActor: AskableActorRef = system.actorOf(Props(DbActor(mediatorRef, MessageRegistry(), initialStorage)))

    val keyPair: Ed25519Sign.KeyPair = Ed25519Sign.KeyPair.newKeyPair
    val publicKey = PublicKey(Base64Data.encode(keyPair.getPublicKey))
    val privateKey = PrivateKey(Base64Data.encode(keyPair.getPrivateKey))

    initialStorage.write((initialStorage.SERVER_PUBLIC_KEY + initialStorage.DEFAULT, publicKey.base64Data.data))
    initialStorage.write((initialStorage.SERVER_PRIVATE_KEY + initialStorage.DEFAULT, privateKey.base64Data.data))

    val askPublicKey = dbActor ? DbActor.ReadServerPublicKey()
    val dbPublicKey: PublicKey = Await.result(askPublicKey, duration).asInstanceOf[DbActorReadServerPublicKeyAck].publicKey

    val askPrivateKey = dbActor ? DbActor.ReadServerPrivateKey()
    val dbPrivateKey = Await.result(askPrivateKey, duration).asInstanceOf[DbActorReadServerPrivateKeyAck].privateKey

    dbPublicKey should equal(publicKey)
    dbPrivateKey should equal(privateKey)
  }

  test("GenerateHeartBeat returns a non-empty localHeartbeat") {
    val channelName1 = CHANNEL_NAME
    val channelName2 = s"${CHANNEL_NAME}2"

    val initialStorage: InMemoryStorage = InMemoryStorage()
    val messageId: Hash = Hash(Base64Data("RmFrZSBtZXNzYWdlX2lkIDopIE5vIGVhc3RlciBlZ2cgcmlnaHQgdGhlcmUhIC0tIE5pY29sYXMgUmF1bGlu"))
    val listIds: List[Hash] = MESSAGE.message_id :: messageId :: Nil
    val channelData: ChannelData = ChannelData(ObjectType.lao, listIds)
    initialStorage.write(
      (initialStorage.CHANNEL_DATA_KEY + channelName1, channelData.toJsonString),
      (initialStorage.DATA_KEY + s"$channelName1${Channel.DATA_SEPARATOR}${MESSAGE.message_id}", MESSAGE.toJsonString)
    )
    initialStorage.write(
      (initialStorage.CHANNEL_DATA_KEY + channelName2, channelData.toJsonString),
      (initialStorage.DATA_KEY + s"$channelName2${Channel.DATA_SEPARATOR}${MESSAGE.message_id}", MESSAGE.toJsonString)
    )
    val dbActor: ActorRef = system.actorOf(Props(DbActor(mediatorRef, MessageRegistry(), initialStorage)))

    val ask = dbActor ? GenerateHeartbeat()
    val answer = Await.result(ask, duration)

    answer shouldBe a[DbActor.DbActorGenerateHeartbeatAck]

    val heartbeat = answer.asInstanceOf[DbActorGenerateHeartbeatAck].heartbeatMap
    val expected = HashMap(Channel(channelName2) -> Set(MESSAGE.message_id, messageId), Channel(channelName1) -> Set(MESSAGE.message_id, messageId))

    heartbeat should equal(expected)
  }

  test("GenerateHearbeat returns an empty localHeartbeat") {
    val initialStorage: InMemoryStorage = InMemoryStorage()
    val dbActor: ActorRef = system.actorOf(Props(DbActor(mediatorRef, MessageRegistry(), initialStorage)))

    val ask = dbActor ? GenerateHeartbeat()
    val answer = Await.result(ask, duration)
    val heartbeat = answer.asInstanceOf[DbActorGenerateHeartbeatAck].heartbeatMap
    val expected = HashMap.empty[Channel, Set[Hash]]

    heartbeat should equal(expected)
  }

  test("writeRumor() writes correctly rumor") {

    val initialStorage = InMemoryStorage()
    val dbActor: AskableActorRef = system.actorOf(Props(DbActor(mediatorRef, MessageRegistry(), initialStorage)))

    val rumor: Rumor = RumorExample.rumorExample

    val write = dbActor ? DbActor.WriteRumor(rumor)
    Await.result(write, duration) shouldBe a[DbActor.DbActorAck]

    initialStorage.size should equal(2)

    val rumorDataKey = s"${initialStorage.RUMOR_DATA_KEY}${rumor.senderPk.base64Data.data}"
    val rumorDataFound = initialStorage.read(rumorDataKey)
    val expectedRumorData = RumorData(List(rumor.rumorId))

    rumorDataFound shouldBe Some(expectedRumorData.toJsonString)

    val rumorKey = s"${initialStorage.RUMOR_KEY}${rumor.senderPk.base64Data.data}${Channel.DATA_SEPARATOR}${rumor.rumorId}"
    val rumorFound = initialStorage.read(rumorKey)

    rumorFound shouldBe Some(rumor.toJsonString)
  }

  test("can writeRumor() and then readRumors() correctly from storage") {

    val initialStorage = InMemoryStorage()
    val dbActor: AskableActorRef = system.actorOf(Props(DbActor(mediatorRef, MessageRegistry(), initialStorage)))

    val rumor: Rumor = RumorExample.rumorExample

    val write = dbActor ? DbActor.WriteRumor(rumor)
    Await.result(write, duration) shouldBe a[DbActor.DbActorAck]

    val read = dbActor ? DbActor.ReadRumor(rumor.senderPk -> rumor.rumorId)
    val foundRumor = Await.result(read, duration).asInstanceOf[DbActorReadRumor].foundRumor

    foundRumor.isDefined shouldBe true

    foundRumor.get shouldBe rumor
  }

  test("can recover list of rumorId received for a senderPk") {
    val initialStorage = InMemoryStorage()
    val dbActor: AskableActorRef = system.actorOf(Props(DbActor(mediatorRef, MessageRegistry(), initialStorage)))

    val rumor: Rumor = RumorExample.rumorExample

    val write = dbActor ? DbActor.WriteRumor(rumor)
    Await.result(write, duration) shouldBe a[DbActor.DbActorAck]

    val desiredRumorDataKey: PublicKey = rumor.senderPk
    val readRumorData = dbActor ? DbActor.ReadRumorData(desiredRumorDataKey)
    val foundRumorData = Await.result(readRumorData, duration)
    val rumorData = foundRumorData.asInstanceOf[DbActorReadRumorData].rumorIds

    rumorData.rumorIds should equal(List(rumor.rumorId))
  }

  test("read of absent rumor should fail") {
    val initialStorage = InMemoryStorage()
    val dbActor: AskableActorRef = system.actorOf(Props(DbActor(mediatorRef, MessageRegistry(), initialStorage)))

    val rumor: Rumor = RumorExample.rumorExample
    val read = dbActor ? DbActor.ReadRumor(rumor.senderPk -> rumor.rumorId)
    Await.result(read, duration) shouldBe DbActorReadRumor(None)
  }

<<<<<<< HEAD
  test("writeFederationMessage successfully add the message to the db") {
    val initialStorage = InMemoryStorage()
    val dbActor: AskableActorRef = system.actorOf(Props(DbActor(mediatorRef, MessageRegistry(), initialStorage)))
    val keyExpect = "expect"

    val message: Message = EXPECT_MESSAGE
    val writeAsk = dbActor ? DbActor.WriteFederationMessage(keyExpect, message)
    val writeAnswer = Await.result(writeAsk, duration)

    writeAnswer shouldBe a[DbActor.DbActorAck]
  }

  test("readFederationMessage returns Some(message) if message exists in the db, None otherwise") {
    val keyInit = "init"
    val keyExpect = "expect"
    val initialStorage = InMemoryStorage()
    initialStorage.write((keyInit, INIT_MESSAGE.toJsonString))
    val dbActor: AskableActorRef = system.actorOf(Props(DbActor(mediatorRef, MessageRegistry(), initialStorage)))

    val readAsk = dbActor ? DbActor.ReadFederationMessage(keyExpect)
    val readAnswer = Await.result(readAsk, duration)

    readAnswer shouldBe a[DbActor.DbActorReadFederationMessageAck]

    val message: Option[Message] = readAnswer.asInstanceOf[DbActor.DbActorReadFederationMessageAck].message

    message should equal(None)

    val read = dbActor ? DbActor.ReadFederationMessage(keyInit)
    val answer = Await.result(read, duration)

    answer shouldBe a[DbActor.DbActorReadFederationMessageAck]

    val message_ : Option[Message] = answer.asInstanceOf[DbActor.DbActorReadFederationMessageAck].message

    message_.get.sender should equal(SENDER)
    message_.get.data should equal(DATA_INIT_MESSAGE.base64Data)
    message_.get.decodedData should equal(Some(INIT))

  }

  test("can WriteFederationMessage and then ReadFederationMessage correctly") {
    val initialStorage = InMemoryStorage()
    val dbActor: AskableActorRef = system.actorOf(Props(DbActor(mediatorRef, MessageRegistry(), initialStorage)))
    val keyInit = "init"

    val writeAsk = dbActor ? DbActor.WriteFederationMessage(keyInit, INIT_MESSAGE)
    val writeAnswer = Await.result(writeAsk, duration)

    writeAnswer shouldBe a[DbActor.DbActorAck]

    val readAsk = dbActor ? DbActor.ReadFederationMessage(keyInit)
    val readAnswer = Await.result(readAsk, duration)

    readAnswer shouldBe a[DbActor.DbActorReadFederationMessageAck]

    val message: Option[Message] = readAnswer.asInstanceOf[DbActor.DbActorReadFederationMessageAck].message
    message.get.sender should equal(SENDER)
    message.get.data should equal(DATA_INIT_MESSAGE.base64Data)

  }

  test("deleteFederationMessage successfully deletes the message from the db") {
    val initialStorage = InMemoryStorage()
    val dbActor: AskableActorRef = system.actorOf(Props(DbActor(mediatorRef, MessageRegistry(), initialStorage)))
    val keyInit = "init"

    val writeAsk = dbActor ? DbActor.WriteFederationMessage(keyInit, INIT_MESSAGE)
    val writeAnswer = Await.result(writeAsk, duration)

    writeAnswer shouldBe a[DbActor.DbActorAck]

    val deleteAsk = dbActor ? DbActor.DeleteFederationMessage(keyInit)
    val deleteAnswer = Await.result(deleteAsk, duration)

    deleteAnswer shouldBe a[DbActor.DbActorAck]

    val askAgain = dbActor ? DbActor.ReadFederationMessage(keyInit)
    val answer = Await.result(askAgain, duration)

    answer shouldBe a[DbActor.DbActorReadFederationMessageAck]

    val message: Option[Message] = answer.asInstanceOf[DbActor.DbActorReadFederationMessageAck].message

    message should equal(None)

  }
=======
  test("generateRumorState should create a correct rumorState") {
    val initialStorage = InMemoryStorage()
    val dbActor: AskableActorRef = system.actorOf(Props(DbActor(mediatorRef, MessageRegistry(), initialStorage)))

    val publicKey = PublicKey(Base64Data.encode("publicKey"))
    val rumorList: List[Rumor] = (0 to 10).map(i => Rumor(publicKey, i, Map.empty)).toList

    for (rumor <- rumorList)
      val writeResult = dbActor ? DbActor.WriteRumor(rumor)
      Await.result(writeResult, duration) shouldBe a[DbActorAck]

    val rumorState = RumorState(Map(
      publicKey -> 5
    ))

    val generateRumorState = dbActor ? GenerateRumorStateAns(rumorState)
    val rumorListResult = rumorList.filter(_.rumorId > 5)
    Await.result(generateRumorState, duration) shouldBe DbActorGenerateRumorStateAns(rumorListResult)
  }

  test("generateRumorState should return an empty state if nothing is missing") {
    val initialStorage = InMemoryStorage()
    val dbActor: AskableActorRef = system.actorOf(Props(DbActor(mediatorRef, MessageRegistry(), initialStorage)))

    val generateRumorState = dbActor ? GenerateRumorStateAns(RumorState(Map.empty))
    Await.result(generateRumorState, duration) shouldBe DbActorGenerateRumorStateAns(List.empty)
  }

  test("generaterumorState should return an empty state if has nothing to send") {
    val initialStorage = InMemoryStorage()
    val dbActor: AskableActorRef = system.actorOf(Props(DbActor(mediatorRef, MessageRegistry(), initialStorage)))

    val generateRumorState = dbActor ? GenerateRumorStateAns(RumorState(Map(
      PublicKey(Base64Data.encode("publicKey")) -> 5
    )))
    Await.result(generateRumorState, duration) shouldBe DbActorGenerateRumorStateAns(List.empty)
  }

>>>>>>> 55a30efb
}<|MERGE_RESOLUTION|>--- conflicted
+++ resolved
@@ -19,18 +19,13 @@
 import util.examples.MessageExample
 import util.examples.RollCall.{CreateRollCallExamples, OpenRollCallExamples}
 import util.examples.Rumor.RumorExample
-<<<<<<< HEAD
 import ch.epfl.pop.model.network.method.Rumor
 import util.examples.Federation.FederationExpectExample.EXPECT_MESSAGE
 import util.examples.Federation.FederationInitExample.{DATA_INIT_MESSAGE, INIT, INIT_MESSAGE, SENDER}
-=======
 import ch.epfl.pop.model.network.method.{Rumor, RumorState}
->>>>>>> 55a30efb
-
 import scala.collection.immutable.HashMap
 import scala.concurrent.Await
 import scala.concurrent.duration.DurationInt
-
 class DbActorSuite extends TestKit(ActorSystem("DbActorSuiteActorSystem")) with FunSuiteLike with ImplicitSender with Matchers with ScalaFutures with BeforeAndAfterAll with AskPatternConstants {
 
   final val mediatorRef: ActorRef = system.actorOf(PubSubMediator.props)
@@ -996,95 +991,6 @@
     Await.result(read, duration) shouldBe DbActorReadRumor(None)
   }
 
-<<<<<<< HEAD
-  test("writeFederationMessage successfully add the message to the db") {
-    val initialStorage = InMemoryStorage()
-    val dbActor: AskableActorRef = system.actorOf(Props(DbActor(mediatorRef, MessageRegistry(), initialStorage)))
-    val keyExpect = "expect"
-
-    val message: Message = EXPECT_MESSAGE
-    val writeAsk = dbActor ? DbActor.WriteFederationMessage(keyExpect, message)
-    val writeAnswer = Await.result(writeAsk, duration)
-
-    writeAnswer shouldBe a[DbActor.DbActorAck]
-  }
-
-  test("readFederationMessage returns Some(message) if message exists in the db, None otherwise") {
-    val keyInit = "init"
-    val keyExpect = "expect"
-    val initialStorage = InMemoryStorage()
-    initialStorage.write((keyInit, INIT_MESSAGE.toJsonString))
-    val dbActor: AskableActorRef = system.actorOf(Props(DbActor(mediatorRef, MessageRegistry(), initialStorage)))
-
-    val readAsk = dbActor ? DbActor.ReadFederationMessage(keyExpect)
-    val readAnswer = Await.result(readAsk, duration)
-
-    readAnswer shouldBe a[DbActor.DbActorReadFederationMessageAck]
-
-    val message: Option[Message] = readAnswer.asInstanceOf[DbActor.DbActorReadFederationMessageAck].message
-
-    message should equal(None)
-
-    val read = dbActor ? DbActor.ReadFederationMessage(keyInit)
-    val answer = Await.result(read, duration)
-
-    answer shouldBe a[DbActor.DbActorReadFederationMessageAck]
-
-    val message_ : Option[Message] = answer.asInstanceOf[DbActor.DbActorReadFederationMessageAck].message
-
-    message_.get.sender should equal(SENDER)
-    message_.get.data should equal(DATA_INIT_MESSAGE.base64Data)
-    message_.get.decodedData should equal(Some(INIT))
-
-  }
-
-  test("can WriteFederationMessage and then ReadFederationMessage correctly") {
-    val initialStorage = InMemoryStorage()
-    val dbActor: AskableActorRef = system.actorOf(Props(DbActor(mediatorRef, MessageRegistry(), initialStorage)))
-    val keyInit = "init"
-
-    val writeAsk = dbActor ? DbActor.WriteFederationMessage(keyInit, INIT_MESSAGE)
-    val writeAnswer = Await.result(writeAsk, duration)
-
-    writeAnswer shouldBe a[DbActor.DbActorAck]
-
-    val readAsk = dbActor ? DbActor.ReadFederationMessage(keyInit)
-    val readAnswer = Await.result(readAsk, duration)
-
-    readAnswer shouldBe a[DbActor.DbActorReadFederationMessageAck]
-
-    val message: Option[Message] = readAnswer.asInstanceOf[DbActor.DbActorReadFederationMessageAck].message
-    message.get.sender should equal(SENDER)
-    message.get.data should equal(DATA_INIT_MESSAGE.base64Data)
-
-  }
-
-  test("deleteFederationMessage successfully deletes the message from the db") {
-    val initialStorage = InMemoryStorage()
-    val dbActor: AskableActorRef = system.actorOf(Props(DbActor(mediatorRef, MessageRegistry(), initialStorage)))
-    val keyInit = "init"
-
-    val writeAsk = dbActor ? DbActor.WriteFederationMessage(keyInit, INIT_MESSAGE)
-    val writeAnswer = Await.result(writeAsk, duration)
-
-    writeAnswer shouldBe a[DbActor.DbActorAck]
-
-    val deleteAsk = dbActor ? DbActor.DeleteFederationMessage(keyInit)
-    val deleteAnswer = Await.result(deleteAsk, duration)
-
-    deleteAnswer shouldBe a[DbActor.DbActorAck]
-
-    val askAgain = dbActor ? DbActor.ReadFederationMessage(keyInit)
-    val answer = Await.result(askAgain, duration)
-
-    answer shouldBe a[DbActor.DbActorReadFederationMessageAck]
-
-    val message: Option[Message] = answer.asInstanceOf[DbActor.DbActorReadFederationMessageAck].message
-
-    message should equal(None)
-
-  }
-=======
   test("generateRumorState should create a correct rumorState") {
     val initialStorage = InMemoryStorage()
     val dbActor: AskableActorRef = system.actorOf(Props(DbActor(mediatorRef, MessageRegistry(), initialStorage)))
@@ -1123,5 +1029,92 @@
     Await.result(generateRumorState, duration) shouldBe DbActorGenerateRumorStateAns(List.empty)
   }
 
->>>>>>> 55a30efb
+  test("writeFederationMessage successfully add the message to the db") {
+    val initialStorage = InMemoryStorage()
+    val dbActor: AskableActorRef = system.actorOf(Props(DbActor(mediatorRef, MessageRegistry(), initialStorage)))
+    val keyExpect = "expect"
+
+    val message: Message = EXPECT_MESSAGE
+    val writeAsk = dbActor ? DbActor.WriteFederationMessage(keyExpect, message)
+    val writeAnswer = Await.result(writeAsk, duration)
+
+    writeAnswer shouldBe a[DbActor.DbActorAck]
+  }
+
+  test("readFederationMessage returns Some(message) if message exists in the db, None otherwise") {
+    val keyInit = "init"
+    val keyExpect = "expect"
+    val initialStorage = InMemoryStorage()
+    initialStorage.write((keyInit, INIT_MESSAGE.toJsonString))
+    val dbActor: AskableActorRef = system.actorOf(Props(DbActor(mediatorRef, MessageRegistry(), initialStorage)))
+
+    val readAsk = dbActor ? DbActor.ReadFederationMessage(keyExpect)
+    val readAnswer = Await.result(readAsk, duration)
+
+    readAnswer shouldBe a[DbActor.DbActorReadFederationMessageAck]
+
+    val message: Option[Message] = readAnswer.asInstanceOf[DbActor.DbActorReadFederationMessageAck].message
+
+    message should equal(None)
+
+    val read = dbActor ? DbActor.ReadFederationMessage(keyInit)
+    val answer = Await.result(read, duration)
+
+    answer shouldBe a[DbActor.DbActorReadFederationMessageAck]
+
+    val message_ : Option[Message] = answer.asInstanceOf[DbActor.DbActorReadFederationMessageAck].message
+
+    message_.get.sender should equal(SENDER)
+    message_.get.data should equal(DATA_INIT_MESSAGE.base64Data)
+    message_.get.decodedData should equal(Some(INIT))
+
+  }
+
+  test("can WriteFederationMessage and then ReadFederationMessage correctly") {
+    val initialStorage = InMemoryStorage()
+    val dbActor: AskableActorRef = system.actorOf(Props(DbActor(mediatorRef, MessageRegistry(), initialStorage)))
+    val keyInit = "init"
+
+    val writeAsk = dbActor ? DbActor.WriteFederationMessage(keyInit, INIT_MESSAGE)
+    val writeAnswer = Await.result(writeAsk, duration)
+
+    writeAnswer shouldBe a[DbActor.DbActorAck]
+
+    val readAsk = dbActor ? DbActor.ReadFederationMessage(keyInit)
+    val readAnswer = Await.result(readAsk, duration)
+
+    readAnswer shouldBe a[DbActor.DbActorReadFederationMessageAck]
+
+    val message: Option[Message] = readAnswer.asInstanceOf[DbActor.DbActorReadFederationMessageAck].message
+    message.get.sender should equal(SENDER)
+    message.get.data should equal(DATA_INIT_MESSAGE.base64Data)
+
+  }
+
+  test("deleteFederationMessage successfully deletes the message from the db") {
+    val initialStorage = InMemoryStorage()
+    val dbActor: AskableActorRef = system.actorOf(Props(DbActor(mediatorRef, MessageRegistry(), initialStorage)))
+    val keyInit = "init"
+
+    val writeAsk = dbActor ? DbActor.WriteFederationMessage(keyInit, INIT_MESSAGE)
+    val writeAnswer = Await.result(writeAsk, duration)
+
+    writeAnswer shouldBe a[DbActor.DbActorAck]
+
+    val deleteAsk = dbActor ? DbActor.DeleteFederationMessage(keyInit)
+    val deleteAnswer = Await.result(deleteAsk, duration)
+
+    deleteAnswer shouldBe a[DbActor.DbActorAck]
+
+    val askAgain = dbActor ? DbActor.ReadFederationMessage(keyInit)
+    val answer = Await.result(askAgain, duration)
+
+    answer shouldBe a[DbActor.DbActorReadFederationMessageAck]
+
+    val message: Option[Message] = answer.asInstanceOf[DbActor.DbActorReadFederationMessageAck].message
+
+    message should equal(None)
+
+  }
+
 }
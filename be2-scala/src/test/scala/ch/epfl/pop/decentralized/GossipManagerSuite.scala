--- conflicted
+++ resolved
@@ -225,16 +225,6 @@
         case _ => 0 shouldBe 1
   }
 
-<<<<<<< HEAD
-  test("Gossip sends rumor state when there is one server connected") {
-    val gossipManager: ActorRef = system.actorOf(GossipManager.props(dbActorRef, monitorRef, connectionMediatorRef))
-    val watcher = TestProbe()
-    val server = TestProbe()
-
-    connectionMediatorRef ? ConnectionMediator.NewServerConnected(server.ref, GreetServer(PublicKey(Base64Data.encode("publickey")), "client", "server"))
-
-    server.receiveOne(duration) shouldBe a[Right[Nothing, JsonRpcRequest]]
-=======
   test("gossip handler should forward a rumor to a random server") {
 
     val gossipManager: ActorRef = system.actorOf(GossipManager.props(dbActorRef, monitorRef))
@@ -345,7 +335,17 @@
         case null            => remainingPeers2 :+= peer
     }
     remainingPeers2.size shouldBe remainingPeers.size - 1
->>>>>>> c4612101
+
+  }
+
+  test("Gossip sends rumor state when there is one server connected") {
+    val gossipManager: ActorRef = system.actorOf(GossipManager.props(dbActorRef, monitorRef, connectionMediatorRef))
+    val watcher = TestProbe()
+    val server = TestProbe()
+
+    connectionMediatorRef ? ConnectionMediator.NewServerConnected(server.ref, GreetServer(PublicKey(Base64Data.encode("publickey")), "client", "server"))
+
+    server.receiveOne(duration) shouldBe a[Right[Nothing, JsonRpcRequest]]
 
   }
 

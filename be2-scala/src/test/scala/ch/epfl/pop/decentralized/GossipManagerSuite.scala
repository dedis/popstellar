package ch.epfl.pop.decentralized

import akka.actor.{ActorRef, ActorSystem, Props}
import akka.pattern.{AskableActorRef, ask}
import akka.stream.scaladsl.{Sink, Source}
import akka.testkit.{TestKit, TestProbe}
import ch.epfl.pop.IOHelper.readJsonFromPath
<<<<<<< HEAD
import ch.epfl.pop.config.RuntimeEnvironment
import ch.epfl.pop.decentralized.{ConnectionMediator, GossipManager, Monitor}
=======
import ch.epfl.pop.model.network.MethodType.rumor
import ch.epfl.pop.model.network.{ErrorObject, JsonRpcRequest, JsonRpcResponse, MethodType, ResultObject}
>>>>>>> 31d45f11
import ch.epfl.pop.model.network.method.{GreetServer, Rumor}
import ch.epfl.pop.model.network.{JsonRpcRequest, JsonRpcResponse, ResultObject}
import ch.epfl.pop.model.objects.{Base64Data, PublicKey}
import ch.epfl.pop.pubsub.ClientActor.ClientAnswer
import ch.epfl.pop.pubsub.graph.validators.RpcValidator
import ch.epfl.pop.pubsub.{AskPatternConstants, MessageRegistry, PubSubMediator}
import ch.epfl.pop.storage.{DbActor, InMemoryStorage, SecurityModuleActor}
import org.scalatest.funsuite.AnyFunSuiteLike
import org.scalatest.matchers.should.Matchers
import org.scalatest.{BeforeAndAfterAll, BeforeAndAfterEach}

import scala.concurrent.Await

class GossipManagerSuite extends TestKit(ActorSystem("GossipManagerSuiteActorSystem")) with AnyFunSuiteLike with AskPatternConstants with Matchers with BeforeAndAfterEach with BeforeAndAfterAll{

  private var inMemoryStorage: InMemoryStorage = _
  private var messageRegistry: MessageRegistry = _
  private var pubSubMediatorRef: ActorRef = _
  private var dbActorRef: AskableActorRef = _
  private var securityModuleActorRef: AskableActorRef = _
  private var monitorRef: ActorRef = _
  private var connectionMediatorRef: ActorRef = _
  private var gossipManager: AskableActorRef = _

  override def beforeEach(): Unit = {
    inMemoryStorage = InMemoryStorage()
    messageRegistry = MessageRegistry()
    pubSubMediatorRef = system.actorOf(PubSubMediator.props)
    dbActorRef = system.actorOf(Props(DbActor(pubSubMediatorRef, messageRegistry, inMemoryStorage)))
    securityModuleActorRef = system.actorOf(Props(SecurityModuleActor(RuntimeEnvironment.securityPath)))
    monitorRef = system.actorOf(Monitor.props(dbActorRef))
    connectionMediatorRef = system.actorOf(ConnectionMediator.props(monitorRef, pubSubMediatorRef, dbActorRef, securityModuleActorRef, messageRegistry))

    gossipManager = system.actorOf(GossipManager.props(dbActorRef, monitorRef, connectionMediatorRef))
  }

  override def afterAll(): Unit = {
    // Stops the testKit
    TestKit.shutdownActorSystem(system)
  }

  val pathCorrectRumor: String = "src/test/scala/util/examples/json/rumor/rumor.json"
  val pathCorrectCastVote: String = "src/test/scala/util/examples/json/election/cast_vote1.json"

  val rumorRequest: JsonRpcRequest = JsonRpcRequest.buildFromJson(readJsonFromPath(pathCorrectRumor))
  val castVoteRequest: JsonRpcRequest = JsonRpcRequest.buildFromJson(readJsonFromPath(pathCorrectCastVote))

  val rumor: Rumor = rumorRequest.getParams.asInstanceOf[Rumor]

  test("gossip handler should forward a rumor to a random server") {

    val gossipManager: ActorRef = system.actorOf(GossipManager.props(dbActorRef, monitorRef, connectionMediatorRef))
    val gossipHandler = GossipManager.gossipHandler(gossipManager)

    val peerServer = TestProbe()

    // register server
    connectionMediatorRef ? ConnectionMediator.NewServerConnected(peerServer.ref, GreetServer(PublicKey(Base64Data("")), "", ""))

    val output = Source.single(Right(rumorRequest)).via(gossipHandler).runWith(Sink.head)

    Await.result(output, duration)

    peerServer.expectMsg(duration, ClientAnswer(Right(rumorRequest)))
  }


  test("gossip handler should send rumor if there is an ongoing gossip protocol") {
    val gossipHandler = GossipManager.gossipHandler(gossipManager)
    val gossipMonitor = GossipManager.monitorResponse(gossipManager)

    val peerServer1 = TestProbe()
    val peerServer2 = TestProbe()
    val peerServer3 = TestProbe()
    val peerServer4 = TestProbe()

    val peers = List(peerServer1, peerServer2, peerServer3, peerServer4)

    // register server
    for (peer <- peers) {
      connectionMediatorRef ? ConnectionMediator.NewServerConnected(peer.ref, GreetServer(PublicKey(Base64Data("")), "", ""))
    }

    // processes the rumor => sends to random peer
    val outputRumor = Source.single(Right(rumorRequest)).via(gossipHandler).runWith(Sink.head)

<<<<<<< HEAD
    Await.result(outputRumor, duration.mul(2))

    var remainingPeers: List[TestProbe] = List.empty

    peers.foreach { peer =>
      peer.receiveOne(duration.mul(2)) match
        case ClientAnswer(_) =>
        case null => remainingPeers :+= peer
    }

=======
    Await.result(outputRumor, duration)

    // checks that only one peers received the rumor
    val received = peers.map(_.receiveOne(duration))
    received.count(_ != null) shouldBe 1
    val remainingPeers = peers.lazyZip(received).filter((_, recv) => recv == null).map(_._1)
>>>>>>> 31d45f11
    remainingPeers.size shouldBe peers.size - 1

    // sends back to the gossipManager a response that the rumor is new
    val response = Right(JsonRpcResponse(
      RpcValidator.JSON_RPC_VERSION,
      ResultObject(0),
      rumorRequest.id
    ))

    // by processing the reponse, gossipManager should send again a rumor to a new peer
    val outputResponse = Source.single(response).via(gossipMonitor).runWith(Sink.head)
<<<<<<< HEAD

    Await.result(outputResponse, duration.mul(2))

    var remainingPeers2: List[TestProbe] = List.empty

    remainingPeers.foreach { peer =>
      peer.receiveOne(duration.mul(2)) match
        case ClientAnswer(_) =>
        case null => remainingPeers2 :+= peer
    }
    remainingPeers2.size shouldBe remainingPeers.size-1
=======
    Await.result(outputResponse, duration)
    remainingPeers.map(_.receiveOne(duration)).count(_ != null) shouldBe 1
>>>>>>> 31d45f11

  }

  test("When receiving a message, gossip manager should create and send a rumor") {
    val gossipManager: ActorRef = system.actorOf(GossipManager.props(dbActorRef, monitorRef, connectionMediatorRef))

    val gossip = GossipManager.gossip(gossipManager)

    val peerServer = TestProbe()

    connectionMediatorRef ? ConnectionMediator.NewServerConnected(peerServer.ref, GreetServer(PublicKey(Base64Data("")), "", ""))

    val outputCreateRumor = Source.single(Right(castVoteRequest)).via(gossip).runWith(Sink.head)

    Await.result(outputCreateRumor, duration)

    val rumor = Rumor(PublicKey(Base64Data("blabla")), 0, Map(castVoteRequest.getParamsChannel -> List(castVoteRequest.getParamsMessage.get)))

    val receivedMsg = peerServer.receiveOne(duration).asInstanceOf[ClientAnswer]

    receivedMsg.graphMessage match
      case Right(jsonRpcRequest: JsonRpcRequest) =>
        jsonRpcRequest.method shouldBe MethodType.rumor
        jsonRpcRequest.id shouldBe Some(0)
        val jsonRumor = jsonRpcRequest.getParams.asInstanceOf[Rumor]
        jsonRumor shouldBe rumor
      case _ => 0 shouldBe 1

  }

}<|MERGE_RESOLUTION|>--- conflicted
+++ resolved
@@ -5,13 +5,10 @@
 import akka.stream.scaladsl.{Sink, Source}
 import akka.testkit.{TestKit, TestProbe}
 import ch.epfl.pop.IOHelper.readJsonFromPath
-<<<<<<< HEAD
 import ch.epfl.pop.config.RuntimeEnvironment
 import ch.epfl.pop.decentralized.{ConnectionMediator, GossipManager, Monitor}
-=======
 import ch.epfl.pop.model.network.MethodType.rumor
 import ch.epfl.pop.model.network.{ErrorObject, JsonRpcRequest, JsonRpcResponse, MethodType, ResultObject}
->>>>>>> 31d45f11
 import ch.epfl.pop.model.network.method.{GreetServer, Rumor}
 import ch.epfl.pop.model.network.{JsonRpcRequest, JsonRpcResponse, ResultObject}
 import ch.epfl.pop.model.objects.{Base64Data, PublicKey}
@@ -98,25 +95,16 @@
     // processes the rumor => sends to random peer
     val outputRumor = Source.single(Right(rumorRequest)).via(gossipHandler).runWith(Sink.head)
 
-<<<<<<< HEAD
     Await.result(outputRumor, duration.mul(2))
 
     var remainingPeers: List[TestProbe] = List.empty
 
+    // checks that only one peers received the rumor
     peers.foreach { peer =>
       peer.receiveOne(duration.mul(2)) match
         case ClientAnswer(_) =>
         case null => remainingPeers :+= peer
     }
-
-=======
-    Await.result(outputRumor, duration)
-
-    // checks that only one peers received the rumor
-    val received = peers.map(_.receiveOne(duration))
-    received.count(_ != null) shouldBe 1
-    val remainingPeers = peers.lazyZip(received).filter((_, recv) => recv == null).map(_._1)
->>>>>>> 31d45f11
     remainingPeers.size shouldBe peers.size - 1
 
     // sends back to the gossipManager a response that the rumor is new
@@ -128,7 +116,6 @@
 
     // by processing the reponse, gossipManager should send again a rumor to a new peer
     val outputResponse = Source.single(response).via(gossipMonitor).runWith(Sink.head)
-<<<<<<< HEAD
 
     Await.result(outputResponse, duration.mul(2))
 
@@ -140,10 +127,6 @@
         case null => remainingPeers2 :+= peer
     }
     remainingPeers2.size shouldBe remainingPeers.size-1
-=======
-    Await.result(outputResponse, duration)
-    remainingPeers.map(_.receiveOne(duration)).count(_ != null) shouldBe 1
->>>>>>> 31d45f11
 
   }
 

package ch.epfl.pop.decentralized

import akka.actor.{ActorRef, ActorSystem, Props}
import akka.pattern.{AskableActorRef, ask}
import akka.stream.scaladsl.{Sink, Source}
import akka.testkit.{TestKit, TestProbe}
import ch.epfl.pop.IOHelper.readJsonFromPath
import ch.epfl.pop.config.RuntimeEnvironment
import ch.epfl.pop.decentralized.{ConnectionMediator, GossipManager, Monitor}
import ch.epfl.pop.model.network.MethodType.rumor
import ch.epfl.pop.model.network.{ErrorObject, JsonRpcRequest, JsonRpcResponse, MethodType, ResultObject}
import ch.epfl.pop.model.network.method.{GreetServer, Rumor}
import ch.epfl.pop.model.network.{JsonRpcRequest, JsonRpcResponse, ResultObject}
import ch.epfl.pop.model.objects.{Base64Data, PublicKey}
import ch.epfl.pop.pubsub.ClientActor.ClientAnswer
import ch.epfl.pop.pubsub.graph.validators.RpcValidator
import ch.epfl.pop.pubsub.{AskPatternConstants, MessageRegistry, PubSubMediator}
import ch.epfl.pop.storage.{DbActor, InMemoryStorage, SecurityModuleActor}
import org.scalatest.funsuite.AnyFunSuiteLike
import org.scalatest.matchers.should.Matchers
import org.scalatest.{BeforeAndAfterAll, BeforeAndAfterEach}

import scala.concurrent.Await

class GossipManagerSuite extends TestKit(ActorSystem("GossipManagerSuiteActorSystem")) with AnyFunSuiteLike with AskPatternConstants with Matchers with BeforeAndAfterEach with BeforeAndAfterAll{

  private var inMemoryStorage: InMemoryStorage = _
  private var messageRegistry: MessageRegistry = _
  private var pubSubMediatorRef: ActorRef = _
  private var dbActorRef: AskableActorRef = _
  private var securityModuleActorRef: AskableActorRef = _
  private var monitorRef: ActorRef = _
  private var connectionMediatorRef: ActorRef = _
  private var gossipManager: AskableActorRef = _

  override def beforeEach(): Unit = {
    inMemoryStorage = InMemoryStorage()
    messageRegistry = MessageRegistry()
    pubSubMediatorRef = system.actorOf(PubSubMediator.props)
    dbActorRef = system.actorOf(Props(DbActor(pubSubMediatorRef, messageRegistry, inMemoryStorage)))
    securityModuleActorRef = system.actorOf(Props(SecurityModuleActor(RuntimeEnvironment.securityPath)))
    monitorRef = system.actorOf(Monitor.props(dbActorRef))
    connectionMediatorRef = system.actorOf(ConnectionMediator.props(monitorRef, pubSubMediatorRef, dbActorRef, securityModuleActorRef, messageRegistry))

    gossipManager = system.actorOf(GossipManager.props(dbActorRef, monitorRef, connectionMediatorRef))
  }

  override def afterAll(): Unit = {
    // Stops the testKit
    TestKit.shutdownActorSystem(system)
  }

  val pathCorrectRumor: String = "src/test/scala/util/examples/json/rumor/rumor.json"
  val pathCorrectCastVote: String = "src/test/scala/util/examples/json/election/cast_vote1.json"

  val rumorRequest: JsonRpcRequest = JsonRpcRequest.buildFromJson(readJsonFromPath(pathCorrectRumor))
  val castVoteRequest: JsonRpcRequest = JsonRpcRequest.buildFromJson(readJsonFromPath(pathCorrectCastVote))

  val rumor: Rumor = rumorRequest.getParams.asInstanceOf[Rumor]

  test("gossip handler should forward a rumor to a random server") {

    val gossipManager: ActorRef = system.actorOf(GossipManager.props(dbActorRef, monitorRef, connectionMediatorRef))
    val gossipHandler = GossipManager.gossipHandler(gossipManager)

    val peerServer = TestProbe()

    // register server
    connectionMediatorRef ? ConnectionMediator.NewServerConnected(peerServer.ref, GreetServer(PublicKey(Base64Data("")), "", ""))

    val output = Source.single(Right(rumorRequest)).via(gossipHandler).runWith(Sink.head)

    Await.result(output, duration)

    peerServer.receiveOne(duration) match
      case ClientAnswer(Right(jsonRpcRequest: JsonRpcRequest)) =>
        jsonRpcRequest.method shouldBe MethodType.rumor
        jsonRpcRequest.id shouldBe Some(0)
        jsonRpcRequest.getParams.asInstanceOf[Rumor] shouldBe rumor
      case _ => 0 shouldBe 1
  }


  test("gossip handler should send rumor if there is an ongoing gossip protocol") {
    val gossipHandler = GossipManager.gossipHandler(gossipManager)
    val gossipMonitor = GossipManager.monitorResponse(gossipManager)

    val peerServer1 = TestProbe()
    val peerServer2 = TestProbe()
    val peerServer3 = TestProbe()
    val peerServer4 = TestProbe()

    val peers = List(peerServer1, peerServer2, peerServer3, peerServer4)

    // register server
    for (peer <- peers) {
      connectionMediatorRef ? ConnectionMediator.NewServerConnected(peer.ref, GreetServer(PublicKey(Base64Data("")), "", ""))
    }

    // processes the rumor => sends to random peer
    val outputRumor = Source.single(Right(rumorRequest)).via(gossipHandler).runWith(Sink.head)

    Await.result(outputRumor, duration.mul(2))

    var remainingPeers: List[TestProbe] = List.empty

    // checks that only one peers received the rumor
    peers.foreach { peer =>
      peer.receiveOne(duration.mul(2)) match
        case ClientAnswer(_) =>
<<<<<<< HEAD
        case null => remainingPeers :+= peer
=======
        case null            => remainingPeers :+= peer
>>>>>>> 39c22ff3
    }
    remainingPeers.size shouldBe peers.size - 1

    // sends back to the gossipManager a response that the rumor is new
    val response = Right(JsonRpcResponse(
      RpcValidator.JSON_RPC_VERSION,
      ResultObject(0),
      Some(0)
    ))

    // by processing the reponse, gossipManager should send again a rumor to a new peer
    val outputResponse = Source.single(response).via(gossipMonitor).runWith(Sink.head)

<<<<<<< HEAD
    Await.result(outputResponse, duration.mul(2))
=======
    Await.result(outputResponse, duration)
>>>>>>> 39c22ff3

    var remainingPeers2: List[TestProbe] = List.empty

    remainingPeers.foreach { peer =>
<<<<<<< HEAD
      peer.receiveOne(duration.mul(2)) match
        case ClientAnswer(_) =>
        case null => remainingPeers2 :+= peer
    }
    remainingPeers2.size shouldBe remainingPeers.size-1
=======
      peer.receiveOne(duration) match
        case ClientAnswer(_) =>
        case null            => remainingPeers2 :+= peer
    }
    remainingPeers2.size shouldBe remainingPeers.size - 1
>>>>>>> 39c22ff3

  }

  test("When receiving a message, gossip manager should create and send a rumor") {
    val gossipManager: ActorRef = system.actorOf(GossipManager.props(dbActorRef, monitorRef, connectionMediatorRef))
    val gossip = GossipManager.gossip(gossipManager)
    val peerServer = TestProbe()

    // registers a new server
    connectionMediatorRef ? ConnectionMediator.NewServerConnected(peerServer.ref, GreetServer(PublicKey(Base64Data("")), "", ""))

    // emulates receiving a castVote and processes it
    val outputCreateRumor = Source.single(Right(castVoteRequest)).via(gossip).runWith(Sink.head)
    Await.result(outputCreateRumor, duration)

    // checks that created a correct rumor from that message and was received by other server
    val rumor = Rumor(PublicKey(Base64Data("blabla")), 0, Map(castVoteRequest.getParamsChannel -> List(castVoteRequest.getParamsMessage.get)))
    val receivedMsg = peerServer.receiveOne(duration).asInstanceOf[ClientAnswer]
    receivedMsg.graphMessage match
      case Right(jsonRpcRequest: JsonRpcRequest) =>
        jsonRpcRequest.method shouldBe MethodType.rumor
        jsonRpcRequest.id shouldBe Some(0)
        val jsonRumor = jsonRpcRequest.getParams.asInstanceOf[Rumor]
        jsonRumor shouldBe rumor
      case _ => 0 shouldBe 1
  }

  test("Gossip manager increments jsonRpcId and rumorID when starting a gossip from message") {
    val gossipManager: ActorRef = system.actorOf(GossipManager.props(dbActorRef, monitorRef, connectionMediatorRef))
    val gossip = GossipManager.gossip(gossipManager)
    val peerServer = TestProbe()

    // registers a new server
    connectionMediatorRef ? ConnectionMediator.NewServerConnected(peerServer.ref, GreetServer(PublicKey(Base64Data("")), "", ""))

    // emulates receiving a castVote and processes it
    for (id <- 0 to 4) {
      // emulates receiving a castVote and processes it
      val outputCreateRumor = Source.single(Right(castVoteRequest)).via(gossip).runWith(Sink.head)
      Await.result(outputCreateRumor, duration)
      // checks that created a correct rumor from that message and was received by other server
      val rumor = Rumor(PublicKey(Base64Data("blabla")), id, Map(castVoteRequest.getParamsChannel -> List(castVoteRequest.getParamsMessage.get)))
      val receivedMsg = peerServer.receiveOne(duration).asInstanceOf[ClientAnswer]
      receivedMsg.graphMessage match
        case Right(jsonRpcRequest: JsonRpcRequest) =>
          jsonRpcRequest.id shouldBe Some(id)
          jsonRpcRequest.getParams.asInstanceOf[Rumor].rumorId shouldBe id
        case _ => 0 shouldBe 1
    }

  }

  test("Gossip manager should increment jsonRpcId but not rumor when starting gossip from rumor") {
    val gossipManager: ActorRef = system.actorOf(GossipManager.props(dbActorRef, monitorRef, connectionMediatorRef))
    val gossipHandler = GossipManager.gossipHandler(gossipManager)

    val peerServer = TestProbe()
    connectionMediatorRef ? ConnectionMediator.NewServerConnected(peerServer.ref, GreetServer(PublicKey(Base64Data("")), "", ""))

    for (id <- 0 to 4) {
      // emulates receiving a castVote and processes it
      val outputCreateRumor = Source.single(Right(rumorRequest)).via(gossipHandler).runWith(Sink.head)
      Await.result(outputCreateRumor, duration)
      // checks that created a correct rumor from that message and was received by other server
      val receivedMsg = peerServer.receiveOne(duration).asInstanceOf[ClientAnswer]
      receivedMsg.graphMessage match
        case Right(jsonRpcRequest: JsonRpcRequest) =>
          jsonRpcRequest.id shouldBe Some(id)
          jsonRpcRequest.getParams.asInstanceOf[Rumor].rumorId shouldBe rumor.rumorId
        case _ => 0 shouldBe 1
    }
  }

}<|MERGE_RESOLUTION|>--- conflicted
+++ resolved
@@ -22,7 +22,7 @@
 
 import scala.concurrent.Await
 
-class GossipManagerSuite extends TestKit(ActorSystem("GossipManagerSuiteActorSystem")) with AnyFunSuiteLike with AskPatternConstants with Matchers with BeforeAndAfterEach with BeforeAndAfterAll{
+class GossipManagerSuite extends TestKit(ActorSystem("GossipManagerSuiteActorSystem")) with AnyFunSuiteLike with AskPatternConstants with Matchers with BeforeAndAfterEach with BeforeAndAfterAll {
 
   private var inMemoryStorage: InMemoryStorage = _
   private var messageRegistry: MessageRegistry = _
@@ -80,10 +80,9 @@
       case _ => 0 shouldBe 1
   }
 
-
-  test("gossip handler should send rumor if there is an ongoing gossip protocol") {
-    val gossipHandler = GossipManager.gossipHandler(gossipManager)
-    val gossipMonitor = GossipManager.monitorResponse(gossipManager)
+  test("gossip handler should send to only one server if multiples are present") {
+    val gossipManager: ActorRef = system.actorOf(GossipManager.props(dbActorRef, monitorRef, connectionMediatorRef))
+    val gossipHandler = GossipManager.gossipHandler(gossipManager)
 
     val peerServer1 = TestProbe()
     val peerServer2 = TestProbe()
@@ -97,6 +96,31 @@
       connectionMediatorRef ? ConnectionMediator.NewServerConnected(peer.ref, GreetServer(PublicKey(Base64Data("")), "", ""))
     }
 
+    val output = Source.single(Right(rumorRequest)).via(gossipHandler).runWith(Sink.head)
+
+    Await.result(output, duration)
+
+    peers.map(_.receiveOne(duration)).count(_ != null) shouldBe 1
+
+  }
+
+  test("gossip handler should send rumor if there is an ongoing gossip protocol") {
+    val gossipManager: ActorRef = system.actorOf(GossipManager.props(dbActorRef, monitorRef, connectionMediatorRef))
+    val gossipHandler = GossipManager.gossipHandler(gossipManager)
+    val gossipMonitor = GossipManager.monitorResponse(gossipManager)
+
+    val peerServer1 = TestProbe()
+    val peerServer2 = TestProbe()
+    val peerServer3 = TestProbe()
+    val peerServer4 = TestProbe()
+
+    val peers = List(peerServer1, peerServer2, peerServer3, peerServer4)
+
+    // register server
+    for (peer <- peers) {
+      connectionMediatorRef ? ConnectionMediator.NewServerConnected(peer.ref, GreetServer(PublicKey(Base64Data("")), "", ""))
+    }
+
     // processes the rumor => sends to random peer
     val outputRumor = Source.single(Right(rumorRequest)).via(gossipHandler).runWith(Sink.head)
 
@@ -108,11 +132,7 @@
     peers.foreach { peer =>
       peer.receiveOne(duration.mul(2)) match
         case ClientAnswer(_) =>
-<<<<<<< HEAD
-        case null => remainingPeers :+= peer
-=======
         case null            => remainingPeers :+= peer
->>>>>>> 39c22ff3
     }
     remainingPeers.size shouldBe peers.size - 1
 
@@ -126,28 +146,16 @@
     // by processing the reponse, gossipManager should send again a rumor to a new peer
     val outputResponse = Source.single(response).via(gossipMonitor).runWith(Sink.head)
 
-<<<<<<< HEAD
-    Await.result(outputResponse, duration.mul(2))
-=======
     Await.result(outputResponse, duration)
->>>>>>> 39c22ff3
 
     var remainingPeers2: List[TestProbe] = List.empty
 
     remainingPeers.foreach { peer =>
-<<<<<<< HEAD
-      peer.receiveOne(duration.mul(2)) match
-        case ClientAnswer(_) =>
-        case null => remainingPeers2 :+= peer
-    }
-    remainingPeers2.size shouldBe remainingPeers.size-1
-=======
       peer.receiveOne(duration) match
         case ClientAnswer(_) =>
         case null            => remainingPeers2 :+= peer
     }
     remainingPeers2.size shouldBe remainingPeers.size - 1
->>>>>>> 39c22ff3
 
   }
 

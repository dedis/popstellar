package ch.epfl.pop.pubsub.graph.validators

import akka.actor.{Actor, ActorSystem, Props}
import akka.pattern.AskableActorRef
import akka.testkit.TestKit
import akka.util.Timeout
<<<<<<< HEAD
import ch.epfl.pop.model.objects.{LaoData, PrivateKey, PublicKey}
=======
import ch.epfl.pop.model.network.method.message.data.ObjectType
import ch.epfl.pop.model.objects.{ChannelData, LaoData, PrivateKey, PublicKey}
>>>>>>> 04fdc5d1
import ch.epfl.pop.pubsub.AskPatternConstants
import ch.epfl.pop.pubsub.graph.{GraphMessage, PipelineError}
import ch.epfl.pop.storage.DbActor
import org.scalatest.BeforeAndAfterAll
import org.scalatest.funsuite.{AnyFunSuiteLike => FunSuiteLike}
import org.scalatest.matchers.should.Matchers
import util.examples.JsonRpcRequestExample._
import util.examples.MessageExample

import java.io.File
import java.util.concurrent.TimeUnit
import scala.reflect.io.Directory

class PopchaValidatorSuite extends TestKit(ActorSystem("popChaValidatorTestActorSystem")) with FunSuiteLike
    with Matchers with BeforeAndAfterAll with AskPatternConstants {

  final val DB_TEST_FOLDER: String = "databasePopchaTest"

  // Implicit for system actors
  implicit val timeout: Timeout = Timeout(1, TimeUnit.SECONDS)

  private val userIdentifier = MessageExample.PUBLIC_KEY
  private val otherUser = PublicKey(MessageExample.SEED)
  private val laoSeed = MessageExample.SEED

  private val laoDataWithUser = LaoData(userIdentifier, List(userIdentifier), PrivateKey(laoSeed), PublicKey(laoSeed), List())
  private val laoDataWithoutUser = LaoData(otherUser, List(otherUser), PrivateKey(laoSeed), PublicKey(laoSeed), List())

  private val channelDataWithValidObjectType = ChannelData(ObjectType.POPCHA, Nil)
  private val channelDataWithInvalidObjectType = ChannelData(ObjectType.COIN, Nil)

  override def afterAll(): Unit = {
    // Stops the testKit
    TestKit.shutdownActorSystem(system)

    // Deletes the test database
    val directory = new Directory(new File(DB_TEST_FOLDER))
    directory.deleteRecursively()
  }

<<<<<<< HEAD
  private def setupMockDB(includeUser: Boolean, authenticateUserWith: Option[PublicKey] = None): AskableActorRef = {
    val laoDataToSend: LaoData = if (includeUser) laoDataWithUser else laoDataWithoutUser
    val dbActorMock = Props(new Actor() {
      override def receive: Receive = {
        case DbActor.ReadLaoData(_) =>
          sender() ! DbActor.DbActorReadLaoDataAck(laoDataToSend)
        case DbActor.ReadUserAuthenticated(_, _) =>
          sender() ! DbActor.DbActorReadUserAuthenticationAck(authenticateUserWith)
=======
  private def setupMockDB(laoData: LaoData, channelData: ChannelData): AskableActorRef = {
    val dbActorMock = Props(new Actor() {
      override def receive: Receive = {
        case DbActor.ReadLaoData(_)     => sender() ! DbActor.DbActorReadLaoDataAck(laoData)
        case DbActor.ReadChannelData(_) => sender() ! DbActor.DbActorReadChannelDataAck(channelData)
>>>>>>> 04fdc5d1
      }
    })
    system.actorOf(dbActorMock)
  }

<<<<<<< HEAD
  private val mockDBWithUser: AskableActorRef = setupMockDB(includeUser = true)

  private val mockDBWithoutUser: AskableActorRef = setupMockDB(includeUser = false)
=======
  private val mockDBWithUser: AskableActorRef = setupMockDB(laoDataWithUser, channelDataWithValidObjectType)
  private val mockDBWithoutUser: AskableActorRef = setupMockDB(laoDataWithoutUser, channelDataWithValidObjectType)
  private val mockDBWithInvalidChannelType: AskableActorRef = setupMockDB(laoDataWithUser, channelDataWithInvalidObjectType)
>>>>>>> 04fdc5d1

  private val mockDBWithOtherUserAuthenticated: AskableActorRef = setupMockDB(includeUser = true, Some(otherUser))

  private val mockDBWithSameUserAuthenticated: AskableActorRef = setupMockDB(includeUser = true, Some(userIdentifier))

  test("Authenticate works without user already authenticated") {
    val dbActorRef = mockDBWithUser
    val message: GraphMessage = new PopchaValidator(dbActorRef).validateAuthenticateRequest(AUTHENTICATE_RPC)
    message should equal(Right(AUTHENTICATE_RPC))
  }

  test("Authenticate works with other response mode") {
    val dbActorRef = mockDBWithUser
    val message: GraphMessage = new PopchaValidator(dbActorRef).validateAuthenticateRequest(AUTHENTICATE_OTHER_RESPONSE_MODE_RPC)
    message should equal(Right(AUTHENTICATE_OTHER_RESPONSE_MODE_RPC))
  }

  test("Authenticate with wrong channel type fails") {
    val dbActorRef = mockDBWithInvalidChannelType
    val message: GraphMessage = new PopchaValidator(dbActorRef).validateAuthenticateRequest(AUTHENTICATE_RPC)
    message shouldBe a[Left[_, PipelineError]]
  }

  test("Authenticate with wrong signature fails") {
    val dbActorRef = mockDBWithUser
    val message: GraphMessage = new PopchaValidator(dbActorRef).validateAuthenticateRequest(AUTHENTICATE_INVALID_SIGNATURE_RPC)
    message shouldBe a[Left[_, PipelineError]]
  }

  test("Authenticate with wrong response mode fails") {
    val dbActorRef = mockDBWithUser
    val message: GraphMessage = new PopchaValidator(dbActorRef).validateAuthenticateRequest(AUTHENTICATE_INVALID_RESPONSE_MODE_RPC)
    message shouldBe a[Left[_, PipelineError]]
  }

  test("Authenticate with user not in last lao's rollcall fails") {
    val dbActorRef = mockDBWithoutUser
    val message: GraphMessage = new PopchaValidator(dbActorRef).validateAuthenticateRequest(AUTHENTICATE_RPC)
    message shouldBe a[Left[_, PipelineError]]
  }

  test("Authenticate with other pop token already registered fails") {
    val dbActorRef = mockDBWithOtherUserAuthenticated
    val message: GraphMessage = new PopchaValidator(dbActorRef).validateAuthenticateRequest(AUTHENTICATE_RPC)
    message shouldBe a[Left[_, PipelineError]]
  }

  test("Authenticate with same pop token already registered succeeds") {
    val dbActorRef = mockDBWithSameUserAuthenticated
    val message: GraphMessage = new PopchaValidator(dbActorRef).validateAuthenticateRequest(AUTHENTICATE_RPC)
    message should equal(Right(AUTHENTICATE_RPC))
  }
}<|MERGE_RESOLUTION|>--- conflicted
+++ resolved
@@ -4,12 +4,8 @@
 import akka.pattern.AskableActorRef
 import akka.testkit.TestKit
 import akka.util.Timeout
-<<<<<<< HEAD
-import ch.epfl.pop.model.objects.{LaoData, PrivateKey, PublicKey}
-=======
 import ch.epfl.pop.model.network.method.message.data.ObjectType
 import ch.epfl.pop.model.objects.{ChannelData, LaoData, PrivateKey, PublicKey}
->>>>>>> 04fdc5d1
 import ch.epfl.pop.pubsub.AskPatternConstants
 import ch.epfl.pop.pubsub.graph.{GraphMessage, PipelineError}
 import ch.epfl.pop.storage.DbActor
@@ -50,40 +46,23 @@
     directory.deleteRecursively()
   }
 
-<<<<<<< HEAD
-  private def setupMockDB(includeUser: Boolean, authenticateUserWith: Option[PublicKey] = None): AskableActorRef = {
-    val laoDataToSend: LaoData = if (includeUser) laoDataWithUser else laoDataWithoutUser
+  private def setupMockDB(laoData: LaoData, channelData: ChannelData, authenticateUserWith: Option[PublicKey] = None): AskableActorRef = {
     val dbActorMock = Props(new Actor() {
       override def receive: Receive = {
-        case DbActor.ReadLaoData(_) =>
-          sender() ! DbActor.DbActorReadLaoDataAck(laoDataToSend)
-        case DbActor.ReadUserAuthenticated(_, _) =>
-          sender() ! DbActor.DbActorReadUserAuthenticationAck(authenticateUserWith)
-=======
-  private def setupMockDB(laoData: LaoData, channelData: ChannelData): AskableActorRef = {
-    val dbActorMock = Props(new Actor() {
-      override def receive: Receive = {
-        case DbActor.ReadLaoData(_)     => sender() ! DbActor.DbActorReadLaoDataAck(laoData)
-        case DbActor.ReadChannelData(_) => sender() ! DbActor.DbActorReadChannelDataAck(channelData)
->>>>>>> 04fdc5d1
+        case DbActor.ReadLaoData(_)              => sender() ! DbActor.DbActorReadLaoDataAck(laoData)
+        case DbActor.ReadChannelData(_)          => sender() ! DbActor.DbActorReadChannelDataAck(channelData)
+        case DbActor.ReadUserAuthenticated(_, _) => sender() ! DbActor.DbActorReadUserAuthenticationAck(authenticateUserWith)
       }
     })
     system.actorOf(dbActorMock)
   }
 
-<<<<<<< HEAD
-  private val mockDBWithUser: AskableActorRef = setupMockDB(includeUser = true)
-
-  private val mockDBWithoutUser: AskableActorRef = setupMockDB(includeUser = false)
-=======
   private val mockDBWithUser: AskableActorRef = setupMockDB(laoDataWithUser, channelDataWithValidObjectType)
   private val mockDBWithoutUser: AskableActorRef = setupMockDB(laoDataWithoutUser, channelDataWithValidObjectType)
   private val mockDBWithInvalidChannelType: AskableActorRef = setupMockDB(laoDataWithUser, channelDataWithInvalidObjectType)
->>>>>>> 04fdc5d1
 
-  private val mockDBWithOtherUserAuthenticated: AskableActorRef = setupMockDB(includeUser = true, Some(otherUser))
-
-  private val mockDBWithSameUserAuthenticated: AskableActorRef = setupMockDB(includeUser = true, Some(userIdentifier))
+  private val mockDBWithSameUserAuthenticated: AskableActorRef = setupMockDB(laoDataWithUser, channelDataWithValidObjectType, Some(userIdentifier))
+  private val mockDBWithOtherUserAuthenticated: AskableActorRef = setupMockDB(laoDataWithUser, channelDataWithValidObjectType, Some(otherUser))
 
   test("Authenticate works without user already authenticated") {
     val dbActorRef = mockDBWithUser

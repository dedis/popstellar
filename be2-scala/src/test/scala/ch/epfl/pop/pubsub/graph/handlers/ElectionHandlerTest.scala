package ch.epfl.pop.pubsub.graph.handlers

import akka.actor.{Actor, ActorSystem, Props, Status}
import akka.pattern.AskableActorRef
import akka.testkit.{ImplicitSender, TestKit}
import akka.util.Timeout
<<<<<<< HEAD
import ch.epfl.pop.model.objects.{Base64Data, DbActorNAckException, ElectionData, Hash, KeyPair, PrivateKey}
import ch.epfl.pop.pubsub.graph.PipelineError
import ch.epfl.pop.storage.DbActor
import org.scalatest.{BeforeAndAfterAll, FunSuiteLike, Matchers}
import util.examples.LaoDataExample
import util.examples.data.{KeyElectionMessages, OpenElectionMessages, SetupElectionMessages}
=======
import ch.epfl.pop.model.network.method.message.Message
import ch.epfl.pop.model.network.method.message.data.ObjectType
import ch.epfl.pop.model.objects._
import ch.epfl.pop.pubsub.graph.PipelineError
import ch.epfl.pop.storage.DbActor
import org.scalatest.{BeforeAndAfterAll, FunSuiteLike, Matchers}
import util.examples.Election.CastVoteElectionExamples._
import util.examples.Election.EndElectionExamples._
import util.examples.Election.OpenElectionExamples._
import util.examples.Election.SetupElectionExamples._
import util.examples.Election._
import util.examples.data._
>>>>>>> 6a1f4bb1

import java.util.Base64
import scala.concurrent.duration.FiniteDuration


class ElectionHandlerTest extends TestKit(ActorSystem("Election-DB-System")) with FunSuiteLike with ImplicitSender with Matchers with BeforeAndAfterAll {
  // Implicits for system actors
  implicit val duration: FiniteDuration = FiniteDuration(5, "seconds")
  implicit val timeout: Timeout = Timeout(duration)

  override def afterAll(): Unit = {
    // Stops the testKit
    TestKit.shutdownActorSystem(system)
  }

<<<<<<< HEAD
  private val keyPair: KeyPair = KeyPair()
  private val electionData: ElectionData = ElectionData(Hash(Base64Data.encode("election")), keyPair)
=======
  private final val sender: PublicKey = SetupElectionExamples.SENDER_SETUPELECTION

  private final val PUBLIC_KEY: PublicKey = PublicKey(Base64Data("jsNj23IHALvppqV1xQfP71_3IyAHzivxiCz236_zzQc="))
  private final val PRIVATE_KEY: PrivateKey = PrivateKey(Base64Data("qRfms3wzSLkxAeBz6UtwA-L1qP0h8D9XI1FSvY68t7Y="))
  private final val PK_OWNER: PublicKey = PublicKey(Base64Data.encode("wrongOwner"))
  private final val laoDataRight: LaoData = LaoData(sender, List(sender), PRIVATE_KEY, PUBLIC_KEY, List.empty)

  private final val channelDataWithSetupAndOpenAndCastMessage: ChannelData = ChannelData(ObjectType.ELECTION, List(DATA_CAST_VOTE_MESSAGE, DATA_SET_UP_MESSAGE, DATA_OPEN_MESSAGE))
  private final val messages: List[Message] = List(MESSAGE_CAST_VOTE_ELECTION_WORKING, MESSAGE_SETUPELECTION_WORKING, MESSAGE_OPEN_ELECTION_WORKING, MESSAGE_END_ELECTION_WORKING)
>>>>>>> 6a1f4bb1

  def mockDbWithNack: AskableActorRef = {
    val dbActorMock = Props(new Actor() {
      override def receive: Receive = {
        // You can modify the following match case to include more args, names...
        case DbActor.WriteAndPropagate(_, _) | DbActor.ChannelExists(_) | DbActor.CreateChannel(_, _) | DbActor.CreateElectionData(_, _)=>
          system.log.info(f"Received a message")
          system.log.info("Responding with a Nack")
          sender() ! Status.Failure(DbActorNAckException(1, "error"))
        case x =>
          system.log.info(s"Received - error $x")
      }
    })
    system.actorOf(dbActorMock, "MockedDB-NACK")
  }

  def mockDbWithAck: AskableActorRef = {
    val dbActorMock = Props(new Actor() {
      override def receive: Receive = {
        // You can modify the following match case to include more args, names...
        case DbActor.WriteAndPropagate(_, _) | DbActor.ChannelExists(_) | DbActor.CreateChannel(_, _) | DbActor.CreateElectionData(_, _)=>
          system.log.info(f"Received a message")
          system.log.info("Responding with a Ack")
          sender() ! DbActor.DbActorAck()
        case DbActor.ReadLaoData(_) =>
          system.log.info("Received a message")
          system.log.info("Responding with a Ack")
          sender() ! DbActor.DbActorReadLaoDataAck(LaoDataExample.LAODATA)
        case DbActor.ReadElectionData(_) =>
          system.log.info("Received a message")
          system.log.info("Responding with a Ack")
          sender() ! DbActor.DbActorReadElectionDataAck(electionData)
      }
    })
    system.actorOf(dbActorMock, "MockedDB-ACK")
  }


  def mockDbElectionNotSetUp: AskableActorRef = {
    val dbActorMock = Props(new Actor() {
      override def receive: Receive = {
        // You can modify the following match case to include more args, names...
        case DbActor.WriteAndPropagate(_, _) | DbActor.CreateChannel(_, _) | DbActor.CreateElectionData(_, _) =>
          system.log.info("Received a message")
          system.log.info("Responding with a Ack")
          sender() ! DbActor.DbActorAck()
        case DbActor.ChannelExists(_) =>
          system.log.info("Received a create setup message")
          system.log.info("Responding with a no")
          sender() ! Status.Failure(DbActorNAckException(1, "no"))
        case DbActor.ReadLaoData(_) =>
          system.log.info("Received a message")
          system.log.info("Responding with a Ack")
          sender() ! DbActor.DbActorReadLaoDataAck(LaoDataExample.LAODATA)
        case DbActor.ReadElectionData(_) =>
          system.log.info("Received a message")
          system.log.info("Responding with a Ack")
          sender() ! DbActor.DbActorReadElectionDataAck(electionData)
      }
    })
    system.actorOf(dbActorMock, "MockedDB-ElectionNotCreated")
  }

  def mockDbElectionSecretBallotReadFailed: AskableActorRef = {
    val dbActorMock = Props(new Actor() {
      override def receive: Receive = {
        // You can modify the following match case to include more args, names...
        case DbActor.WriteAndPropagate(_, _) | DbActor.CreateChannel(_, _) | DbActor.CreateElectionData(_, _) =>
          system.log.info("Received a message")
          system.log.info("Responding with a Ack")
          sender() ! DbActor.DbActorAck()
        case DbActor.ChannelExists(_) =>
          system.log.info("Received a channel exist setup message")
          system.log.info("Responding with a no")
          sender() ! Status.Failure(DbActorNAckException(1, "no"))
        case DbActor.ReadLaoData(_) =>
          system.log.info("Received a message")
          system.log.info("Responding with a Ack")
          sender() ! DbActor.DbActorReadLaoDataAck(LaoDataExample.LAODATA)
        case DbActor.ReadElectionData(_) =>
          system.log.info("Received a read election data")
          system.log.info("Responding with a Nack")
          sender() ! Status.Failure(DbActorNAckException(1, "no"))
      }
    })
    system.actorOf(dbActorMock, "MockedDB-ElectionNotCreated")
  }


  def mockDbWithAckEndElection: AskableActorRef = {
    val dbActorMock = Props(new Actor() {
      override def receive: Receive = {
        // You can modify the following match case to include more args, names...
        case DbActor.WriteAndPropagate(_, _) | DbActor.ChannelExists(_) | DbActor.CreateChannel(_, _) =>
          system.log.info("Responding with a Ack")
          sender() ! DbActor.DbActorAck()

        case DbActor.ReadLaoData(_) =>
          system.log.info("Responding with a Ack")
          sender() ! DbActor.DbActorReadLaoDataAck(laoDataRight)

        case DbActor.ReadChannelData(_) =>
          system.log.info("Responding with a Ack")
          sender() ! DbActor.DbActorReadChannelDataAck(channelDataWithSetupAndOpenAndCastMessage)

        case DbActor.Read(_, DATA_CAST_VOTE_MESSAGE) =>
          system.log.info("Responding with a Ack")
          sender() ! DbActor.DbActorReadAck(Some(MESSAGE_CAST_VOTE_ELECTION_WORKING))

        case DbActor.Read(_, DATA_SET_UP_MESSAGE) =>
          system.log.info("Responding with a Ack")
          sender() ! DbActor.DbActorReadAck(Some(MESSAGE_SETUPELECTION_WORKING))

        case DbActor.Read(_, DATA_OPEN_MESSAGE) =>
          system.log.info("Responding with a Ack")
          sender() ! DbActor.DbActorReadAck(Some(MESSAGE_OPEN_ELECTION_WORKING))

        case DbActor.Catchup(_) =>
          system.log.info("Responding with a Ack")
          sender() ! DbActor.DbActorCatchupAck(messages)
      }
    })
    system.actorOf(dbActorMock, "MockedDB-ACK-EndElection")
  }

  def mockDbWithNAckEndElection: AskableActorRef = {
    val dbActorMock = Props(new Actor() {
      override def receive: Receive = {
        // You can modify the following match case to include more args, names...
        case DbActor.WriteAndPropagate(_, _) | DbActor.ReadLaoData(_) | DbActor.ReadChannelData(_) =>
          system.log.info(f"Received a message")
          system.log.info("Responding with a Nack")
          sender() ! Status.Failure(DbActorNAckException(1, "error"))

        case DbActor.ChannelExists(_) | DbActor.CreateChannel(_, _) =>
          system.log.info("Responding with an Ack")
          sender() ! DbActor.DbActorAck()

        case DbActor.Read(_, DATA_CAST_VOTE_MESSAGE) =>
          system.log.info("Responding with a Ack")
          sender() ! DbActor.DbActorReadAck(Some(MESSAGE_CAST_VOTE_ELECTION_WORKING))

        case DbActor.Read(_, DATA_SET_UP_MESSAGE) =>
          system.log.info("Responding with a Ack")
          sender() ! DbActor.DbActorReadAck(Some(MESSAGE_SETUPELECTION_WORKING))

        case DbActor.Read(_, DATA_OPEN_MESSAGE) =>
          system.log.info("Responding with a Ack")
          sender() ! DbActor.DbActorReadAck(Some(MESSAGE_OPEN_ELECTION_WORKING))

        case DbActor.Catchup(_) =>
          system.log.info("Responding with a Ack")
          sender() ! Status.Failure(DbActorNAckException(1, "error"))
      }
    })
    system.actorOf(dbActorMock, "MockedDB-NACK-EndElection")
  }

  test("SetupElection should fail if the database fails storing the message") {
    val mockedDB = mockDbWithNack
    val rc = new ElectionHandler(mockedDB)
    val request = SetupElectionMessages.setupElection

    rc.handleSetupElection(request) shouldBe an[Right[PipelineError, _]]

    system.stop(mockedDB.actorRef)
  }

  test("SetupElection should succeed if the election doesn't already exists in database") {
    val mockedDB = mockDbElectionNotSetUp
    val rc = new ElectionHandler(mockedDB)
    val request = SetupElectionMessages.setupElection

    rc.handleSetupElection(request) should equal(Left(request))

    system.stop(mockedDB.actorRef)
  }

  test("SetupElection with secret ballot should succeed if the it is stored correctly in the database") {
    val mockedDB = mockDbWithAck
    val rc = new ElectionHandler(mockedDB)
    val request = SetupElectionMessages.setupElectionSecretBallot

    rc.handleSetupElection(request) should equal(Left(request))

    system.stop(mockedDB.actorRef)
  }

  test("SetupElection with secret ballot should fail if the election cannot read in the election data") {
    val mockedDB = mockDbElectionSecretBallotReadFailed
    val rc = new ElectionHandler(mockedDB)
    val request = SetupElectionMessages.setupElectionSecretBallot

    rc.handleSetupElection(request) shouldBe an[Right[PipelineError, _]]

    system.stop(mockedDB.actorRef)
  }

  test("OpenElection should succeed if the election already exists") {
    val mockedDB = mockDbWithAck
    val rc = new ElectionHandler(mockedDB)
    val request = OpenElectionMessages.openElection

    rc.handleOpenElection(request) should equal(Left(request))

    system.stop(mockedDB.actorRef)
  }

  test("OpenElection should fail if the election does not exist") {
    val mockedDB = mockDbElectionNotSetUp
    val rc = new ElectionHandler(mockedDB)
    val request = OpenElectionMessages.openElection

    rc.handleOpenElection(request) shouldBe an[Right[PipelineError, _]]

    system.stop(mockedDB.actorRef)
  }

  test("OpenElection should fail if the database fails storing the message") {
    val mockedDB = mockDbWithNack
    val rc = new ElectionHandler(mockedDB)
    val request = OpenElectionMessages.openElection

    rc.handleOpenElection(request) shouldBe an[Right[PipelineError, _]]

    system.stop(mockedDB.actorRef)
  }

<<<<<<< HEAD
  test("KeyElection should succeed if the election already exists") {
    val mockedDB = mockDbWithAck
    val rc = new ElectionHandler(mockedDB)
    val request = KeyElectionMessages.keyElection

    rc.handleKeyElection(request) should equal(Left(request))
=======

  test("CastVoteElection should succeed if the election already exists") {
    val mockedDB = mockDbWithAck
    val rc = new ElectionHandler(mockedDB)
    val request = CastVoteElectionMessages.castVoteElection

    rc.handleCastVoteElection(request) should equal(Left(request))
>>>>>>> 6a1f4bb1

    system.stop(mockedDB.actorRef)
  }

<<<<<<< HEAD
  test("keyElection should fail if the database fails storing the message") {
    val mockedDB = mockDbWithNack
    val rc = new ElectionHandler(mockedDB)
    val request = KeyElectionMessages.keyElection

    rc.handleKeyElection(request) shouldBe an[Right[PipelineError, _]]
=======
  test("CastVoteElection should fail if the database fails storing the message") {
    val mockedDB = mockDbWithNack
    val rc = new ElectionHandler(mockedDB)
    val request = CastVoteElectionMessages.castVoteElection

    rc.handleCastVoteElection(request) shouldBe an[Right[PipelineError, _]]

    system.stop(mockedDB.actorRef)
  }

  test("EndElection should succeed if the election already exists") {
    val mockedDB = mockDbWithAckEndElection
    val rc = new ElectionHandler(mockedDB)
    val request = EndElectionMessages.endElection

    rc.handleEndElection(request) should equal(Left(request))

    system.stop(mockedDB.actorRef)
  }

  test("EndElection should fail if the election does not exist") {
    val mockedDB = mockDbElectionNotSetUp
    val rc = new ElectionHandler(mockedDB)
    val request = EndElectionMessages.endElection

    rc.handleOpenElection(request) shouldBe an[Right[PipelineError, _]]

    system.stop(mockedDB.actorRef)
  }

  test("EndElection should fail if the database fails storing the message") {
    val mockedDB = mockDbWithNAckEndElection
    val rc = new ElectionHandler(mockedDB)
    val request = EndElectionMessages.endElection

    rc.handleEndElection(request) shouldBe an[Right[PipelineError, _]]
>>>>>>> 6a1f4bb1

    system.stop(mockedDB.actorRef)
  }
}<|MERGE_RESOLUTION|>--- conflicted
+++ resolved
@@ -4,14 +4,6 @@
 import akka.pattern.AskableActorRef
 import akka.testkit.{ImplicitSender, TestKit}
 import akka.util.Timeout
-<<<<<<< HEAD
-import ch.epfl.pop.model.objects.{Base64Data, DbActorNAckException, ElectionData, Hash, KeyPair, PrivateKey}
-import ch.epfl.pop.pubsub.graph.PipelineError
-import ch.epfl.pop.storage.DbActor
-import org.scalatest.{BeforeAndAfterAll, FunSuiteLike, Matchers}
-import util.examples.LaoDataExample
-import util.examples.data.{KeyElectionMessages, OpenElectionMessages, SetupElectionMessages}
-=======
 import ch.epfl.pop.model.network.method.message.Message
 import ch.epfl.pop.model.network.method.message.data.ObjectType
 import ch.epfl.pop.model.objects._
@@ -24,9 +16,8 @@
 import util.examples.Election.SetupElectionExamples._
 import util.examples.Election._
 import util.examples.data._
->>>>>>> 6a1f4bb1
-
-import java.util.Base64
+import util.examples.LaoDataExample
+
 import scala.concurrent.duration.FiniteDuration
 
 
@@ -40,10 +31,9 @@
     TestKit.shutdownActorSystem(system)
   }
 
-<<<<<<< HEAD
   private val keyPair: KeyPair = KeyPair()
   private val electionData: ElectionData = ElectionData(Hash(Base64Data.encode("election")), keyPair)
-=======
+
   private final val sender: PublicKey = SetupElectionExamples.SENDER_SETUPELECTION
 
   private final val PUBLIC_KEY: PublicKey = PublicKey(Base64Data("jsNj23IHALvppqV1xQfP71_3IyAHzivxiCz236_zzQc="))
@@ -53,13 +43,12 @@
 
   private final val channelDataWithSetupAndOpenAndCastMessage: ChannelData = ChannelData(ObjectType.ELECTION, List(DATA_CAST_VOTE_MESSAGE, DATA_SET_UP_MESSAGE, DATA_OPEN_MESSAGE))
   private final val messages: List[Message] = List(MESSAGE_CAST_VOTE_ELECTION_WORKING, MESSAGE_SETUPELECTION_WORKING, MESSAGE_OPEN_ELECTION_WORKING, MESSAGE_END_ELECTION_WORKING)
->>>>>>> 6a1f4bb1
 
   def mockDbWithNack: AskableActorRef = {
     val dbActorMock = Props(new Actor() {
       override def receive: Receive = {
         // You can modify the following match case to include more args, names...
-        case DbActor.WriteAndPropagate(_, _) | DbActor.ChannelExists(_) | DbActor.CreateChannel(_, _) | DbActor.CreateElectionData(_, _)=>
+        case DbActor.WriteAndPropagate(_, _) | DbActor.ChannelExists(_) | DbActor.CreateChannel(_, _) =>
           system.log.info(f"Received a message")
           system.log.info("Responding with a Nack")
           sender() ! Status.Failure(DbActorNAckException(1, "error"))
@@ -74,9 +63,10 @@
     val dbActorMock = Props(new Actor() {
       override def receive: Receive = {
         // You can modify the following match case to include more args, names...
-        case DbActor.WriteAndPropagate(_, _) | DbActor.ChannelExists(_) | DbActor.CreateChannel(_, _) | DbActor.CreateElectionData(_, _)=>
+        case DbActor.WriteAndPropagate(_, _) | DbActor.ChannelExists(_) | DbActor.CreateChannel(_, _) =>
           system.log.info(f"Received a message")
           system.log.info("Responding with a Ack")
+
           sender() ! DbActor.DbActorAck()
         case DbActor.ReadLaoData(_) =>
           system.log.info("Received a message")
@@ -282,71 +272,73 @@
     system.stop(mockedDB.actorRef)
   }
 
-<<<<<<< HEAD
+
+  test("CastVoteElection should succeed if the election already exists") {
+    val mockedDB = mockDbWithAck
+    val rc = new ElectionHandler(mockedDB)
+    val request = CastVoteElectionMessages.castVoteElection
+
+    rc.handleCastVoteElection(request) should equal(Left(request))
+
+    system.stop(mockedDB.actorRef)
+  }
+
+  test("CastVoteElection should fail if the database fails storing the message") {
+    val mockedDB = mockDbWithNack
+    val rc = new ElectionHandler(mockedDB)
+    val request = CastVoteElectionMessages.castVoteElection
+
+    rc.handleCastVoteElection(request) shouldBe an[Right[PipelineError, _]]
+
+    system.stop(mockedDB.actorRef)
+  }
+
+  test("EndElection should succeed if the election already exists") {
+    val mockedDB = mockDbWithAckEndElection
+    val rc = new ElectionHandler(mockedDB)
+    val request = EndElectionMessages.endElection
+
+    rc.handleEndElection(request) should equal(Left(request))
+
+    system.stop(mockedDB.actorRef)
+  }
+
+  test("EndElection should fail if the election does not exist") {
+    val mockedDB = mockDbElectionNotSetUp
+    val rc = new ElectionHandler(mockedDB)
+    val request = EndElectionMessages.endElection
+
+    rc.handleOpenElection(request) shouldBe an[Right[PipelineError, _]]
+
+    system.stop(mockedDB.actorRef)
+  }
+
+  test("EndElection should fail if the database fails storing the message") {
+    val mockedDB = mockDbWithNAckEndElection
+    val rc = new ElectionHandler(mockedDB)
+    val request = EndElectionMessages.endElection
+
+    rc.handleEndElection(request) shouldBe an[Right[PipelineError, _]]
+
+    system.stop(mockedDB.actorRef)
+  }
+
   test("KeyElection should succeed if the election already exists") {
     val mockedDB = mockDbWithAck
     val rc = new ElectionHandler(mockedDB)
     val request = KeyElectionMessages.keyElection
 
     rc.handleKeyElection(request) should equal(Left(request))
-=======
-
-  test("CastVoteElection should succeed if the election already exists") {
-    val mockedDB = mockDbWithAck
-    val rc = new ElectionHandler(mockedDB)
-    val request = CastVoteElectionMessages.castVoteElection
-
-    rc.handleCastVoteElection(request) should equal(Left(request))
->>>>>>> 6a1f4bb1
-
-    system.stop(mockedDB.actorRef)
-  }
-
-<<<<<<< HEAD
+
+    system.stop(mockedDB.actorRef)
+  }
+
   test("keyElection should fail if the database fails storing the message") {
     val mockedDB = mockDbWithNack
     val rc = new ElectionHandler(mockedDB)
     val request = KeyElectionMessages.keyElection
 
     rc.handleKeyElection(request) shouldBe an[Right[PipelineError, _]]
-=======
-  test("CastVoteElection should fail if the database fails storing the message") {
-    val mockedDB = mockDbWithNack
-    val rc = new ElectionHandler(mockedDB)
-    val request = CastVoteElectionMessages.castVoteElection
-
-    rc.handleCastVoteElection(request) shouldBe an[Right[PipelineError, _]]
-
-    system.stop(mockedDB.actorRef)
-  }
-
-  test("EndElection should succeed if the election already exists") {
-    val mockedDB = mockDbWithAckEndElection
-    val rc = new ElectionHandler(mockedDB)
-    val request = EndElectionMessages.endElection
-
-    rc.handleEndElection(request) should equal(Left(request))
-
-    system.stop(mockedDB.actorRef)
-  }
-
-  test("EndElection should fail if the election does not exist") {
-    val mockedDB = mockDbElectionNotSetUp
-    val rc = new ElectionHandler(mockedDB)
-    val request = EndElectionMessages.endElection
-
-    rc.handleOpenElection(request) shouldBe an[Right[PipelineError, _]]
-
-    system.stop(mockedDB.actorRef)
-  }
-
-  test("EndElection should fail if the database fails storing the message") {
-    val mockedDB = mockDbWithNAckEndElection
-    val rc = new ElectionHandler(mockedDB)
-    val request = EndElectionMessages.endElection
-
-    rc.handleEndElection(request) shouldBe an[Right[PipelineError, _]]
->>>>>>> 6a1f4bb1
 
     system.stop(mockedDB.actorRef)
   }

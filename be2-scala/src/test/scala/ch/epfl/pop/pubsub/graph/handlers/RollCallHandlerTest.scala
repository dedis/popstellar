package ch.epfl.pop.pubsub.graph.handlers

import akka.actor.{Actor, ActorSystem, Props, Status}
import akka.actor.typed.ActorRef
import akka.pattern.AskableActorRef
import akka.testkit.{ImplicitSender, TestKit}
import akka.util.Timeout
import ch.epfl.pop.pubsub.graph.{DbActor, PipelineError}
import ch.epfl.pop.model.objects.DbActorNAckException
import org.scalatest.{BeforeAndAfterAll, FunSuiteLike, Matchers}
import util.examples.data.CreateRollCallMessages

import scala.concurrent.duration.FiniteDuration


class RollCallHandlerTest extends TestKit(ActorSystem("RollCall-DB-System")) with FunSuiteLike with ImplicitSender with Matchers with BeforeAndAfterAll {
  // Implicits for system actors
  implicit val duration: FiniteDuration = FiniteDuration(5, "seconds")
  implicit val timeout: Timeout = Timeout(duration)

  override def afterAll(): Unit = {
    // Stops the testKit
    TestKit.shutdownActorSystem(system)
  }

<<<<<<< HEAD
  def mockDbWIthNack: AskableActorRef = {
    val mockedDB = Props(new Actor(){
      override def receive = {
=======
  def mockDbWithNack: AskableActorRef = {
    val mockedDB = Props(new Actor() {
      override def receive: Receive = {
>>>>>>> 87e1de11
        // You can modify the following match case to include more args, names...
        case m : DbActor.WriteAndPropagate =>
          system.log.info("Received {}", m)
          system.log.info("Responding with a Nack")

          sender() ! Status.Failure(new DbActorNAckException(1, "error"))
      }
    }
    )
    system.actorOf(mockedDB, "MockedDB-NACK")
  }

  def mockDbWithAck: AskableActorRef = {
    val mockedDB = Props(new Actor() {
      override def receive: Receive = {
        // You can modify the following match case to include more args, names...
        case m: DbActor.WriteAndPropagate =>
          system.log.info("Received {}", m)
          system.log.info("Responding with a Ack")

          sender() ! DbActor.DbActorWriteAck()
      }
    }
    )
    system.actorOf(mockedDB, "MockedDB-ACK")
  }

  test("CreateRollCall fails if the database fails storing the message") {
    val mockedDB = mockDbWithNack
    val rc = new RollCallHandler(mockedDB)
    val request = CreateRollCallMessages.createRollCall

    rc.handleCreateRollCall(request) shouldBe an[Right[PipelineError, _]]

    system.stop(mockedDB.actorRef)
  }

  test("CreateRollCall succeeds if the database succeeds storing the message") {
    val mockedDB = mockDbWithAck
    val rc = new RollCallHandler(mockedDB)
    val request = CreateRollCallMessages.createRollCall

    rc.handleCreateRollCall(request) should equal(Left(request))

    system.stop(mockedDB.actorRef)
  }
  //TODO Add more RollCall handlers test

}<|MERGE_RESOLUTION|>--- conflicted
+++ resolved
@@ -23,15 +23,9 @@
     TestKit.shutdownActorSystem(system)
   }
 
-<<<<<<< HEAD
-  def mockDbWIthNack: AskableActorRef = {
-    val mockedDB = Props(new Actor(){
-      override def receive = {
-=======
   def mockDbWithNack: AskableActorRef = {
     val mockedDB = Props(new Actor() {
       override def receive: Receive = {
->>>>>>> 87e1de11
         // You can modify the following match case to include more args, names...
         case m : DbActor.WriteAndPropagate =>
           system.log.info("Received {}", m)

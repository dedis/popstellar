package ch.epfl.pop.pubsub.graph.handlers

import akka.actor.{Actor, ActorSystem, Props, Status}
import akka.pattern.AskableActorRef
import akka.testkit.{ImplicitSender, TestKit}
import akka.util.Timeout
import ch.epfl.pop.model.objects.DbActorNAckException
import ch.epfl.pop.pubsub.graph.PipelineError
import ch.epfl.pop.storage.DbActor
import org.scalatest.{BeforeAndAfterAll, FunSuiteLike, Matchers}
import util.examples.data.{CreateRollCallMessages, OpenRollCallMessages}

import scala.concurrent.duration.FiniteDuration


class RollCallHandlerTest extends TestKit(ActorSystem("RollCall-DB-System")) with FunSuiteLike with ImplicitSender with Matchers with BeforeAndAfterAll {
  // Implicits for system actors
  implicit val duration: FiniteDuration = FiniteDuration(5, "seconds")
  implicit val timeout: Timeout = Timeout(duration)

  override def afterAll(): Unit = {
    // Stops the testKit
    TestKit.shutdownActorSystem(system)
  }

  def mockDbWithNack: AskableActorRef = {
    val dbActorMock = Props(new Actor() {
      override def receive: Receive = {
        // You can modify the following match case to include more args, names...
        case m@(DbActor.WriteAndPropagate(_, _) | DbActor.ChannelExists(_) | DbActor.CreateChannel(_, _)) =>
          system.log.info(s"Received - message $m")
          system.log.info("Responding with a Nack")
          sender() ! Status.Failure(DbActorNAckException(1, "error"))
        case x =>
          system.log.info(s"Received - error $x")
      }
    })
    system.actorOf(dbActorMock, "MockedDB-NACK")
  }

  def mockDbRollCallNotCreated: AskableActorRef = {
    val dbActorMock = Props(new Actor() {
      override def receive: Receive = {
        // You can modify the following match case to include more args, names...
        case DbActor.WriteAndPropagate(_, _) | DbActor.CreateChannel(_, _) =>
          system.log.info(s"Received a message")
          system.log.info("Responding with a Ack")
          sender() ! DbActor.DbActorAck()
        case DbActor.ChannelExists(_) =>
          system.log.info(s"Received a create rollcall message")
          system.log.info("Responding with a no")
          sender() ! Status.Failure(DbActorNAckException(1, "error"))
        case x =>
          system.log.info(s"Received - error $x")
      }
    })
    system.actorOf(dbActorMock, "MockedDB-RollCallNotCreated")
  }

  def mockDbRollCallAlreadyCreated: AskableActorRef = {
    val dbActorMock = Props(new Actor() {
      override def receive: Receive = {
        // You can modify the following match case to include more args, names...
        case DbActor.WriteAndPropagate(_, _) | DbActor.ChannelExists(_) | DbActor.CreateChannel(_, _) =>
          system.log.info(s"Received a message")
          system.log.info("Responding with a Ack")
          sender() ! DbActor.DbActorAck()
        case x =>
          system.log.info(s"Received - error $x")
      }
    })
    system.actorOf(dbActorMock, "MockedDB-RollCallAlreadyCreated")
  }

  test("CreateRollCall should fail if the database fails storing the message") {
    val mockedDB = mockDbWithNack
    val rc = new RollCallHandler(mockedDB)
    val request = CreateRollCallMessages.createRollCall

    rc.handleCreateRollCall(request) shouldBe an[Right[PipelineError, _]]

    system.stop(mockedDB.actorRef)
  }

<<<<<<< HEAD
  test("CreateRollCall should succeed if the roll call doesn't already exists in database") {
    val mockedDB = mockDbRollCallNotCreated
    val rc = new RollCallHandler(mockedDB)
    val request = CreateRollCallMessages.createRollCall
    rc.handleCreateRollCall(request) should matchPattern { case Left(_) => }
    system.stop(mockedDB.actorRef)
  }

  test("CreateRollCall should fail if the roll call already exists in database") {
    val mockedDB = mockDbRollCallAlreadyCreated
    val rc = new RollCallHandler(mockedDB)
    val request = CreateRollCallMessages.createRollCall
      rc.handleCreateRollCall(request) shouldBe an[Right[PipelineError, _]]
    system.stop(mockedDB.actorRef)
  }

  test("OpenRollCall should fail if the roll does not exist in database") {
    val mockedDB = mockDbRollCallNotCreated
    val rc = new RollCallHandler(mockedDB)
    val request = OpenRollCallMessages.openRollCall
    rc.handleOpenRollCall(request) shouldBe an[Right[PipelineError, _]]
    system.stop(mockedDB.actorRef)
  }

  test("OpenRollCall should succeed if the roll is already created") {
    val mockedDB = mockDbRollCallAlreadyCreated
    val rc = new RollCallHandler(mockedDB)
    val request = OpenRollCallMessages.openRollCall
    rc.handleOpenRollCall(request) should matchPattern { case Left(_) => }
    system.stop(mockedDB.actorRef)
  }

  test("OpenRollCall should fail if the database fails storing the message") {
    val mockedDB = mockDbWithNack
    val rc = new RollCallHandler(mockedDB)
    val request = OpenRollCallMessages.openRollCall
    rc.handleOpenRollCall(request) shouldBe an[Right[PipelineError, _]]
=======
  test("CreateRollCall should succeed if the roll call doesn't already exist in the database") {
    val mockedDB = mockDbRollCallNotCreated
    val rc = new RollCallHandler(mockedDB)
    val request = CreateRollCallMessages.createRollCall
    rc.handleCreateRollCall(request) should matchPattern { case Left(_) => }
    system.stop(mockedDB.actorRef)
  }

  test("CreateRollCall should fail if the roll call already exists in database") {
    val mockedDB = mockDbRollCallAlreadyCreated
    val rc = new RollCallHandler(mockedDB)
    val request = CreateRollCallMessages.createRollCall
      rc.handleCreateRollCall(request) shouldBe an[Right[PipelineError, _]]
>>>>>>> a06dba79
    system.stop(mockedDB.actorRef)
  }

}<|MERGE_RESOLUTION|>--- conflicted
+++ resolved
@@ -82,8 +82,7 @@
     system.stop(mockedDB.actorRef)
   }
 
-<<<<<<< HEAD
-  test("CreateRollCall should succeed if the roll call doesn't already exists in database") {
+  test("CreateRollCall should succeed if the roll call doesn't already exist in the database") {
     val mockedDB = mockDbRollCallNotCreated
     val rc = new RollCallHandler(mockedDB)
     val request = CreateRollCallMessages.createRollCall
@@ -120,21 +119,6 @@
     val rc = new RollCallHandler(mockedDB)
     val request = OpenRollCallMessages.openRollCall
     rc.handleOpenRollCall(request) shouldBe an[Right[PipelineError, _]]
-=======
-  test("CreateRollCall should succeed if the roll call doesn't already exist in the database") {
-    val mockedDB = mockDbRollCallNotCreated
-    val rc = new RollCallHandler(mockedDB)
-    val request = CreateRollCallMessages.createRollCall
-    rc.handleCreateRollCall(request) should matchPattern { case Left(_) => }
-    system.stop(mockedDB.actorRef)
-  }
-
-  test("CreateRollCall should fail if the roll call already exists in database") {
-    val mockedDB = mockDbRollCallAlreadyCreated
-    val rc = new RollCallHandler(mockedDB)
-    val request = CreateRollCallMessages.createRollCall
-      rc.handleCreateRollCall(request) shouldBe an[Right[PipelineError, _]]
->>>>>>> a06dba79
     system.stop(mockedDB.actorRef)
   }
 

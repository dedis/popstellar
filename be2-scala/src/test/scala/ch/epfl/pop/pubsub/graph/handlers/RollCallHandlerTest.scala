--- conflicted
+++ resolved
@@ -1,25 +1,13 @@
 package ch.epfl.pop.pubsub.graph.handlers
 
-<<<<<<< HEAD
 import akka.actor.{Actor, ActorSystem, Props, Status}
 import akka.actor.typed.ActorRef
-=======
-import akka.actor.{Actor, ActorSystem, Props}
->>>>>>> b4ed4404
 import akka.pattern.AskableActorRef
 import akka.testkit.{ImplicitSender, TestKit}
 import akka.util.Timeout
 import ch.epfl.pop.pubsub.graph.{DbActor, PipelineError}
-<<<<<<< HEAD
-import ch.epfl.pop.pubsub.graph.validators.RpcValidator
-import ch.epfl.pop.model.network.requests.rollCall.JsonRpcRequestCreateRollCall
-import ch.epfl.pop.model.network.MethodType
-import ch.epfl.pop.model.network.method.ParamsWithMessage
-import ch.epfl.pop.model.objects.{Channel, DbActorNAckException}
-
-=======
+import ch.epfl.pop.model.objects.DbActorNAckException
 import org.scalatest.{BeforeAndAfterAll, FunSuiteLike, Matchers}
->>>>>>> b4ed4404
 import util.examples.data.CreateRollCallMessages
 
 import scala.concurrent.duration.FiniteDuration
@@ -36,7 +24,6 @@
   }
 
   def mockDbWIthNack: AskableActorRef = {
-<<<<<<< HEAD
     val mockedDB = Props(new Actor(){
           override def receive = {
               // You can modify the following match case to include more args, names...
@@ -48,19 +35,6 @@
           }
         }
       )
-=======
-    val mockedDB = Props(new Actor() {
-      override def receive: Receive = {
-        // You can modify the following match case to include more args, names...
-        case m: DbActor.WriteAndPropagate =>
-          system.log.info("Received {}", m)
-          system.log.info("Responding with a Nack")
-
-          sender() ! DbActor.DbActorNAck(1, "error")
-      }
-    }
-    )
->>>>>>> b4ed4404
     system.actorOf(mockedDB, "MockedDB-NACK")
   }
 

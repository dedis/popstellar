--- conflicted
+++ resolved
@@ -29,14 +29,8 @@
     val dbActorMock = Props(new Actor() {
       override def receive: Receive = {
         // You can modify the following match case to include more args, names...
-<<<<<<< HEAD
         case DbActor.WriteAndPropagate(_, _) | DbActor.ChannelExists(_) | DbActor.CreateChannel(_, _) =>
           system.log.info(s"Received a message")
-=======
-        case DbActor.ChannelExists(_) | DbActor.CreateChannel(_, _) => sender() ! DbActor.DbActorAck()
-        case DbActor.WriteAndPropagate(_, _) =>
-          system.log.info(f"Received a write and propagate")
->>>>>>> ab848dde
           system.log.info("Responding with a Nack")
           sender() ! Status.Failure(DbActorNAckException(1, "error"))
         case x =>

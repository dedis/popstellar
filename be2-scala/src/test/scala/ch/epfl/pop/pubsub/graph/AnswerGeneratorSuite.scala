--- conflicted
+++ resolved
@@ -1,21 +1,12 @@
 package ch.epfl.pop.pubsub.graph
 
-<<<<<<< HEAD
 import akka.actor.{Actor,ActorSystem,Props, Status}
 import akka.actor.typed.ActorRef
-=======
-import akka.actor.{Actor, ActorSystem, Props}
->>>>>>> b4ed4404
 import akka.pattern.AskableActorRef
 import akka.testkit.{ImplicitSender, TestKit}
 import akka.util.Timeout
 import ch.epfl.pop.model.network.method.message.Message
-<<<<<<< HEAD
 import ch.epfl.pop.model.objects.DbActorNAckException
-import ch.epfl.pop.pubsub.graph.validators.SchemaValidatorSuite._
-=======
-import ch.epfl.pop.model.network.{JsonRpcRequest, JsonRpcResponse, ResultObject}
->>>>>>> b4ed4404
 import ch.epfl.pop.pubsub.graph.validators.RpcValidator
 import ch.epfl.pop.pubsub.graph.validators.SchemaValidatorSuite._
 import org.scalatest.{BeforeAndAfterAll, FunSuiteLike, Matchers}
@@ -65,7 +56,6 @@
    * @return Askable mocked Dbactor
    */
   def mockDbWithNack(code: Int, description: String): AskableActorRef = {
-<<<<<<< HEAD
      val mockedDB = Props(new Actor(){
           override def receive = {
               case DbActor.Catchup(channel) =>
@@ -73,15 +63,6 @@
           }
        }
      )
-=======
-    val mockedDB = Props(new Actor() {
-      override def receive: Receive = {
-        case DbActor.Catchup(_) =>
-          sender() ! DbActor.DbActorNAck(code, description)
-      }
-    }
-    )
->>>>>>> b4ed4404
     system.actorOf(mockedDB)
   }
 

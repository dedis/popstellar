package ch.epfl.pop.pubsub.graph.validators

<<<<<<< HEAD
import akka.actor.{Actor,ActorSystem,Props, Status}
import akka.actor.typed.ActorRef
=======
import akka.actor.{Actor, ActorSystem, Props}
>>>>>>> b4ed4404
import akka.pattern.AskableActorRef
import akka.testkit.{ImplicitSender, TestKit}
import akka.util.Timeout
<<<<<<< HEAD

import ch.epfl.pop.model.objects.{Base64Data, Channel, ChannelData, DbActorNAckException, LaoData, PrivateKey, PublicKey}
=======
>>>>>>> b4ed4404
import ch.epfl.pop.model.network.method.message.data.ObjectType
import ch.epfl.pop.model.objects._
import ch.epfl.pop.pubsub.graph.{DbActor, PipelineError}

//import util.examples.MessageExample._
import org.scalatest.{BeforeAndAfterAll, FunSuiteLike, Matchers}
import util.examples.JsonRpcRequestExample._

import scala.concurrent.duration.FiniteDuration

class MessageValidatorSuite extends TestKit(ActorSystem("messageValidatorTestActorSystem")) with FunSuiteLike with ImplicitSender with Matchers with BeforeAndAfterAll {

<<<<<<< HEAD
    // Implicites for system actors
    implicit val duration = FiniteDuration(5 ,"seconds")
    implicit val timeout = Timeout(duration)
    override def afterAll(): Unit = {
        // Stops the testKit
        TestKit.shutdownActorSystem(system)
    }

    private final val PUBLICKEY: PublicKey = PublicKey(Base64Data("jsNj23IHALvppqV1xQfP71_3IyAHzivxiCz236_zzQc="))
    private final val PRIVATEKEY: PrivateKey = PrivateKey(Base64Data("qRfms3wzSLkxAeBz6UtwA-L1qP0h8D9XI1FSvY68t7Y="))
    private final val PKOWNER: PublicKey = PublicKey(Base64Data.encode("owner"))
    private final val PKATTENDEE: PublicKey = PublicKey(Base64Data.encode("attendee1"))
    private final val PKFALSE: PublicKey = PublicKey(Base64Data.encode("false"))
    private final val CHANNEL: Channel = Channel(Channel.ROOT_CHANNEL_PREFIX + "channel")
    private final val laoData: LaoData = LaoData(PKOWNER, List(PKATTENDEE), PRIVATEKEY, PUBLICKEY, List.empty)

    private final val channelData: ChannelData = ChannelData(ObjectType.LAO, List.empty)

    


    private def mockDbNack: AskableActorRef = {
        val mockedDB = Props(new Actor(){
            override def receive = {
                case DbActor.ReadLaoData(channel) =>
                    sender ! Status.Failure(new DbActorNAckException(0, "error"))
                case DbActor.ReadChannelData(channel) =>
                    sender ! Status.Failure(new DbActorNAckException(0, "error"))
            }
        }
        )
        system.actorOf(mockedDB)
    }

    private def mockDbAckWithNone: AskableActorRef = {
        val mockedDB = Props(new Actor(){
            override def receive = {
                case DbActor.ReadLaoData(channel) =>
                    sender ! DbActor.DbActorReadLaoDataAck(None)
            }
        }
        )
        system.actorOf(mockedDB)
    }

    private def mockDbAckWithLaoData(data: LaoData): AskableActorRef = {
        val mockedDB = Props(new Actor(){
            override def receive = {
                case DbActor.ReadLaoData(channel) =>
                    sender ! DbActor.DbActorReadLaoDataAck(Some(data))
            }
        }
        )
        system.actorOf(mockedDB)
    }

    private def mockDbAckWithChannelData(data: ChannelData): AskableActorRef = {
        val mockedDB = Props(new Actor(){
            override def receive = {
                case DbActor.ReadChannelData(channel) =>
                    sender ! DbActor.DbActorReadChannelDataAck(Some(data))
            }
        }
        )
        system.actorOf(mockedDB)
    }

    test("validateOwner handles NAck with 'false' output"){
        lazy val dbActorRef = mockDbNack
        MessageValidator.validateOwner(PKOWNER, CHANNEL, dbActorRef) should equal(false)
        system.stop(dbActorRef.actorRef)
    }

    test("validateAttendee handles NAck with 'false' output"){
        lazy val dbActorRef = mockDbNack
        MessageValidator.validateAttendee(PKATTENDEE, CHANNEL, dbActorRef) should equal(false)
        system.stop(dbActorRef.actorRef)
    }

    test("validateOwner handles ReadLaoDataAck containing None with 'false' output"){
        lazy val dbActorRef = mockDbAckWithNone
        MessageValidator.validateOwner(PKOWNER, CHANNEL, dbActorRef) should equal(false)
        system.stop(dbActorRef.actorRef)
    }

    test("validateAttendee handles ReadLaoDataAck containing None with 'false' output"){
        lazy val dbActorRef = mockDbAckWithNone
        MessageValidator.validateAttendee(PKATTENDEE, CHANNEL, dbActorRef) should equal(false)
        system.stop(dbActorRef.actorRef)
    }

    test("validateOwner handles ReadLaoDataAck containing LaoData with corresponding output"){
        lazy val dbActorRef = mockDbAckWithLaoData(laoData)
        MessageValidator.validateOwner(PKOWNER, CHANNEL, dbActorRef) should equal(true)
        MessageValidator.validateOwner(PKFALSE, CHANNEL, dbActorRef) should equal(false)
        system.stop(dbActorRef.actorRef)
    }

    test("validateAttendee handles ReadLaoDataAck containing LaoData with corresponding output"){
        lazy val dbActorRef = mockDbAckWithLaoData(laoData)
        MessageValidator.validateAttendee(PKATTENDEE, CHANNEL, dbActorRef) should equal(true)
        MessageValidator.validateAttendee(PKFALSE, CHANNEL, dbActorRef) should equal(false)
        system.stop(dbActorRef.actorRef)
    }

    test("validateChannelType handles NAck with 'false' output"){
        lazy val dbActorRef = mockDbNack
        MessageValidator.validateChannelType(ObjectType.LAO, CHANNEL, dbActorRef) should equal(false)
        system.stop(dbActorRef.actorRef)
    }

    test("validateAttendee handles ReadChannelDataAck containing ChannelData with corresponding output"){
        lazy val dbActorRef = mockDbAckWithChannelData(channelData)
        MessageValidator.validateChannelType(ObjectType.LAO, CHANNEL, dbActorRef) should equal(true)
        MessageValidator.validateChannelType(ObjectType.CHIRP, CHANNEL, dbActorRef) should equal(false)
        system.stop(dbActorRef.actorRef)
    }

    test("validateMessage accepts valid Message example"){
        MessageValidator.validateMessage(VALID_RPC) should be (Left(VALID_RPC))
    }

    test("validateMessage rejects request with invalid id"){
        MessageValidator.validateMessage(INVALID_ID_RPC) shouldBe a [Right[_,PipelineError]]
    }

    test("validateMessage rejects request with invalid WS pair"){
        MessageValidator.validateMessage(INVALID_WS_PAIR_RPC) shouldBe a [Right[_,PipelineError]]
    }

    test("validateMessage rejects request with invalid signature"){
        MessageValidator.validateMessage(INVALID_SIGNATURE_RPC) shouldBe a [Right[_,PipelineError]]
    }    
=======
  // Implicites for system actors
  implicit val duration: FiniteDuration = FiniteDuration(5, "seconds")
  implicit val timeout: Timeout = Timeout(duration)

  override def afterAll(): Unit = {
    // Stops the testKit
    TestKit.shutdownActorSystem(system)
  }

  private final val PUBLICKEY: PublicKey = PublicKey(Base64Data("jsNj23IHALvppqV1xQfP71_3IyAHzivxiCz236_zzQc="))
  private final val PRIVATEKEY: PrivateKey = PrivateKey(Base64Data("qRfms3wzSLkxAeBz6UtwA-L1qP0h8D9XI1FSvY68t7Y="))
  private final val PKOWNER: PublicKey = PublicKey(Base64Data.encode("owner"))
  private final val PKATTENDEE: PublicKey = PublicKey(Base64Data.encode("attendee1"))
  private final val PKFALSE: PublicKey = PublicKey(Base64Data.encode("false"))
  private final val CHANNEL: Channel = Channel(Channel.ROOT_CHANNEL_PREFIX + "channel")
  private final val laoData: LaoData = LaoData(PKOWNER, List(PKATTENDEE), PRIVATEKEY, PUBLICKEY, List.empty)

  private final val channelData: ChannelData = ChannelData(ObjectType.LAO, List.empty)


  private def mockDbNack: AskableActorRef = {
    val mockedDB = Props(new Actor() {
      override def receive: Receive = {
        case DbActor.ReadLaoData(channel) =>
          sender() ! DbActor.DbActorNAck(0, "error")
        case DbActor.ReadChannelData(channel) =>
          sender() ! DbActor.DbActorNAck(0, "error")
      }
    }
    )
    system.actorOf(mockedDB)
  }

  private def mockDbAckWithNone: AskableActorRef = {
    val mockedDB = Props(new Actor() {
      override def receive: Receive = {
        case DbActor.ReadLaoData(channel) =>
          sender() ! DbActor.DbActorReadLaoDataAck(None)
      }
    }
    )
    system.actorOf(mockedDB)
  }

  private def mockDbAckWithLaoData(data: LaoData): AskableActorRef = {
    val mockedDB = Props(new Actor() {
      override def receive: Receive = {
        case DbActor.ReadLaoData(channel) =>
          sender() ! DbActor.DbActorReadLaoDataAck(Some(data))
      }
    }
    )
    system.actorOf(mockedDB)
  }

  private def mockDbAckWithChannelData(data: ChannelData): AskableActorRef = {
    val mockedDB = Props(new Actor() {
      override def receive: Receive = {
        case DbActor.ReadChannelData(channel) =>
          sender() ! DbActor.DbActorReadChannelDataAck(Some(data))
      }
    }
    )
    system.actorOf(mockedDB)
  }

  test("validateOwner handles NAck with 'false' output") {
    lazy val dbActorRef = mockDbNack
    MessageValidator.validateOwner(PKOWNER, CHANNEL, dbActorRef) should equal(false)
    system.stop(dbActorRef.actorRef)
  }

  test("validateAttendee handles NAck with 'false' output") {
    lazy val dbActorRef = mockDbNack
    MessageValidator.validateAttendee(PKATTENDEE, CHANNEL, dbActorRef) should equal(false)
    system.stop(dbActorRef.actorRef)
  }

  test("validateOwner handles ReadLaoDataAck containing None with 'false' output") {
    lazy val dbActorRef = mockDbAckWithNone
    MessageValidator.validateOwner(PKOWNER, CHANNEL, dbActorRef) should equal(false)
    system.stop(dbActorRef.actorRef)
  }

  test("validateAttendee handles ReadLaoDataAck containing None with 'false' output") {
    lazy val dbActorRef = mockDbAckWithNone
    MessageValidator.validateAttendee(PKATTENDEE, CHANNEL, dbActorRef) should equal(false)
    system.stop(dbActorRef.actorRef)
  }

  test("validateOwner handles ReadLaoDataAck containing LaoData with corresponding output") {
    lazy val dbActorRef = mockDbAckWithLaoData(laoData)
    MessageValidator.validateOwner(PKOWNER, CHANNEL, dbActorRef) should equal(true)
    MessageValidator.validateOwner(PKFALSE, CHANNEL, dbActorRef) should equal(false)
    system.stop(dbActorRef.actorRef)
  }

  test("validateAttendee handles ReadLaoDataAck containing LaoData with corresponding output") {
    lazy val dbActorRef = mockDbAckWithLaoData(laoData)
    MessageValidator.validateAttendee(PKATTENDEE, CHANNEL, dbActorRef) should equal(true)
    MessageValidator.validateAttendee(PKFALSE, CHANNEL, dbActorRef) should equal(false)
    system.stop(dbActorRef.actorRef)
  }

  test("validateChannelType handles NAck with 'false' output") {
    lazy val dbActorRef = mockDbNack
    MessageValidator.validateChannelType(ObjectType.LAO, CHANNEL, dbActorRef) should equal(false)
    system.stop(dbActorRef.actorRef)
  }

  test("validateAttendee handles ReadChannelDataAck containing ChannelData with corresponding output") {
    lazy val dbActorRef = mockDbAckWithChannelData(channelData)
    MessageValidator.validateChannelType(ObjectType.LAO, CHANNEL, dbActorRef) should equal(true)
    MessageValidator.validateChannelType(ObjectType.CHIRP, CHANNEL, dbActorRef) should equal(false)
    system.stop(dbActorRef.actorRef)
  }

  test("validateMessage accepts valid Message example") {
    MessageValidator.validateMessage(VALID_RPC) should be(Left(VALID_RPC))
  }

  test("validateMessage rejects request with invalid id") {
    MessageValidator.validateMessage(INVALID_ID_RPC) shouldBe a[Right[_, PipelineError]]
  }

  test("validateMessage rejects request with invalid WS pair") {
    MessageValidator.validateMessage(INVALID_WS_PAIR_RPC) shouldBe a[Right[_, PipelineError]]
  }

  test("validateMessage rejects request with invalid signature") {
    MessageValidator.validateMessage(INVALID_SIGNATURE_RPC) shouldBe a[Right[_, PipelineError]]
  }
>>>>>>> b4ed4404

}<|MERGE_RESOLUTION|>--- conflicted
+++ resolved
@@ -1,19 +1,9 @@
 package ch.epfl.pop.pubsub.graph.validators
 
-<<<<<<< HEAD
 import akka.actor.{Actor,ActorSystem,Props, Status}
-import akka.actor.typed.ActorRef
-=======
-import akka.actor.{Actor, ActorSystem, Props}
->>>>>>> b4ed4404
 import akka.pattern.AskableActorRef
 import akka.testkit.{ImplicitSender, TestKit}
 import akka.util.Timeout
-<<<<<<< HEAD
-
-import ch.epfl.pop.model.objects.{Base64Data, Channel, ChannelData, DbActorNAckException, LaoData, PrivateKey, PublicKey}
-=======
->>>>>>> b4ed4404
 import ch.epfl.pop.model.network.method.message.data.ObjectType
 import ch.epfl.pop.model.objects._
 import ch.epfl.pop.pubsub.graph.{DbActor, PipelineError}
@@ -26,7 +16,6 @@
 
 class MessageValidatorSuite extends TestKit(ActorSystem("messageValidatorTestActorSystem")) with FunSuiteLike with ImplicitSender with Matchers with BeforeAndAfterAll {
 
-<<<<<<< HEAD
     // Implicites for system actors
     implicit val duration = FiniteDuration(5 ,"seconds")
     implicit val timeout = Timeout(duration)
@@ -160,139 +149,5 @@
     test("validateMessage rejects request with invalid signature"){
         MessageValidator.validateMessage(INVALID_SIGNATURE_RPC) shouldBe a [Right[_,PipelineError]]
     }    
-=======
-  // Implicites for system actors
-  implicit val duration: FiniteDuration = FiniteDuration(5, "seconds")
-  implicit val timeout: Timeout = Timeout(duration)
-
-  override def afterAll(): Unit = {
-    // Stops the testKit
-    TestKit.shutdownActorSystem(system)
-  }
-
-  private final val PUBLICKEY: PublicKey = PublicKey(Base64Data("jsNj23IHALvppqV1xQfP71_3IyAHzivxiCz236_zzQc="))
-  private final val PRIVATEKEY: PrivateKey = PrivateKey(Base64Data("qRfms3wzSLkxAeBz6UtwA-L1qP0h8D9XI1FSvY68t7Y="))
-  private final val PKOWNER: PublicKey = PublicKey(Base64Data.encode("owner"))
-  private final val PKATTENDEE: PublicKey = PublicKey(Base64Data.encode("attendee1"))
-  private final val PKFALSE: PublicKey = PublicKey(Base64Data.encode("false"))
-  private final val CHANNEL: Channel = Channel(Channel.ROOT_CHANNEL_PREFIX + "channel")
-  private final val laoData: LaoData = LaoData(PKOWNER, List(PKATTENDEE), PRIVATEKEY, PUBLICKEY, List.empty)
-
-  private final val channelData: ChannelData = ChannelData(ObjectType.LAO, List.empty)
-
-
-  private def mockDbNack: AskableActorRef = {
-    val mockedDB = Props(new Actor() {
-      override def receive: Receive = {
-        case DbActor.ReadLaoData(channel) =>
-          sender() ! DbActor.DbActorNAck(0, "error")
-        case DbActor.ReadChannelData(channel) =>
-          sender() ! DbActor.DbActorNAck(0, "error")
-      }
-    }
-    )
-    system.actorOf(mockedDB)
-  }
-
-  private def mockDbAckWithNone: AskableActorRef = {
-    val mockedDB = Props(new Actor() {
-      override def receive: Receive = {
-        case DbActor.ReadLaoData(channel) =>
-          sender() ! DbActor.DbActorReadLaoDataAck(None)
-      }
-    }
-    )
-    system.actorOf(mockedDB)
-  }
-
-  private def mockDbAckWithLaoData(data: LaoData): AskableActorRef = {
-    val mockedDB = Props(new Actor() {
-      override def receive: Receive = {
-        case DbActor.ReadLaoData(channel) =>
-          sender() ! DbActor.DbActorReadLaoDataAck(Some(data))
-      }
-    }
-    )
-    system.actorOf(mockedDB)
-  }
-
-  private def mockDbAckWithChannelData(data: ChannelData): AskableActorRef = {
-    val mockedDB = Props(new Actor() {
-      override def receive: Receive = {
-        case DbActor.ReadChannelData(channel) =>
-          sender() ! DbActor.DbActorReadChannelDataAck(Some(data))
-      }
-    }
-    )
-    system.actorOf(mockedDB)
-  }
-
-  test("validateOwner handles NAck with 'false' output") {
-    lazy val dbActorRef = mockDbNack
-    MessageValidator.validateOwner(PKOWNER, CHANNEL, dbActorRef) should equal(false)
-    system.stop(dbActorRef.actorRef)
-  }
-
-  test("validateAttendee handles NAck with 'false' output") {
-    lazy val dbActorRef = mockDbNack
-    MessageValidator.validateAttendee(PKATTENDEE, CHANNEL, dbActorRef) should equal(false)
-    system.stop(dbActorRef.actorRef)
-  }
-
-  test("validateOwner handles ReadLaoDataAck containing None with 'false' output") {
-    lazy val dbActorRef = mockDbAckWithNone
-    MessageValidator.validateOwner(PKOWNER, CHANNEL, dbActorRef) should equal(false)
-    system.stop(dbActorRef.actorRef)
-  }
-
-  test("validateAttendee handles ReadLaoDataAck containing None with 'false' output") {
-    lazy val dbActorRef = mockDbAckWithNone
-    MessageValidator.validateAttendee(PKATTENDEE, CHANNEL, dbActorRef) should equal(false)
-    system.stop(dbActorRef.actorRef)
-  }
-
-  test("validateOwner handles ReadLaoDataAck containing LaoData with corresponding output") {
-    lazy val dbActorRef = mockDbAckWithLaoData(laoData)
-    MessageValidator.validateOwner(PKOWNER, CHANNEL, dbActorRef) should equal(true)
-    MessageValidator.validateOwner(PKFALSE, CHANNEL, dbActorRef) should equal(false)
-    system.stop(dbActorRef.actorRef)
-  }
-
-  test("validateAttendee handles ReadLaoDataAck containing LaoData with corresponding output") {
-    lazy val dbActorRef = mockDbAckWithLaoData(laoData)
-    MessageValidator.validateAttendee(PKATTENDEE, CHANNEL, dbActorRef) should equal(true)
-    MessageValidator.validateAttendee(PKFALSE, CHANNEL, dbActorRef) should equal(false)
-    system.stop(dbActorRef.actorRef)
-  }
-
-  test("validateChannelType handles NAck with 'false' output") {
-    lazy val dbActorRef = mockDbNack
-    MessageValidator.validateChannelType(ObjectType.LAO, CHANNEL, dbActorRef) should equal(false)
-    system.stop(dbActorRef.actorRef)
-  }
-
-  test("validateAttendee handles ReadChannelDataAck containing ChannelData with corresponding output") {
-    lazy val dbActorRef = mockDbAckWithChannelData(channelData)
-    MessageValidator.validateChannelType(ObjectType.LAO, CHANNEL, dbActorRef) should equal(true)
-    MessageValidator.validateChannelType(ObjectType.CHIRP, CHANNEL, dbActorRef) should equal(false)
-    system.stop(dbActorRef.actorRef)
-  }
-
-  test("validateMessage accepts valid Message example") {
-    MessageValidator.validateMessage(VALID_RPC) should be(Left(VALID_RPC))
-  }
-
-  test("validateMessage rejects request with invalid id") {
-    MessageValidator.validateMessage(INVALID_ID_RPC) shouldBe a[Right[_, PipelineError]]
-  }
-
-  test("validateMessage rejects request with invalid WS pair") {
-    MessageValidator.validateMessage(INVALID_WS_PAIR_RPC) shouldBe a[Right[_, PipelineError]]
-  }
-
-  test("validateMessage rejects request with invalid signature") {
-    MessageValidator.validateMessage(INVALID_SIGNATURE_RPC) shouldBe a[Right[_, PipelineError]]
-  }
->>>>>>> b4ed4404
 
 }
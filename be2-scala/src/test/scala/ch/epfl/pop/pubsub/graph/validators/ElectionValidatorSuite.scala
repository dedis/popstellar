--- conflicted
+++ resolved
@@ -299,8 +299,6 @@
     val dbActorRef = mockDbWorking
     val message: GraphMessage = new ElectionValidator(dbActorRef).validateSetupElection(SETUP_ELECTION_WRONG_ID_RPC)
     val messageStandardActor: GraphMessage = ElectionValidator.validateSetupElection(SETUP_ELECTION_WRONG_ID_RPC)
-<<<<<<< HEAD
-=======
     message shouldBe a[Right[_, PipelineError]]
     messageStandardActor shouldBe a[Right[_, PipelineError]]
     system.stop(dbActorRef.actorRef)
@@ -309,9 +307,7 @@
   test("Setting up an election with invalid question id fails") {
     val dbActorRef = mockDbWorking
     val message: GraphMessage = new ElectionValidator(dbActorRef).validateSetupElection(SETUP_ELECTION_WRONG_QUESTION_ID_RPC)
->>>>>>> 5d4c8a6d
-    message shouldBe a[Right[_, PipelineError]]
-    messageStandardActor shouldBe a[Right[_, PipelineError]]
+    message shouldBe a[Right[_, PipelineError]]
     system.stop(dbActorRef.actorRef)
   }
 
@@ -457,63 +453,49 @@
   test("Casting a vote with invalid Timestamp fails") {
     val dbActorRef = mockDbCastVote
     val message: GraphMessage = new ElectionValidator(dbActorRef).validateCastVoteElection(CAST_VOTE_ELECTION_WRONG_TIMESTAMP_RPC)
-    val messageStandardActor: GraphMessage = ElectionValidator.validateCastVoteElection(CAST_VOTE_ELECTION_WRONG_TIMESTAMP_RPC)
-    message shouldBe a[Right[_, PipelineError]]
-    messageStandardActor shouldBe a[Right[_, PipelineError]]
+    message shouldBe a[Right[_, PipelineError]]
     system.stop(dbActorRef.actorRef)
   }
 
   test("Casting a vote without valid PoP token fails") {
     val dbActorRef = mockDbWrongTokenCastVote
     val message: GraphMessage = new ElectionValidator(dbActorRef).validateCastVoteElection(CAST_VOTE_ELECTION_RPC)
-    val messageStandardActor: GraphMessage = ElectionValidator.validateCastVoteElection(CAST_VOTE_ELECTION_RPC)
-    message shouldBe a[Right[_, PipelineError]]
-    messageStandardActor shouldBe a[Right[_, PipelineError]]
+    message shouldBe a[Right[_, PipelineError]]
     system.stop(dbActorRef.actorRef)
   }
 
   test("Casting a vote on wrong type of channel fails") {
     val dbActorRef = mockDbWrongChannelCastVote
     val message: GraphMessage = new ElectionValidator(dbActorRef).validateCastVoteElection(CAST_VOTE_ELECTION_RPC)
-    val messageStandardActor: GraphMessage = ElectionValidator.validateCastVoteElection(CAST_VOTE_ELECTION_RPC)
-    message shouldBe a[Right[_, PipelineError]]
-    messageStandardActor shouldBe a[Right[_, PipelineError]]
+    message shouldBe a[Right[_, PipelineError]]
     system.stop(dbActorRef.actorRef)
   }
 
   test("Casting a vote with invalid id fails") {
     val dbActorRef = mockDbCastVote
     val message: GraphMessage = new ElectionValidator(dbActorRef).validateCastVoteElection(CAST_VOTE_ELECTION_WRONG_ID_RPC)
-    val messageStandardActor: GraphMessage = ElectionValidator.validateCastVoteElection(CAST_VOTE_ELECTION_WRONG_ID_RPC)
-    message shouldBe a[Right[_, PipelineError]]
-    messageStandardActor shouldBe a[Right[_, PipelineError]]
+    message shouldBe a[Right[_, PipelineError]]
     system.stop(dbActorRef.actorRef)
   }
 
   test("Casting a vote with invalid lao id fails") {
     val dbActorRef = mockDbCastVote
     val message: GraphMessage = new ElectionValidator(dbActorRef).validateCastVoteElection(CAST_VOTE_ELECTION_WRONG_LAO_ID_RPC)
-    val messageStandardActor: GraphMessage = ElectionValidator.validateCastVoteElection(CAST_VOTE_ELECTION_WRONG_LAO_ID_RPC)
-    message shouldBe a[Right[_, PipelineError]]
-    messageStandardActor shouldBe a[Right[_, PipelineError]]
+    message shouldBe a[Right[_, PipelineError]]
     system.stop(dbActorRef.actorRef)
   }
 
   test("Casting a vote with wrong sender fails") {
     val dbActorRef = mockDbCastVote
     val message: GraphMessage = new ElectionValidator(dbActorRef).validateCastVoteElection(CAST_VOTE_ELECTION_WRONG_OWNER_RPC)
-    val messageStandardActor: GraphMessage = ElectionValidator.validateCastVoteElection(CAST_VOTE_ELECTION_WRONG_OWNER_RPC)
-    message shouldBe a[Right[_, PipelineError]]
-    messageStandardActor shouldBe a[Right[_, PipelineError]]
+    message shouldBe a[Right[_, PipelineError]]
     system.stop(dbActorRef.actorRef)
   }
 
   test("Casting a vote without Params does not work in validateCastVoteElection") {
     val dbActorRef = mockDbCastVote
     val message: GraphMessage = new ElectionValidator(dbActorRef).validateCastVoteElection(RPC_NO_PARAMS)
-    val messageStandardActor: GraphMessage = ElectionValidator.validateCastVoteElection(RPC_NO_PARAMS)
-    message shouldBe a[Right[_, PipelineError]]
-    messageStandardActor shouldBe a[Right[_, PipelineError]]
+    message shouldBe a[Right[_, PipelineError]]
     system.stop(dbActorRef.actorRef)
   }
 

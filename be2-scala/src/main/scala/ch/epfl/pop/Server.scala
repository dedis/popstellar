package ch.epfl.pop

import akka.actor.typed.ActorSystem
import akka.actor.typed.scaladsl.Behaviors
import akka.actor.typed.scaladsl.adapter._
import akka.actor.{ActorRef, Props}
import akka.http.scaladsl.Http
import akka.http.scaladsl.server.Directives._
import akka.http.scaladsl.server.{RequestContext, RouteResult}
import akka.pattern.AskableActorRef
import akka.util.Timeout
import ch.epfl.pop.authentication.{Authenticate, GetRequestHandler}
import ch.epfl.pop.config.{RuntimeEnvironment, ServerConf}
import ch.epfl.pop.pubsub.{MessageRegistry, PubSubMediator, PublishSubscribe}
import ch.epfl.pop.storage.DbActor
import org.iq80.leveldb.Options

import java.util.concurrent.TimeUnit
import scala.concurrent.{ExecutionContextExecutor, Future}
import scala.util.control.NonFatal
import scala.util.{Failure, Success}

object Server {
  /*
   * Create a WebServer that handles http requests and WebSockets requests.
   */
  def main(args: Array[String]): Unit = {
    /* Get configuration object for akka actor/http*/
    val appConf = RuntimeEnvironment.appConf

    /* Get Setup configuration*/
    println("Loading configuration from file...")
    val config = ServerConf(appConf)

    val system = akka.actor.ActorSystem("pop-be2-inner-actor-system", appConf)

    implicit val typedSystem: ActorSystem[Nothing] = system.toTyped
    val logger = system.log

    val root = Behaviors.setup[Nothing] { _ =>
      implicit val timeout: Timeout = Timeout(1, TimeUnit.SECONDS)
      // Create database
      val options: Options = new Options()
      options.createIfMissing(true)

      val messageRegistry: MessageRegistry = MessageRegistry()
      val pubSubMediatorRef: ActorRef = system.actorOf(PubSubMediator.props, "PubSubMediator")
      val dbActorRef: AskableActorRef = system.actorOf(Props(DbActor(pubSubMediatorRef, messageRegistry)), "DbActor")

      // Setup routes
      def publishSubscribeRoute: RequestContext => Future[RouteResult] = {
        path(config.clientPath) {
          handleWebSocketMessages(PublishSubscribe.buildGraph(pubSubMediatorRef, dbActorRef, messageRegistry)(system))
        } ~ path(config.serverPath) {
          handleWebSocketMessages(PublishSubscribe.buildGraph(pubSubMediatorRef, dbActorRef, messageRegistry)(system))
        }
      }

      def getRequestsRoute = GetRequestHandler.buildRoutes(config)

      def allRoutes = concat(
        getRequestsRoute,
        publishSubscribeRoute
      )

      implicit val executionContext: ExecutionContextExecutor = typedSystem.executionContext
      /* Setup http server with bind and route config*/
      val bindingFuture = Http().newServerAt(config.interface, config.port).bindFlow(allRoutes)

      bindingFuture.onComplete {
        case Success(_) =>
<<<<<<< HEAD
          println(f"ch.epfl.pop.Server online at ws://${config.interface}:${config.port}/${config.path}")
          println(f"ch.epfl.pop.Server auth server online at http://${config.interface}:${config.port}/${config.authenticationPath}")
=======
          println(f"[Client] ch.epfl.pop.Server online at ws://${config.interface}:${config.port}/${config.clientPath}")
          println(f"[Server] ch.epfl.pop.Server online at ws://${config.interface}:${config.port}/${config.serverPath}")

>>>>>>> 128974a7
        case Failure(_) =>
          logger.error(
            "ch.epfl.pop.Server failed to start. Terminating actor system"
          )
          system.terminate()
          typedSystem.terminate()
      }
      /* Shutting down */
      val shutdownListener = new Thread() {
        override def run(): Unit = {
          try {
            bindingFuture.flatMap(_.unbind()).onComplete(_ => { // trigger unbinding from the port
              logger.info("Server terminated !")
              system.terminate()
              typedSystem.terminate()
            }) // and shutdown when done
          } catch {
            case NonFatal(e) => logger.warning(s"Server shutting thread was interrupted : ${e.getMessage}")
          }
        }
      }
      Runtime.getRuntime.addShutdownHook(shutdownListener)
      Behaviors.empty
    }
    // Deploys system actor with root behavior
    ActorSystem[Nothing](root, "pop-be2-actor-system")

  }
}<|MERGE_RESOLUTION|>--- conflicted
+++ resolved
@@ -69,14 +69,10 @@
 
       bindingFuture.onComplete {
         case Success(_) =>
-<<<<<<< HEAD
-          println(f"ch.epfl.pop.Server online at ws://${config.interface}:${config.port}/${config.path}")
-          println(f"ch.epfl.pop.Server auth server online at http://${config.interface}:${config.port}/${config.authenticationPath}")
-=======
           println(f"[Client] ch.epfl.pop.Server online at ws://${config.interface}:${config.port}/${config.clientPath}")
           println(f"[Server] ch.epfl.pop.Server online at ws://${config.interface}:${config.port}/${config.serverPath}")
+          println(f"[Server] ch.epfl.pop.Server auth server online at http://${config.interface}:${config.port}/${config.authenticationPath}")
 
->>>>>>> 128974a7
         case Failure(_) =>
           logger.error(
             "ch.epfl.pop.Server failed to start. Terminating actor system"

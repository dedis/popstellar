package ch.epfl.pop.model.network.method.message.data

import ch.epfl.pop.model.network.method.message.data.ActionType.ActionType
import ch.epfl.pop.model.network.method.message.data.ObjectType.ObjectType
import ch.epfl.pop.pubsub.graph.Validator
import com.fasterxml.jackson.databind.JsonNode
import com.fasterxml.jackson.databind.ObjectMapper
import com.networknt.schema.JsonSchema
import org.slf4j.LoggerFactory

import scala.util.{Try, Success, Failure}
import scala.jdk.CollectionConverters.SetHasAsScala


/** DataSchemaValidator Object, provides a validateSchema method that verifies a certain payload of a certain actionType
  * and objectType is conform to the protocol.
  */
object DataSchemaValidator {
  private final val objectMapper: ObjectMapper = new ObjectMapper()
  private final val logger = LoggerFactory.getLogger("DataSchemaValidator")

  /* Paths to Schemas */
  private final val baseDir = "protocol/query/method/message/data/"
  private final val dataCreateLaoPath = baseDir + "dataCreateLao.json"
  private final val dataStateLaoPath = baseDir + "dataStateLao.json"
  private final val dataUpdateLao = baseDir + "dataUpdateLao.json"
  private final val dataCreateRC = baseDir + "dataCreateRollCall.json"
  private final val dataOpenRC = baseDir + "dataOpenRollCall.json"
  private final val dataReopenRC = dataOpenRC
  private final val dataCloseRC = baseDir + "dataCloseRollCall.json"
  private final val dataAddChirp = baseDir + "dataAddChirp.json"
  private final val dataNotifyAddChirp = baseDir + "dataNotifyAddChirp.json"
  private final val dataDeleteChirp = baseDir + "dataDeleteChirp.json"
  private final val dataNotifyDeleteChirp = baseDir + "dataNotifyDeleteChirp.json"

  private final val dataAddReaction = baseDir + "dataAddReaction.json"
  private final val dataDeleteReaction = baseDir + "dataDeleteReaction.json"

  /* Validation Schemas */
  //TODO: Add schemas for other features: Meetings, RollCalls...
  private final lazy val createLaoSchema: JsonSchema = Validator.setupSchemaValidation(dataCreateLaoPath, objectMapper)
  private final lazy val stateLaoSchema : JsonSchema = Validator.setupSchemaValidation(dataStateLaoPath, objectMapper)
  private final lazy val updateLaoSchema: JsonSchema = Validator.setupSchemaValidation(dataUpdateLao, objectMapper)
  private final lazy val createRcSchema: JsonSchema  = Validator.setupSchemaValidation(dataCreateRC, objectMapper)
  private final lazy val openRcSchema: JsonSchema    = Validator.setupSchemaValidation(dataOpenRC, objectMapper)
  private final lazy val reopenRcSchema  = openRcSchema
  private final lazy val closeRcSchema: JsonSchema   = Validator.setupSchemaValidation(dataCloseRC, objectMapper)
  private final lazy val addChirpSchema: JsonSchema  = Validator.setupSchemaValidation(dataAddChirp, objectMapper)
  private final lazy val notifyAddChirpSchema: JsonSchema = Validator.setupSchemaValidation(dataNotifyAddChirp, objectMapper)
<<<<<<< HEAD
  private final lazy val addReactionSchema: JsonSchema  = Validator.setupSchemaValidation(dataAddReaction, objectMapper)
  private final lazy val deleteReactionSchema: JsonSchema  = Validator.setupSchemaValidation(dataDeleteReaction, objectMapper)
=======
  private final lazy val deleteChirpSchema: JsonSchema  = Validator.setupSchemaValidation(dataDeleteChirp, objectMapper)
  private final lazy val notifyDeleteChirpSchema: JsonSchema = Validator.setupSchemaValidation(dataNotifyDeleteChirp, objectMapper)
>>>>>>> 7a442f6a

  //TODO: Add validaton schemas for other features: Meetings, Elections...

  def validateSchema(objType: ObjectType)(actionType: ActionType)(payload: String): Try[Unit] =
    (objType, actionType) match {
      //LAO
      case (ObjectType.LAO, ActionType.CREATE)            => validateWithSchema(createLaoSchema)(payload)
      case (ObjectType.LAO, ActionType.STATE)             => validateWithSchema(stateLaoSchema)(payload)
      case (ObjectType.LAO, ActionType.UPDATE_PROPERTIES) => validateWithSchema(updateLaoSchema)(payload)

      //RollCall
      case (ObjectType.ROLL_CALL, ActionType.CREATE)      => validateWithSchema(createRcSchema)(payload)
      case (ObjectType.ROLL_CALL, ActionType.OPEN)        => validateWithSchema(openRcSchema)(payload)
      case (ObjectType.ROLL_CALL, ActionType.REOPEN)      => validateWithSchema(reopenRcSchema)(payload)
      case (ObjectType.ROLL_CALL, ActionType.CLOSE)       => validateWithSchema(closeRcSchema)(payload)

      //Social Media
      case (ObjectType.CHIRP, ActionType.ADD)             => validateWithSchema(addChirpSchema)(payload)
      case (ObjectType.CHIRP, ActionType.NOTIFY_ADD)      => validateWithSchema(notifyAddChirpSchema)(payload)
      case (ObjectType.CHIRP, ActionType.DELETE)          => validateWithSchema(deleteChirpSchema)(payload)
      case (ObjectType.CHIRP, ActionType.NOTIFY_DELETE)   => validateWithSchema(notifyDeleteChirpSchema)(payload)

      case (ObjectType.REACTION, ActionType.ADD)          => validateWithSchema(addReactionSchema)(payload)
      case (ObjectType.REACTION, ActionType.DELETE)       => validateWithSchema(deleteReactionSchema)(payload)

      //TODO:Add other cases
      case _ =>
        logger.error("Schema for data message could not be verified or data of unknown type")
        Failure(new ProtocolException("Schema for data message could not be verified or data of unknown type"))
    }

  /** Validates a certain payload to match a given predifined schema
    * @param schema json schema to match against the payload
    * @param payload payload to verify
    * @return Success if the validation succeeds Failure with an exception if it fails
    */
  private def validateWithSchema(schema: JsonSchema)(payload: String): Try[Unit] = {
    val jsonNode: JsonNode = objectMapper.readTree(payload)
    val errors = schema.validate(jsonNode).asScala
    errors match {
      case _ if errors.isEmpty => Success()
      case _                   => Failure(new Exception(errors.mkString("; ")))
    }
  }
}<|MERGE_RESOLUTION|>--- conflicted
+++ resolved
@@ -47,13 +47,10 @@
   private final lazy val closeRcSchema: JsonSchema   = Validator.setupSchemaValidation(dataCloseRC, objectMapper)
   private final lazy val addChirpSchema: JsonSchema  = Validator.setupSchemaValidation(dataAddChirp, objectMapper)
   private final lazy val notifyAddChirpSchema: JsonSchema = Validator.setupSchemaValidation(dataNotifyAddChirp, objectMapper)
-<<<<<<< HEAD
+  private final lazy val deleteChirpSchema: JsonSchema  = Validator.setupSchemaValidation(dataDeleteChirp, objectMapper)
+  private final lazy val notifyDeleteChirpSchema: JsonSchema = Validator.setupSchemaValidation(dataNotifyDeleteChirp, objectMapper)
   private final lazy val addReactionSchema: JsonSchema  = Validator.setupSchemaValidation(dataAddReaction, objectMapper)
   private final lazy val deleteReactionSchema: JsonSchema  = Validator.setupSchemaValidation(dataDeleteReaction, objectMapper)
-=======
-  private final lazy val deleteChirpSchema: JsonSchema  = Validator.setupSchemaValidation(dataDeleteChirp, objectMapper)
-  private final lazy val notifyDeleteChirpSchema: JsonSchema = Validator.setupSchemaValidation(dataNotifyDeleteChirp, objectMapper)
->>>>>>> 7a442f6a
 
   //TODO: Add validaton schemas for other features: Meetings, Elections...
 

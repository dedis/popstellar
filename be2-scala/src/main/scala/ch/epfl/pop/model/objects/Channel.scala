--- conflicted
+++ resolved
@@ -55,12 +55,10 @@
 
   final val LAO_DATA_LOCATION: String = s"${DATA_SEPARATOR}laodata"
 
-<<<<<<< HEAD
   final val ROLL_CALL_DATA_PREFIX: String = s"${ROOT_CHANNEL_PREFIX}rollcall$CHANNEL_SEPARATOR"
-
-=======
+  
   final val COIN_CHANNEL_PREFIX: String = s"${CHANNEL_SEPARATOR}coin"
->>>>>>> 184ea6cb
+  
   final val SOCIAL_CHANNEL_PREFIX: String = s"${CHANNEL_SEPARATOR}social$CHANNEL_SEPARATOR"
   final val SOCIAL_MEDIA_CHIRPS_PREFIX: String = s"${SOCIAL_CHANNEL_PREFIX}chirps"
   final val REACTIONS_CHANNEL_PREFIX: String = s"${SOCIAL_CHANNEL_PREFIX}reactions"

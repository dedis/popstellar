--- conflicted
+++ resolved
@@ -1,13 +1,11 @@
 package ch.epfl.pop.model.objects
 
-<<<<<<< HEAD
-import java.security.MessageDigest
-=======
 import ch.epfl.dedis.lib.crypto.{Ed25519, Ed25519Point, Ed25519Scalar}
 
 import java.security.SecureRandom
 import PublicKey._
->>>>>>> 39f563dc
+
+import java.security.MessageDigest
 
 final case class PublicKey(base64Data: Base64Data) {
   private val asPoint = new Ed25519Point(base64Data.decode())
@@ -28,17 +26,14 @@
   }
 
   def equals(that: PublicKey): Boolean = base64Data == that.base64Data
-<<<<<<< HEAD
 
   def hash: Base64Data = {
       val messageDigest = MessageDigest.getInstance("SHA-256")
       val data = base64Data.decode()
       Base64Data.encode(messageDigest.digest(data).take(20))
-  } 
-=======
+  }
 }
 
 object PublicKey {
   protected val MAX_MESSAGE_LENGTH = 29
->>>>>>> 39f563dc
 }
package ch.epfl.pop.model.objects

import ch.epfl.dedis.lib.crypto.{Ed25519, Ed25519Point, Ed25519Scalar}

import java.security.SecureRandom
import PublicKey._

import java.security.MessageDigest

final case class PublicKey(base64Data: Base64Data) {

  def encrypt(messageB64: Base64Data): Base64Data = {
    val asPoint = new Ed25519Point(base64Data.decode())
    val message = messageB64.decode()
    if (message.length > MAX_MESSAGE_LENGTH) throw new IllegalArgumentException(s"The message should contain at maximum $MAX_MESSAGE_LENGTH bytes")
    val M = Ed25519Point.embed(message)
    val seed = new Array[Byte](Ed25519.field.getb / 8)
    new SecureRandom().nextBytes(seed)
    val k = new Ed25519Scalar(seed)
    val K = Ed25519Point.base.mul(k)
    val S = asPoint.mul(k)
    val C = S.add(M)
    val result: Array[Byte] = K.toBytes.concat(C.toBytes)
    Base64Data.encode(result)
  }

  def equals(that: PublicKey): Boolean = base64Data == that.base64Data

<<<<<<< HEAD
  def hash: Base64Data = {
      val messageDigest = MessageDigest.getInstance("SHA-256")
      val data = base64Data.decode()
      Base64Data.encode(messageDigest.digest(data).take(20))
  }
}

object PublicKey {
  protected val MAX_MESSAGE_LENGTH = 29
=======
  def hash: Address = Address.of(this)
>>>>>>> 8a9a6cd5
}<|MERGE_RESOLUTION|>--- conflicted
+++ resolved
@@ -26,17 +26,9 @@
 
   def equals(that: PublicKey): Boolean = base64Data == that.base64Data
 
-<<<<<<< HEAD
-  def hash: Base64Data = {
-      val messageDigest = MessageDigest.getInstance("SHA-256")
-      val data = base64Data.decode()
-      Base64Data.encode(messageDigest.digest(data).take(20))
-  }
+  def hash: Address = Address.of(this)
 }
 
 object PublicKey {
   protected val MAX_MESSAGE_LENGTH = 29
-=======
-  def hash: Address = Address.of(this)
->>>>>>> 8a9a6cd5
 }
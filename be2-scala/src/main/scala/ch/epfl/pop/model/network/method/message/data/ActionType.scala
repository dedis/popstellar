--- conflicted
+++ resolved
@@ -29,9 +29,4 @@
   case init extends ActionType("init")
   case expect extends ActionType("expect")
   case challenge_request extends ActionType("challenge_request")
-<<<<<<< HEAD
-  case challenge extends ActionType("challenge")
-  case federation_result extends ActionType("federation_result")
-=======
-  case challenge extends ActionType("challenge")
->>>>>>> 4ac5741d
+  case challenge extends ActionType("challenge")
--- conflicted
+++ resolved
@@ -18,25 +18,21 @@
  * @param privateKey : the LAO's own private key, used to sign messages
  * @param publicKey  : the LAO's own public key, used to sign messages
  * @param witnesses  : the LAO's list of witnesses
+ * @param address : the canonical address of the Server
  */
 final case class LaoData(
                           owner: PublicKey,
                           attendees: List[PublicKey],
                           privateKey: PrivateKey,
                           publicKey: PublicKey,
-                          witnesses: List[PublicKey]
+                          witnesses: List[PublicKey],
+                          address: String
                         ) {
   def toJsonString: String = {
     val that: LaoData = this // tricks the compiler into inferring the right type
     that.toJson.toString
   }
 
-<<<<<<< HEAD
-  def updateWith(message: Message): LaoData = {
-    message.decodedData.fold(this) {
-      case call: CloseRollCall => LaoData(owner, call.attendees, privateKey, publicKey, witnesses)
-      case lao: CreateLao => LaoData(lao.organizer, lao.organizer :: Nil, privateKey, publicKey, lao.witnesses)
-=======
   def updateWith(message: Message, adr: Option[String]): LaoData = {
     message.decodedData.fold(this) {
       case call: CloseRollCall => adr match {
@@ -48,7 +44,6 @@
         case Some(str) => LaoData(lao.organizer, lao.organizer :: Nil, privateKey, publicKey, lao.witnesses, str)
         case _ => LaoData(lao.organizer, lao.organizer :: Nil, privateKey, publicKey, lao.witnesses, address)
       }
->>>>>>> 9b21cd61
       case _ => this
     }
   }
@@ -62,14 +57,14 @@
              publicKey: PublicKey,
              witnesses: List[PublicKey]
            ): LaoData = {
-    new LaoData(owner, attendees, privateKey, publicKey, witnesses)
+    new LaoData(owner, attendees, privateKey, publicKey, witnesses, "")
   }
 
   // to simplify the use of updateWith during a CreateLao process, the keypair is generated here
   // in the same way as it would be elsewhere
   def apply(): LaoData = {
     val keyPair: Ed25519Sign.KeyPair = Ed25519Sign.KeyPair.newKeyPair
-    LaoData(null, List.empty, PrivateKey(Base64Data.encode(keyPair.getPrivateKey)), PublicKey(Base64Data.encode(keyPair.getPublicKey)), List.empty)
+    LaoData(null, List.empty, PrivateKey(Base64Data.encode(keyPair.getPrivateKey)), PublicKey(Base64Data.encode(keyPair.getPublicKey)), List.empty, "")
   }
 
   override def buildFromJson(payload: String): LaoData = payload.parseJson.asJsObject.convertTo[LaoData] // doesn't decode data

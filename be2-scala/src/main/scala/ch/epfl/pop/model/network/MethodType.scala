package ch.epfl.pop.model.network

enum MethodType(val method: String):
  case INVALID extends MethodType("INVALID")
  case broadcast extends MethodType("broadcast")
  case publish extends MethodType("publish")
  case subscribe extends MethodType("subscribe")
  case unsubscribe extends MethodType("unsubscribe")
  case catchup extends MethodType("catchup")
  case heartbeat extends MethodType("heartbeat")
  case get_messages_by_id extends MethodType("get_messages_by_id")
<<<<<<< HEAD
  case greet_server extends MethodType("greet_server")
=======
  case greet_server extends MethodType("greet_server")
  case rumor extends MethodType("rumor")
>>>>>>> a7cf8568
<|MERGE_RESOLUTION|>--- conflicted
+++ resolved
@@ -9,9 +9,5 @@
   case catchup extends MethodType("catchup")
   case heartbeat extends MethodType("heartbeat")
   case get_messages_by_id extends MethodType("get_messages_by_id")
-<<<<<<< HEAD
   case greet_server extends MethodType("greet_server")
-=======
-  case greet_server extends MethodType("greet_server")
-  case rumor extends MethodType("rumor")
->>>>>>> a7cf8568
+  case rumor extends MethodType("rumor")
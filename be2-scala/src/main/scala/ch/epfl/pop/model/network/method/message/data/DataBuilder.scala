--- conflicted
+++ resolved
@@ -2,16 +2,7 @@
 
 import ch.epfl.pop.model.network.method.message.data.ActionType.ActionType
 import ch.epfl.pop.model.network.method.message.data.ObjectType.ObjectType
-<<<<<<< HEAD
 
-=======
-import ch.epfl.pop.model.network.method.message.data.election.{CastVoteElection, EndElection, ResultElection, SetupElection}
-import ch.epfl.pop.model.network.method.message.data.lao.{CreateLao, StateLao, UpdateLao}
-import ch.epfl.pop.model.network.method.message.data.meeting.{CreateMeeting, StateMeeting}
-import ch.epfl.pop.model.network.method.message.data.rollCall.{CloseRollCall, CreateRollCall, OpenRollCall, ReopenRollCall}
-import ch.epfl.pop.model.network.method.message.data.witness.WitnessMessage
-import ch.epfl.pop.model.network.method.message.data.socialMedia.{AddChirp, NotifyAddChirp}
->>>>>>> 9545b33e
 import spray.json._
 import scala.util.{Try,Success,Failure}
 
@@ -41,48 +32,7 @@
     buildOrReject(payload)(metadata.schemaValidator)(metadata.buildFromJson)(metadata.errMessage)
   }
 
-<<<<<<< HEAD
-  private def buildLaoData(action: ActionType, payload: String): MessageData = action match {
-    case ActionType.CREATE => CreateLao.buildFromJson(payload)
-    case ActionType.STATE => StateLao.buildFromJson(payload)
-    case ActionType.UPDATE_PROPERTIES => UpdateLao.buildFromJson(payload)
-    case _ => throw new ProtocolException(s"Unknown action '$action' encountered while creating a Lao Data")
-  }
 
-  private def buildMeetingData(action: ActionType, payload: String): MessageData = action match {
-    case ActionType.CREATE => CreateMeeting.buildFromJson(payload)
-    case ActionType.STATE => StateMeeting.buildFromJson(payload)
-    case _ => throw new ProtocolException(s"Unknown action '$action' encountered while creating a Meeting Data")
-  }
-
-  private def buildRollCallData(action: ActionType, payload: String): MessageData = action match {
-    case ActionType.CREATE => CreateRollCall.buildFromJson(payload)
-    case ActionType.OPEN => OpenRollCall.buildFromJson(payload)
-    case ActionType.REOPEN => ReopenRollCall.buildFromJson(payload)
-    case ActionType.CLOSE => CloseRollCall.buildFromJson(payload)
-    case _ => throw new ProtocolException(s"Unknown action '$action' encountered while creating a RollCall Data")
-  }
-
-  private def buildElectionData(action: ActionType, payload: String): MessageData = action match {
-    case ActionType.SETUP => SetupElection.buildFromJson(payload)
-    case ActionType.RESULT => ResultElection.buildFromJson(payload)
-    case ActionType.END => EndElection.buildFromJson(payload)
-    case ActionType.CAST_VOTE => CastVoteElection.buildFromJson(payload)
-    case _ => throw new ProtocolException(s"Unknown action '$action' encountered while creating a Election Data")
-  }
-
-  private def buildWitnessData(action: ActionType, payload: String): MessageData = action match {
-    case ActionType.WITNESS => WitnessMessage.buildFromJson(payload)
-    case _ => throw new ProtocolException(s"Unknown action '$action' encountered while creating a Witness Data")
-  }
-
-  private def buildSocialMediaData(action: ActionType, payload: String): MessageData = action match {
-    case ActionType.ADD => AddChirp.buildFromJson(payload)
-    case ActionType.NOTIFY_ADD => NotifyAddChirp.buildFromJson(payload)
-    case ActionType.DELETE => DeleteChirp.buildFromJson(payload)
-    case ActionType.NOTIFY_DELETE => NotifyDeleteChirp.buildFromJson(payload)
-    case _ => throw new ProtocolException(s"Unknown action '$action' encountered while creating a Social Media Data")
-=======
   /**
     * Builds a message payload after passing a schema validation check
     *
@@ -98,6 +48,5 @@
         case Success(_) => buildFromJson(payload)
         case Failure(e) => throw new ProtocolException(s"$errMsg: ${e.getMessage}")
       }
->>>>>>> 9545b33e
   }
 }
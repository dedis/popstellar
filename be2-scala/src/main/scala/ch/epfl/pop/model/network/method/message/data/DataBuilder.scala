--- conflicted
+++ resolved
@@ -7,12 +7,10 @@
 import ch.epfl.pop.model.network.method.message.data.meeting.{CreateMeeting, StateMeeting}
 import ch.epfl.pop.model.network.method.message.data.rollCall.{CloseRollCall, CreateRollCall, OpenRollCall, ReopenRollCall}
 import ch.epfl.pop.model.network.method.message.data.witness.WitnessMessage
-<<<<<<< HEAD
+import ch.epfl.pop.model.network.method.message.data.socialMedia.AddChirp
+
 import spray.json._
 import scala.util.{Try,Success,Failure}
-=======
-import ch.epfl.pop.model.network.method.message.data.socialMedia.AddChirp
->>>>>>> 6b922b4c
 
 /*
  * Helps building MessageData instances
@@ -82,7 +80,12 @@
     case ActionType.WITNESS => WitnessMessage.buildFromJson(payload)
     case _ => throw new ProtocolException(s"Unknown action '$action' encountered while creating a Witness Data")
   }
-<<<<<<< HEAD
+  
+  private def buildSocialMediaData(action: ActionType, payload: String): MessageData = action match {
+    case ActionType.ADD => AddChirp.buildFromJson(payload)
+    case _ => throw new ProtocolException(s"Unknown action '$action' encountered while creating a Social Media Data")
+  }
+  
   /**
     * Builds a message payload after passing a schema validation check
     *
@@ -97,12 +100,5 @@
       validator(payload) match {
         case Success(_) => buildFromJson(payload)
         case Failure(e) => throw new ProtocolException(errMsg + ": " + e.getMessage)
-      }
-=======
-
-  private def buildSocialMediaData(action: ActionType, payload: String): MessageData = action match {
-    case ActionType.ADD => AddChirp.buildFromJson(payload)
-    case _ => throw new ProtocolException(s"Unknown action '$action' encountered while creating a Social Media Data")
->>>>>>> 6b922b4c
   }
 }
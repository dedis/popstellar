<<<<<<< HEAD
## Akka Http configs
=======
## Akka configs
>>>>>>> 0366404d
akka.http.client.idle-timeout =  600 s
akka.http.server.idle-timeout =  600 s
akka.http.server.request-timeout = 600 s

<<<<<<< HEAD
##Akka SLf4J logs config
akka {
  #Setup list off loggers to config
  loggers = ["akka.event.slf4j.Slf4jLogger"]
  #Setup
  logging-filter = "akka.event.slf4j.Slf4jLoggingFilter"
  # Options: OFF, ERROR, WARNING, INFO, DEBUG
  loglevel = "INFO"
  #Set to OFF to turn off logs for sys startup & shuttdown logs
  stdout-loglevel = "INFO"
}

=======
>>>>>>> 0366404d
#POP Server config default
ch-epfl-pop-Server {
    http {
    interface = "127.0.0.1"
    port = "8000"
    path = ""
    }
  }<|MERGE_RESOLUTION|>--- conflicted
+++ resolved
@@ -1,13 +1,9 @@
-<<<<<<< HEAD
 ## Akka Http configs
-=======
-## Akka configs
->>>>>>> 0366404d
 akka.http.client.idle-timeout =  600 s
 akka.http.server.idle-timeout =  600 s
 akka.http.server.request-timeout = 600 s
 
-<<<<<<< HEAD
+
 ##Akka SLf4J logs config
 akka {
   #Setup list off loggers to config
@@ -20,8 +16,6 @@
   stdout-loglevel = "INFO"
 }
 
-=======
->>>>>>> 0366404d
 #POP Server config default
 ch-epfl-pop-Server {
     http {

package ch.epfl.pop.config

import com.typesafe.config.Config

/** Simple server configuration interface
  *
  * @see
  *   [[config/application.config]]
  * @see
  *   [[RuntimeEnvironment]]
  */
object ServerConf {

  def apply(appConf: Config): ServerConf = {
    val serverConf = appConf.getConfig("ch_epfl_pop_Server").getConfig("http")
    val serverInterface = serverConf.getString("interface")
    val serverPort = serverConf.getInt("port")
<<<<<<< HEAD
    val path = serverConf.getString("path")
    val authenticationPath = serverConf.getString("authenticationPath")

    new ServerConf(serverInterface, serverPort, path, authenticationPath)
=======
    val clientPath = serverConf.getString("client-path")
    val serverPath = serverConf.getString("server-path")

    new ServerConf(serverInterface, serverPort, clientPath, serverPath)
>>>>>>> 128974a7
  }

}

/* Note: Can be upgraded for future configs :) */
<<<<<<< HEAD
final case class ServerConf(interface: String, port: Int, path: String, authenticationPath: String)
=======
final case class ServerConf(interface: String, port: Int, clientPath: String, serverPath: String)
>>>>>>> 128974a7
<|MERGE_RESOLUTION|>--- conflicted
+++ resolved
@@ -15,24 +15,15 @@
     val serverConf = appConf.getConfig("ch_epfl_pop_Server").getConfig("http")
     val serverInterface = serverConf.getString("interface")
     val serverPort = serverConf.getInt("port")
-<<<<<<< HEAD
-    val path = serverConf.getString("path")
-    val authenticationPath = serverConf.getString("authenticationPath")
 
-    new ServerConf(serverInterface, serverPort, path, authenticationPath)
-=======
     val clientPath = serverConf.getString("client-path")
     val serverPath = serverConf.getString("server-path")
+    val authenticationPath = serverConf.getString("authentication-path")
 
-    new ServerConf(serverInterface, serverPort, clientPath, serverPath)
->>>>>>> 128974a7
+    new ServerConf(serverInterface, serverPort, clientPath, serverPath, authenticationPath)
   }
 
 }
 
 /* Note: Can be upgraded for future configs :) */
-<<<<<<< HEAD
-final case class ServerConf(interface: String, port: Int, path: String, authenticationPath: String)
-=======
-final case class ServerConf(interface: String, port: Int, clientPath: String, serverPath: String)
->>>>>>> 128974a7
+final case class ServerConf(interface: String, port: Int, clientPath: String, serverPath: String, authenticationPath: String)
package ch.epfl.pop.authentication

import akka.http.scaladsl.model.{AttributeKey, HttpRequest, HttpResponse, StatusCodes}
import akka.http.scaladsl.server
import akka.http.scaladsl.server.Directives._

/** Helper object used to build a server route for handling authentication requests
  */
object Authenticate {
  private case class RequestParameters(response_type: String, client_id: String, redirect_uri: String, scope: String, state: Option[String], response_mode: Option[String], login_hint: String, nonce: String)

  private type VerificationState = Either[(String, String), Unit]

  private val mandatoryParameters = Set("response_type", "client_id", "redirect_uri", "scope", "login_hint", "nonce")

  /** Builds a route that can handle an authentication request
    * @return
    *   A route either successfully handling a given authentication request or rejecting it with an error
    */
  def buildRoute(): server.Route = {
    extractRequest { request =>

      val validParametersRoute = parameters(
        "response_type",
        "client_id",
        "redirect_uri",
        "scope",
        "state".optional,
        "response_mode".optional,
        "login_hint",
        "nonce"
      ) {
        (response_type, client_id, redirect_uri, scope, state, response_mode, login_hint, nonce) =>
          {
            val params = RequestParameters(response_type, client_id, redirect_uri, scope, state, response_mode, login_hint, nonce)
            verifyParameters(params) match {
              case Left(error -> errorDescription) => complete(authenticationFailure(error, errorDescription, state))
              case Right(_)                        => complete(generateChallenge(request))
            }
          }
      }

      val invalidParametersRoute = extractUri { uri =>
        complete {
          val parametersFound = uri.query().toMap.keys.toSet
          val missingParams = mandatoryParameters.diff(parametersFound)
          val errorDescription = missingParams.map(name => s"[$name]").mkString("Missing parameters: ", " ", "")
          authenticationFailure("invalid_request", errorDescription, None)
        }
      }

      validParametersRoute ~ invalidParametersRoute
    }
  }

  private def verifyParameters(params: RequestParameters): VerificationState = {
    for {
      _ <- verifyResponseType(params.response_type)
      _ <- verifyScope(params.scope)
      _ <- verifyRedirectUri(params.redirect_uri)
      result <- verifyResponseMode(params.response_mode)
    } yield result
  }

  private def verifyResponseType(response_type: String): VerificationState = {
    val expectedResponseType = "id_token token"
    if (response_type == expectedResponseType)
      Right(())
    else
      Left("unsupported_response_type" -> s"expected \"$expectedResponseType\" but received \"$response_type\"")
  }

  private def verifyScope(scope: String): VerificationState = {
    val expectedScope = "openid"
    val scopes = scope.split(" ")
    if (scopes.contains(expectedScope))
      Right(())
    else
      Left("invalid_scope" -> s"expected scope to contain \"$expectedScope\" but received \"$scope\"")
  }

<<<<<<< HEAD
  def generateChallenge(request: HttpRequest): HttpResponse = {
    val challengeEntity = QRCodeChallengeGenerator.generateChallengeContent(request.uri.toString())
    HttpResponse(status = StatusCodes.OK, entity= challengeEntity)
  }
=======
  private def verifyRedirectUri(uri: String): VerificationState = {
    // Checks that the uri is a http or https format uri
    // see https://stackoverflow.com/questions/3809401/what-is-a-good-regular-expression-to-match-a-url for regex source
    val httpRegex =
      "https?:\\/\\/(www\\.)?[-a-zA-Z0-9@:%._\\+~#=]{1,256}\\.[a-zA-Z0-9()]{1,6}\\b([-a-zA-Z0-9()@:%_\\+.~#?&//=]*)"
    if (uri.matches(httpRegex))
      Right(())
    else
      Left("invalid_request" -> s"expected http or https url format for redirect uri")
  }

  private def verifyResponseMode(mode: Option[String]): VerificationState = {
    val supportedModes = List("query", "fragment")
    if (mode.isEmpty || supportedModes.contains(mode.get))
      Right(())
    else
      Left("invalid_request" -> s"only [${supportedModes.mkString(",")}] response modes are supported but received $mode")
  }

  private def generateChallenge(request: HttpRequest): HttpResponse =
    HttpResponse(status = StatusCodes.OK, entity = request.toString()) // TODO: add code for generating the challenge qrcode page
>>>>>>> fa390dde

  private def authenticationFailure(error: String, errorDescription: String, state: Option[String]): HttpResponse = {
    var response = HttpResponse(status = StatusCodes.Found)
      .addAttribute(AttributeKey("error"), error)
      .addAttribute(AttributeKey("error_description"), errorDescription)
    if (state.isDefined)
      response = response.addAttribute(AttributeKey("state"), state)
    response
  }
}<|MERGE_RESOLUTION|>--- conflicted
+++ resolved
@@ -53,6 +53,11 @@
     }
   }
 
+  private def generateChallenge(request: HttpRequest): HttpResponse = {
+    val challengeEntity = QRCodeChallengeGenerator.generateChallengeContent(request.uri.toString())
+    HttpResponse(status = StatusCodes.OK, entity = challengeEntity)
+  }
+
   private def verifyParameters(params: RequestParameters): VerificationState = {
     for {
       _ <- verifyResponseType(params.response_type)
@@ -79,12 +84,6 @@
       Left("invalid_scope" -> s"expected scope to contain \"$expectedScope\" but received \"$scope\"")
   }
 
-<<<<<<< HEAD
-  def generateChallenge(request: HttpRequest): HttpResponse = {
-    val challengeEntity = QRCodeChallengeGenerator.generateChallengeContent(request.uri.toString())
-    HttpResponse(status = StatusCodes.OK, entity= challengeEntity)
-  }
-=======
   private def verifyRedirectUri(uri: String): VerificationState = {
     // Checks that the uri is a http or https format uri
     // see https://stackoverflow.com/questions/3809401/what-is-a-good-regular-expression-to-match-a-url for regex source
@@ -104,10 +103,6 @@
       Left("invalid_request" -> s"only [${supportedModes.mkString(",")}] response modes are supported but received $mode")
   }
 
-  private def generateChallenge(request: HttpRequest): HttpResponse =
-    HttpResponse(status = StatusCodes.OK, entity = request.toString()) // TODO: add code for generating the challenge qrcode page
->>>>>>> fa390dde
-
   private def authenticationFailure(error: String, errorDescription: String, state: Option[String]): HttpResponse = {
     var response = HttpResponse(status = StatusCodes.Found)
       .addAttribute(AttributeKey("error"), error)

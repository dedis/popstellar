--- conflicted
+++ resolved
@@ -5,12 +5,9 @@
   /* List of prefix to the keys */
   final val CHANNEL_DATA_KEY = "ChannelData:"
   final val DATA_KEY = "Data:"
-<<<<<<< HEAD
   final val AUTHENTICATED_KEY = "Auth:"
-=======
   final val CREATE_LAO_KEY = "CreateLaoId:"
   final val SETUP_ELECTION_KEY = "SetupElectionMessageId:"
->>>>>>> 04fdc5d1
 
   /** Optionally returns the value associated with a key
     *

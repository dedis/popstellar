package ch.epfl.pop.storage

trait Storage {

  /* List of prefix to the keys */
  final val CHANNEL_DATA_KEY = "ChannelData:"
  final val RUMOR_DATA_KEY = "RumorData:"
  final val DATA_KEY = "Data:"
  final val AUTHENTICATED_KEY = "AuthPopTokenClientUser:"
  final val CREATE_LAO_KEY = "CreateLaoId:"
  final val SETUP_ELECTION_KEY = "SetupElectionMessageId:"
  final val SERVER_PUBLIC_KEY = "ServerPublicKey:"
  final val SERVER_PRIVATE_KEY = "ServerPrivateKey:"
  final val RUMOR_KEY = "Rumor:"
  final val DEFAULT = "Default:"
<<<<<<< HEAD
  final val FEDERATION_CHALLENGE_KEY = "FederationChallenge:"
  final val FEDERATION_EXPECT_KEY = "FederationExpect:"
  final val FEDERATION_INIT_KEY = "FederationInit:"
  final val FEDERATION_RESULT_KEY = "FederationResult:"
=======
  final val NUMBER_OF_REACTIONS_KEY = "NumberOfReactions:"
>>>>>>> 10f17d91

  /** Optionally returns the value associated with a key
    *
    * @param key
    *   the key value
    * @return
    *   an option value containing the value associated with <key> in the storage, or [[None]] if none exists
    */
  def read(key: String): Option[String]

  /** Adds a single/multiple key-value pairs in the storage
    *
    * @param keyValues
    *   collection of pairs of key and its associated values
    */
  def write(keyValues: (String, String)*): Unit

  def filterKeysByPrefix(prefix: String): Set[String]

  /** Removes a single element from the storage
    *
    * @param key
    *   the key value
    */
  def delete(key: String): Unit

  /** Cleanup after use
    */
  def close(): Unit
}<|MERGE_RESOLUTION|>--- conflicted
+++ resolved
@@ -13,14 +13,11 @@
   final val SERVER_PRIVATE_KEY = "ServerPrivateKey:"
   final val RUMOR_KEY = "Rumor:"
   final val DEFAULT = "Default:"
-<<<<<<< HEAD
   final val FEDERATION_CHALLENGE_KEY = "FederationChallenge:"
   final val FEDERATION_EXPECT_KEY = "FederationExpect:"
   final val FEDERATION_INIT_KEY = "FederationInit:"
   final val FEDERATION_RESULT_KEY = "FederationResult:"
-=======
   final val NUMBER_OF_REACTIONS_KEY = "NumberOfReactions:"
->>>>>>> 10f17d91
 
   /** Optionally returns the value associated with a key
     *

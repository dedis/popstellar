--- conflicted
+++ resolved
@@ -887,17 +887,15 @@
         case failure                => sender() ! failure.recover(Status.Failure(_))
       }
 
-<<<<<<< HEAD
-    case UpdateNumberOfNewChirpsReactions(channel: Channel) =>
-      updateNumberOfNewChirpsReactions(channel, false)
-=======
     case GenerateRumorStateAns(rumorState: RumorState) =>
       log.info(s"Actor $self (db) received a GenerateRumorStateAns request")
       Try(generateRumorStateAns(rumorState)) match {
         case Success(rumorList) => sender() ! DbActorGenerateRumorStateAns(rumorList)
         case failure            => sender() ! failure.recover(Status.Failure(_))
       }
->>>>>>> 3c66e8e9
+
+    case UpdateNumberOfNewChirpsReactions(channel: Channel) =>
+      updateNumberOfNewChirpsReactions(channel, false)
 
     case m =>
       log.info(s"Actor $self (db) received an unknown message")
@@ -1142,21 +1140,19 @@
     */
   final case class ReadRumorData(senderPk: PublicKey) extends Event
 
-<<<<<<< HEAD
+  /** Requests the db to build a list of rumors that we have that are missing to the rumorState
+    * @param rumorState
+    *   Map of last seen rumorId per Publickey that we want to complete
+    */
+
+  final case class GenerateRumorStateAns(rumorState: RumorState) extends Event
+
   /** Requests the Db for the update the number of chirps reaction events since last top chirps request
    *
    * @param channel
    * Channel containing the number of chirps reaction events since last top chirps request
    */
   final case class UpdateNumberOfNewChirpsReactions(channel: Channel) extends Event
-=======
-  /** Requests the db to build a list of rumors that we have that are missing to the rumorState
-    * @param rumorState
-    *   Map of last seen rumorId per Publickey that we want to complete
-    */
-
-  final case class GenerateRumorStateAns(rumorState: RumorState) extends Event
->>>>>>> 3c66e8e9
 
   // DbActor DbActorMessage correspond to messages the actor may emit
   sealed trait DbActorMessage

--- conflicted
+++ resolved
@@ -29,13 +29,8 @@
 
   /* --------------- Functions handling messages DbActor may receive --------------- */
 
-<<<<<<< HEAD
-  @throws [DbActorNAckException]
-  private def write(channel: Channel, message: Message, privateKey: PrivateKey): Unit = {
-=======
   @throws[DbActorNAckException]
   private def write(channel: Channel, message: Message): Unit = {
->>>>>>> 5b1fed5e
     // determine data object type. Assumption: all payloads carry header fields.
     val (_object, action) = MessageDataProtocol.parseHeader(message.data.decodeToString()).get
 
@@ -45,7 +40,7 @@
     this.synchronized {
       val channelData: ChannelData = readChannelData(channel)
       storage.write(
-        (channel.toString, channelData.update(message.message_id, privateKey).toJsonString),
+        (channel.toString, channelData.addMessage(message.message_id).toJsonString),
         (s"$channel${Channel.DATA_SEPARATOR}${message.message_id}", message.toJsonString)
       )
     }
@@ -206,9 +201,9 @@
 
 
   override def receive: Receive = LoggingReceive {
-    case Write(channel, message, privateKey) =>
+    case Write(channel, message) =>
       log.info(s"Actor $self (db) received a WRITE request on channel '$channel'")
-      Try(write(channel, message, privateKey)) match {
+      Try(write(channel, message)) match {
         case Success(_) => sender() ! DbActorAck()
         case failure => sender() ! failure.recover(Status.Failure(_))
       }
@@ -321,7 +316,7 @@
    * @param channel the channel where the message should be published
    * @param message the message to write in the database
    */
-  final case class Write(channel: Channel, message: Message, privateKey: PrivateKey) extends Event
+  final case class Write(channel: Channel, message: Message) extends Event
 
 
   /**

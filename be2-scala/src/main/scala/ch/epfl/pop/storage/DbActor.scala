<<<<<<< HEAD
package ch.epfl.pop.storage

import akka.actor.{Actor, ActorLogging, ActorRef, Status}
import akka.event.LoggingReceive
import akka.pattern.AskableActorRef
import ch.epfl.pop.decentralized.ConnectionMediator
import ch.epfl.pop.json.MessageDataProtocol
import ch.epfl.pop.json.MessageDataProtocol.GreetLaoFormat
import ch.epfl.pop.model.network.method.Rumor
import ch.epfl.pop.model.network.method.message.Message
import ch.epfl.pop.model.network.method.message.data.lao.GreetLao
import ch.epfl.pop.model.network.method.message.data.{ActionType, ObjectType}
import ch.epfl.pop.model.network.method.message.data.socialMedia.AddReaction
import ch.epfl.pop.model.objects.*
import ch.epfl.pop.model.objects.Channel.{LAO_DATA_LOCATION, ROOT_CHANNEL_PREFIX}
import ch.epfl.pop.pubsub.graph.AnswerGenerator.timout
import ch.epfl.pop.pubsub.graph.{ErrorCodes, JsonString}
import ch.epfl.pop.pubsub.{MessageRegistry, PubSubMediator, PublishSubscribe}
import ch.epfl.pop.storage.DbActor.*
import com.google.crypto.tink.subtle.Ed25519Sign

import java.util.concurrent.TimeUnit
import scala.collection.immutable.HashMap
import scala.collection.mutable.ListBuffer
import scala.concurrent.Await
import scala.concurrent.duration.{Duration, FiniteDuration}
import scala.util.{Failure, Success, Try}
import scala.util.matching.Regex

final case class DbActor(
    private val mediatorRef: ActorRef,
    private val registry: MessageRegistry,
    private val storage: Storage = new DiskStorage()
) extends Actor with ActorLogging {

  override def postStop(): Unit = {
    storage.close()
    super.postStop()
  }

  private val duration: FiniteDuration = Duration(1, TimeUnit.SECONDS)
  /* --------------- Functions handling messages DbActor may receive --------------- */

  @throws[DbActorNAckException]
  private def write(channel: Channel, message: Message): Unit = {
    // determine data object type. Assumption: all payloads carry header fields.
    val (_object, action) = MessageDataProtocol.parseHeader(message.data.decodeToString()).get

    // create channel if missing. If already present => createChannel does nothing
    createChannel(channel, _object)

    this.synchronized {
      val channelData: ChannelData = readChannelData(channel)
      storage.write(
        (storage.CHANNEL_DATA_KEY + channel.toString, channelData.addMessage(message.message_id).toJsonString),
        (storage.DATA_KEY + s"$channel${Channel.DATA_SEPARATOR}${message.message_id}", message.toJsonString)
      )
    }
  }

  @throws[DbActorNAckException]
  private def writeCreateLao(channel: Channel, message: Message): Unit = {
    createChannel(channel, ObjectType.lao)
    storage.write((storage.DATA_KEY + storage.CREATE_LAO_KEY + channel.toString, message.message_id.toString()))
    write(Channel.ROOT_CHANNEL, message)
  }

  // this function (and its write companion) is necessary so that createLao messages appear in their correct channels (/root)
  // while also being able to find the message when running a catchup on lao_channel
  // as the client needs it to connect
  @throws[DbActorNAckException]
  private def readCreateLao(channel: Channel): Option[Message] = {
    storage.read(storage.DATA_KEY + storage.CREATE_LAO_KEY + channel.toString) match {
      case Some(msg_id) => read(Channel.ROOT_CHANNEL, Hash(Base64Data(msg_id)))
      case _            => None
    }
  }

  @throws[DbActorNAckException]
  private def writeSetupElectionMessage(channel: Channel, message: Message): Unit = {
    channel.extractLaoChannel match {
      case Some(mainLaoChan) =>
        createChannel(channel, ObjectType.election)
        storage.write((storage.DATA_KEY + storage.SETUP_ELECTION_KEY + channel.toString, message.message_id.toString()))
        writeAndPropagate(mainLaoChan, message)

      case _ => log.info("Error: Trying to write an ElectionSetup message on an invalid channel")
    }
  }

  // This function (its write companion) is necessary so SetupElection messages are stored on the main lao channel
  // while being easy to find from their related election channel
  @throws[DbActorNAckException]
  private def readSetupElectionMessage(channel: Channel): Option[Message] = {
    channel.extractLaoChannel match {
      case Some(mainLaoChannel) =>
        storage.read(storage.DATA_KEY + storage.SETUP_ELECTION_KEY + channel.toString) match {
          case Some(msg_id) => read(mainLaoChannel, Hash(Base64Data(msg_id)))
          case _            => None
        }

      case _ =>
        log.info("Error: Trying to read an ElectionSetup message from an invalid channel")
        None
    }
  }

  @throws[DbActorNAckException]
  private def read(channel: Channel, messageId: Hash): Option[Message] = {
    Try(storage.read(storage.DATA_KEY + s"$channel${Channel.DATA_SEPARATOR}$messageId")) match {
      case Success(Some(json)) =>
        val msg = Message.buildFromJson(json)
        val data: JsonString = msg.data.decodeToString()
        MessageDataProtocol.parseHeader(data) match {
          case Success((_object, action)) =>
            val builder = registry.getBuilder(_object, action).get
            Some(msg.copy(decodedData = Some(builder(data))))
          case Failure(ex) =>
            log.error(s"Unable to decode message data: $ex")
            Some(msg)
        }
      case Success(None) => None
      case Failure(ex)   => throw ex
    }
  }

  @throws[DbActorNAckException]
  private def readChannelData(channel: Channel): ChannelData = {
    Try(storage.read(storage.CHANNEL_DATA_KEY + channel.toString)) match {
      case Success(Some(json)) => ChannelData.buildFromJson(json)
      case Success(None)       => throw DbActorNAckException(ErrorCodes.SERVER_ERROR.id, s"ChannelData for channel $channel not in the database")
      case Failure(ex)         => throw ex
    }
  }

  @throws[DbActorNAckException]
  private def readElectionData(laoId: Hash, electionId: Hash): ElectionData = {
    Try(storage.read(storage.DATA_KEY + s"$ROOT_CHANNEL_PREFIX${laoId.toString}/private/${electionId.toString}")) match {
      case Success(Some(json)) => ElectionData.buildFromJson(json)
      case Success(None)       => throw DbActorNAckException(ErrorCodes.SERVER_ERROR.id, s"ElectionData for election $electionId not in the database")
      case Failure(ex)         => throw ex
    }
  }

  @throws[DbActorNAckException]
  private def readLaoData(channel: Channel): LaoData = {
    Try(storage.read(generateLaoDataKey(channel))) match {
      case Success(Some(json)) => LaoData.buildFromJson(json)
      case Success(None)       => throw DbActorNAckException(ErrorCodes.SERVER_ERROR.id, s"LaoData for channel $channel not in the database")
      case Failure(ex)         => throw ex
    }
  }

  @throws[DbActorNAckException]
  private def writeLaoData(channel: Channel, message: Message, address: Option[String]): Unit = {
    this.synchronized {
      val laoData: LaoData = Try(readLaoData(channel)) match {
        case Success(data) => data
        case Failure(_)    => LaoData()
      }
      val laoDataKey: String = generateLaoDataKey(channel)
      storage.write(laoDataKey -> laoData.updateWith(message, address).toJsonString)
    }
  }

  @throws[DbActorNAckException]
  private def readGreetLao(channel: Channel): Option[Message] = {
    val connectionMediator: AskableActorRef = PublishSubscribe.getConnectionMediatorRef
    val laoData = Try(readLaoData(channel)) match {
      case Success(data) => data
      case Failure(_)    => return None
    }

    val askAddresses = Await.ready(connectionMediator ? ConnectionMediator.ReadPeersClientAddress(), duration).value.get
    val addresses = askAddresses match {
      case Success(ConnectionMediator.ReadPeersClientAddressAck(result)) => result
      case _                                                             => List.empty
    }

    val laoChannel = channel.extractLaoChannel.get
    val laoID = laoChannel.extractChildChannel
    val greetLao = GreetLao(laoID, laoData.owner, laoData.address, addresses)

    // Need to build a signed message
    val jsData = GreetLaoFormat.write(greetLao)
    val encodedData = Base64Data.encode(jsData.toString)
    val signature = laoData.privateKey.signData(encodedData)
    val id = Hash.fromStrings(encodedData.toString, signature.toString)

    Some(Message(encodedData, laoData.publicKey, signature, id, List.empty))
  }

  @throws[DbActorNAckException]
  private def catchupChannel(channel: Channel): List[Message] = {

    @scala.annotation.tailrec
    def buildCatchupList(msgIds: List[Hash], acc: List[Message], fromChannel: Channel): List[Message] = {
      msgIds match {
        case Nil => acc
        case head :: tail =>
          Try(read(fromChannel, head)).recover(_ => None) match {
            case Success(Some(msg)) => buildCatchupList(tail, msg :: acc, fromChannel)
            case _ =>
              log.error(s"/!\\ Critical error encountered: message_id '$head' is listed in channel '$fromChannel' but not stored in db")
              buildCatchupList(tail, acc, fromChannel)
          }
      }
    }

    val topChirpsPattern: Regex = "^/root(/[^/]+)/social/top_chirps$".r

    if (topChirpsPattern.findFirstMatchIn(channel.toString).isDefined) {
      val reactionsChannel = Channel.apply(s"/root/${channel.decodeChannelLaoId}/social/reactions")

      val channelData: ChannelData = readChannelData(reactionsChannel)

      val reactionsList = readCreateLao(reactionsChannel) match {
        case Some(msg) =>
          msg :: buildCatchupList(channelData.messages, Nil, reactionsChannel)

        case None =>
          if (reactionsChannel.isMainLaoChannel) {
            log.error("Critical error encountered: no create_lao message was found in the db")
          }
          buildCatchupList(channelData.messages, Nil, reactionsChannel)
      }

      val chirpScores = collection.mutable.Map[Hash, Int]()

      for reaction <- reactionsList
        do
          val reactionObj = AddReaction.buildFromJson(reaction.toJsonString)
          if reactionObj.action.toString == "add" then
            if reactionObj.reaction_codepoint == "👍" then
              chirpScores(reactionObj.chirp_id) += 1
            else if reactionObj.reaction_codepoint == "👎" then
              chirpScores(reactionObj.chirp_id) -= 1
            else if reactionObj.reaction_codepoint == "❤️" then
              chirpScores(reactionObj.chirp_id) += 1

      var first = new Hash(Base64Data(""))
      var second = new Hash(Base64Data(""))
      var third = new Hash(Base64Data(""))
      var temp = new Hash(Base64Data(""))
      for (chirpId, score) <- chirpScores
        do
          if first.base64Data.toString == "" then
            first = chirpId
          else if score > chirpScores(first) then
            temp = first
            first = chirpId
            third = second
            second = temp
          else if second.base64Data.toString == "" then
              second = chirpId
          else if score > chirpScores(second) then
            temp = second
            second = chirpId
            third = temp
          else if third.base64Data.toString == "" then
            third = chirpId
          else if score > chirpScores(third) then
            third = chirpId

      val chirpsChannel = Channel.apply(s"/root/${channel.decodeChannelLaoId}/social/chirps")
      val topThreeChirps: List[Hash] = List(first, second, third)
      val catchupList = readCreateLao(chirpsChannel) match {
        case Some(msg) =>
          msg :: buildCatchupList(topThreeChirps, Nil, chirpsChannel)

        case None =>
          if (chirpsChannel.isMainLaoChannel) {
            log.error("Critical error encountered: no create_lao message was found in the db")
          }
          buildCatchupList(topThreeChirps, Nil, chirpsChannel)
      }

      readGreetLao(chirpsChannel) match {
        case Some(msg) => msg :: catchupList
        case None => catchupList
      }
    } else {
      val channelData: ChannelData = readChannelData(channel)

      val catchupList = readCreateLao(channel) match {
        case Some(msg) =>
          msg :: buildCatchupList(channelData.messages, Nil, channel)

        case None =>
          if (channel.isMainLaoChannel) {
            log.error("Critical error encountered: no create_lao message was found in the db")
          }
          buildCatchupList(channelData.messages, Nil, channel)
      }

      readGreetLao(channel) match {
        case Some(msg) => msg :: catchupList
        case None => catchupList
      }
    }
  }

  @throws[DbActorNAckException]
  private def pagedCatchupChannel(channel: Channel, numberOfMessages: Int, beforeMessageID: Option[String] = None): List[Message] = {

    @scala.annotation.tailrec
    def buildPagedCatchupList(msgIds: List[Hash], acc: List[Message], channelToPage: Channel): List[Message] = {
      msgIds match {
        case Nil => acc
        case head :: tail =>
          Try(read(channelToPage, head)).recover(_ => None) match {
            case Success(Some(msg)) => buildPagedCatchupList(tail, msg :: acc, channelToPage)
            case _ =>
              log.error(s"/!\\ Critical error encountered: message_id '$head' is listed in channel '$channelToPage' but not stored in db")
              buildPagedCatchupList(tail, acc, channelToPage)
          }
      }
    }

    val chirpsPattern: Regex = "^/root(/[^/]+)/social/chirps(/[^/]+)$".r

    val profilePattern: Regex = "^/root(/[^/]+)/social/profile(/[^/]+){2}$".r

    if (chirpsPattern.findFirstMatchIn(channel.toString).isDefined) {
      val chirpsChannel = Channel.apply(s"/root/${channel.decodeChannelLaoId}/social/chirps")

      val channelData: ChannelData = readChannelData(chirpsChannel)

      var pagedCatchupList = readCreateLao(chirpsChannel) match {
        case Some(msg) =>
          msg :: buildPagedCatchupList(channelData.messages, Nil, chirpsChannel)

        case None =>
          if (chirpsChannel.isMainLaoChannel) {
            log.error("Critical error encountered: no create_lao message was found in the db")
          }
          buildPagedCatchupList(channelData.messages, Nil, chirpsChannel)
      }

      beforeMessageID match {
        case Some(msgID) => {
          val indexOfMessage = pagedCatchupList.indexOf(msgID)
          if (indexOfMessage != -1 && indexOfMessage != 0) {
            var startingIndex = indexOfMessage - numberOfMessages
            if (startingIndex < 0) {
              startingIndex = 0
            }
            pagedCatchupList = pagedCatchupList.slice(startingIndex, indexOfMessage)
          }
        }
        case None => {
          var startingIndex = pagedCatchupList.length - numberOfMessages
          if (startingIndex < 0) {
            startingIndex = 0
          }
          pagedCatchupList = pagedCatchupList.slice(startingIndex, pagedCatchupList.length)
        }
      }
      readGreetLao(chirpsChannel) match {
        case Some(msg) => msg :: pagedCatchupList
        case None => pagedCatchupList
      }
    } else if (profilePattern.findFirstMatchIn(channel.toString).isDefined) {
      val profilePublicKey = channel.toString.split("/")(5)
      val profileChannel = Channel.apply(s"/root/${channel.decodeChannelLaoId}/social/${profilePublicKey}")

      val channelData: ChannelData = readChannelData(profileChannel)

      var pagedCatchupList = readCreateLao(profileChannel) match {
        case Some(msg) =>
          msg :: buildPagedCatchupList(channelData.messages, Nil, profileChannel)

        case None =>
          if (profileChannel.isMainLaoChannel) {
            log.error("Critical error encountered: no create_lao message was found in the db")
          }
          buildPagedCatchupList(channelData.messages, Nil, profileChannel)
      }

      beforeMessageID match {
        case Some(msgID) => {
          val indexOfMessage = pagedCatchupList.indexOf(msgID)
          if (indexOfMessage != -1 && indexOfMessage != 0) {
            var startingIndex = indexOfMessage - numberOfMessages
            if (startingIndex < 0) {
              startingIndex = 0
            }
            pagedCatchupList = pagedCatchupList.slice(startingIndex, indexOfMessage)
          }
        }
        case None => {
          var startingIndex = pagedCatchupList.length - numberOfMessages
          if (startingIndex < 0) {
            startingIndex = 0
          }
          pagedCatchupList = pagedCatchupList.slice(startingIndex, pagedCatchupList.length)
        }
      }
      readGreetLao(profileChannel) match {
        case Some(msg) => msg :: pagedCatchupList
        case None => pagedCatchupList
      }
    } else {
      List()
    }
  }

  @throws[DbActorNAckException]
  private def getAllChannels: Set[Channel] = {
    storage.filterKeysByPrefix(storage.CHANNEL_DATA_KEY)
      .map(key => Channel(key.replaceFirst(storage.CHANNEL_DATA_KEY, "")))
  }

  @throws[DbActorNAckException]
  private def writeAndPropagate(channel: Channel, message: Message): Unit = {
    write(channel, message)
    mediatorRef ! PubSubMediator.Propagate(channel, message)
  }

  @throws[DbActorNAckException]
  private def createChannel(channel: Channel, objectType: ObjectType): Unit = {
    if (!checkChannelExistence(channel)) {
      val pair = (storage.CHANNEL_DATA_KEY + channel.toString) -> ChannelData(objectType, List.empty).toJsonString
      storage.write(pair)
    }
  }

  @throws[DbActorNAckException]
  private def createElectionData(laoId: Hash, electionId: Hash, keyPair: KeyPair): Unit = {
    val channel = Channel(s"$ROOT_CHANNEL_PREFIX${laoId.toString}/private/${electionId.toString}")
    if (!checkChannelExistence(channel)) {
      val pair = (storage.DATA_KEY + channel.toString) -> ElectionData(electionId, keyPair).toJsonString
      storage.write(pair)
    }
  }

  @throws[DbActorNAckException]
  private def createChannels(channels: List[(Channel, ObjectType)]): Unit = {

    @scala.annotation.tailrec
    def filterExistingChannels(
        list: List[(Channel, ObjectType)],
        acc: List[(Channel, ObjectType)]
    ): List[(Channel, ObjectType)] = {
      list match {
        case Nil => acc
        case head :: tail =>
          if (checkChannelExistence(head._1)) {
            filterExistingChannels(tail, acc)
          } else {
            filterExistingChannels(tail, head :: acc)
          }
      }
    }

    // removing channels already present in the db from the list
    val filtered: List[(Channel, ObjectType)] = filterExistingChannels(channels, Nil)
    // creating ChannelData from the filtered input
    val mapped: List[(String, String)] = filtered.map { case (c, o) => (storage.CHANNEL_DATA_KEY + c.toString, ChannelData(o, List.empty).toJsonString) }

    Try(storage.write(mapped: _*))
  }

  private def checkChannelExistence(channel: Channel): Boolean = {
    Try(storage.read(storage.CHANNEL_DATA_KEY + channel.toString)) match {
      case Success(option) => option.isDefined
      case _               => false
    }
  }

  @throws[DbActorNAckException]
  private def addWitnessSignature(channel: Channel, messageId: Hash, signature: Signature): Message = {
    Try(read(channel, messageId)) match {
      case Success(Some(msg)) =>
        msg.addWitnessSignature(WitnessSignaturePair(msg.sender, signature))
      case Success(None) =>
        log.error(s"Actor $self (db) encountered a problem while reading the message having as id '$messageId'")
        throw DbActorNAckException(ErrorCodes.SERVER_ERROR.id, s"Could not read message of message id $messageId")
      case Failure(ex) => throw ex
    }
  }

  @throws[DbActorNAckException]
  private def generateLaoDataKey(channel: Channel): String = {
    channel.decodeChannelLaoId match {
      case Some(data) => storage.DATA_KEY + s"${Channel.ROOT_CHANNEL_PREFIX}$data$LAO_DATA_LOCATION"
      case None =>
        log.error(s"Actor $self (db) encountered a problem while decoding LAO channel from '$channel'")
        throw DbActorNAckException(ErrorCodes.SERVER_ERROR.id, s"Could not extract the LAO id for channel $channel")
    }
  }

  // generates the key of the RollCallData to store in the database
  private def generateRollCallDataKey(laoId: Hash): String = {
    storage.DATA_KEY + s"$ROOT_CHANNEL_PREFIX${laoId.toString}/rollcall"
  }

  @throws[DbActorNAckException]
  private def readRollCallData(laoId: Hash): RollCallData = {
    Try(storage.read(generateRollCallDataKey(laoId))) match {
      case Success(Some(json)) => RollCallData.buildFromJson(json)
      case Success(None)       => throw DbActorNAckException(ErrorCodes.SERVER_ERROR.id, s"ReadRollCallData for RollCAll $laoId not in the database")
      case Failure(ex)         => throw ex
    }
  }

  @throws[DbActorNAckException]
  private def writeRollCallData(laoId: Hash, message: Message): Unit = {
    this.synchronized {
      val rollCallData: RollCallData = Try(readRollCallData(laoId)) match {
        case Success(data) => data
        case Failure(_)    => RollCallData(Hash(Base64Data("")), ActionType.create)
      }
      val rollCallDataKey: String = generateRollCallDataKey(laoId)
      storage.write(rollCallDataKey -> rollCallData.updateWith(message).toJsonString)
    }
  }

  private def generateAuthenticatedKey(popToken: PublicKey, client: String): String = {
    storage.AUTHENTICATED_KEY + popToken.base64Data.toString + Channel.DATA_SEPARATOR + client
  }

  @throws[DbActorNAckException]
  private def readServerPublicKey(): PublicKey = {
    Try(storage.read(storage.SERVER_PUBLIC_KEY + storage.DEFAULT)) match {
      case Success(Some(key)) => PublicKey(Base64Data(key))
      case Success(None) =>
        val (publicKey, _) = generateKeyPair()
        publicKey
      case Failure(ex) => throw ex
    }
  }

  @throws[DbActorNAckException]
  private def readServerPrivateKey(): PrivateKey = {
    Try(storage.read(storage.SERVER_PRIVATE_KEY + storage.DEFAULT)) match {
      case Success(Some(key)) => PrivateKey(Base64Data(key))
      case Success(None) =>
        val (_, privateKey) = generateKeyPair()
        privateKey
      case Failure(ex) => throw ex
    }
  }

  @throws[DbActorNAckException]
  private def generateKeyPair(): (PublicKey, PrivateKey) = {
    val keyPair: Ed25519Sign.KeyPair = Ed25519Sign.KeyPair.newKeyPair
    val publicKey = PublicKey(Base64Data.encode(keyPair.getPublicKey))
    val privateKey = PrivateKey(Base64Data.encode(keyPair.getPrivateKey))

    storage.write((storage.SERVER_PUBLIC_KEY + storage.DEFAULT, publicKey.base64Data.data))
    storage.write((storage.SERVER_PRIVATE_KEY + storage.DEFAULT, privateKey.base64Data.data))
    (publicKey, privateKey)
  }

  @throws[DbActorNAckException]
  private def generateHeartbeat(): HashMap[Channel, Set[Hash]] = {
    val setOfChannels = getAllChannels
    if (setOfChannels.isEmpty) return HashMap()
    val heartbeatMap: HashMap[Channel, Set[Hash]] = setOfChannels.foldLeft(HashMap.empty[Channel, Set[Hash]]) {
      (acc, channel) =>
        readChannelData(channel).messages.toSet match {
          case setOfIds if setOfIds.nonEmpty => acc + (channel -> setOfIds)
          case _                             => acc
        }
    }
    heartbeatMap
  }

  private def generateRumorKey(senderPk: PublicKey, rumorId: Int): String = {
    s"${storage.RUMOR_KEY}${senderPk.base64Data.data}${Channel.DATA_SEPARATOR}$rumorId"
  }

  private def generateRumorDataKey(senderPk: PublicKey): String = {
    s"${storage.RUMOR_DATA_KEY}${senderPk.base64Data.data}"
  }

  @throws[DbActorNAckException]
  private def readRumorData(senderPk: PublicKey): RumorData = {
    Try(storage.read(generateRumorDataKey(senderPk))) match {
      case Success(Some(json)) => RumorData.buildFromJson(json)
      case Success(None)       => RumorData(List.empty)
      case Failure(ex)         => throw ex
    }
  }

  @throws[DbActorNAckException]
  private def readRumor(desiredRumor: (PublicKey, Int)): Option[Rumor] = {
    val rumorKey = generateRumorKey(desiredRumor._1, desiredRumor._2)
    Try(storage.read(rumorKey)) match {
      case Success(Some(json)) => Some(Rumor.buildFromJson(json))
      case Success(None)       => None
      case Failure(ex)         => throw ex
    }
  }

  @throws[DbActorNAckException]
  private def writeRumor(rumor: Rumor): Unit = {
    this.synchronized {
      val rumorData: RumorData = Try(readRumorData(rumor.senderPk)) match {
        case Success(data) => data
        case Failure(_)    => RumorData(List.empty)
      }
      storage.write(generateRumorDataKey(rumor.senderPk) -> rumorData.updateWith(rumor.rumorId).toJsonString)
      storage.write(generateRumorKey(rumor.senderPk, rumor.rumorId) -> rumor.toJsonString)
    }
  }

  override def receive: Receive = LoggingReceive {
    case Write(channel, message) =>
      log.info(s"Actor $self (db) received a WRITE request on channel '$channel'")
      Try(write(channel, message)) match {
        case Success(_) => sender() ! DbActorAck()
        case failure    => sender() ! failure.recover(Status.Failure(_))
      }

    case Read(channel, messageId) =>
      log.info(s"Actor $self (db) received a READ request for message_id '$messageId' from channel '$channel'")
      Try(read(channel, messageId)) match {
        case Success(opt) => sender() ! DbActorReadAck(opt)
        case failure      => sender() ! failure.recover(Status.Failure(_))
      }

    case ReadChannelData(channel) =>
      log.info(s"Actor $self (db) received a ReadChannelData request from channel '$channel'")
      Try(readChannelData(channel)) match {
        case Success(channelData) => sender() ! DbActorReadChannelDataAck(channelData)
        case failure              => sender() ! failure.recover(Status.Failure(_))
      }

    case ReadElectionData(laoId, electionId) =>
      log.info(s"Actor $self (db) received a ReadElectionData request for election '$electionId'")
      Try(readElectionData(laoId, electionId)) match {
        case Success(electionData) => sender() ! DbActorReadElectionDataAck(electionData)
        case failure               => sender() ! failure.recover(Status.Failure(_))
      }

    case ReadLaoData(channel) =>
      log.info(s"Actor $self (db) received a ReadLaoData request")
      Try(readLaoData(channel)) match {
        case Success(laoData) => sender() ! DbActorReadLaoDataAck(laoData)
        case failure          => sender() ! failure.recover(Status.Failure(_))
      }

    case WriteLaoData(channel, message, address) =>
      log.info(s"Actor $self (db) received a WriteLaoData request for channel $channel")
      Try(writeLaoData(channel, message, address)) match {
        case Success(_) => sender() ! DbActorAck()
        case failure    => sender() ! failure.recover(Status.Failure(_))
      }

    case WriteCreateLaoMessage(channel, message) =>
      log.info(s"Actor $self (db) received a WriteCreateLaoMessage request")
      Try(writeCreateLao(channel, message)) match {
        case Success(_) => sender() ! DbActorAck()
        case failure    => sender() ! failure.recover(Status.Failure(_))
      }

    case WriteSetupElectionMessage(channel, message) =>
      log.info(s"Actor $self (db) received a WriteSetupElectionMessage request")
      Try(writeSetupElectionMessage(channel, message)) match {
        case Success(_) => sender() ! DbActorAck()
        case failure    => sender() ! failure.recover(Status.Failure(_))
      }

    case ReadSetupElectionMessage(channel) =>
      log.info(s"Actor $self (db) received a ReadSetupElectionMessage request")
      Try(readSetupElectionMessage(channel)) match {
        case Success(msg) => sender() ! DbActorReadAck(msg)
        case failure      => sender() ! failure.recover(Status.Failure(_))
      }

    case Catchup(channel) =>
      log.info(s"Actor $self (db) received a CATCHUP request for channel '$channel'")
      Try(catchupChannel(channel)) match {
        case Success(messages) => sender() ! DbActorCatchupAck(messages)
        case failure           => sender() ! failure.recover(Status.Failure(_))
      }

    case PagedCatchup(channel, numberOfMessages, beforeMessageID) =>
      log.info(s"Actor $self (db) received a PagedCatchup request for channel '$channel' for '$numberOfMessages' messages before message ID: '$beforeMessageID")
      Try(pagedCatchupChannel(channel, numberOfMessages, beforeMessageID)) match {
        case Success(messages) => sender() ! DbActorCatchupAck(messages)
        case failure           => sender() ! failure.recover(Status.Failure(_))
      }

    case GetAllChannels() =>
      log.info(s"Actor $self (db) receveid a GetAllChannels request")
      Try(getAllChannels) match {
        case Success(setOfChannels) => sender() ! DbActorGetAllChannelsAck(setOfChannels)
        case failure                => sender() ! failure.recover(Status.Failure(_))
      }

    case WriteAndPropagate(channel, message) =>
      log.info(s"Actor $self (db) received a WriteAndPropagate request on channel '$channel'")
      Try(writeAndPropagate(channel, message)) match {
        case Success(_) => sender() ! DbActorAck()
        case failure    => sender() ! failure.recover(Status.Failure(_))
      }

    case CreateChannel(channel, objectType) =>
      log.info(s"Actor $self (db) received an CreateChannel request for channel '$channel' of type '$objectType'")
      Try(createChannel(channel, objectType)) match {
        case Success(_) => sender() ! DbActorAck()
        case failure    => sender() ! failure.recover(Status.Failure(_))
      }

    case CreateElectionData(laoId, id, keyPair) =>
      log.info(s"Actor $self (db) received an CreateElection request for election '$id'" +
        s"\n\tprivate key = ${keyPair.privateKey.toString}" +
        s"\n\tpublic key = ${keyPair.publicKey.toString}")
      Try(createElectionData(laoId, id, keyPair)) match {
        case Success(_) => sender() ! DbActorAck()
        case failure    => sender() ! failure.recover(Status.Failure(_))
      }

    case CreateChannelsFromList(list) =>
      log.info(s"Actor $self (db) received a CreateChannelsFromList request for list $list")
      Try(createChannels(list)) match {
        case Success(_) => sender() ! DbActorAck()
        case failure    => sender() ! failure.recover(Status.Failure(_))
      }

    case ChannelExists(channel) =>
      log.info(s"Actor $self (db) received an ChannelExists request for channel '$channel'")
      if (checkChannelExistence(channel)) {
        sender() ! DbActorAck()
      } else {
        sender() ! Status.Failure(DbActorNAckException(ErrorCodes.INVALID_ACTION.id, s"channel '$channel' does not exist in db"))
      }

    case AssertChannelMissing(channel) =>
      log.info(s"Actor $self (db) received an AssertChannelMissing request for channel '$channel'")
      if (checkChannelExistence(channel)) {
        sender() ! Status.Failure(DbActorNAckException(ErrorCodes.INVALID_ACTION.id, s"channel '$channel' already exists in db"))
      } else {
        sender() ! DbActorAck()
      }

    case AddWitnessSignature(channel, messageId, signature) =>
      log.info(s"Actor $self (db) received an AddWitnessSignature request for message_id '$messageId'")
      Try(addWitnessSignature(channel, messageId, signature)) match {
        case Success(witnessMessage) => sender() ! DbActorAddWitnessSignatureAck(witnessMessage)
        case failure                 => sender() ! failure.recover(Status.Failure(_))
      }

    case ReadRollCallData(laoId) =>
      log.info(s"Actor $self (db) received an ReadRollCallData request for RollCall '$laoId'")
      Try(readRollCallData(laoId)) match {
        case Success(rollcallData) => sender() ! DbActorReadRollCallDataAck(rollcallData)
        case failure               => sender() ! failure.recover(Status.Failure(_))
      }

    case WriteRollCallData(laoId, message) =>
      log.info(s"Actor $self (db) received a WriteRollCallData request for RollCall id $laoId")
      Try(writeRollCallData(laoId, message)) match {
        case Success(_) => sender() ! DbActorAck()
        case failure    => sender() ! failure.recover(Status.Failure(_))
      }

    case WriteUserAuthenticated(popToken, clientId, user) =>
      log.info(s"Actor $self (db) received a WriteUserAuthenticated request for user $user, id $popToken and clientId $clientId")
      Try(storage.write(generateAuthenticatedKey(popToken, clientId) -> user.base64Data.toString())) match {
        case Success(_) => sender() ! DbActorAck()
        case failure    => sender() ! failure.recover(Status.Failure(_))
      }

    case ReadUserAuthenticated(popToken, clientId) =>
      log.info(s"Actor $self (db) received a ReadUserAuthenticated request for pop token $popToken and clientId $clientId")
      Try(storage.read(generateAuthenticatedKey(popToken, clientId))) match {
        case Success(Some(id)) => sender() ! DbActorReadUserAuthenticationAck(Some(PublicKey(Base64Data(id))))
        case Success(None)     => sender() ! DbActorReadUserAuthenticationAck(None)
        case failure           => sender() ! failure.recover(Status.Failure(_))
      }

    case ReadServerPublicKey() =>
      log.info(s"Actor $self (db) received a ReadServerPublicKey request")
      Try(readServerPublicKey()) match {
        case Success(publicKey) => sender() ! DbActorReadServerPublicKeyAck(publicKey)
        case failure            => sender() ! failure.recover(Status.Failure(_))
      }

    case ReadServerPrivateKey() =>
      log.info(s"Actor $self (db) received a ReadServerPrivateKey request")
      Try(readServerPrivateKey()) match {
        case Success(privateKey) => sender() ! DbActorReadServerPrivateKeyAck(privateKey)
        case failure             => sender() ! failure.recover(Status.Failure(_))
      }

    case GenerateHeartbeat() =>
      log.info(s"Actor $self (db) received a GenerateHeartbeat request")
      Try(generateHeartbeat()) match {
        case Success(heartbeat) => sender() ! DbActorGenerateHeartbeatAck(heartbeat)
        case failure            => sender() ! failure.recover(Status.Failure(_))
      }

    case WriteRumor(rumor) =>
      log.info(s"Actor $self (db) received a WriteRumor request")
      Try(writeRumor(rumor)) match {
        case Success(_) => sender() ! DbActorAck()
        case failure    => sender() ! failure.recover(Status.Failure(_))
      }

    case ReadRumor(desiredRumor) =>
      log.info(s"Actor $self (db) received a ReadRumor request")
      Try(readRumor(desiredRumor)) match {
        case Success(foundRumor) => sender() ! DbActorReadRumor(foundRumor)
        case failure             => sender() ! failure.recover(Status.Failure(_))
      }

    case ReadRumorData(senderPk) =>
      log.info(s"Actor $self (db) received a ReadRumorData request")
      Try(readRumorData(senderPk)) match {
        case Success(foundRumorIds) => sender() ! DbActorReadRumorData(foundRumorIds)
        case failure                => sender() ! failure.recover(Status.Failure(_))
      }

    case m =>
      log.info(s"Actor $self (db) received an unknown message")
      sender() ! Status.Failure(DbActorNAckException(ErrorCodes.INVALID_ACTION.id, s"database actor received a message '$m' that it could not recognize"))
  }
}

object DbActor {

  final lazy val INSTANCE: AskableActorRef = PublishSubscribe.getDbActorRef

  def getInstance: AskableActorRef = INSTANCE

  // DbActor Events correspond to messages the actor may receive
  sealed trait Event

  /** Request to write a message in the database
    *
    * @param channel
    *   the channel where the message should be published
    * @param message
    *   the message to write in the database
    */
  final case class Write(channel: Channel, message: Message) extends Event

  /** Request to read a specific message with id <messageId> from <channel>
    *
    * @param channel
    *   the channel where the message was published
    * @param messageId
    *   the id of the message (message_id) we want to read
    */
  final case class Read(channel: Channel, messageId: Hash) extends Event

  /** Request to read the channelData from <channel>, with key laoId/channel
    *
    * @param channel
    *   the channel we need the data for
    */
  final case class ReadChannelData(channel: Channel) extends Event

  /** Request to read the ElectionData for election <id>
    *
    * @param electionId
    *   the election unique id
    */
  final case class ReadElectionData(laoId: Hash, electionId: Hash) extends Event

  /** Request to read the laoData of the LAO, with key laoId
    *
    * @param channel
    *   the channel we need the LAO's data for
    */
  final case class ReadLaoData(channel: Channel) extends Event

  /** Request to write a "CreateLao" message in the db
    *
    * @param channel
    *   the channel part of the LAO the CreateLao refers to
    * @param message
    *   the actual CreateLao message we want to write in the db
    */
  final case class WriteCreateLaoMessage(channel: Channel, message: Message) extends Event

  /** Request to write a "SetupElection" message in the db
    *
    * @param channel
    *   the channel the SetupElection refers to
    * @param message
    *   the actual SetupElection message we want to write in the db
    */
  final case class WriteSetupElectionMessage(channel: Channel, message: Message) extends Event

  /** Request to read a "SetupElection" message from the db
    *
    * @param channel
    *   the channel the SetupElection refers to
    */
  final case class ReadSetupElectionMessage(channel: Channel) extends Event

  /** Request to update the laoData of the LAO, with key laoId and given message
    *
    * @param channel
    *   the channel part of the LAO which data we need to update
    * @param message
    *   the message we use to update it
    */
  final case class WriteLaoData(channel: Channel, message: Message, address: Option[String]) extends Event

  /** Request to read all messages from a specific <channel>
    *
    * @param channel
    *   the channel where the messages should be fetched
    */
  final case class Catchup(channel: Channel) extends Event

  /** Request to read a number of messages (<numberOfMessages>) messages from a specific <channel> before a certain message ID <beforeMessageID> or the latest messages if <beforeMessageID> is not specified
    *
    * @param channel
    *   the channel where the messages should be fetched
    */
  final case class PagedCatchup(channel: Channel, numberOfMessages: Int, beforeMessageID: Option[String] = None) extends Event

  /** Request to get all locally stored channels
    */
  final case class GetAllChannels() extends Event

  /** Request to write a <message> in the database and propagate said message to clients subscribed to the <channel>
    *
    * @param channel
    *   the channel where the message should be published
    * @param message
    *   the message to write in db and propagate to clients
    */
  final case class WriteAndPropagate(channel: Channel, message: Message) extends Event

  /** Request to create channel <channel> in the db with a type
    *
    * @param channel
    *   channel to create
    * @param objectType
    *   channel type
    */
  final case class CreateChannel(channel: Channel, objectType: ObjectType) extends Event

  /** Request to create election data in the db with an id and a keypair
    *
    * @param id
    *   unique id of the election
    * @param keyPair
    *   the keypair of the election
    */
  final case class CreateElectionData(laoId: Hash, id: Hash, keyPair: KeyPair) extends Event

  /** Request to create List of channels in the db with given types
    *
    * @param list
    *   list from which channels are created
    */
  final case class CreateChannelsFromList(list: List[(Channel, ObjectType)]) extends Event

  /** Request to check if channel <channel> exists in the db
    *
    * @param channel
    *   targeted channel
    * @note
    *   db answers with a simple boolean
    */
  final case class ChannelExists(channel: Channel) extends Event

  /** Request to check if channel <channel> is missing in the db
    *
    * @param channel
    *   targeted channel
    * @note
    *   db answers with a simple boolean
    */
  final case class AssertChannelMissing(channel: Channel) extends Event

  /** Request to append witness <signature> to a stored message with message_id <messageId>
    *
    * @param channel
    *   channel in which the messages are being sent
    * @param messageId
    *   message_id of the targeted message
    * @param signature
    *   signature to append to the witness signature list of the message
    */
  final case class AddWitnessSignature(channel: Channel, messageId: Hash, signature: Signature) extends Event

  /** Request to read the rollcallData of the LAO, with key laoId
    *
    * @param laoId
    *   the channel we need the Rollcall's data for
    */
  final case class ReadRollCallData(laoId: Hash) extends Event

  /** Request to write the rollcallData of the LAO, with key laoId
    *
    * @param laoId
    *   the channel we need the Rollcall's data for
    * @param message
    *   rollcall message sent through the channel
    */
  final case class WriteRollCallData(laoId: Hash, message: Message) extends Event

  /** Request to create a rollcall data in the db with state and updateId
    *
    * @param laoId
    *   unique id of the lao in which the rollcall messages are
    * @param updateId
    *   the updateId of the last rollcall message
    * @param state
    *   the state of the last rollcall message, i.e., CREATE, OPEN or CLOSE
    */
  final case class CreateRollCallData(laoId: Hash, updateId: Hash, state: ActionType) extends Event

  /** Registers an authentication of a user on a client using a given identifier
    * @param popToken
    *   pop token to use for authentication
    * @param clientId
    *   client where the user authenticates on
    * @param user
    *   public key of the popcha long term identifier of the user
    */
  final case class WriteUserAuthenticated(popToken: PublicKey, clientId: String, user: PublicKey) extends Event

  /** Reads the authentication information registered for the given pop token regarding the given client
    * @param popToken
    *   pop token that may have been used for authentication
    * @param clientId
    *   client where the user may have authenticated on
    */
  final case class ReadUserAuthenticated(popToken: PublicKey, clientId: String) extends Event

  /** Request for the server public key, created both private and public key if none is found
    */
  final case class ReadServerPublicKey() extends Event

  /** Request for the server private key, created both private and public key if none is found
    */
  final case class ReadServerPrivateKey() extends Event

  /** Request to generate a local heartbeat */
  final case class GenerateHeartbeat() extends Event

  /** Writes the given rumor in Db and updates RumorData accordingly
    * @param rumor
    *   rumor to write in memory
    */
  final case class WriteRumor(rumor: Rumor) extends Event

  /** Requests the Db for rumors corresponding to keys {server public key:rumor id}
    * @param desiredRumor
    *   Map of server public keys and list of desired rumor id for each
    */
  final case class ReadRumor(desiredRumor: (PublicKey, Int)) extends Event

  /** Requests the Db for the list of rumorId received for a senderPk
    * @param senderPk
    *   Public key that we want to request
    */
  final case class ReadRumorData(senderPk: PublicKey) extends Event

  // DbActor DbActorMessage correspond to messages the actor may emit
  sealed trait DbActorMessage

  /** Response for a [[Read]] db request Receiving [[DbActorReadAck]] works as an acknowledgement that the read request was successful
    *
    * @param message
    *   requested message
    */
  final case class DbActorReadAck(message: Option[Message]) extends DbActorMessage

  /** Response for a [[ReadChannelData]] db request Receiving [[DbActorReadChannelDataAck]] works as an acknowledgement that the request was successful
    *
    * @param channelData
    *   requested channel data
    */
  final case class DbActorReadChannelDataAck(channelData: ChannelData) extends DbActorMessage

  /** Response for a [[ReadElectionData]] db request Receiving [[DbActorReadElectionDataAck]] works as an acknowledgement that the request was successful
    *
    * @param electionData
    *   requested channel data
    */
  final case class DbActorReadElectionDataAck(electionData: ElectionData) extends DbActorMessage

  /** Response for a [[ReadLaoData]] db request Receiving [[DbActorReadLaoDataAck]] works as an acknowledgement that the request was successful
    *
    * @param laoData
    *   requested lao data
    */
  final case class DbActorReadLaoDataAck(laoData: LaoData) extends DbActorMessage

  /** Response for a [[AddWitnessSignature]] db request Receiving [[DbActorAddWitnessSignatureAck]] works as an acknowledgement that the request was successful
    *
    * @param witnessMessage
    *   requested message witnessed
    */
  final case class DbActorAddWitnessSignatureAck(witnessMessage: Message) extends DbActorMessage

  /** Response for a [[Catchup]] db request Receiving [[DbActorCatchupAck]] works as an acknowledgement that the catchup request was successful
    *
    * @param messages
    *   requested messages
    */
  final case class DbActorCatchupAck(messages: List[Message]) extends DbActorMessage

  /** Response for [[GetAllChannels]] db request Receiving [[DbActorGetAllChannelsAck]] works as an acknowledgement that the getAllChannels request was successful
    *
    * @param setOfChannels
    *   requested channels
    */
  final case class DbActorGetAllChannelsAck(setOfChannels: Set[Channel]) extends DbActorMessage

  /** Response for a [[ReadRollCallData]] db request Receiving [[DbActorReadRollCallDataAck]] works as an acknowledgement that the request was successful
    *
    * @param rollcallData
    *   requested channel data
    */
  final case class DbActorReadRollCallDataAck(rollcallData: RollCallData) extends DbActorMessage

  /** Response for [[ReadUserAuthenticated]]
    *
    * @param user
    *   Some(user) if a user was registered on the client specified for the given pop token, [[None]] otherwise
    */
  final case class DbActorReadUserAuthenticationAck(user: Option[PublicKey]) extends DbActorMessage

  /** Response for a [[ReadServerPublicKey]] db request
    */
  final case class DbActorReadServerPublicKeyAck(publicKey: PublicKey) extends DbActorMessage

  /** Response for a [[ReadServerPrivateKey]] db request
    */
  final case class DbActorReadServerPrivateKeyAck(privateKey: PrivateKey) extends DbActorMessage

  /** Response for a [[GenerateHeartbeat]] db request Receiving [[DbActorGenerateHeartbeatAck]] works as an acknowledgement that the request was successful
    *
    * @param heartbeatMap
    *   requested heartbeat as a map from the channels to message ids
    */
  final case class DbActorGenerateHeartbeatAck(heartbeatMap: HashMap[Channel, Set[Hash]]) extends DbActorMessage

  /** Response for a [[ReadRumor]]
    */
  final case class DbActorReadRumor(foundRumor: Option[Rumor]) extends DbActorMessage

  /** Response for a [[ReadRumorData]]
    */
  final case class DbActorReadRumorData(rumorIds: RumorData) extends DbActorMessage

  /** Response for a general db actor ACK
    */
  final case class DbActorAck() extends DbActorMessage

}
=======
package ch.epfl.pop.storage

import akka.actor.{Actor, ActorLogging, ActorRef, Status}
import akka.event.LoggingReceive
import akka.pattern.AskableActorRef
import ch.epfl.pop.decentralized.ConnectionMediator
import ch.epfl.pop.json.MessageDataProtocol
import ch.epfl.pop.json.MessageDataProtocol.GreetLaoFormat
import ch.epfl.pop.model.network.method.Rumor
import ch.epfl.pop.model.network.method.message.Message
import ch.epfl.pop.model.network.method.message.data.lao.GreetLao
import ch.epfl.pop.model.network.method.message.data.{ActionType, ObjectType}
import ch.epfl.pop.model.objects.*
import ch.epfl.pop.model.objects.Channel.{LAO_DATA_LOCATION, ROOT_CHANNEL_PREFIX}
import ch.epfl.pop.pubsub.graph.AnswerGenerator.timout
import ch.epfl.pop.pubsub.graph.{ErrorCodes, JsonString}
import ch.epfl.pop.pubsub.{MessageRegistry, PubSubMediator, PublishSubscribe}
import ch.epfl.pop.storage.DbActor.*
import com.google.crypto.tink.subtle.Ed25519Sign

import java.util.concurrent.TimeUnit
import scala.collection.immutable.HashMap
import scala.collection.mutable.ListBuffer
import scala.concurrent.Await
import scala.concurrent.duration.{Duration, FiniteDuration}
import scala.util.{Failure, Success, Try}

final case class DbActor(
    private val mediatorRef: ActorRef,
    private val registry: MessageRegistry,
    private val storage: Storage = new DiskStorage()
) extends Actor with ActorLogging {

  override def postStop(): Unit = {
    storage.close()
    super.postStop()
  }

  private val duration: FiniteDuration = Duration(1, TimeUnit.SECONDS)
  /* --------------- Functions handling messages DbActor may receive --------------- */

  @throws[DbActorNAckException]
  private def write(channel: Channel, message: Message): Unit = {
    // determine data object type. Assumption: all payloads carry header fields.
    val (_object, action) = MessageDataProtocol.parseHeader(message.data.decodeToString()).get

    // create channel if missing. If already present => createChannel does nothing
    createChannel(channel, _object)

    this.synchronized {
      val channelData: ChannelData = readChannelData(channel)
      storage.write(
        (storage.CHANNEL_DATA_KEY + channel.toString, channelData.addMessage(message.message_id).toJsonString),
        (storage.DATA_KEY + s"$channel${Channel.DATA_SEPARATOR}${message.message_id}", message.toJsonString)
      )
    }
  }

  @throws[DbActorNAckException]
  private def writeCreateLao(channel: Channel, message: Message): Unit = {
    createChannel(channel, ObjectType.lao)
    storage.write((storage.DATA_KEY + storage.CREATE_LAO_KEY + channel.toString, message.message_id.toString()))
    write(Channel.ROOT_CHANNEL, message)
  }

  // this function (and its write companion) is necessary so that createLao messages appear in their correct channels (/root)
  // while also being able to find the message when running a catchup on lao_channel
  // as the client needs it to connect
  @throws[DbActorNAckException]
  private def readCreateLao(channel: Channel): Option[Message] = {
    storage.read(storage.DATA_KEY + storage.CREATE_LAO_KEY + channel.toString) match {
      case Some(msg_id) => read(Channel.ROOT_CHANNEL, Hash(Base64Data(msg_id)))
      case _            => None
    }
  }

  @throws[DbActorNAckException]
  private def writeSetupElectionMessage(channel: Channel, message: Message): Unit = {
    channel.extractLaoChannel match {
      case Some(mainLaoChan) =>
        createChannel(channel, ObjectType.election)
        storage.write((storage.DATA_KEY + storage.SETUP_ELECTION_KEY + channel.toString, message.message_id.toString()))
        writeAndPropagate(mainLaoChan, message)

      case _ => log.info("Error: Trying to write an ElectionSetup message on an invalid channel")
    }
  }

  // This function (its write companion) is necessary so SetupElection messages are stored on the main lao channel
  // while being easy to find from their related election channel
  @throws[DbActorNAckException]
  private def readSetupElectionMessage(channel: Channel): Option[Message] = {
    channel.extractLaoChannel match {
      case Some(mainLaoChannel) =>
        storage.read(storage.DATA_KEY + storage.SETUP_ELECTION_KEY + channel.toString) match {
          case Some(msg_id) => read(mainLaoChannel, Hash(Base64Data(msg_id)))
          case _            => None
        }

      case _ =>
        log.info("Error: Trying to read an ElectionSetup message from an invalid channel")
        None
    }
  }

  @throws[DbActorNAckException]
  private def read(channel: Channel, messageId: Hash): Option[Message] = {
    Try(storage.read(storage.DATA_KEY + s"$channel${Channel.DATA_SEPARATOR}$messageId")) match {
      case Success(Some(json)) =>
        val msg = Message.buildFromJson(json)
        val data: JsonString = msg.data.decodeToString()
        MessageDataProtocol.parseHeader(data) match {
          case Success((_object, action)) =>
            val builder = registry.getBuilder(_object, action).get
            Some(msg.copy(decodedData = Some(builder(data))))
          case Failure(ex) =>
            log.error(s"Unable to decode message data: $ex")
            Some(msg)
        }
      case Success(None) => None
      case Failure(ex)   => throw ex
    }
  }

  @throws[DbActorNAckException]
  private def readChannelData(channel: Channel): ChannelData = {
    Try(storage.read(storage.CHANNEL_DATA_KEY + channel.toString)) match {
      case Success(Some(json)) => ChannelData.buildFromJson(json)
      case Success(None)       => throw DbActorNAckException(ErrorCodes.SERVER_ERROR.id, s"ChannelData for channel $channel not in the database")
      case Failure(ex)         => throw ex
    }
  }

  @throws[DbActorNAckException]
  private def readElectionData(laoId: Hash, electionId: Hash): ElectionData = {
    Try(storage.read(storage.DATA_KEY + s"$ROOT_CHANNEL_PREFIX${laoId.toString}/private/${electionId.toString}")) match {
      case Success(Some(json)) => ElectionData.buildFromJson(json)
      case Success(None)       => throw DbActorNAckException(ErrorCodes.SERVER_ERROR.id, s"ElectionData for election $electionId not in the database")
      case Failure(ex)         => throw ex
    }
  }

  @throws[DbActorNAckException]
  private def readLaoData(channel: Channel): LaoData = {
    Try(storage.read(generateLaoDataKey(channel))) match {
      case Success(Some(json)) => LaoData.buildFromJson(json)
      case Success(None)       => throw DbActorNAckException(ErrorCodes.SERVER_ERROR.id, s"LaoData for channel $channel not in the database")
      case Failure(ex)         => throw ex
    }
  }

  @throws[DbActorNAckException]
  private def writeLaoData(channel: Channel, message: Message, address: Option[String]): Unit = {
    this.synchronized {
      val laoData: LaoData = Try(readLaoData(channel)) match {
        case Success(data) => data
        case Failure(_)    => LaoData()
      }
      val laoDataKey: String = generateLaoDataKey(channel)
      storage.write(laoDataKey -> laoData.updateWith(message, address).toJsonString)
    }
  }

  @throws[DbActorNAckException]
  private def readGreetLao(channel: Channel): Option[Message] = {
    val connectionMediator: AskableActorRef = PublishSubscribe.getConnectionMediatorRef
    val laoData = Try(readLaoData(channel)) match {
      case Success(data) => data
      case Failure(_)    => return None
    }

    val askAddresses = Await.ready(connectionMediator ? ConnectionMediator.ReadPeersClientAddress(), duration).value.get
    val addresses = askAddresses match {
      case Success(ConnectionMediator.ReadPeersClientAddressAck(result)) => List.empty // result
      case _                                                             => List.empty
    }

    val laoChannel = channel.extractLaoChannel.get
    val laoID = laoChannel.extractChildChannel
    val greetLao = GreetLao(laoID, laoData.owner, laoData.address, addresses)

    // Need to build a signed message
    val jsData = GreetLaoFormat.write(greetLao)
    val encodedData = Base64Data.encode(jsData.toString)
    val signature = laoData.privateKey.signData(encodedData)
    val id = Hash.fromStrings(encodedData.toString, signature.toString)

    Some(Message(encodedData, laoData.publicKey, signature, id, List.empty))
  }

  @throws[DbActorNAckException]
  private def catchupChannel(channel: Channel): List[Message] = {

    @scala.annotation.tailrec
    def buildCatchupList(msgIds: List[Hash], acc: List[Message]): List[Message] = {
      msgIds match {
        case Nil => acc
        case head :: tail =>
          Try(read(channel, head)).recover(_ => None) match {
            case Success(Some(msg)) => buildCatchupList(tail, msg :: acc)
            case _ =>
              log.error(s"/!\\ Critical error encountered: message_id '$head' is listed in channel '$channel' but not stored in db")
              buildCatchupList(tail, acc)
          }
      }
    }

    val channelData: ChannelData = readChannelData(channel)

    val catchupList = readCreateLao(channel) match {
      case Some(msg) =>
        msg :: buildCatchupList(channelData.messages, Nil)

      case None =>
        if (channel.isMainLaoChannel) {
          log.error("Critical error encountered: no create_lao message was found in the db")
        }
        buildCatchupList(channelData.messages, Nil)
    }

    readGreetLao(channel) match {
      case Some(msg) => msg :: catchupList
      case None      => catchupList
    }
  }

  @throws[DbActorNAckException]
  private def getAllChannels: Set[Channel] = {
    storage.filterKeysByPrefix(storage.CHANNEL_DATA_KEY)
      .map(key => Channel(key.replaceFirst(storage.CHANNEL_DATA_KEY, "")))
  }

  @throws[DbActorNAckException]
  private def writeAndPropagate(channel: Channel, message: Message): Unit = {
    write(channel, message)
    mediatorRef ! PubSubMediator.Propagate(channel, message)
  }

  @throws[DbActorNAckException]
  private def createChannel(channel: Channel, objectType: ObjectType): Unit = {
    if (!checkChannelExistence(channel)) {
      val pair = (storage.CHANNEL_DATA_KEY + channel.toString) -> ChannelData(objectType, List.empty).toJsonString
      storage.write(pair)
    }
  }

  @throws[DbActorNAckException]
  private def createElectionData(laoId: Hash, electionId: Hash, keyPair: KeyPair): Unit = {
    val channel = Channel(s"$ROOT_CHANNEL_PREFIX${laoId.toString}/private/${electionId.toString}")
    if (!checkChannelExistence(channel)) {
      val pair = (storage.DATA_KEY + channel.toString) -> ElectionData(electionId, keyPair).toJsonString
      storage.write(pair)
    }
  }

  @throws[DbActorNAckException]
  private def createChannels(channels: List[(Channel, ObjectType)]): Unit = {

    @scala.annotation.tailrec
    def filterExistingChannels(
        list: List[(Channel, ObjectType)],
        acc: List[(Channel, ObjectType)]
    ): List[(Channel, ObjectType)] = {
      list match {
        case Nil => acc
        case head :: tail =>
          if (checkChannelExistence(head._1)) {
            filterExistingChannels(tail, acc)
          } else {
            filterExistingChannels(tail, head :: acc)
          }
      }
    }

    // removing channels already present in the db from the list
    val filtered: List[(Channel, ObjectType)] = filterExistingChannels(channels, Nil)
    // creating ChannelData from the filtered input
    val mapped: List[(String, String)] = filtered.map { case (c, o) => (storage.CHANNEL_DATA_KEY + c.toString, ChannelData(o, List.empty).toJsonString) }

    Try(storage.write(mapped: _*))
  }

  private def checkChannelExistence(channel: Channel): Boolean = {
    Try(storage.read(storage.CHANNEL_DATA_KEY + channel.toString)) match {
      case Success(option) => option.isDefined
      case _               => false
    }
  }

  @throws[DbActorNAckException]
  private def addWitnessSignature(channel: Channel, messageId: Hash, signature: Signature): Message = {
    Try(read(channel, messageId)) match {
      case Success(Some(msg)) =>
        msg.addWitnessSignature(WitnessSignaturePair(msg.sender, signature))
      case Success(None) =>
        log.error(s"Actor $self (db) encountered a problem while reading the message having as id '$messageId'")
        throw DbActorNAckException(ErrorCodes.SERVER_ERROR.id, s"Could not read message of message id $messageId")
      case Failure(ex) => throw ex
    }
  }

  @throws[DbActorNAckException]
  private def generateLaoDataKey(channel: Channel): String = {
    channel.decodeChannelLaoId match {
      case Some(data) => storage.DATA_KEY + s"${Channel.ROOT_CHANNEL_PREFIX}$data$LAO_DATA_LOCATION"
      case None =>
        log.error(s"Actor $self (db) encountered a problem while decoding LAO channel from '$channel'")
        throw DbActorNAckException(ErrorCodes.SERVER_ERROR.id, s"Could not extract the LAO id for channel $channel")
    }
  }

  // generates the key of the RollCallData to store in the database
  private def generateRollCallDataKey(laoId: Hash): String = {
    storage.DATA_KEY + s"$ROOT_CHANNEL_PREFIX${laoId.toString}/rollcall"
  }

  @throws[DbActorNAckException]
  private def readRollCallData(laoId: Hash): RollCallData = {
    Try(storage.read(generateRollCallDataKey(laoId))) match {
      case Success(Some(json)) => RollCallData.buildFromJson(json)
      case Success(None)       => throw DbActorNAckException(ErrorCodes.SERVER_ERROR.id, s"ReadRollCallData for RollCAll $laoId not in the database")
      case Failure(ex)         => throw ex
    }
  }

  @throws[DbActorNAckException]
  private def writeRollCallData(laoId: Hash, message: Message): Unit = {
    this.synchronized {
      val rollCallData: RollCallData = Try(readRollCallData(laoId)) match {
        case Success(data) => data
        case Failure(_)    => RollCallData(Hash(Base64Data("")), ActionType.create)
      }
      val rollCallDataKey: String = generateRollCallDataKey(laoId)
      storage.write(rollCallDataKey -> rollCallData.updateWith(message).toJsonString)
    }
  }

  private def generateAuthenticatedKey(popToken: PublicKey, client: String): String = {
    storage.AUTHENTICATED_KEY + popToken.base64Data.toString + Channel.DATA_SEPARATOR + client
  }

  @throws[DbActorNAckException]
  private def readServerPublicKey(): PublicKey = {
    Try(storage.read(storage.SERVER_PUBLIC_KEY + storage.DEFAULT)) match {
      case Success(Some(key)) => PublicKey(Base64Data(key))
      case Success(None) =>
        val (publicKey, _) = generateKeyPair()
        publicKey
      case Failure(ex) => throw ex
    }
  }

  @throws[DbActorNAckException]
  private def readServerPrivateKey(): PrivateKey = {
    Try(storage.read(storage.SERVER_PRIVATE_KEY + storage.DEFAULT)) match {
      case Success(Some(key)) => PrivateKey(Base64Data(key))
      case Success(None) =>
        val (_, privateKey) = generateKeyPair()
        privateKey
      case Failure(ex) => throw ex
    }
  }

  @throws[DbActorNAckException]
  private def generateKeyPair(): (PublicKey, PrivateKey) = {
    val keyPair: Ed25519Sign.KeyPair = Ed25519Sign.KeyPair.newKeyPair
    val publicKey = PublicKey(Base64Data.encode(keyPair.getPublicKey))
    val privateKey = PrivateKey(Base64Data.encode(keyPair.getPrivateKey))

    storage.write((storage.SERVER_PUBLIC_KEY + storage.DEFAULT, publicKey.base64Data.data))
    storage.write((storage.SERVER_PRIVATE_KEY + storage.DEFAULT, privateKey.base64Data.data))
    (publicKey, privateKey)
  }

  @throws[DbActorNAckException]
  private def generateHeartbeat(): HashMap[Channel, Set[Hash]] = {
    val setOfChannels = getAllChannels
    if (setOfChannels.isEmpty) return HashMap()
    val heartbeatMap: HashMap[Channel, Set[Hash]] = setOfChannels.foldLeft(HashMap.empty[Channel, Set[Hash]]) {
      (acc, channel) =>
        readChannelData(channel).messages.toSet match {
          case setOfIds if setOfIds.nonEmpty => acc + (channel -> setOfIds)
          case _                             => acc
        }
    }
    heartbeatMap
  }

  private def generateRumorKey(senderPk: PublicKey, rumorId: Int): String = {
    s"${storage.RUMOR_KEY}${senderPk.base64Data.data}${Channel.DATA_SEPARATOR}$rumorId"
  }

  private def generateRumorDataKey(senderPk: PublicKey): String = {
    s"${storage.RUMOR_DATA_KEY}${senderPk.base64Data.data}"
  }

  @throws[DbActorNAckException]
  private def readRumorData(senderPk: PublicKey): RumorData = {
    Try(storage.read(generateRumorDataKey(senderPk))) match {
      case Success(Some(json)) => RumorData.buildFromJson(json)
      case Success(None)       => RumorData(List.empty)
      case Failure(ex)         => throw ex
    }
  }

  @throws[DbActorNAckException]
  private def readRumor(desiredRumor: (PublicKey, Int)): Option[Rumor] = {
    val rumorKey = generateRumorKey(desiredRumor._1, desiredRumor._2)
    Try(storage.read(rumorKey)) match {
      case Success(Some(json)) => Some(Rumor.buildFromJson(json))
      case Success(None)       => None
      case Failure(ex)         => throw ex
    }
  }

  @throws[DbActorNAckException]
  private def writeRumor(rumor: Rumor): Unit = {
    this.synchronized {
      val rumorData: RumorData = Try(readRumorData(rumor.senderPk)) match {
        case Success(data) => data
        case Failure(_)    => RumorData(List.empty)
      }
      storage.write(generateRumorDataKey(rumor.senderPk) -> rumorData.updateWith(rumor.rumorId).toJsonString)
      storage.write(generateRumorKey(rumor.senderPk, rumor.rumorId) -> rumor.toJsonString)
    }
  }

  override def receive: Receive = LoggingReceive {
    case Write(channel, message) =>
      log.info(s"Actor $self (db) received a WRITE request on channel '$channel'")
      Try(write(channel, message)) match {
        case Success(_) => sender() ! DbActorAck()
        case failure    => sender() ! failure.recover(Status.Failure(_))
      }

    case Read(channel, messageId) =>
      log.info(s"Actor $self (db) received a READ request for message_id '$messageId' from channel '$channel'")
      Try(read(channel, messageId)) match {
        case Success(opt) => sender() ! DbActorReadAck(opt)
        case failure      => sender() ! failure.recover(Status.Failure(_))
      }

    case ReadChannelData(channel) =>
      log.info(s"Actor $self (db) received a ReadChannelData request from channel '$channel'")
      Try(readChannelData(channel)) match {
        case Success(channelData) => sender() ! DbActorReadChannelDataAck(channelData)
        case failure              => sender() ! failure.recover(Status.Failure(_))
      }

    case ReadElectionData(laoId, electionId) =>
      log.info(s"Actor $self (db) received a ReadElectionData request for election '$electionId'")
      Try(readElectionData(laoId, electionId)) match {
        case Success(electionData) => sender() ! DbActorReadElectionDataAck(electionData)
        case failure               => sender() ! failure.recover(Status.Failure(_))
      }

    case ReadLaoData(channel) =>
      log.info(s"Actor $self (db) received a ReadLaoData request")
      Try(readLaoData(channel)) match {
        case Success(laoData) => sender() ! DbActorReadLaoDataAck(laoData)
        case failure          => sender() ! failure.recover(Status.Failure(_))
      }

    case WriteLaoData(channel, message, address) =>
      log.info(s"Actor $self (db) received a WriteLaoData request for channel $channel")
      Try(writeLaoData(channel, message, address)) match {
        case Success(_) => sender() ! DbActorAck()
        case failure    => sender() ! failure.recover(Status.Failure(_))
      }

    case WriteCreateLaoMessage(channel, message) =>
      log.info(s"Actor $self (db) received a WriteCreateLaoMessage request")
      Try(writeCreateLao(channel, message)) match {
        case Success(_) => sender() ! DbActorAck()
        case failure    => sender() ! failure.recover(Status.Failure(_))
      }

    case WriteSetupElectionMessage(channel, message) =>
      log.info(s"Actor $self (db) received a WriteSetupElectionMessage request")
      Try(writeSetupElectionMessage(channel, message)) match {
        case Success(_) => sender() ! DbActorAck()
        case failure    => sender() ! failure.recover(Status.Failure(_))
      }

    case ReadSetupElectionMessage(channel) =>
      log.info(s"Actor $self (db) received a ReadSetupElectionMessage request")
      Try(readSetupElectionMessage(channel)) match {
        case Success(msg) => sender() ! DbActorReadAck(msg)
        case failure      => sender() ! failure.recover(Status.Failure(_))
      }

    case Catchup(channel) =>
      log.info(s"Actor $self (db) received a CATCHUP request for channel '$channel'")
      Try(catchupChannel(channel)) match {
        case Success(messages) => sender() ! DbActorCatchupAck(messages)
        case failure           => sender() ! failure.recover(Status.Failure(_))
      }

    case GetAllChannels() =>
      log.info(s"Actor $self (db) receveid a GetAllChannels request")
      Try(getAllChannels) match {
        case Success(setOfChannels) => sender() ! DbActorGetAllChannelsAck(setOfChannels)
        case failure                => sender() ! failure.recover(Status.Failure(_))
      }

    case WriteAndPropagate(channel, message) =>
      log.info(s"Actor $self (db) received a WriteAndPropagate request on channel '$channel'")
      Try(writeAndPropagate(channel, message)) match {
        case Success(_) => sender() ! DbActorAck()
        case failure    => sender() ! failure.recover(Status.Failure(_))
      }

    case CreateChannel(channel, objectType) =>
      log.info(s"Actor $self (db) received an CreateChannel request for channel '$channel' of type '$objectType'")
      Try(createChannel(channel, objectType)) match {
        case Success(_) => sender() ! DbActorAck()
        case failure    => sender() ! failure.recover(Status.Failure(_))
      }

    case CreateElectionData(laoId, id, keyPair) =>
      log.info(s"Actor $self (db) received an CreateElection request for election '$id'" +
        s"\n\tprivate key = ${keyPair.privateKey.toString}" +
        s"\n\tpublic key = ${keyPair.publicKey.toString}")
      Try(createElectionData(laoId, id, keyPair)) match {
        case Success(_) => sender() ! DbActorAck()
        case failure    => sender() ! failure.recover(Status.Failure(_))
      }

    case CreateChannelsFromList(list) =>
      log.info(s"Actor $self (db) received a CreateChannelsFromList request for list $list")
      Try(createChannels(list)) match {
        case Success(_) => sender() ! DbActorAck()
        case failure    => sender() ! failure.recover(Status.Failure(_))
      }

    case ChannelExists(channel) =>
      log.info(s"Actor $self (db) received an ChannelExists request for channel '$channel'")
      if (checkChannelExistence(channel)) {
        sender() ! DbActorAck()
      } else {
        sender() ! Status.Failure(DbActorNAckException(ErrorCodes.INVALID_ACTION.id, s"channel '$channel' does not exist in db"))
      }

    case AssertChannelMissing(channel) =>
      log.info(s"Actor $self (db) received an AssertChannelMissing request for channel '$channel'")
      if (checkChannelExistence(channel)) {
        sender() ! Status.Failure(DbActorNAckException(ErrorCodes.INVALID_ACTION.id, s"channel '$channel' already exists in db"))
      } else {
        sender() ! DbActorAck()
      }

    case AddWitnessSignature(channel, messageId, signature) =>
      log.info(s"Actor $self (db) received an AddWitnessSignature request for message_id '$messageId'")
      Try(addWitnessSignature(channel, messageId, signature)) match {
        case Success(witnessMessage) => sender() ! DbActorAddWitnessSignatureAck(witnessMessage)
        case failure                 => sender() ! failure.recover(Status.Failure(_))
      }

    case ReadRollCallData(laoId) =>
      log.info(s"Actor $self (db) received an ReadRollCallData request for RollCall '$laoId'")
      Try(readRollCallData(laoId)) match {
        case Success(rollcallData) => sender() ! DbActorReadRollCallDataAck(rollcallData)
        case failure               => sender() ! failure.recover(Status.Failure(_))
      }

    case WriteRollCallData(laoId, message) =>
      log.info(s"Actor $self (db) received a WriteRollCallData request for RollCall id $laoId")
      Try(writeRollCallData(laoId, message)) match {
        case Success(_) => sender() ! DbActorAck()
        case failure    => sender() ! failure.recover(Status.Failure(_))
      }

    case WriteUserAuthenticated(popToken, clientId, user) =>
      log.info(s"Actor $self (db) received a WriteUserAuthenticated request for user $user, id $popToken and clientId $clientId")
      Try(storage.write(generateAuthenticatedKey(popToken, clientId) -> user.base64Data.toString())) match {
        case Success(_) => sender() ! DbActorAck()
        case failure    => sender() ! failure.recover(Status.Failure(_))
      }

    case ReadUserAuthenticated(popToken, clientId) =>
      log.info(s"Actor $self (db) received a ReadUserAuthenticated request for pop token $popToken and clientId $clientId")
      Try(storage.read(generateAuthenticatedKey(popToken, clientId))) match {
        case Success(Some(id)) => sender() ! DbActorReadUserAuthenticationAck(Some(PublicKey(Base64Data(id))))
        case Success(None)     => sender() ! DbActorReadUserAuthenticationAck(None)
        case failure           => sender() ! failure.recover(Status.Failure(_))
      }

    case ReadServerPublicKey() =>
      log.info(s"Actor $self (db) received a ReadServerPublicKey request")
      Try(readServerPublicKey()) match {
        case Success(publicKey) => sender() ! DbActorReadServerPublicKeyAck(publicKey)
        case failure            => sender() ! failure.recover(Status.Failure(_))
      }

    case ReadServerPrivateKey() =>
      log.info(s"Actor $self (db) received a ReadServerPrivateKey request")
      Try(readServerPrivateKey()) match {
        case Success(privateKey) => sender() ! DbActorReadServerPrivateKeyAck(privateKey)
        case failure             => sender() ! failure.recover(Status.Failure(_))
      }

    case GenerateHeartbeat() =>
      log.info(s"Actor $self (db) received a GenerateHeartbeat request")
      Try(generateHeartbeat()) match {
        case Success(heartbeat) => sender() ! DbActorGenerateHeartbeatAck(heartbeat)
        case failure            => sender() ! failure.recover(Status.Failure(_))
      }

    case WriteRumor(rumor) =>
      log.info(s"Actor $self (db) received a WriteRumor request")
      Try(writeRumor(rumor)) match {
        case Success(_) => sender() ! DbActorAck()
        case failure    => sender() ! failure.recover(Status.Failure(_))
      }

    case ReadRumor(desiredRumor) =>
      log.info(s"Actor $self (db) received a ReadRumor request")
      Try(readRumor(desiredRumor)) match {
        case Success(foundRumor) => sender() ! DbActorReadRumor(foundRumor)
        case failure             => sender() ! failure.recover(Status.Failure(_))
      }

    case ReadRumorData(senderPk) =>
      log.info(s"Actor $self (db) received a ReadRumorData request")
      Try(readRumorData(senderPk)) match {
        case Success(foundRumorIds) => sender() ! DbActorReadRumorData(foundRumorIds)
        case failure                => sender() ! failure.recover(Status.Failure(_))
      }

    case m =>
      log.info(s"Actor $self (db) received an unknown message")
      sender() ! Status.Failure(DbActorNAckException(ErrorCodes.INVALID_ACTION.id, s"database actor received a message '$m' that it could not recognize"))
  }
}

object DbActor {

  final lazy val INSTANCE: AskableActorRef = PublishSubscribe.getDbActorRef

  def getInstance: AskableActorRef = INSTANCE

  // DbActor Events correspond to messages the actor may receive
  sealed trait Event

  /** Request to write a message in the database
    *
    * @param channel
    *   the channel where the message should be published
    * @param message
    *   the message to write in the database
    */
  final case class Write(channel: Channel, message: Message) extends Event

  /** Request to read a specific message with id <messageId> from <channel>
    *
    * @param channel
    *   the channel where the message was published
    * @param messageId
    *   the id of the message (message_id) we want to read
    */
  final case class Read(channel: Channel, messageId: Hash) extends Event

  /** Request to read the channelData from <channel>, with key laoId/channel
    *
    * @param channel
    *   the channel we need the data for
    */
  final case class ReadChannelData(channel: Channel) extends Event

  /** Request to read the ElectionData for election <id>
    *
    * @param electionId
    *   the election unique id
    */
  final case class ReadElectionData(laoId: Hash, electionId: Hash) extends Event

  /** Request to read the laoData of the LAO, with key laoId
    *
    * @param channel
    *   the channel we need the LAO's data for
    */
  final case class ReadLaoData(channel: Channel) extends Event

  /** Request to write a "CreateLao" message in the db
    *
    * @param channel
    *   the channel part of the LAO the CreateLao refers to
    * @param message
    *   the actual CreateLao message we want to write in the db
    */
  final case class WriteCreateLaoMessage(channel: Channel, message: Message) extends Event

  /** Request to write a "SetupElection" message in the db
    *
    * @param channel
    *   the channel the SetupElection refers to
    * @param message
    *   the actual SetupElection message we want to write in the db
    */
  final case class WriteSetupElectionMessage(channel: Channel, message: Message) extends Event

  /** Request to read a "SetupElection" message from the db
    *
    * @param channel
    *   the channel the SetupElection refers to
    */
  final case class ReadSetupElectionMessage(channel: Channel) extends Event

  /** Request to update the laoData of the LAO, with key laoId and given message
    *
    * @param channel
    *   the channel part of the LAO which data we need to update
    * @param message
    *   the message we use to update it
    */
  final case class WriteLaoData(channel: Channel, message: Message, address: Option[String]) extends Event

  /** Request to read all messages from a specific <channel>
    *
    * @param channel
    *   the channel where the messages should be fetched
    */
  final case class Catchup(channel: Channel) extends Event

  /** Request to get all locally stored channels
    */
  final case class GetAllChannels() extends Event

  /** Request to write a <message> in the database and propagate said message to clients subscribed to the <channel>
    *
    * @param channel
    *   the channel where the message should be published
    * @param message
    *   the message to write in db and propagate to clients
    */
  final case class WriteAndPropagate(channel: Channel, message: Message) extends Event

  /** Request to create channel <channel> in the db with a type
    *
    * @param channel
    *   channel to create
    * @param objectType
    *   channel type
    */
  final case class CreateChannel(channel: Channel, objectType: ObjectType) extends Event

  /** Request to create election data in the db with an id and a keypair
    *
    * @param id
    *   unique id of the election
    * @param keyPair
    *   the keypair of the election
    */
  final case class CreateElectionData(laoId: Hash, id: Hash, keyPair: KeyPair) extends Event

  /** Request to create List of channels in the db with given types
    *
    * @param list
    *   list from which channels are created
    */
  final case class CreateChannelsFromList(list: List[(Channel, ObjectType)]) extends Event

  /** Request to check if channel <channel> exists in the db
    *
    * @param channel
    *   targeted channel
    * @note
    *   db answers with a simple boolean
    */
  final case class ChannelExists(channel: Channel) extends Event

  /** Request to check if channel <channel> is missing in the db
    *
    * @param channel
    *   targeted channel
    * @note
    *   db answers with a simple boolean
    */
  final case class AssertChannelMissing(channel: Channel) extends Event

  /** Request to append witness <signature> to a stored message with message_id <messageId>
    *
    * @param channel
    *   channel in which the messages are being sent
    * @param messageId
    *   message_id of the targeted message
    * @param signature
    *   signature to append to the witness signature list of the message
    */
  final case class AddWitnessSignature(channel: Channel, messageId: Hash, signature: Signature) extends Event

  /** Request to read the rollcallData of the LAO, with key laoId
    *
    * @param laoId
    *   the channel we need the Rollcall's data for
    */
  final case class ReadRollCallData(laoId: Hash) extends Event

  /** Request to write the rollcallData of the LAO, with key laoId
    *
    * @param laoId
    *   the channel we need the Rollcall's data for
    * @param message
    *   rollcall message sent through the channel
    */
  final case class WriteRollCallData(laoId: Hash, message: Message) extends Event

  /** Request to create a rollcall data in the db with state and updateId
    *
    * @param laoId
    *   unique id of the lao in which the rollcall messages are
    * @param updateId
    *   the updateId of the last rollcall message
    * @param state
    *   the state of the last rollcall message, i.e., CREATE, OPEN or CLOSE
    */
  final case class CreateRollCallData(laoId: Hash, updateId: Hash, state: ActionType) extends Event

  /** Registers an authentication of a user on a client using a given identifier
    * @param popToken
    *   pop token to use for authentication
    * @param clientId
    *   client where the user authenticates on
    * @param user
    *   public key of the popcha long term identifier of the user
    */
  final case class WriteUserAuthenticated(popToken: PublicKey, clientId: String, user: PublicKey) extends Event

  /** Reads the authentication information registered for the given pop token regarding the given client
    * @param popToken
    *   pop token that may have been used for authentication
    * @param clientId
    *   client where the user may have authenticated on
    */
  final case class ReadUserAuthenticated(popToken: PublicKey, clientId: String) extends Event

  /** Request for the server public key, created both private and public key if none is found
    */
  final case class ReadServerPublicKey() extends Event

  /** Request for the server private key, created both private and public key if none is found
    */
  final case class ReadServerPrivateKey() extends Event

  /** Request to generate a local heartbeat */
  final case class GenerateHeartbeat() extends Event

  /** Writes the given rumor in Db and updates RumorData accordingly
    * @param rumor
    *   rumor to write in memory
    */
  final case class WriteRumor(rumor: Rumor) extends Event

  /** Requests the Db for rumors corresponding to keys {server public key:rumor id}
    * @param desiredRumor
    *   Map of server public keys and list of desired rumor id for each
    */
  final case class ReadRumor(desiredRumor: (PublicKey, Int)) extends Event

  /** Requests the Db for the list of rumorId received for a senderPk
    * @param senderPk
    *   Public key that we want to request
    */
  final case class ReadRumorData(senderPk: PublicKey) extends Event

  // DbActor DbActorMessage correspond to messages the actor may emit
  sealed trait DbActorMessage

  /** Response for a [[Read]] db request Receiving [[DbActorReadAck]] works as an acknowledgement that the read request was successful
    *
    * @param message
    *   requested message
    */
  final case class DbActorReadAck(message: Option[Message]) extends DbActorMessage

  /** Response for a [[ReadChannelData]] db request Receiving [[DbActorReadChannelDataAck]] works as an acknowledgement that the request was successful
    *
    * @param channelData
    *   requested channel data
    */
  final case class DbActorReadChannelDataAck(channelData: ChannelData) extends DbActorMessage

  /** Response for a [[ReadElectionData]] db request Receiving [[DbActorReadElectionDataAck]] works as an acknowledgement that the request was successful
    *
    * @param electionData
    *   requested channel data
    */
  final case class DbActorReadElectionDataAck(electionData: ElectionData) extends DbActorMessage

  /** Response for a [[ReadLaoData]] db request Receiving [[DbActorReadLaoDataAck]] works as an acknowledgement that the request was successful
    *
    * @param laoData
    *   requested lao data
    */
  final case class DbActorReadLaoDataAck(laoData: LaoData) extends DbActorMessage

  /** Response for a [[AddWitnessSignature]] db request Receiving [[DbActorAddWitnessSignatureAck]] works as an acknowledgement that the request was successful
    *
    * @param witnessMessage
    *   requested message witnessed
    */
  final case class DbActorAddWitnessSignatureAck(witnessMessage: Message) extends DbActorMessage

  /** Response for a [[Catchup]] db request Receiving [[DbActorCatchupAck]] works as an acknowledgement that the catchup request was successful
    *
    * @param messages
    *   requested messages
    */
  final case class DbActorCatchupAck(messages: List[Message]) extends DbActorMessage

  /** Response for [[GetAllChannels]] db request Receiving [[DbActorGetAllChannelsAck]] works as an acknowledgement that the getAllChannels request was successful
    *
    * @param setOfChannels
    *   requested channels
    */
  final case class DbActorGetAllChannelsAck(setOfChannels: Set[Channel]) extends DbActorMessage

  /** Response for a [[ReadRollCallData]] db request Receiving [[DbActorReadRollCallDataAck]] works as an acknowledgement that the request was successful
    *
    * @param rollcallData
    *   requested channel data
    */
  final case class DbActorReadRollCallDataAck(rollcallData: RollCallData) extends DbActorMessage

  /** Response for [[ReadUserAuthenticated]]
    *
    * @param user
    *   Some(user) if a user was registered on the client specified for the given pop token, [[None]] otherwise
    */
  final case class DbActorReadUserAuthenticationAck(user: Option[PublicKey]) extends DbActorMessage

  /** Response for a [[ReadServerPublicKey]] db request
    */
  final case class DbActorReadServerPublicKeyAck(publicKey: PublicKey) extends DbActorMessage

  /** Response for a [[ReadServerPrivateKey]] db request
    */
  final case class DbActorReadServerPrivateKeyAck(privateKey: PrivateKey) extends DbActorMessage

  /** Response for a [[GenerateHeartbeat]] db request Receiving [[DbActorGenerateHeartbeatAck]] works as an acknowledgement that the request was successful
    *
    * @param heartbeatMap
    *   requested heartbeat as a map from the channels to message ids
    */
  final case class DbActorGenerateHeartbeatAck(heartbeatMap: HashMap[Channel, Set[Hash]]) extends DbActorMessage

  /** Response for a [[ReadRumor]]
    */
  final case class DbActorReadRumor(foundRumor: Option[Rumor]) extends DbActorMessage

  /** Response for a [[ReadRumorData]]
    */
  final case class DbActorReadRumorData(rumorIds: RumorData) extends DbActorMessage

  /** Response for a general db actor ACK
    */
  final case class DbActorAck() extends DbActorMessage

}
>>>>>>> aa04c3a2
<|MERGE_RESOLUTION|>--- conflicted
+++ resolved
@@ -1,2116 +1,1154 @@
-<<<<<<< HEAD
-package ch.epfl.pop.storage
-
-import akka.actor.{Actor, ActorLogging, ActorRef, Status}
-import akka.event.LoggingReceive
-import akka.pattern.AskableActorRef
-import ch.epfl.pop.decentralized.ConnectionMediator
-import ch.epfl.pop.json.MessageDataProtocol
-import ch.epfl.pop.json.MessageDataProtocol.GreetLaoFormat
-import ch.epfl.pop.model.network.method.Rumor
-import ch.epfl.pop.model.network.method.message.Message
-import ch.epfl.pop.model.network.method.message.data.lao.GreetLao
-import ch.epfl.pop.model.network.method.message.data.{ActionType, ObjectType}
-import ch.epfl.pop.model.network.method.message.data.socialMedia.AddReaction
-import ch.epfl.pop.model.objects.*
-import ch.epfl.pop.model.objects.Channel.{LAO_DATA_LOCATION, ROOT_CHANNEL_PREFIX}
-import ch.epfl.pop.pubsub.graph.AnswerGenerator.timout
-import ch.epfl.pop.pubsub.graph.{ErrorCodes, JsonString}
-import ch.epfl.pop.pubsub.{MessageRegistry, PubSubMediator, PublishSubscribe}
-import ch.epfl.pop.storage.DbActor.*
-import com.google.crypto.tink.subtle.Ed25519Sign
-
-import java.util.concurrent.TimeUnit
-import scala.collection.immutable.HashMap
-import scala.collection.mutable.ListBuffer
-import scala.concurrent.Await
-import scala.concurrent.duration.{Duration, FiniteDuration}
-import scala.util.{Failure, Success, Try}
-import scala.util.matching.Regex
-
-final case class DbActor(
-    private val mediatorRef: ActorRef,
-    private val registry: MessageRegistry,
-    private val storage: Storage = new DiskStorage()
-) extends Actor with ActorLogging {
-
-  override def postStop(): Unit = {
-    storage.close()
-    super.postStop()
-  }
-
-  private val duration: FiniteDuration = Duration(1, TimeUnit.SECONDS)
-  /* --------------- Functions handling messages DbActor may receive --------------- */
-
-  @throws[DbActorNAckException]
-  private def write(channel: Channel, message: Message): Unit = {
-    // determine data object type. Assumption: all payloads carry header fields.
-    val (_object, action) = MessageDataProtocol.parseHeader(message.data.decodeToString()).get
-
-    // create channel if missing. If already present => createChannel does nothing
-    createChannel(channel, _object)
-
-    this.synchronized {
-      val channelData: ChannelData = readChannelData(channel)
-      storage.write(
-        (storage.CHANNEL_DATA_KEY + channel.toString, channelData.addMessage(message.message_id).toJsonString),
-        (storage.DATA_KEY + s"$channel${Channel.DATA_SEPARATOR}${message.message_id}", message.toJsonString)
-      )
-    }
-  }
-
-  @throws[DbActorNAckException]
-  private def writeCreateLao(channel: Channel, message: Message): Unit = {
-    createChannel(channel, ObjectType.lao)
-    storage.write((storage.DATA_KEY + storage.CREATE_LAO_KEY + channel.toString, message.message_id.toString()))
-    write(Channel.ROOT_CHANNEL, message)
-  }
-
-  // this function (and its write companion) is necessary so that createLao messages appear in their correct channels (/root)
-  // while also being able to find the message when running a catchup on lao_channel
-  // as the client needs it to connect
-  @throws[DbActorNAckException]
-  private def readCreateLao(channel: Channel): Option[Message] = {
-    storage.read(storage.DATA_KEY + storage.CREATE_LAO_KEY + channel.toString) match {
-      case Some(msg_id) => read(Channel.ROOT_CHANNEL, Hash(Base64Data(msg_id)))
-      case _            => None
-    }
-  }
-
-  @throws[DbActorNAckException]
-  private def writeSetupElectionMessage(channel: Channel, message: Message): Unit = {
-    channel.extractLaoChannel match {
-      case Some(mainLaoChan) =>
-        createChannel(channel, ObjectType.election)
-        storage.write((storage.DATA_KEY + storage.SETUP_ELECTION_KEY + channel.toString, message.message_id.toString()))
-        writeAndPropagate(mainLaoChan, message)
-
-      case _ => log.info("Error: Trying to write an ElectionSetup message on an invalid channel")
-    }
-  }
-
-  // This function (its write companion) is necessary so SetupElection messages are stored on the main lao channel
-  // while being easy to find from their related election channel
-  @throws[DbActorNAckException]
-  private def readSetupElectionMessage(channel: Channel): Option[Message] = {
-    channel.extractLaoChannel match {
-      case Some(mainLaoChannel) =>
-        storage.read(storage.DATA_KEY + storage.SETUP_ELECTION_KEY + channel.toString) match {
-          case Some(msg_id) => read(mainLaoChannel, Hash(Base64Data(msg_id)))
-          case _            => None
-        }
-
-      case _ =>
-        log.info("Error: Trying to read an ElectionSetup message from an invalid channel")
-        None
-    }
-  }
-
-  @throws[DbActorNAckException]
-  private def read(channel: Channel, messageId: Hash): Option[Message] = {
-    Try(storage.read(storage.DATA_KEY + s"$channel${Channel.DATA_SEPARATOR}$messageId")) match {
-      case Success(Some(json)) =>
-        val msg = Message.buildFromJson(json)
-        val data: JsonString = msg.data.decodeToString()
-        MessageDataProtocol.parseHeader(data) match {
-          case Success((_object, action)) =>
-            val builder = registry.getBuilder(_object, action).get
-            Some(msg.copy(decodedData = Some(builder(data))))
-          case Failure(ex) =>
-            log.error(s"Unable to decode message data: $ex")
-            Some(msg)
-        }
-      case Success(None) => None
-      case Failure(ex)   => throw ex
-    }
-  }
-
-  @throws[DbActorNAckException]
-  private def readChannelData(channel: Channel): ChannelData = {
-    Try(storage.read(storage.CHANNEL_DATA_KEY + channel.toString)) match {
-      case Success(Some(json)) => ChannelData.buildFromJson(json)
-      case Success(None)       => throw DbActorNAckException(ErrorCodes.SERVER_ERROR.id, s"ChannelData for channel $channel not in the database")
-      case Failure(ex)         => throw ex
-    }
-  }
-
-  @throws[DbActorNAckException]
-  private def readElectionData(laoId: Hash, electionId: Hash): ElectionData = {
-    Try(storage.read(storage.DATA_KEY + s"$ROOT_CHANNEL_PREFIX${laoId.toString}/private/${electionId.toString}")) match {
-      case Success(Some(json)) => ElectionData.buildFromJson(json)
-      case Success(None)       => throw DbActorNAckException(ErrorCodes.SERVER_ERROR.id, s"ElectionData for election $electionId not in the database")
-      case Failure(ex)         => throw ex
-    }
-  }
-
-  @throws[DbActorNAckException]
-  private def readLaoData(channel: Channel): LaoData = {
-    Try(storage.read(generateLaoDataKey(channel))) match {
-      case Success(Some(json)) => LaoData.buildFromJson(json)
-      case Success(None)       => throw DbActorNAckException(ErrorCodes.SERVER_ERROR.id, s"LaoData for channel $channel not in the database")
-      case Failure(ex)         => throw ex
-    }
-  }
-
-  @throws[DbActorNAckException]
-  private def writeLaoData(channel: Channel, message: Message, address: Option[String]): Unit = {
-    this.synchronized {
-      val laoData: LaoData = Try(readLaoData(channel)) match {
-        case Success(data) => data
-        case Failure(_)    => LaoData()
-      }
-      val laoDataKey: String = generateLaoDataKey(channel)
-      storage.write(laoDataKey -> laoData.updateWith(message, address).toJsonString)
-    }
-  }
-
-  @throws[DbActorNAckException]
-  private def readGreetLao(channel: Channel): Option[Message] = {
-    val connectionMediator: AskableActorRef = PublishSubscribe.getConnectionMediatorRef
-    val laoData = Try(readLaoData(channel)) match {
-      case Success(data) => data
-      case Failure(_)    => return None
-    }
-
-    val askAddresses = Await.ready(connectionMediator ? ConnectionMediator.ReadPeersClientAddress(), duration).value.get
-    val addresses = askAddresses match {
-      case Success(ConnectionMediator.ReadPeersClientAddressAck(result)) => result
-      case _                                                             => List.empty
-    }
-
-    val laoChannel = channel.extractLaoChannel.get
-    val laoID = laoChannel.extractChildChannel
-    val greetLao = GreetLao(laoID, laoData.owner, laoData.address, addresses)
-
-    // Need to build a signed message
-    val jsData = GreetLaoFormat.write(greetLao)
-    val encodedData = Base64Data.encode(jsData.toString)
-    val signature = laoData.privateKey.signData(encodedData)
-    val id = Hash.fromStrings(encodedData.toString, signature.toString)
-
-    Some(Message(encodedData, laoData.publicKey, signature, id, List.empty))
-  }
-
-  @throws[DbActorNAckException]
-  private def catchupChannel(channel: Channel): List[Message] = {
-
-    @scala.annotation.tailrec
-    def buildCatchupList(msgIds: List[Hash], acc: List[Message], fromChannel: Channel): List[Message] = {
-      msgIds match {
-        case Nil => acc
-        case head :: tail =>
-          Try(read(fromChannel, head)).recover(_ => None) match {
-            case Success(Some(msg)) => buildCatchupList(tail, msg :: acc, fromChannel)
-            case _ =>
-              log.error(s"/!\\ Critical error encountered: message_id '$head' is listed in channel '$fromChannel' but not stored in db")
-              buildCatchupList(tail, acc, fromChannel)
-          }
-      }
-    }
-
-    val topChirpsPattern: Regex = "^/root(/[^/]+)/social/top_chirps$".r
-
-    if (topChirpsPattern.findFirstMatchIn(channel.toString).isDefined) {
-      val reactionsChannel = Channel.apply(s"/root/${channel.decodeChannelLaoId}/social/reactions")
-
-      val channelData: ChannelData = readChannelData(reactionsChannel)
-
-      val reactionsList = readCreateLao(reactionsChannel) match {
-        case Some(msg) =>
-          msg :: buildCatchupList(channelData.messages, Nil, reactionsChannel)
-
-        case None =>
-          if (reactionsChannel.isMainLaoChannel) {
-            log.error("Critical error encountered: no create_lao message was found in the db")
-          }
-          buildCatchupList(channelData.messages, Nil, reactionsChannel)
-      }
-
-      val chirpScores = collection.mutable.Map[Hash, Int]()
-
-      for reaction <- reactionsList
-        do
-          val reactionObj = AddReaction.buildFromJson(reaction.toJsonString)
-          if reactionObj.action.toString == "add" then
-            if reactionObj.reaction_codepoint == "👍" then
-              chirpScores(reactionObj.chirp_id) += 1
-            else if reactionObj.reaction_codepoint == "👎" then
-              chirpScores(reactionObj.chirp_id) -= 1
-            else if reactionObj.reaction_codepoint == "❤️" then
-              chirpScores(reactionObj.chirp_id) += 1
-
-      var first = new Hash(Base64Data(""))
-      var second = new Hash(Base64Data(""))
-      var third = new Hash(Base64Data(""))
-      var temp = new Hash(Base64Data(""))
-      for (chirpId, score) <- chirpScores
-        do
-          if first.base64Data.toString == "" then
-            first = chirpId
-          else if score > chirpScores(first) then
-            temp = first
-            first = chirpId
-            third = second
-            second = temp
-          else if second.base64Data.toString == "" then
-              second = chirpId
-          else if score > chirpScores(second) then
-            temp = second
-            second = chirpId
-            third = temp
-          else if third.base64Data.toString == "" then
-            third = chirpId
-          else if score > chirpScores(third) then
-            third = chirpId
-
-      val chirpsChannel = Channel.apply(s"/root/${channel.decodeChannelLaoId}/social/chirps")
-      val topThreeChirps: List[Hash] = List(first, second, third)
-      val catchupList = readCreateLao(chirpsChannel) match {
-        case Some(msg) =>
-          msg :: buildCatchupList(topThreeChirps, Nil, chirpsChannel)
-
-        case None =>
-          if (chirpsChannel.isMainLaoChannel) {
-            log.error("Critical error encountered: no create_lao message was found in the db")
-          }
-          buildCatchupList(topThreeChirps, Nil, chirpsChannel)
-      }
-
-      readGreetLao(chirpsChannel) match {
-        case Some(msg) => msg :: catchupList
-        case None => catchupList
-      }
-    } else {
-      val channelData: ChannelData = readChannelData(channel)
-
-      val catchupList = readCreateLao(channel) match {
-        case Some(msg) =>
-          msg :: buildCatchupList(channelData.messages, Nil, channel)
-
-        case None =>
-          if (channel.isMainLaoChannel) {
-            log.error("Critical error encountered: no create_lao message was found in the db")
-          }
-          buildCatchupList(channelData.messages, Nil, channel)
-      }
-
-      readGreetLao(channel) match {
-        case Some(msg) => msg :: catchupList
-        case None => catchupList
-      }
-    }
-  }
-
-  @throws[DbActorNAckException]
-  private def pagedCatchupChannel(channel: Channel, numberOfMessages: Int, beforeMessageID: Option[String] = None): List[Message] = {
-
-    @scala.annotation.tailrec
-    def buildPagedCatchupList(msgIds: List[Hash], acc: List[Message], channelToPage: Channel): List[Message] = {
-      msgIds match {
-        case Nil => acc
-        case head :: tail =>
-          Try(read(channelToPage, head)).recover(_ => None) match {
-            case Success(Some(msg)) => buildPagedCatchupList(tail, msg :: acc, channelToPage)
-            case _ =>
-              log.error(s"/!\\ Critical error encountered: message_id '$head' is listed in channel '$channelToPage' but not stored in db")
-              buildPagedCatchupList(tail, acc, channelToPage)
-          }
-      }
-    }
-
-    val chirpsPattern: Regex = "^/root(/[^/]+)/social/chirps(/[^/]+)$".r
-
-    val profilePattern: Regex = "^/root(/[^/]+)/social/profile(/[^/]+){2}$".r
-
-    if (chirpsPattern.findFirstMatchIn(channel.toString).isDefined) {
-      val chirpsChannel = Channel.apply(s"/root/${channel.decodeChannelLaoId}/social/chirps")
-
-      val channelData: ChannelData = readChannelData(chirpsChannel)
-
-      var pagedCatchupList = readCreateLao(chirpsChannel) match {
-        case Some(msg) =>
-          msg :: buildPagedCatchupList(channelData.messages, Nil, chirpsChannel)
-
-        case None =>
-          if (chirpsChannel.isMainLaoChannel) {
-            log.error("Critical error encountered: no create_lao message was found in the db")
-          }
-          buildPagedCatchupList(channelData.messages, Nil, chirpsChannel)
-      }
-
-      beforeMessageID match {
-        case Some(msgID) => {
-          val indexOfMessage = pagedCatchupList.indexOf(msgID)
-          if (indexOfMessage != -1 && indexOfMessage != 0) {
-            var startingIndex = indexOfMessage - numberOfMessages
-            if (startingIndex < 0) {
-              startingIndex = 0
-            }
-            pagedCatchupList = pagedCatchupList.slice(startingIndex, indexOfMessage)
-          }
-        }
-        case None => {
-          var startingIndex = pagedCatchupList.length - numberOfMessages
-          if (startingIndex < 0) {
-            startingIndex = 0
-          }
-          pagedCatchupList = pagedCatchupList.slice(startingIndex, pagedCatchupList.length)
-        }
-      }
-      readGreetLao(chirpsChannel) match {
-        case Some(msg) => msg :: pagedCatchupList
-        case None => pagedCatchupList
-      }
-    } else if (profilePattern.findFirstMatchIn(channel.toString).isDefined) {
-      val profilePublicKey = channel.toString.split("/")(5)
-      val profileChannel = Channel.apply(s"/root/${channel.decodeChannelLaoId}/social/${profilePublicKey}")
-
-      val channelData: ChannelData = readChannelData(profileChannel)
-
-      var pagedCatchupList = readCreateLao(profileChannel) match {
-        case Some(msg) =>
-          msg :: buildPagedCatchupList(channelData.messages, Nil, profileChannel)
-
-        case None =>
-          if (profileChannel.isMainLaoChannel) {
-            log.error("Critical error encountered: no create_lao message was found in the db")
-          }
-          buildPagedCatchupList(channelData.messages, Nil, profileChannel)
-      }
-
-      beforeMessageID match {
-        case Some(msgID) => {
-          val indexOfMessage = pagedCatchupList.indexOf(msgID)
-          if (indexOfMessage != -1 && indexOfMessage != 0) {
-            var startingIndex = indexOfMessage - numberOfMessages
-            if (startingIndex < 0) {
-              startingIndex = 0
-            }
-            pagedCatchupList = pagedCatchupList.slice(startingIndex, indexOfMessage)
-          }
-        }
-        case None => {
-          var startingIndex = pagedCatchupList.length - numberOfMessages
-          if (startingIndex < 0) {
-            startingIndex = 0
-          }
-          pagedCatchupList = pagedCatchupList.slice(startingIndex, pagedCatchupList.length)
-        }
-      }
-      readGreetLao(profileChannel) match {
-        case Some(msg) => msg :: pagedCatchupList
-        case None => pagedCatchupList
-      }
-    } else {
-      List()
-    }
-  }
-
-  @throws[DbActorNAckException]
-  private def getAllChannels: Set[Channel] = {
-    storage.filterKeysByPrefix(storage.CHANNEL_DATA_KEY)
-      .map(key => Channel(key.replaceFirst(storage.CHANNEL_DATA_KEY, "")))
-  }
-
-  @throws[DbActorNAckException]
-  private def writeAndPropagate(channel: Channel, message: Message): Unit = {
-    write(channel, message)
-    mediatorRef ! PubSubMediator.Propagate(channel, message)
-  }
-
-  @throws[DbActorNAckException]
-  private def createChannel(channel: Channel, objectType: ObjectType): Unit = {
-    if (!checkChannelExistence(channel)) {
-      val pair = (storage.CHANNEL_DATA_KEY + channel.toString) -> ChannelData(objectType, List.empty).toJsonString
-      storage.write(pair)
-    }
-  }
-
-  @throws[DbActorNAckException]
-  private def createElectionData(laoId: Hash, electionId: Hash, keyPair: KeyPair): Unit = {
-    val channel = Channel(s"$ROOT_CHANNEL_PREFIX${laoId.toString}/private/${electionId.toString}")
-    if (!checkChannelExistence(channel)) {
-      val pair = (storage.DATA_KEY + channel.toString) -> ElectionData(electionId, keyPair).toJsonString
-      storage.write(pair)
-    }
-  }
-
-  @throws[DbActorNAckException]
-  private def createChannels(channels: List[(Channel, ObjectType)]): Unit = {
-
-    @scala.annotation.tailrec
-    def filterExistingChannels(
-        list: List[(Channel, ObjectType)],
-        acc: List[(Channel, ObjectType)]
-    ): List[(Channel, ObjectType)] = {
-      list match {
-        case Nil => acc
-        case head :: tail =>
-          if (checkChannelExistence(head._1)) {
-            filterExistingChannels(tail, acc)
-          } else {
-            filterExistingChannels(tail, head :: acc)
-          }
-      }
-    }
-
-    // removing channels already present in the db from the list
-    val filtered: List[(Channel, ObjectType)] = filterExistingChannels(channels, Nil)
-    // creating ChannelData from the filtered input
-    val mapped: List[(String, String)] = filtered.map { case (c, o) => (storage.CHANNEL_DATA_KEY + c.toString, ChannelData(o, List.empty).toJsonString) }
-
-    Try(storage.write(mapped: _*))
-  }
-
-  private def checkChannelExistence(channel: Channel): Boolean = {
-    Try(storage.read(storage.CHANNEL_DATA_KEY + channel.toString)) match {
-      case Success(option) => option.isDefined
-      case _               => false
-    }
-  }
-
-  @throws[DbActorNAckException]
-  private def addWitnessSignature(channel: Channel, messageId: Hash, signature: Signature): Message = {
-    Try(read(channel, messageId)) match {
-      case Success(Some(msg)) =>
-        msg.addWitnessSignature(WitnessSignaturePair(msg.sender, signature))
-      case Success(None) =>
-        log.error(s"Actor $self (db) encountered a problem while reading the message having as id '$messageId'")
-        throw DbActorNAckException(ErrorCodes.SERVER_ERROR.id, s"Could not read message of message id $messageId")
-      case Failure(ex) => throw ex
-    }
-  }
-
-  @throws[DbActorNAckException]
-  private def generateLaoDataKey(channel: Channel): String = {
-    channel.decodeChannelLaoId match {
-      case Some(data) => storage.DATA_KEY + s"${Channel.ROOT_CHANNEL_PREFIX}$data$LAO_DATA_LOCATION"
-      case None =>
-        log.error(s"Actor $self (db) encountered a problem while decoding LAO channel from '$channel'")
-        throw DbActorNAckException(ErrorCodes.SERVER_ERROR.id, s"Could not extract the LAO id for channel $channel")
-    }
-  }
-
-  // generates the key of the RollCallData to store in the database
-  private def generateRollCallDataKey(laoId: Hash): String = {
-    storage.DATA_KEY + s"$ROOT_CHANNEL_PREFIX${laoId.toString}/rollcall"
-  }
-
-  @throws[DbActorNAckException]
-  private def readRollCallData(laoId: Hash): RollCallData = {
-    Try(storage.read(generateRollCallDataKey(laoId))) match {
-      case Success(Some(json)) => RollCallData.buildFromJson(json)
-      case Success(None)       => throw DbActorNAckException(ErrorCodes.SERVER_ERROR.id, s"ReadRollCallData for RollCAll $laoId not in the database")
-      case Failure(ex)         => throw ex
-    }
-  }
-
-  @throws[DbActorNAckException]
-  private def writeRollCallData(laoId: Hash, message: Message): Unit = {
-    this.synchronized {
-      val rollCallData: RollCallData = Try(readRollCallData(laoId)) match {
-        case Success(data) => data
-        case Failure(_)    => RollCallData(Hash(Base64Data("")), ActionType.create)
-      }
-      val rollCallDataKey: String = generateRollCallDataKey(laoId)
-      storage.write(rollCallDataKey -> rollCallData.updateWith(message).toJsonString)
-    }
-  }
-
-  private def generateAuthenticatedKey(popToken: PublicKey, client: String): String = {
-    storage.AUTHENTICATED_KEY + popToken.base64Data.toString + Channel.DATA_SEPARATOR + client
-  }
-
-  @throws[DbActorNAckException]
-  private def readServerPublicKey(): PublicKey = {
-    Try(storage.read(storage.SERVER_PUBLIC_KEY + storage.DEFAULT)) match {
-      case Success(Some(key)) => PublicKey(Base64Data(key))
-      case Success(None) =>
-        val (publicKey, _) = generateKeyPair()
-        publicKey
-      case Failure(ex) => throw ex
-    }
-  }
-
-  @throws[DbActorNAckException]
-  private def readServerPrivateKey(): PrivateKey = {
-    Try(storage.read(storage.SERVER_PRIVATE_KEY + storage.DEFAULT)) match {
-      case Success(Some(key)) => PrivateKey(Base64Data(key))
-      case Success(None) =>
-        val (_, privateKey) = generateKeyPair()
-        privateKey
-      case Failure(ex) => throw ex
-    }
-  }
-
-  @throws[DbActorNAckException]
-  private def generateKeyPair(): (PublicKey, PrivateKey) = {
-    val keyPair: Ed25519Sign.KeyPair = Ed25519Sign.KeyPair.newKeyPair
-    val publicKey = PublicKey(Base64Data.encode(keyPair.getPublicKey))
-    val privateKey = PrivateKey(Base64Data.encode(keyPair.getPrivateKey))
-
-    storage.write((storage.SERVER_PUBLIC_KEY + storage.DEFAULT, publicKey.base64Data.data))
-    storage.write((storage.SERVER_PRIVATE_KEY + storage.DEFAULT, privateKey.base64Data.data))
-    (publicKey, privateKey)
-  }
-
-  @throws[DbActorNAckException]
-  private def generateHeartbeat(): HashMap[Channel, Set[Hash]] = {
-    val setOfChannels = getAllChannels
-    if (setOfChannels.isEmpty) return HashMap()
-    val heartbeatMap: HashMap[Channel, Set[Hash]] = setOfChannels.foldLeft(HashMap.empty[Channel, Set[Hash]]) {
-      (acc, channel) =>
-        readChannelData(channel).messages.toSet match {
-          case setOfIds if setOfIds.nonEmpty => acc + (channel -> setOfIds)
-          case _                             => acc
-        }
-    }
-    heartbeatMap
-  }
-
-  private def generateRumorKey(senderPk: PublicKey, rumorId: Int): String = {
-    s"${storage.RUMOR_KEY}${senderPk.base64Data.data}${Channel.DATA_SEPARATOR}$rumorId"
-  }
-
-  private def generateRumorDataKey(senderPk: PublicKey): String = {
-    s"${storage.RUMOR_DATA_KEY}${senderPk.base64Data.data}"
-  }
-
-  @throws[DbActorNAckException]
-  private def readRumorData(senderPk: PublicKey): RumorData = {
-    Try(storage.read(generateRumorDataKey(senderPk))) match {
-      case Success(Some(json)) => RumorData.buildFromJson(json)
-      case Success(None)       => RumorData(List.empty)
-      case Failure(ex)         => throw ex
-    }
-  }
-
-  @throws[DbActorNAckException]
-  private def readRumor(desiredRumor: (PublicKey, Int)): Option[Rumor] = {
-    val rumorKey = generateRumorKey(desiredRumor._1, desiredRumor._2)
-    Try(storage.read(rumorKey)) match {
-      case Success(Some(json)) => Some(Rumor.buildFromJson(json))
-      case Success(None)       => None
-      case Failure(ex)         => throw ex
-    }
-  }
-
-  @throws[DbActorNAckException]
-  private def writeRumor(rumor: Rumor): Unit = {
-    this.synchronized {
-      val rumorData: RumorData = Try(readRumorData(rumor.senderPk)) match {
-        case Success(data) => data
-        case Failure(_)    => RumorData(List.empty)
-      }
-      storage.write(generateRumorDataKey(rumor.senderPk) -> rumorData.updateWith(rumor.rumorId).toJsonString)
-      storage.write(generateRumorKey(rumor.senderPk, rumor.rumorId) -> rumor.toJsonString)
-    }
-  }
-
-  override def receive: Receive = LoggingReceive {
-    case Write(channel, message) =>
-      log.info(s"Actor $self (db) received a WRITE request on channel '$channel'")
-      Try(write(channel, message)) match {
-        case Success(_) => sender() ! DbActorAck()
-        case failure    => sender() ! failure.recover(Status.Failure(_))
-      }
-
-    case Read(channel, messageId) =>
-      log.info(s"Actor $self (db) received a READ request for message_id '$messageId' from channel '$channel'")
-      Try(read(channel, messageId)) match {
-        case Success(opt) => sender() ! DbActorReadAck(opt)
-        case failure      => sender() ! failure.recover(Status.Failure(_))
-      }
-
-    case ReadChannelData(channel) =>
-      log.info(s"Actor $self (db) received a ReadChannelData request from channel '$channel'")
-      Try(readChannelData(channel)) match {
-        case Success(channelData) => sender() ! DbActorReadChannelDataAck(channelData)
-        case failure              => sender() ! failure.recover(Status.Failure(_))
-      }
-
-    case ReadElectionData(laoId, electionId) =>
-      log.info(s"Actor $self (db) received a ReadElectionData request for election '$electionId'")
-      Try(readElectionData(laoId, electionId)) match {
-        case Success(electionData) => sender() ! DbActorReadElectionDataAck(electionData)
-        case failure               => sender() ! failure.recover(Status.Failure(_))
-      }
-
-    case ReadLaoData(channel) =>
-      log.info(s"Actor $self (db) received a ReadLaoData request")
-      Try(readLaoData(channel)) match {
-        case Success(laoData) => sender() ! DbActorReadLaoDataAck(laoData)
-        case failure          => sender() ! failure.recover(Status.Failure(_))
-      }
-
-    case WriteLaoData(channel, message, address) =>
-      log.info(s"Actor $self (db) received a WriteLaoData request for channel $channel")
-      Try(writeLaoData(channel, message, address)) match {
-        case Success(_) => sender() ! DbActorAck()
-        case failure    => sender() ! failure.recover(Status.Failure(_))
-      }
-
-    case WriteCreateLaoMessage(channel, message) =>
-      log.info(s"Actor $self (db) received a WriteCreateLaoMessage request")
-      Try(writeCreateLao(channel, message)) match {
-        case Success(_) => sender() ! DbActorAck()
-        case failure    => sender() ! failure.recover(Status.Failure(_))
-      }
-
-    case WriteSetupElectionMessage(channel, message) =>
-      log.info(s"Actor $self (db) received a WriteSetupElectionMessage request")
-      Try(writeSetupElectionMessage(channel, message)) match {
-        case Success(_) => sender() ! DbActorAck()
-        case failure    => sender() ! failure.recover(Status.Failure(_))
-      }
-
-    case ReadSetupElectionMessage(channel) =>
-      log.info(s"Actor $self (db) received a ReadSetupElectionMessage request")
-      Try(readSetupElectionMessage(channel)) match {
-        case Success(msg) => sender() ! DbActorReadAck(msg)
-        case failure      => sender() ! failure.recover(Status.Failure(_))
-      }
-
-    case Catchup(channel) =>
-      log.info(s"Actor $self (db) received a CATCHUP request for channel '$channel'")
-      Try(catchupChannel(channel)) match {
-        case Success(messages) => sender() ! DbActorCatchupAck(messages)
-        case failure           => sender() ! failure.recover(Status.Failure(_))
-      }
-
-    case PagedCatchup(channel, numberOfMessages, beforeMessageID) =>
-      log.info(s"Actor $self (db) received a PagedCatchup request for channel '$channel' for '$numberOfMessages' messages before message ID: '$beforeMessageID")
-      Try(pagedCatchupChannel(channel, numberOfMessages, beforeMessageID)) match {
-        case Success(messages) => sender() ! DbActorCatchupAck(messages)
-        case failure           => sender() ! failure.recover(Status.Failure(_))
-      }
-
-    case GetAllChannels() =>
-      log.info(s"Actor $self (db) receveid a GetAllChannels request")
-      Try(getAllChannels) match {
-        case Success(setOfChannels) => sender() ! DbActorGetAllChannelsAck(setOfChannels)
-        case failure                => sender() ! failure.recover(Status.Failure(_))
-      }
-
-    case WriteAndPropagate(channel, message) =>
-      log.info(s"Actor $self (db) received a WriteAndPropagate request on channel '$channel'")
-      Try(writeAndPropagate(channel, message)) match {
-        case Success(_) => sender() ! DbActorAck()
-        case failure    => sender() ! failure.recover(Status.Failure(_))
-      }
-
-    case CreateChannel(channel, objectType) =>
-      log.info(s"Actor $self (db) received an CreateChannel request for channel '$channel' of type '$objectType'")
-      Try(createChannel(channel, objectType)) match {
-        case Success(_) => sender() ! DbActorAck()
-        case failure    => sender() ! failure.recover(Status.Failure(_))
-      }
-
-    case CreateElectionData(laoId, id, keyPair) =>
-      log.info(s"Actor $self (db) received an CreateElection request for election '$id'" +
-        s"\n\tprivate key = ${keyPair.privateKey.toString}" +
-        s"\n\tpublic key = ${keyPair.publicKey.toString}")
-      Try(createElectionData(laoId, id, keyPair)) match {
-        case Success(_) => sender() ! DbActorAck()
-        case failure    => sender() ! failure.recover(Status.Failure(_))
-      }
-
-    case CreateChannelsFromList(list) =>
-      log.info(s"Actor $self (db) received a CreateChannelsFromList request for list $list")
-      Try(createChannels(list)) match {
-        case Success(_) => sender() ! DbActorAck()
-        case failure    => sender() ! failure.recover(Status.Failure(_))
-      }
-
-    case ChannelExists(channel) =>
-      log.info(s"Actor $self (db) received an ChannelExists request for channel '$channel'")
-      if (checkChannelExistence(channel)) {
-        sender() ! DbActorAck()
-      } else {
-        sender() ! Status.Failure(DbActorNAckException(ErrorCodes.INVALID_ACTION.id, s"channel '$channel' does not exist in db"))
-      }
-
-    case AssertChannelMissing(channel) =>
-      log.info(s"Actor $self (db) received an AssertChannelMissing request for channel '$channel'")
-      if (checkChannelExistence(channel)) {
-        sender() ! Status.Failure(DbActorNAckException(ErrorCodes.INVALID_ACTION.id, s"channel '$channel' already exists in db"))
-      } else {
-        sender() ! DbActorAck()
-      }
-
-    case AddWitnessSignature(channel, messageId, signature) =>
-      log.info(s"Actor $self (db) received an AddWitnessSignature request for message_id '$messageId'")
-      Try(addWitnessSignature(channel, messageId, signature)) match {
-        case Success(witnessMessage) => sender() ! DbActorAddWitnessSignatureAck(witnessMessage)
-        case failure                 => sender() ! failure.recover(Status.Failure(_))
-      }
-
-    case ReadRollCallData(laoId) =>
-      log.info(s"Actor $self (db) received an ReadRollCallData request for RollCall '$laoId'")
-      Try(readRollCallData(laoId)) match {
-        case Success(rollcallData) => sender() ! DbActorReadRollCallDataAck(rollcallData)
-        case failure               => sender() ! failure.recover(Status.Failure(_))
-      }
-
-    case WriteRollCallData(laoId, message) =>
-      log.info(s"Actor $self (db) received a WriteRollCallData request for RollCall id $laoId")
-      Try(writeRollCallData(laoId, message)) match {
-        case Success(_) => sender() ! DbActorAck()
-        case failure    => sender() ! failure.recover(Status.Failure(_))
-      }
-
-    case WriteUserAuthenticated(popToken, clientId, user) =>
-      log.info(s"Actor $self (db) received a WriteUserAuthenticated request for user $user, id $popToken and clientId $clientId")
-      Try(storage.write(generateAuthenticatedKey(popToken, clientId) -> user.base64Data.toString())) match {
-        case Success(_) => sender() ! DbActorAck()
-        case failure    => sender() ! failure.recover(Status.Failure(_))
-      }
-
-    case ReadUserAuthenticated(popToken, clientId) =>
-      log.info(s"Actor $self (db) received a ReadUserAuthenticated request for pop token $popToken and clientId $clientId")
-      Try(storage.read(generateAuthenticatedKey(popToken, clientId))) match {
-        case Success(Some(id)) => sender() ! DbActorReadUserAuthenticationAck(Some(PublicKey(Base64Data(id))))
-        case Success(None)     => sender() ! DbActorReadUserAuthenticationAck(None)
-        case failure           => sender() ! failure.recover(Status.Failure(_))
-      }
-
-    case ReadServerPublicKey() =>
-      log.info(s"Actor $self (db) received a ReadServerPublicKey request")
-      Try(readServerPublicKey()) match {
-        case Success(publicKey) => sender() ! DbActorReadServerPublicKeyAck(publicKey)
-        case failure            => sender() ! failure.recover(Status.Failure(_))
-      }
-
-    case ReadServerPrivateKey() =>
-      log.info(s"Actor $self (db) received a ReadServerPrivateKey request")
-      Try(readServerPrivateKey()) match {
-        case Success(privateKey) => sender() ! DbActorReadServerPrivateKeyAck(privateKey)
-        case failure             => sender() ! failure.recover(Status.Failure(_))
-      }
-
-    case GenerateHeartbeat() =>
-      log.info(s"Actor $self (db) received a GenerateHeartbeat request")
-      Try(generateHeartbeat()) match {
-        case Success(heartbeat) => sender() ! DbActorGenerateHeartbeatAck(heartbeat)
-        case failure            => sender() ! failure.recover(Status.Failure(_))
-      }
-
-    case WriteRumor(rumor) =>
-      log.info(s"Actor $self (db) received a WriteRumor request")
-      Try(writeRumor(rumor)) match {
-        case Success(_) => sender() ! DbActorAck()
-        case failure    => sender() ! failure.recover(Status.Failure(_))
-      }
-
-    case ReadRumor(desiredRumor) =>
-      log.info(s"Actor $self (db) received a ReadRumor request")
-      Try(readRumor(desiredRumor)) match {
-        case Success(foundRumor) => sender() ! DbActorReadRumor(foundRumor)
-        case failure             => sender() ! failure.recover(Status.Failure(_))
-      }
-
-    case ReadRumorData(senderPk) =>
-      log.info(s"Actor $self (db) received a ReadRumorData request")
-      Try(readRumorData(senderPk)) match {
-        case Success(foundRumorIds) => sender() ! DbActorReadRumorData(foundRumorIds)
-        case failure                => sender() ! failure.recover(Status.Failure(_))
-      }
-
-    case m =>
-      log.info(s"Actor $self (db) received an unknown message")
-      sender() ! Status.Failure(DbActorNAckException(ErrorCodes.INVALID_ACTION.id, s"database actor received a message '$m' that it could not recognize"))
-  }
-}
-
-object DbActor {
-
-  final lazy val INSTANCE: AskableActorRef = PublishSubscribe.getDbActorRef
-
-  def getInstance: AskableActorRef = INSTANCE
-
-  // DbActor Events correspond to messages the actor may receive
-  sealed trait Event
-
-  /** Request to write a message in the database
-    *
-    * @param channel
-    *   the channel where the message should be published
-    * @param message
-    *   the message to write in the database
-    */
-  final case class Write(channel: Channel, message: Message) extends Event
-
-  /** Request to read a specific message with id <messageId> from <channel>
-    *
-    * @param channel
-    *   the channel where the message was published
-    * @param messageId
-    *   the id of the message (message_id) we want to read
-    */
-  final case class Read(channel: Channel, messageId: Hash) extends Event
-
-  /** Request to read the channelData from <channel>, with key laoId/channel
-    *
-    * @param channel
-    *   the channel we need the data for
-    */
-  final case class ReadChannelData(channel: Channel) extends Event
-
-  /** Request to read the ElectionData for election <id>
-    *
-    * @param electionId
-    *   the election unique id
-    */
-  final case class ReadElectionData(laoId: Hash, electionId: Hash) extends Event
-
-  /** Request to read the laoData of the LAO, with key laoId
-    *
-    * @param channel
-    *   the channel we need the LAO's data for
-    */
-  final case class ReadLaoData(channel: Channel) extends Event
-
-  /** Request to write a "CreateLao" message in the db
-    *
-    * @param channel
-    *   the channel part of the LAO the CreateLao refers to
-    * @param message
-    *   the actual CreateLao message we want to write in the db
-    */
-  final case class WriteCreateLaoMessage(channel: Channel, message: Message) extends Event
-
-  /** Request to write a "SetupElection" message in the db
-    *
-    * @param channel
-    *   the channel the SetupElection refers to
-    * @param message
-    *   the actual SetupElection message we want to write in the db
-    */
-  final case class WriteSetupElectionMessage(channel: Channel, message: Message) extends Event
-
-  /** Request to read a "SetupElection" message from the db
-    *
-    * @param channel
-    *   the channel the SetupElection refers to
-    */
-  final case class ReadSetupElectionMessage(channel: Channel) extends Event
-
-  /** Request to update the laoData of the LAO, with key laoId and given message
-    *
-    * @param channel
-    *   the channel part of the LAO which data we need to update
-    * @param message
-    *   the message we use to update it
-    */
-  final case class WriteLaoData(channel: Channel, message: Message, address: Option[String]) extends Event
-
-  /** Request to read all messages from a specific <channel>
-    *
-    * @param channel
-    *   the channel where the messages should be fetched
-    */
-  final case class Catchup(channel: Channel) extends Event
-
-  /** Request to read a number of messages (<numberOfMessages>) messages from a specific <channel> before a certain message ID <beforeMessageID> or the latest messages if <beforeMessageID> is not specified
-    *
-    * @param channel
-    *   the channel where the messages should be fetched
-    */
-  final case class PagedCatchup(channel: Channel, numberOfMessages: Int, beforeMessageID: Option[String] = None) extends Event
-
-  /** Request to get all locally stored channels
-    */
-  final case class GetAllChannels() extends Event
-
-  /** Request to write a <message> in the database and propagate said message to clients subscribed to the <channel>
-    *
-    * @param channel
-    *   the channel where the message should be published
-    * @param message
-    *   the message to write in db and propagate to clients
-    */
-  final case class WriteAndPropagate(channel: Channel, message: Message) extends Event
-
-  /** Request to create channel <channel> in the db with a type
-    *
-    * @param channel
-    *   channel to create
-    * @param objectType
-    *   channel type
-    */
-  final case class CreateChannel(channel: Channel, objectType: ObjectType) extends Event
-
-  /** Request to create election data in the db with an id and a keypair
-    *
-    * @param id
-    *   unique id of the election
-    * @param keyPair
-    *   the keypair of the election
-    */
-  final case class CreateElectionData(laoId: Hash, id: Hash, keyPair: KeyPair) extends Event
-
-  /** Request to create List of channels in the db with given types
-    *
-    * @param list
-    *   list from which channels are created
-    */
-  final case class CreateChannelsFromList(list: List[(Channel, ObjectType)]) extends Event
-
-  /** Request to check if channel <channel> exists in the db
-    *
-    * @param channel
-    *   targeted channel
-    * @note
-    *   db answers with a simple boolean
-    */
-  final case class ChannelExists(channel: Channel) extends Event
-
-  /** Request to check if channel <channel> is missing in the db
-    *
-    * @param channel
-    *   targeted channel
-    * @note
-    *   db answers with a simple boolean
-    */
-  final case class AssertChannelMissing(channel: Channel) extends Event
-
-  /** Request to append witness <signature> to a stored message with message_id <messageId>
-    *
-    * @param channel
-    *   channel in which the messages are being sent
-    * @param messageId
-    *   message_id of the targeted message
-    * @param signature
-    *   signature to append to the witness signature list of the message
-    */
-  final case class AddWitnessSignature(channel: Channel, messageId: Hash, signature: Signature) extends Event
-
-  /** Request to read the rollcallData of the LAO, with key laoId
-    *
-    * @param laoId
-    *   the channel we need the Rollcall's data for
-    */
-  final case class ReadRollCallData(laoId: Hash) extends Event
-
-  /** Request to write the rollcallData of the LAO, with key laoId
-    *
-    * @param laoId
-    *   the channel we need the Rollcall's data for
-    * @param message
-    *   rollcall message sent through the channel
-    */
-  final case class WriteRollCallData(laoId: Hash, message: Message) extends Event
-
-  /** Request to create a rollcall data in the db with state and updateId
-    *
-    * @param laoId
-    *   unique id of the lao in which the rollcall messages are
-    * @param updateId
-    *   the updateId of the last rollcall message
-    * @param state
-    *   the state of the last rollcall message, i.e., CREATE, OPEN or CLOSE
-    */
-  final case class CreateRollCallData(laoId: Hash, updateId: Hash, state: ActionType) extends Event
-
-  /** Registers an authentication of a user on a client using a given identifier
-    * @param popToken
-    *   pop token to use for authentication
-    * @param clientId
-    *   client where the user authenticates on
-    * @param user
-    *   public key of the popcha long term identifier of the user
-    */
-  final case class WriteUserAuthenticated(popToken: PublicKey, clientId: String, user: PublicKey) extends Event
-
-  /** Reads the authentication information registered for the given pop token regarding the given client
-    * @param popToken
-    *   pop token that may have been used for authentication
-    * @param clientId
-    *   client where the user may have authenticated on
-    */
-  final case class ReadUserAuthenticated(popToken: PublicKey, clientId: String) extends Event
-
-  /** Request for the server public key, created both private and public key if none is found
-    */
-  final case class ReadServerPublicKey() extends Event
-
-  /** Request for the server private key, created both private and public key if none is found
-    */
-  final case class ReadServerPrivateKey() extends Event
-
-  /** Request to generate a local heartbeat */
-  final case class GenerateHeartbeat() extends Event
-
-  /** Writes the given rumor in Db and updates RumorData accordingly
-    * @param rumor
-    *   rumor to write in memory
-    */
-  final case class WriteRumor(rumor: Rumor) extends Event
-
-  /** Requests the Db for rumors corresponding to keys {server public key:rumor id}
-    * @param desiredRumor
-    *   Map of server public keys and list of desired rumor id for each
-    */
-  final case class ReadRumor(desiredRumor: (PublicKey, Int)) extends Event
-
-  /** Requests the Db for the list of rumorId received for a senderPk
-    * @param senderPk
-    *   Public key that we want to request
-    */
-  final case class ReadRumorData(senderPk: PublicKey) extends Event
-
-  // DbActor DbActorMessage correspond to messages the actor may emit
-  sealed trait DbActorMessage
-
-  /** Response for a [[Read]] db request Receiving [[DbActorReadAck]] works as an acknowledgement that the read request was successful
-    *
-    * @param message
-    *   requested message
-    */
-  final case class DbActorReadAck(message: Option[Message]) extends DbActorMessage
-
-  /** Response for a [[ReadChannelData]] db request Receiving [[DbActorReadChannelDataAck]] works as an acknowledgement that the request was successful
-    *
-    * @param channelData
-    *   requested channel data
-    */
-  final case class DbActorReadChannelDataAck(channelData: ChannelData) extends DbActorMessage
-
-  /** Response for a [[ReadElectionData]] db request Receiving [[DbActorReadElectionDataAck]] works as an acknowledgement that the request was successful
-    *
-    * @param electionData
-    *   requested channel data
-    */
-  final case class DbActorReadElectionDataAck(electionData: ElectionData) extends DbActorMessage
-
-  /** Response for a [[ReadLaoData]] db request Receiving [[DbActorReadLaoDataAck]] works as an acknowledgement that the request was successful
-    *
-    * @param laoData
-    *   requested lao data
-    */
-  final case class DbActorReadLaoDataAck(laoData: LaoData) extends DbActorMessage
-
-  /** Response for a [[AddWitnessSignature]] db request Receiving [[DbActorAddWitnessSignatureAck]] works as an acknowledgement that the request was successful
-    *
-    * @param witnessMessage
-    *   requested message witnessed
-    */
-  final case class DbActorAddWitnessSignatureAck(witnessMessage: Message) extends DbActorMessage
-
-  /** Response for a [[Catchup]] db request Receiving [[DbActorCatchupAck]] works as an acknowledgement that the catchup request was successful
-    *
-    * @param messages
-    *   requested messages
-    */
-  final case class DbActorCatchupAck(messages: List[Message]) extends DbActorMessage
-
-  /** Response for [[GetAllChannels]] db request Receiving [[DbActorGetAllChannelsAck]] works as an acknowledgement that the getAllChannels request was successful
-    *
-    * @param setOfChannels
-    *   requested channels
-    */
-  final case class DbActorGetAllChannelsAck(setOfChannels: Set[Channel]) extends DbActorMessage
-
-  /** Response for a [[ReadRollCallData]] db request Receiving [[DbActorReadRollCallDataAck]] works as an acknowledgement that the request was successful
-    *
-    * @param rollcallData
-    *   requested channel data
-    */
-  final case class DbActorReadRollCallDataAck(rollcallData: RollCallData) extends DbActorMessage
-
-  /** Response for [[ReadUserAuthenticated]]
-    *
-    * @param user
-    *   Some(user) if a user was registered on the client specified for the given pop token, [[None]] otherwise
-    */
-  final case class DbActorReadUserAuthenticationAck(user: Option[PublicKey]) extends DbActorMessage
-
-  /** Response for a [[ReadServerPublicKey]] db request
-    */
-  final case class DbActorReadServerPublicKeyAck(publicKey: PublicKey) extends DbActorMessage
-
-  /** Response for a [[ReadServerPrivateKey]] db request
-    */
-  final case class DbActorReadServerPrivateKeyAck(privateKey: PrivateKey) extends DbActorMessage
-
-  /** Response for a [[GenerateHeartbeat]] db request Receiving [[DbActorGenerateHeartbeatAck]] works as an acknowledgement that the request was successful
-    *
-    * @param heartbeatMap
-    *   requested heartbeat as a map from the channels to message ids
-    */
-  final case class DbActorGenerateHeartbeatAck(heartbeatMap: HashMap[Channel, Set[Hash]]) extends DbActorMessage
-
-  /** Response for a [[ReadRumor]]
-    */
-  final case class DbActorReadRumor(foundRumor: Option[Rumor]) extends DbActorMessage
-
-  /** Response for a [[ReadRumorData]]
-    */
-  final case class DbActorReadRumorData(rumorIds: RumorData) extends DbActorMessage
-
-  /** Response for a general db actor ACK
-    */
-  final case class DbActorAck() extends DbActorMessage
-
-}
-=======
-package ch.epfl.pop.storage
-
-import akka.actor.{Actor, ActorLogging, ActorRef, Status}
-import akka.event.LoggingReceive
-import akka.pattern.AskableActorRef
-import ch.epfl.pop.decentralized.ConnectionMediator
-import ch.epfl.pop.json.MessageDataProtocol
-import ch.epfl.pop.json.MessageDataProtocol.GreetLaoFormat
-import ch.epfl.pop.model.network.method.Rumor
-import ch.epfl.pop.model.network.method.message.Message
-import ch.epfl.pop.model.network.method.message.data.lao.GreetLao
-import ch.epfl.pop.model.network.method.message.data.{ActionType, ObjectType}
-import ch.epfl.pop.model.objects.*
-import ch.epfl.pop.model.objects.Channel.{LAO_DATA_LOCATION, ROOT_CHANNEL_PREFIX}
-import ch.epfl.pop.pubsub.graph.AnswerGenerator.timout
-import ch.epfl.pop.pubsub.graph.{ErrorCodes, JsonString}
-import ch.epfl.pop.pubsub.{MessageRegistry, PubSubMediator, PublishSubscribe}
-import ch.epfl.pop.storage.DbActor.*
-import com.google.crypto.tink.subtle.Ed25519Sign
-
-import java.util.concurrent.TimeUnit
-import scala.collection.immutable.HashMap
-import scala.collection.mutable.ListBuffer
-import scala.concurrent.Await
-import scala.concurrent.duration.{Duration, FiniteDuration}
-import scala.util.{Failure, Success, Try}
-
-final case class DbActor(
-    private val mediatorRef: ActorRef,
-    private val registry: MessageRegistry,
-    private val storage: Storage = new DiskStorage()
-) extends Actor with ActorLogging {
-
-  override def postStop(): Unit = {
-    storage.close()
-    super.postStop()
-  }
-
-  private val duration: FiniteDuration = Duration(1, TimeUnit.SECONDS)
-  /* --------------- Functions handling messages DbActor may receive --------------- */
-
-  @throws[DbActorNAckException]
-  private def write(channel: Channel, message: Message): Unit = {
-    // determine data object type. Assumption: all payloads carry header fields.
-    val (_object, action) = MessageDataProtocol.parseHeader(message.data.decodeToString()).get
-
-    // create channel if missing. If already present => createChannel does nothing
-    createChannel(channel, _object)
-
-    this.synchronized {
-      val channelData: ChannelData = readChannelData(channel)
-      storage.write(
-        (storage.CHANNEL_DATA_KEY + channel.toString, channelData.addMessage(message.message_id).toJsonString),
-        (storage.DATA_KEY + s"$channel${Channel.DATA_SEPARATOR}${message.message_id}", message.toJsonString)
-      )
-    }
-  }
-
-  @throws[DbActorNAckException]
-  private def writeCreateLao(channel: Channel, message: Message): Unit = {
-    createChannel(channel, ObjectType.lao)
-    storage.write((storage.DATA_KEY + storage.CREATE_LAO_KEY + channel.toString, message.message_id.toString()))
-    write(Channel.ROOT_CHANNEL, message)
-  }
-
-  // this function (and its write companion) is necessary so that createLao messages appear in their correct channels (/root)
-  // while also being able to find the message when running a catchup on lao_channel
-  // as the client needs it to connect
-  @throws[DbActorNAckException]
-  private def readCreateLao(channel: Channel): Option[Message] = {
-    storage.read(storage.DATA_KEY + storage.CREATE_LAO_KEY + channel.toString) match {
-      case Some(msg_id) => read(Channel.ROOT_CHANNEL, Hash(Base64Data(msg_id)))
-      case _            => None
-    }
-  }
-
-  @throws[DbActorNAckException]
-  private def writeSetupElectionMessage(channel: Channel, message: Message): Unit = {
-    channel.extractLaoChannel match {
-      case Some(mainLaoChan) =>
-        createChannel(channel, ObjectType.election)
-        storage.write((storage.DATA_KEY + storage.SETUP_ELECTION_KEY + channel.toString, message.message_id.toString()))
-        writeAndPropagate(mainLaoChan, message)
-
-      case _ => log.info("Error: Trying to write an ElectionSetup message on an invalid channel")
-    }
-  }
-
-  // This function (its write companion) is necessary so SetupElection messages are stored on the main lao channel
-  // while being easy to find from their related election channel
-  @throws[DbActorNAckException]
-  private def readSetupElectionMessage(channel: Channel): Option[Message] = {
-    channel.extractLaoChannel match {
-      case Some(mainLaoChannel) =>
-        storage.read(storage.DATA_KEY + storage.SETUP_ELECTION_KEY + channel.toString) match {
-          case Some(msg_id) => read(mainLaoChannel, Hash(Base64Data(msg_id)))
-          case _            => None
-        }
-
-      case _ =>
-        log.info("Error: Trying to read an ElectionSetup message from an invalid channel")
-        None
-    }
-  }
-
-  @throws[DbActorNAckException]
-  private def read(channel: Channel, messageId: Hash): Option[Message] = {
-    Try(storage.read(storage.DATA_KEY + s"$channel${Channel.DATA_SEPARATOR}$messageId")) match {
-      case Success(Some(json)) =>
-        val msg = Message.buildFromJson(json)
-        val data: JsonString = msg.data.decodeToString()
-        MessageDataProtocol.parseHeader(data) match {
-          case Success((_object, action)) =>
-            val builder = registry.getBuilder(_object, action).get
-            Some(msg.copy(decodedData = Some(builder(data))))
-          case Failure(ex) =>
-            log.error(s"Unable to decode message data: $ex")
-            Some(msg)
-        }
-      case Success(None) => None
-      case Failure(ex)   => throw ex
-    }
-  }
-
-  @throws[DbActorNAckException]
-  private def readChannelData(channel: Channel): ChannelData = {
-    Try(storage.read(storage.CHANNEL_DATA_KEY + channel.toString)) match {
-      case Success(Some(json)) => ChannelData.buildFromJson(json)
-      case Success(None)       => throw DbActorNAckException(ErrorCodes.SERVER_ERROR.id, s"ChannelData for channel $channel not in the database")
-      case Failure(ex)         => throw ex
-    }
-  }
-
-  @throws[DbActorNAckException]
-  private def readElectionData(laoId: Hash, electionId: Hash): ElectionData = {
-    Try(storage.read(storage.DATA_KEY + s"$ROOT_CHANNEL_PREFIX${laoId.toString}/private/${electionId.toString}")) match {
-      case Success(Some(json)) => ElectionData.buildFromJson(json)
-      case Success(None)       => throw DbActorNAckException(ErrorCodes.SERVER_ERROR.id, s"ElectionData for election $electionId not in the database")
-      case Failure(ex)         => throw ex
-    }
-  }
-
-  @throws[DbActorNAckException]
-  private def readLaoData(channel: Channel): LaoData = {
-    Try(storage.read(generateLaoDataKey(channel))) match {
-      case Success(Some(json)) => LaoData.buildFromJson(json)
-      case Success(None)       => throw DbActorNAckException(ErrorCodes.SERVER_ERROR.id, s"LaoData for channel $channel not in the database")
-      case Failure(ex)         => throw ex
-    }
-  }
-
-  @throws[DbActorNAckException]
-  private def writeLaoData(channel: Channel, message: Message, address: Option[String]): Unit = {
-    this.synchronized {
-      val laoData: LaoData = Try(readLaoData(channel)) match {
-        case Success(data) => data
-        case Failure(_)    => LaoData()
-      }
-      val laoDataKey: String = generateLaoDataKey(channel)
-      storage.write(laoDataKey -> laoData.updateWith(message, address).toJsonString)
-    }
-  }
-
-  @throws[DbActorNAckException]
-  private def readGreetLao(channel: Channel): Option[Message] = {
-    val connectionMediator: AskableActorRef = PublishSubscribe.getConnectionMediatorRef
-    val laoData = Try(readLaoData(channel)) match {
-      case Success(data) => data
-      case Failure(_)    => return None
-    }
-
-    val askAddresses = Await.ready(connectionMediator ? ConnectionMediator.ReadPeersClientAddress(), duration).value.get
-    val addresses = askAddresses match {
-      case Success(ConnectionMediator.ReadPeersClientAddressAck(result)) => List.empty // result
-      case _                                                             => List.empty
-    }
-
-    val laoChannel = channel.extractLaoChannel.get
-    val laoID = laoChannel.extractChildChannel
-    val greetLao = GreetLao(laoID, laoData.owner, laoData.address, addresses)
-
-    // Need to build a signed message
-    val jsData = GreetLaoFormat.write(greetLao)
-    val encodedData = Base64Data.encode(jsData.toString)
-    val signature = laoData.privateKey.signData(encodedData)
-    val id = Hash.fromStrings(encodedData.toString, signature.toString)
-
-    Some(Message(encodedData, laoData.publicKey, signature, id, List.empty))
-  }
-
-  @throws[DbActorNAckException]
-  private def catchupChannel(channel: Channel): List[Message] = {
-
-    @scala.annotation.tailrec
-    def buildCatchupList(msgIds: List[Hash], acc: List[Message]): List[Message] = {
-      msgIds match {
-        case Nil => acc
-        case head :: tail =>
-          Try(read(channel, head)).recover(_ => None) match {
-            case Success(Some(msg)) => buildCatchupList(tail, msg :: acc)
-            case _ =>
-              log.error(s"/!\\ Critical error encountered: message_id '$head' is listed in channel '$channel' but not stored in db")
-              buildCatchupList(tail, acc)
-          }
-      }
-    }
-
-    val channelData: ChannelData = readChannelData(channel)
-
-    val catchupList = readCreateLao(channel) match {
-      case Some(msg) =>
-        msg :: buildCatchupList(channelData.messages, Nil)
-
-      case None =>
-        if (channel.isMainLaoChannel) {
-          log.error("Critical error encountered: no create_lao message was found in the db")
-        }
-        buildCatchupList(channelData.messages, Nil)
-    }
-
-    readGreetLao(channel) match {
-      case Some(msg) => msg :: catchupList
-      case None      => catchupList
-    }
-  }
-
-  @throws[DbActorNAckException]
-  private def getAllChannels: Set[Channel] = {
-    storage.filterKeysByPrefix(storage.CHANNEL_DATA_KEY)
-      .map(key => Channel(key.replaceFirst(storage.CHANNEL_DATA_KEY, "")))
-  }
-
-  @throws[DbActorNAckException]
-  private def writeAndPropagate(channel: Channel, message: Message): Unit = {
-    write(channel, message)
-    mediatorRef ! PubSubMediator.Propagate(channel, message)
-  }
-
-  @throws[DbActorNAckException]
-  private def createChannel(channel: Channel, objectType: ObjectType): Unit = {
-    if (!checkChannelExistence(channel)) {
-      val pair = (storage.CHANNEL_DATA_KEY + channel.toString) -> ChannelData(objectType, List.empty).toJsonString
-      storage.write(pair)
-    }
-  }
-
-  @throws[DbActorNAckException]
-  private def createElectionData(laoId: Hash, electionId: Hash, keyPair: KeyPair): Unit = {
-    val channel = Channel(s"$ROOT_CHANNEL_PREFIX${laoId.toString}/private/${electionId.toString}")
-    if (!checkChannelExistence(channel)) {
-      val pair = (storage.DATA_KEY + channel.toString) -> ElectionData(electionId, keyPair).toJsonString
-      storage.write(pair)
-    }
-  }
-
-  @throws[DbActorNAckException]
-  private def createChannels(channels: List[(Channel, ObjectType)]): Unit = {
-
-    @scala.annotation.tailrec
-    def filterExistingChannels(
-        list: List[(Channel, ObjectType)],
-        acc: List[(Channel, ObjectType)]
-    ): List[(Channel, ObjectType)] = {
-      list match {
-        case Nil => acc
-        case head :: tail =>
-          if (checkChannelExistence(head._1)) {
-            filterExistingChannels(tail, acc)
-          } else {
-            filterExistingChannels(tail, head :: acc)
-          }
-      }
-    }
-
-    // removing channels already present in the db from the list
-    val filtered: List[(Channel, ObjectType)] = filterExistingChannels(channels, Nil)
-    // creating ChannelData from the filtered input
-    val mapped: List[(String, String)] = filtered.map { case (c, o) => (storage.CHANNEL_DATA_KEY + c.toString, ChannelData(o, List.empty).toJsonString) }
-
-    Try(storage.write(mapped: _*))
-  }
-
-  private def checkChannelExistence(channel: Channel): Boolean = {
-    Try(storage.read(storage.CHANNEL_DATA_KEY + channel.toString)) match {
-      case Success(option) => option.isDefined
-      case _               => false
-    }
-  }
-
-  @throws[DbActorNAckException]
-  private def addWitnessSignature(channel: Channel, messageId: Hash, signature: Signature): Message = {
-    Try(read(channel, messageId)) match {
-      case Success(Some(msg)) =>
-        msg.addWitnessSignature(WitnessSignaturePair(msg.sender, signature))
-      case Success(None) =>
-        log.error(s"Actor $self (db) encountered a problem while reading the message having as id '$messageId'")
-        throw DbActorNAckException(ErrorCodes.SERVER_ERROR.id, s"Could not read message of message id $messageId")
-      case Failure(ex) => throw ex
-    }
-  }
-
-  @throws[DbActorNAckException]
-  private def generateLaoDataKey(channel: Channel): String = {
-    channel.decodeChannelLaoId match {
-      case Some(data) => storage.DATA_KEY + s"${Channel.ROOT_CHANNEL_PREFIX}$data$LAO_DATA_LOCATION"
-      case None =>
-        log.error(s"Actor $self (db) encountered a problem while decoding LAO channel from '$channel'")
-        throw DbActorNAckException(ErrorCodes.SERVER_ERROR.id, s"Could not extract the LAO id for channel $channel")
-    }
-  }
-
-  // generates the key of the RollCallData to store in the database
-  private def generateRollCallDataKey(laoId: Hash): String = {
-    storage.DATA_KEY + s"$ROOT_CHANNEL_PREFIX${laoId.toString}/rollcall"
-  }
-
-  @throws[DbActorNAckException]
-  private def readRollCallData(laoId: Hash): RollCallData = {
-    Try(storage.read(generateRollCallDataKey(laoId))) match {
-      case Success(Some(json)) => RollCallData.buildFromJson(json)
-      case Success(None)       => throw DbActorNAckException(ErrorCodes.SERVER_ERROR.id, s"ReadRollCallData for RollCAll $laoId not in the database")
-      case Failure(ex)         => throw ex
-    }
-  }
-
-  @throws[DbActorNAckException]
-  private def writeRollCallData(laoId: Hash, message: Message): Unit = {
-    this.synchronized {
-      val rollCallData: RollCallData = Try(readRollCallData(laoId)) match {
-        case Success(data) => data
-        case Failure(_)    => RollCallData(Hash(Base64Data("")), ActionType.create)
-      }
-      val rollCallDataKey: String = generateRollCallDataKey(laoId)
-      storage.write(rollCallDataKey -> rollCallData.updateWith(message).toJsonString)
-    }
-  }
-
-  private def generateAuthenticatedKey(popToken: PublicKey, client: String): String = {
-    storage.AUTHENTICATED_KEY + popToken.base64Data.toString + Channel.DATA_SEPARATOR + client
-  }
-
-  @throws[DbActorNAckException]
-  private def readServerPublicKey(): PublicKey = {
-    Try(storage.read(storage.SERVER_PUBLIC_KEY + storage.DEFAULT)) match {
-      case Success(Some(key)) => PublicKey(Base64Data(key))
-      case Success(None) =>
-        val (publicKey, _) = generateKeyPair()
-        publicKey
-      case Failure(ex) => throw ex
-    }
-  }
-
-  @throws[DbActorNAckException]
-  private def readServerPrivateKey(): PrivateKey = {
-    Try(storage.read(storage.SERVER_PRIVATE_KEY + storage.DEFAULT)) match {
-      case Success(Some(key)) => PrivateKey(Base64Data(key))
-      case Success(None) =>
-        val (_, privateKey) = generateKeyPair()
-        privateKey
-      case Failure(ex) => throw ex
-    }
-  }
-
-  @throws[DbActorNAckException]
-  private def generateKeyPair(): (PublicKey, PrivateKey) = {
-    val keyPair: Ed25519Sign.KeyPair = Ed25519Sign.KeyPair.newKeyPair
-    val publicKey = PublicKey(Base64Data.encode(keyPair.getPublicKey))
-    val privateKey = PrivateKey(Base64Data.encode(keyPair.getPrivateKey))
-
-    storage.write((storage.SERVER_PUBLIC_KEY + storage.DEFAULT, publicKey.base64Data.data))
-    storage.write((storage.SERVER_PRIVATE_KEY + storage.DEFAULT, privateKey.base64Data.data))
-    (publicKey, privateKey)
-  }
-
-  @throws[DbActorNAckException]
-  private def generateHeartbeat(): HashMap[Channel, Set[Hash]] = {
-    val setOfChannels = getAllChannels
-    if (setOfChannels.isEmpty) return HashMap()
-    val heartbeatMap: HashMap[Channel, Set[Hash]] = setOfChannels.foldLeft(HashMap.empty[Channel, Set[Hash]]) {
-      (acc, channel) =>
-        readChannelData(channel).messages.toSet match {
-          case setOfIds if setOfIds.nonEmpty => acc + (channel -> setOfIds)
-          case _                             => acc
-        }
-    }
-    heartbeatMap
-  }
-
-  private def generateRumorKey(senderPk: PublicKey, rumorId: Int): String = {
-    s"${storage.RUMOR_KEY}${senderPk.base64Data.data}${Channel.DATA_SEPARATOR}$rumorId"
-  }
-
-  private def generateRumorDataKey(senderPk: PublicKey): String = {
-    s"${storage.RUMOR_DATA_KEY}${senderPk.base64Data.data}"
-  }
-
-  @throws[DbActorNAckException]
-  private def readRumorData(senderPk: PublicKey): RumorData = {
-    Try(storage.read(generateRumorDataKey(senderPk))) match {
-      case Success(Some(json)) => RumorData.buildFromJson(json)
-      case Success(None)       => RumorData(List.empty)
-      case Failure(ex)         => throw ex
-    }
-  }
-
-  @throws[DbActorNAckException]
-  private def readRumor(desiredRumor: (PublicKey, Int)): Option[Rumor] = {
-    val rumorKey = generateRumorKey(desiredRumor._1, desiredRumor._2)
-    Try(storage.read(rumorKey)) match {
-      case Success(Some(json)) => Some(Rumor.buildFromJson(json))
-      case Success(None)       => None
-      case Failure(ex)         => throw ex
-    }
-  }
-
-  @throws[DbActorNAckException]
-  private def writeRumor(rumor: Rumor): Unit = {
-    this.synchronized {
-      val rumorData: RumorData = Try(readRumorData(rumor.senderPk)) match {
-        case Success(data) => data
-        case Failure(_)    => RumorData(List.empty)
-      }
-      storage.write(generateRumorDataKey(rumor.senderPk) -> rumorData.updateWith(rumor.rumorId).toJsonString)
-      storage.write(generateRumorKey(rumor.senderPk, rumor.rumorId) -> rumor.toJsonString)
-    }
-  }
-
-  override def receive: Receive = LoggingReceive {
-    case Write(channel, message) =>
-      log.info(s"Actor $self (db) received a WRITE request on channel '$channel'")
-      Try(write(channel, message)) match {
-        case Success(_) => sender() ! DbActorAck()
-        case failure    => sender() ! failure.recover(Status.Failure(_))
-      }
-
-    case Read(channel, messageId) =>
-      log.info(s"Actor $self (db) received a READ request for message_id '$messageId' from channel '$channel'")
-      Try(read(channel, messageId)) match {
-        case Success(opt) => sender() ! DbActorReadAck(opt)
-        case failure      => sender() ! failure.recover(Status.Failure(_))
-      }
-
-    case ReadChannelData(channel) =>
-      log.info(s"Actor $self (db) received a ReadChannelData request from channel '$channel'")
-      Try(readChannelData(channel)) match {
-        case Success(channelData) => sender() ! DbActorReadChannelDataAck(channelData)
-        case failure              => sender() ! failure.recover(Status.Failure(_))
-      }
-
-    case ReadElectionData(laoId, electionId) =>
-      log.info(s"Actor $self (db) received a ReadElectionData request for election '$electionId'")
-      Try(readElectionData(laoId, electionId)) match {
-        case Success(electionData) => sender() ! DbActorReadElectionDataAck(electionData)
-        case failure               => sender() ! failure.recover(Status.Failure(_))
-      }
-
-    case ReadLaoData(channel) =>
-      log.info(s"Actor $self (db) received a ReadLaoData request")
-      Try(readLaoData(channel)) match {
-        case Success(laoData) => sender() ! DbActorReadLaoDataAck(laoData)
-        case failure          => sender() ! failure.recover(Status.Failure(_))
-      }
-
-    case WriteLaoData(channel, message, address) =>
-      log.info(s"Actor $self (db) received a WriteLaoData request for channel $channel")
-      Try(writeLaoData(channel, message, address)) match {
-        case Success(_) => sender() ! DbActorAck()
-        case failure    => sender() ! failure.recover(Status.Failure(_))
-      }
-
-    case WriteCreateLaoMessage(channel, message) =>
-      log.info(s"Actor $self (db) received a WriteCreateLaoMessage request")
-      Try(writeCreateLao(channel, message)) match {
-        case Success(_) => sender() ! DbActorAck()
-        case failure    => sender() ! failure.recover(Status.Failure(_))
-      }
-
-    case WriteSetupElectionMessage(channel, message) =>
-      log.info(s"Actor $self (db) received a WriteSetupElectionMessage request")
-      Try(writeSetupElectionMessage(channel, message)) match {
-        case Success(_) => sender() ! DbActorAck()
-        case failure    => sender() ! failure.recover(Status.Failure(_))
-      }
-
-    case ReadSetupElectionMessage(channel) =>
-      log.info(s"Actor $self (db) received a ReadSetupElectionMessage request")
-      Try(readSetupElectionMessage(channel)) match {
-        case Success(msg) => sender() ! DbActorReadAck(msg)
-        case failure      => sender() ! failure.recover(Status.Failure(_))
-      }
-
-    case Catchup(channel) =>
-      log.info(s"Actor $self (db) received a CATCHUP request for channel '$channel'")
-      Try(catchupChannel(channel)) match {
-        case Success(messages) => sender() ! DbActorCatchupAck(messages)
-        case failure           => sender() ! failure.recover(Status.Failure(_))
-      }
-
-    case GetAllChannels() =>
-      log.info(s"Actor $self (db) receveid a GetAllChannels request")
-      Try(getAllChannels) match {
-        case Success(setOfChannels) => sender() ! DbActorGetAllChannelsAck(setOfChannels)
-        case failure                => sender() ! failure.recover(Status.Failure(_))
-      }
-
-    case WriteAndPropagate(channel, message) =>
-      log.info(s"Actor $self (db) received a WriteAndPropagate request on channel '$channel'")
-      Try(writeAndPropagate(channel, message)) match {
-        case Success(_) => sender() ! DbActorAck()
-        case failure    => sender() ! failure.recover(Status.Failure(_))
-      }
-
-    case CreateChannel(channel, objectType) =>
-      log.info(s"Actor $self (db) received an CreateChannel request for channel '$channel' of type '$objectType'")
-      Try(createChannel(channel, objectType)) match {
-        case Success(_) => sender() ! DbActorAck()
-        case failure    => sender() ! failure.recover(Status.Failure(_))
-      }
-
-    case CreateElectionData(laoId, id, keyPair) =>
-      log.info(s"Actor $self (db) received an CreateElection request for election '$id'" +
-        s"\n\tprivate key = ${keyPair.privateKey.toString}" +
-        s"\n\tpublic key = ${keyPair.publicKey.toString}")
-      Try(createElectionData(laoId, id, keyPair)) match {
-        case Success(_) => sender() ! DbActorAck()
-        case failure    => sender() ! failure.recover(Status.Failure(_))
-      }
-
-    case CreateChannelsFromList(list) =>
-      log.info(s"Actor $self (db) received a CreateChannelsFromList request for list $list")
-      Try(createChannels(list)) match {
-        case Success(_) => sender() ! DbActorAck()
-        case failure    => sender() ! failure.recover(Status.Failure(_))
-      }
-
-    case ChannelExists(channel) =>
-      log.info(s"Actor $self (db) received an ChannelExists request for channel '$channel'")
-      if (checkChannelExistence(channel)) {
-        sender() ! DbActorAck()
-      } else {
-        sender() ! Status.Failure(DbActorNAckException(ErrorCodes.INVALID_ACTION.id, s"channel '$channel' does not exist in db"))
-      }
-
-    case AssertChannelMissing(channel) =>
-      log.info(s"Actor $self (db) received an AssertChannelMissing request for channel '$channel'")
-      if (checkChannelExistence(channel)) {
-        sender() ! Status.Failure(DbActorNAckException(ErrorCodes.INVALID_ACTION.id, s"channel '$channel' already exists in db"))
-      } else {
-        sender() ! DbActorAck()
-      }
-
-    case AddWitnessSignature(channel, messageId, signature) =>
-      log.info(s"Actor $self (db) received an AddWitnessSignature request for message_id '$messageId'")
-      Try(addWitnessSignature(channel, messageId, signature)) match {
-        case Success(witnessMessage) => sender() ! DbActorAddWitnessSignatureAck(witnessMessage)
-        case failure                 => sender() ! failure.recover(Status.Failure(_))
-      }
-
-    case ReadRollCallData(laoId) =>
-      log.info(s"Actor $self (db) received an ReadRollCallData request for RollCall '$laoId'")
-      Try(readRollCallData(laoId)) match {
-        case Success(rollcallData) => sender() ! DbActorReadRollCallDataAck(rollcallData)
-        case failure               => sender() ! failure.recover(Status.Failure(_))
-      }
-
-    case WriteRollCallData(laoId, message) =>
-      log.info(s"Actor $self (db) received a WriteRollCallData request for RollCall id $laoId")
-      Try(writeRollCallData(laoId, message)) match {
-        case Success(_) => sender() ! DbActorAck()
-        case failure    => sender() ! failure.recover(Status.Failure(_))
-      }
-
-    case WriteUserAuthenticated(popToken, clientId, user) =>
-      log.info(s"Actor $self (db) received a WriteUserAuthenticated request for user $user, id $popToken and clientId $clientId")
-      Try(storage.write(generateAuthenticatedKey(popToken, clientId) -> user.base64Data.toString())) match {
-        case Success(_) => sender() ! DbActorAck()
-        case failure    => sender() ! failure.recover(Status.Failure(_))
-      }
-
-    case ReadUserAuthenticated(popToken, clientId) =>
-      log.info(s"Actor $self (db) received a ReadUserAuthenticated request for pop token $popToken and clientId $clientId")
-      Try(storage.read(generateAuthenticatedKey(popToken, clientId))) match {
-        case Success(Some(id)) => sender() ! DbActorReadUserAuthenticationAck(Some(PublicKey(Base64Data(id))))
-        case Success(None)     => sender() ! DbActorReadUserAuthenticationAck(None)
-        case failure           => sender() ! failure.recover(Status.Failure(_))
-      }
-
-    case ReadServerPublicKey() =>
-      log.info(s"Actor $self (db) received a ReadServerPublicKey request")
-      Try(readServerPublicKey()) match {
-        case Success(publicKey) => sender() ! DbActorReadServerPublicKeyAck(publicKey)
-        case failure            => sender() ! failure.recover(Status.Failure(_))
-      }
-
-    case ReadServerPrivateKey() =>
-      log.info(s"Actor $self (db) received a ReadServerPrivateKey request")
-      Try(readServerPrivateKey()) match {
-        case Success(privateKey) => sender() ! DbActorReadServerPrivateKeyAck(privateKey)
-        case failure             => sender() ! failure.recover(Status.Failure(_))
-      }
-
-    case GenerateHeartbeat() =>
-      log.info(s"Actor $self (db) received a GenerateHeartbeat request")
-      Try(generateHeartbeat()) match {
-        case Success(heartbeat) => sender() ! DbActorGenerateHeartbeatAck(heartbeat)
-        case failure            => sender() ! failure.recover(Status.Failure(_))
-      }
-
-    case WriteRumor(rumor) =>
-      log.info(s"Actor $self (db) received a WriteRumor request")
-      Try(writeRumor(rumor)) match {
-        case Success(_) => sender() ! DbActorAck()
-        case failure    => sender() ! failure.recover(Status.Failure(_))
-      }
-
-    case ReadRumor(desiredRumor) =>
-      log.info(s"Actor $self (db) received a ReadRumor request")
-      Try(readRumor(desiredRumor)) match {
-        case Success(foundRumor) => sender() ! DbActorReadRumor(foundRumor)
-        case failure             => sender() ! failure.recover(Status.Failure(_))
-      }
-
-    case ReadRumorData(senderPk) =>
-      log.info(s"Actor $self (db) received a ReadRumorData request")
-      Try(readRumorData(senderPk)) match {
-        case Success(foundRumorIds) => sender() ! DbActorReadRumorData(foundRumorIds)
-        case failure                => sender() ! failure.recover(Status.Failure(_))
-      }
-
-    case m =>
-      log.info(s"Actor $self (db) received an unknown message")
-      sender() ! Status.Failure(DbActorNAckException(ErrorCodes.INVALID_ACTION.id, s"database actor received a message '$m' that it could not recognize"))
-  }
-}
-
-object DbActor {
-
-  final lazy val INSTANCE: AskableActorRef = PublishSubscribe.getDbActorRef
-
-  def getInstance: AskableActorRef = INSTANCE
-
-  // DbActor Events correspond to messages the actor may receive
-  sealed trait Event
-
-  /** Request to write a message in the database
-    *
-    * @param channel
-    *   the channel where the message should be published
-    * @param message
-    *   the message to write in the database
-    */
-  final case class Write(channel: Channel, message: Message) extends Event
-
-  /** Request to read a specific message with id <messageId> from <channel>
-    *
-    * @param channel
-    *   the channel where the message was published
-    * @param messageId
-    *   the id of the message (message_id) we want to read
-    */
-  final case class Read(channel: Channel, messageId: Hash) extends Event
-
-  /** Request to read the channelData from <channel>, with key laoId/channel
-    *
-    * @param channel
-    *   the channel we need the data for
-    */
-  final case class ReadChannelData(channel: Channel) extends Event
-
-  /** Request to read the ElectionData for election <id>
-    *
-    * @param electionId
-    *   the election unique id
-    */
-  final case class ReadElectionData(laoId: Hash, electionId: Hash) extends Event
-
-  /** Request to read the laoData of the LAO, with key laoId
-    *
-    * @param channel
-    *   the channel we need the LAO's data for
-    */
-  final case class ReadLaoData(channel: Channel) extends Event
-
-  /** Request to write a "CreateLao" message in the db
-    *
-    * @param channel
-    *   the channel part of the LAO the CreateLao refers to
-    * @param message
-    *   the actual CreateLao message we want to write in the db
-    */
-  final case class WriteCreateLaoMessage(channel: Channel, message: Message) extends Event
-
-  /** Request to write a "SetupElection" message in the db
-    *
-    * @param channel
-    *   the channel the SetupElection refers to
-    * @param message
-    *   the actual SetupElection message we want to write in the db
-    */
-  final case class WriteSetupElectionMessage(channel: Channel, message: Message) extends Event
-
-  /** Request to read a "SetupElection" message from the db
-    *
-    * @param channel
-    *   the channel the SetupElection refers to
-    */
-  final case class ReadSetupElectionMessage(channel: Channel) extends Event
-
-  /** Request to update the laoData of the LAO, with key laoId and given message
-    *
-    * @param channel
-    *   the channel part of the LAO which data we need to update
-    * @param message
-    *   the message we use to update it
-    */
-  final case class WriteLaoData(channel: Channel, message: Message, address: Option[String]) extends Event
-
-  /** Request to read all messages from a specific <channel>
-    *
-    * @param channel
-    *   the channel where the messages should be fetched
-    */
-  final case class Catchup(channel: Channel) extends Event
-
-  /** Request to get all locally stored channels
-    */
-  final case class GetAllChannels() extends Event
-
-  /** Request to write a <message> in the database and propagate said message to clients subscribed to the <channel>
-    *
-    * @param channel
-    *   the channel where the message should be published
-    * @param message
-    *   the message to write in db and propagate to clients
-    */
-  final case class WriteAndPropagate(channel: Channel, message: Message) extends Event
-
-  /** Request to create channel <channel> in the db with a type
-    *
-    * @param channel
-    *   channel to create
-    * @param objectType
-    *   channel type
-    */
-  final case class CreateChannel(channel: Channel, objectType: ObjectType) extends Event
-
-  /** Request to create election data in the db with an id and a keypair
-    *
-    * @param id
-    *   unique id of the election
-    * @param keyPair
-    *   the keypair of the election
-    */
-  final case class CreateElectionData(laoId: Hash, id: Hash, keyPair: KeyPair) extends Event
-
-  /** Request to create List of channels in the db with given types
-    *
-    * @param list
-    *   list from which channels are created
-    */
-  final case class CreateChannelsFromList(list: List[(Channel, ObjectType)]) extends Event
-
-  /** Request to check if channel <channel> exists in the db
-    *
-    * @param channel
-    *   targeted channel
-    * @note
-    *   db answers with a simple boolean
-    */
-  final case class ChannelExists(channel: Channel) extends Event
-
-  /** Request to check if channel <channel> is missing in the db
-    *
-    * @param channel
-    *   targeted channel
-    * @note
-    *   db answers with a simple boolean
-    */
-  final case class AssertChannelMissing(channel: Channel) extends Event
-
-  /** Request to append witness <signature> to a stored message with message_id <messageId>
-    *
-    * @param channel
-    *   channel in which the messages are being sent
-    * @param messageId
-    *   message_id of the targeted message
-    * @param signature
-    *   signature to append to the witness signature list of the message
-    */
-  final case class AddWitnessSignature(channel: Channel, messageId: Hash, signature: Signature) extends Event
-
-  /** Request to read the rollcallData of the LAO, with key laoId
-    *
-    * @param laoId
-    *   the channel we need the Rollcall's data for
-    */
-  final case class ReadRollCallData(laoId: Hash) extends Event
-
-  /** Request to write the rollcallData of the LAO, with key laoId
-    *
-    * @param laoId
-    *   the channel we need the Rollcall's data for
-    * @param message
-    *   rollcall message sent through the channel
-    */
-  final case class WriteRollCallData(laoId: Hash, message: Message) extends Event
-
-  /** Request to create a rollcall data in the db with state and updateId
-    *
-    * @param laoId
-    *   unique id of the lao in which the rollcall messages are
-    * @param updateId
-    *   the updateId of the last rollcall message
-    * @param state
-    *   the state of the last rollcall message, i.e., CREATE, OPEN or CLOSE
-    */
-  final case class CreateRollCallData(laoId: Hash, updateId: Hash, state: ActionType) extends Event
-
-  /** Registers an authentication of a user on a client using a given identifier
-    * @param popToken
-    *   pop token to use for authentication
-    * @param clientId
-    *   client where the user authenticates on
-    * @param user
-    *   public key of the popcha long term identifier of the user
-    */
-  final case class WriteUserAuthenticated(popToken: PublicKey, clientId: String, user: PublicKey) extends Event
-
-  /** Reads the authentication information registered for the given pop token regarding the given client
-    * @param popToken
-    *   pop token that may have been used for authentication
-    * @param clientId
-    *   client where the user may have authenticated on
-    */
-  final case class ReadUserAuthenticated(popToken: PublicKey, clientId: String) extends Event
-
-  /** Request for the server public key, created both private and public key if none is found
-    */
-  final case class ReadServerPublicKey() extends Event
-
-  /** Request for the server private key, created both private and public key if none is found
-    */
-  final case class ReadServerPrivateKey() extends Event
-
-  /** Request to generate a local heartbeat */
-  final case class GenerateHeartbeat() extends Event
-
-  /** Writes the given rumor in Db and updates RumorData accordingly
-    * @param rumor
-    *   rumor to write in memory
-    */
-  final case class WriteRumor(rumor: Rumor) extends Event
-
-  /** Requests the Db for rumors corresponding to keys {server public key:rumor id}
-    * @param desiredRumor
-    *   Map of server public keys and list of desired rumor id for each
-    */
-  final case class ReadRumor(desiredRumor: (PublicKey, Int)) extends Event
-
-  /** Requests the Db for the list of rumorId received for a senderPk
-    * @param senderPk
-    *   Public key that we want to request
-    */
-  final case class ReadRumorData(senderPk: PublicKey) extends Event
-
-  // DbActor DbActorMessage correspond to messages the actor may emit
-  sealed trait DbActorMessage
-
-  /** Response for a [[Read]] db request Receiving [[DbActorReadAck]] works as an acknowledgement that the read request was successful
-    *
-    * @param message
-    *   requested message
-    */
-  final case class DbActorReadAck(message: Option[Message]) extends DbActorMessage
-
-  /** Response for a [[ReadChannelData]] db request Receiving [[DbActorReadChannelDataAck]] works as an acknowledgement that the request was successful
-    *
-    * @param channelData
-    *   requested channel data
-    */
-  final case class DbActorReadChannelDataAck(channelData: ChannelData) extends DbActorMessage
-
-  /** Response for a [[ReadElectionData]] db request Receiving [[DbActorReadElectionDataAck]] works as an acknowledgement that the request was successful
-    *
-    * @param electionData
-    *   requested channel data
-    */
-  final case class DbActorReadElectionDataAck(electionData: ElectionData) extends DbActorMessage
-
-  /** Response for a [[ReadLaoData]] db request Receiving [[DbActorReadLaoDataAck]] works as an acknowledgement that the request was successful
-    *
-    * @param laoData
-    *   requested lao data
-    */
-  final case class DbActorReadLaoDataAck(laoData: LaoData) extends DbActorMessage
-
-  /** Response for a [[AddWitnessSignature]] db request Receiving [[DbActorAddWitnessSignatureAck]] works as an acknowledgement that the request was successful
-    *
-    * @param witnessMessage
-    *   requested message witnessed
-    */
-  final case class DbActorAddWitnessSignatureAck(witnessMessage: Message) extends DbActorMessage
-
-  /** Response for a [[Catchup]] db request Receiving [[DbActorCatchupAck]] works as an acknowledgement that the catchup request was successful
-    *
-    * @param messages
-    *   requested messages
-    */
-  final case class DbActorCatchupAck(messages: List[Message]) extends DbActorMessage
-
-  /** Response for [[GetAllChannels]] db request Receiving [[DbActorGetAllChannelsAck]] works as an acknowledgement that the getAllChannels request was successful
-    *
-    * @param setOfChannels
-    *   requested channels
-    */
-  final case class DbActorGetAllChannelsAck(setOfChannels: Set[Channel]) extends DbActorMessage
-
-  /** Response for a [[ReadRollCallData]] db request Receiving [[DbActorReadRollCallDataAck]] works as an acknowledgement that the request was successful
-    *
-    * @param rollcallData
-    *   requested channel data
-    */
-  final case class DbActorReadRollCallDataAck(rollcallData: RollCallData) extends DbActorMessage
-
-  /** Response for [[ReadUserAuthenticated]]
-    *
-    * @param user
-    *   Some(user) if a user was registered on the client specified for the given pop token, [[None]] otherwise
-    */
-  final case class DbActorReadUserAuthenticationAck(user: Option[PublicKey]) extends DbActorMessage
-
-  /** Response for a [[ReadServerPublicKey]] db request
-    */
-  final case class DbActorReadServerPublicKeyAck(publicKey: PublicKey) extends DbActorMessage
-
-  /** Response for a [[ReadServerPrivateKey]] db request
-    */
-  final case class DbActorReadServerPrivateKeyAck(privateKey: PrivateKey) extends DbActorMessage
-
-  /** Response for a [[GenerateHeartbeat]] db request Receiving [[DbActorGenerateHeartbeatAck]] works as an acknowledgement that the request was successful
-    *
-    * @param heartbeatMap
-    *   requested heartbeat as a map from the channels to message ids
-    */
-  final case class DbActorGenerateHeartbeatAck(heartbeatMap: HashMap[Channel, Set[Hash]]) extends DbActorMessage
-
-  /** Response for a [[ReadRumor]]
-    */
-  final case class DbActorReadRumor(foundRumor: Option[Rumor]) extends DbActorMessage
-
-  /** Response for a [[ReadRumorData]]
-    */
-  final case class DbActorReadRumorData(rumorIds: RumorData) extends DbActorMessage
-
-  /** Response for a general db actor ACK
-    */
-  final case class DbActorAck() extends DbActorMessage
-
-}
->>>>>>> aa04c3a2
+package ch.epfl.pop.storage
+
+import akka.actor.{Actor, ActorLogging, ActorRef, Status}
+import akka.event.LoggingReceive
+import akka.pattern.AskableActorRef
+import ch.epfl.pop.decentralized.ConnectionMediator
+import ch.epfl.pop.json.MessageDataProtocol
+import ch.epfl.pop.json.MessageDataProtocol.GreetLaoFormat
+import ch.epfl.pop.model.network.method.Rumor
+import ch.epfl.pop.model.network.method.message.Message
+import ch.epfl.pop.model.network.method.message.data.lao.GreetLao
+import ch.epfl.pop.model.network.method.message.data.{ActionType, ObjectType}
+import ch.epfl.pop.model.network.method.message.data.socialMedia.AddReaction
+import ch.epfl.pop.model.objects.*
+import ch.epfl.pop.model.objects.Channel.{LAO_DATA_LOCATION, ROOT_CHANNEL_PREFIX}
+import ch.epfl.pop.pubsub.graph.AnswerGenerator.timout
+import ch.epfl.pop.pubsub.graph.{ErrorCodes, JsonString}
+import ch.epfl.pop.pubsub.{MessageRegistry, PubSubMediator, PublishSubscribe}
+import ch.epfl.pop.storage.DbActor.*
+import com.google.crypto.tink.subtle.Ed25519Sign
+
+import java.util.concurrent.TimeUnit
+import scala.collection.immutable.HashMap
+import scala.collection.mutable.ListBuffer
+import scala.concurrent.Await
+import scala.concurrent.duration.{Duration, FiniteDuration}
+import scala.util.{Failure, Success, Try}
+import scala.util.matching.Regex
+
+final case class DbActor(
+    private val mediatorRef: ActorRef,
+    private val registry: MessageRegistry,
+    private val storage: Storage = new DiskStorage()
+) extends Actor with ActorLogging {
+
+  override def postStop(): Unit = {
+    storage.close()
+    super.postStop()
+  }
+
+  private val duration: FiniteDuration = Duration(1, TimeUnit.SECONDS)
+  /* --------------- Functions handling messages DbActor may receive --------------- */
+
+  @throws[DbActorNAckException]
+  private def write(channel: Channel, message: Message): Unit = {
+    // determine data object type. Assumption: all payloads carry header fields.
+    val (_object, action) = MessageDataProtocol.parseHeader(message.data.decodeToString()).get
+
+    // create channel if missing. If already present => createChannel does nothing
+    createChannel(channel, _object)
+
+    this.synchronized {
+      val channelData: ChannelData = readChannelData(channel)
+      storage.write(
+        (storage.CHANNEL_DATA_KEY + channel.toString, channelData.addMessage(message.message_id).toJsonString),
+        (storage.DATA_KEY + s"$channel${Channel.DATA_SEPARATOR}${message.message_id}", message.toJsonString)
+      )
+    }
+  }
+
+  @throws[DbActorNAckException]
+  private def writeCreateLao(channel: Channel, message: Message): Unit = {
+    createChannel(channel, ObjectType.lao)
+    storage.write((storage.DATA_KEY + storage.CREATE_LAO_KEY + channel.toString, message.message_id.toString()))
+    write(Channel.ROOT_CHANNEL, message)
+  }
+
+  // this function (and its write companion) is necessary so that createLao messages appear in their correct channels (/root)
+  // while also being able to find the message when running a catchup on lao_channel
+  // as the client needs it to connect
+  @throws[DbActorNAckException]
+  private def readCreateLao(channel: Channel): Option[Message] = {
+    storage.read(storage.DATA_KEY + storage.CREATE_LAO_KEY + channel.toString) match {
+      case Some(msg_id) => read(Channel.ROOT_CHANNEL, Hash(Base64Data(msg_id)))
+      case _            => None
+    }
+  }
+
+  @throws[DbActorNAckException]
+  private def writeSetupElectionMessage(channel: Channel, message: Message): Unit = {
+    channel.extractLaoChannel match {
+      case Some(mainLaoChan) =>
+        createChannel(channel, ObjectType.election)
+        storage.write((storage.DATA_KEY + storage.SETUP_ELECTION_KEY + channel.toString, message.message_id.toString()))
+        writeAndPropagate(mainLaoChan, message)
+
+      case _ => log.info("Error: Trying to write an ElectionSetup message on an invalid channel")
+    }
+  }
+
+  // This function (its write companion) is necessary so SetupElection messages are stored on the main lao channel
+  // while being easy to find from their related election channel
+  @throws[DbActorNAckException]
+  private def readSetupElectionMessage(channel: Channel): Option[Message] = {
+    channel.extractLaoChannel match {
+      case Some(mainLaoChannel) =>
+        storage.read(storage.DATA_KEY + storage.SETUP_ELECTION_KEY + channel.toString) match {
+          case Some(msg_id) => read(mainLaoChannel, Hash(Base64Data(msg_id)))
+          case _            => None
+        }
+
+      case _ =>
+        log.info("Error: Trying to read an ElectionSetup message from an invalid channel")
+        None
+    }
+  }
+
+  @throws[DbActorNAckException]
+  private def read(channel: Channel, messageId: Hash): Option[Message] = {
+    Try(storage.read(storage.DATA_KEY + s"$channel${Channel.DATA_SEPARATOR}$messageId")) match {
+      case Success(Some(json)) =>
+        val msg = Message.buildFromJson(json)
+        val data: JsonString = msg.data.decodeToString()
+        MessageDataProtocol.parseHeader(data) match {
+          case Success((_object, action)) =>
+            val builder = registry.getBuilder(_object, action).get
+            Some(msg.copy(decodedData = Some(builder(data))))
+          case Failure(ex) =>
+            log.error(s"Unable to decode message data: $ex")
+            Some(msg)
+        }
+      case Success(None) => None
+      case Failure(ex)   => throw ex
+    }
+  }
+
+  @throws[DbActorNAckException]
+  private def readChannelData(channel: Channel): ChannelData = {
+    Try(storage.read(storage.CHANNEL_DATA_KEY + channel.toString)) match {
+      case Success(Some(json)) => ChannelData.buildFromJson(json)
+      case Success(None)       => throw DbActorNAckException(ErrorCodes.SERVER_ERROR.id, s"ChannelData for channel $channel not in the database")
+      case Failure(ex)         => throw ex
+    }
+  }
+
+  @throws[DbActorNAckException]
+  private def readElectionData(laoId: Hash, electionId: Hash): ElectionData = {
+    Try(storage.read(storage.DATA_KEY + s"$ROOT_CHANNEL_PREFIX${laoId.toString}/private/${electionId.toString}")) match {
+      case Success(Some(json)) => ElectionData.buildFromJson(json)
+      case Success(None)       => throw DbActorNAckException(ErrorCodes.SERVER_ERROR.id, s"ElectionData for election $electionId not in the database")
+      case Failure(ex)         => throw ex
+    }
+  }
+
+  @throws[DbActorNAckException]
+  private def readLaoData(channel: Channel): LaoData = {
+    Try(storage.read(generateLaoDataKey(channel))) match {
+      case Success(Some(json)) => LaoData.buildFromJson(json)
+      case Success(None)       => throw DbActorNAckException(ErrorCodes.SERVER_ERROR.id, s"LaoData for channel $channel not in the database")
+      case Failure(ex)         => throw ex
+    }
+  }
+
+  @throws[DbActorNAckException]
+  private def writeLaoData(channel: Channel, message: Message, address: Option[String]): Unit = {
+    this.synchronized {
+      val laoData: LaoData = Try(readLaoData(channel)) match {
+        case Success(data) => data
+        case Failure(_)    => LaoData()
+      }
+      val laoDataKey: String = generateLaoDataKey(channel)
+      storage.write(laoDataKey -> laoData.updateWith(message, address).toJsonString)
+    }
+  }
+
+  @throws[DbActorNAckException]
+  private def readGreetLao(channel: Channel): Option[Message] = {
+    val connectionMediator: AskableActorRef = PublishSubscribe.getConnectionMediatorRef
+    val laoData = Try(readLaoData(channel)) match {
+      case Success(data) => data
+      case Failure(_)    => return None
+    }
+
+    val askAddresses = Await.ready(connectionMediator ? ConnectionMediator.ReadPeersClientAddress(), duration).value.get
+    val addresses = askAddresses match {
+      case Success(ConnectionMediator.ReadPeersClientAddressAck(result)) => List.empty // result
+      case _                                                             => List.empty
+    }
+
+    val laoChannel = channel.extractLaoChannel.get
+    val laoID = laoChannel.extractChildChannel
+    val greetLao = GreetLao(laoID, laoData.owner, laoData.address, addresses)
+
+    // Need to build a signed message
+    val jsData = GreetLaoFormat.write(greetLao)
+    val encodedData = Base64Data.encode(jsData.toString)
+    val signature = laoData.privateKey.signData(encodedData)
+    val id = Hash.fromStrings(encodedData.toString, signature.toString)
+
+    Some(Message(encodedData, laoData.publicKey, signature, id, List.empty))
+  }
+
+  @throws[DbActorNAckException]
+  private def catchupChannel(channel: Channel): List[Message] = {
+
+    @scala.annotation.tailrec
+    def buildCatchupList(msgIds: List[Hash], acc: List[Message], fromChannel: Channel): List[Message] = {
+      msgIds match {
+        case Nil => acc
+        case head :: tail =>
+          Try(read(fromChannel, head)).recover(_ => None) match {
+            case Success(Some(msg)) => buildCatchupList(tail, msg :: acc, fromChannel)
+            case _ =>
+              log.error(s"/!\\ Critical error encountered: message_id '$head' is listed in channel '$fromChannel' but not stored in db")
+              buildCatchupList(tail, acc, fromChannel)
+          }
+      }
+    }
+
+    val topChirpsPattern: Regex = "^/root(/[^/]+)/social/top_chirps$".r
+
+    if (topChirpsPattern.findFirstMatchIn(channel.toString).isDefined) {
+      val reactionsChannel = Channel.apply(s"/root/${channel.decodeChannelLaoId}/social/reactions")
+
+      val channelData: ChannelData = readChannelData(reactionsChannel)
+
+      val reactionsList = readCreateLao(reactionsChannel) match {
+        case Some(msg) =>
+          msg :: buildCatchupList(channelData.messages, Nil, reactionsChannel)
+
+        case None =>
+          if (reactionsChannel.isMainLaoChannel) {
+            log.error("Critical error encountered: no create_lao message was found in the db")
+          }
+          buildCatchupList(channelData.messages, Nil, reactionsChannel)
+      }
+
+      val chirpScores = collection.mutable.Map[Hash, Int]()
+
+      for reaction <- reactionsList
+        do
+          val reactionObj = AddReaction.buildFromJson(reaction.toJsonString)
+          if reactionObj.action.toString == "add" then
+            if reactionObj.reaction_codepoint == "👍" then
+              chirpScores(reactionObj.chirp_id) += 1
+            else if reactionObj.reaction_codepoint == "👎" then
+              chirpScores(reactionObj.chirp_id) -= 1
+            else if reactionObj.reaction_codepoint == "❤️" then
+              chirpScores(reactionObj.chirp_id) += 1
+
+      var first = new Hash(Base64Data(""))
+      var second = new Hash(Base64Data(""))
+      var third = new Hash(Base64Data(""))
+      var temp = new Hash(Base64Data(""))
+      for (chirpId, score) <- chirpScores
+        do
+          if first.base64Data.toString == "" then
+            first = chirpId
+          else if score > chirpScores(first) then
+            temp = first
+            first = chirpId
+            third = second
+            second = temp
+          else if second.base64Data.toString == "" then
+              second = chirpId
+          else if score > chirpScores(second) then
+            temp = second
+            second = chirpId
+            third = temp
+          else if third.base64Data.toString == "" then
+            third = chirpId
+          else if score > chirpScores(third) then
+            third = chirpId
+
+      val chirpsChannel = Channel.apply(s"/root/${channel.decodeChannelLaoId}/social/chirps")
+      val topThreeChirps: List[Hash] = List(first, second, third)
+      val catchupList = readCreateLao(chirpsChannel) match {
+        case Some(msg) =>
+          msg :: buildCatchupList(topThreeChirps, Nil, chirpsChannel)
+
+        case None =>
+          if (chirpsChannel.isMainLaoChannel) {
+            log.error("Critical error encountered: no create_lao message was found in the db")
+          }
+          buildCatchupList(topThreeChirps, Nil, chirpsChannel)
+      }
+
+      readGreetLao(chirpsChannel) match {
+        case Some(msg) => msg :: catchupList
+        case None => catchupList
+      }
+    } else {
+      val channelData: ChannelData = readChannelData(channel)
+
+      val catchupList = readCreateLao(channel) match {
+        case Some(msg) =>
+          msg :: buildCatchupList(channelData.messages, Nil, channel)
+
+        case None =>
+          if (channel.isMainLaoChannel) {
+            log.error("Critical error encountered: no create_lao message was found in the db")
+          }
+          buildCatchupList(channelData.messages, Nil, channel)
+      }
+
+      readGreetLao(channel) match {
+        case Some(msg) => msg :: catchupList
+        case None => catchupList
+      }
+    }
+  }
+
+  @throws[DbActorNAckException]
+  private def pagedCatchupChannel(channel: Channel, numberOfMessages: Int, beforeMessageID: Option[String] = None): List[Message] = {
+
+    @scala.annotation.tailrec
+    def buildPagedCatchupList(msgIds: List[Hash], acc: List[Message], channelToPage: Channel): List[Message] = {
+      msgIds match {
+        case Nil => acc
+        case head :: tail =>
+          Try(read(channelToPage, head)).recover(_ => None) match {
+            case Success(Some(msg)) => buildPagedCatchupList(tail, msg :: acc, channelToPage)
+            case _ =>
+              log.error(s"/!\\ Critical error encountered: message_id '$head' is listed in channel '$channelToPage' but not stored in db")
+              buildPagedCatchupList(tail, acc, channelToPage)
+          }
+      }
+    }
+
+    val chirpsPattern: Regex = "^/root(/[^/]+)/social/chirps(/[^/]+)$".r
+
+    val profilePattern: Regex = "^/root(/[^/]+)/social/profile(/[^/]+){2}$".r
+
+    if (chirpsPattern.findFirstMatchIn(channel.toString).isDefined) {
+      val chirpsChannel = Channel.apply(s"/root/${channel.decodeChannelLaoId}/social/chirps")
+
+      val channelData: ChannelData = readChannelData(chirpsChannel)
+
+      var pagedCatchupList = readCreateLao(chirpsChannel) match {
+        case Some(msg) =>
+          msg :: buildPagedCatchupList(channelData.messages, Nil, chirpsChannel)
+
+        case None =>
+          if (chirpsChannel.isMainLaoChannel) {
+            log.error("Critical error encountered: no create_lao message was found in the db")
+          }
+          buildPagedCatchupList(channelData.messages, Nil, chirpsChannel)
+      }
+
+      beforeMessageID match {
+        case Some(msgID) => {
+          val indexOfMessage = pagedCatchupList.indexOf(msgID)
+          if (indexOfMessage != -1 && indexOfMessage != 0) {
+            var startingIndex = indexOfMessage - numberOfMessages
+            if (startingIndex < 0) {
+              startingIndex = 0
+            }
+            pagedCatchupList = pagedCatchupList.slice(startingIndex, indexOfMessage)
+          }
+        }
+        case None => {
+          var startingIndex = pagedCatchupList.length - numberOfMessages
+          if (startingIndex < 0) {
+            startingIndex = 0
+          }
+          pagedCatchupList = pagedCatchupList.slice(startingIndex, pagedCatchupList.length)
+        }
+      }
+      readGreetLao(chirpsChannel) match {
+        case Some(msg) => msg :: pagedCatchupList
+        case None => pagedCatchupList
+      }
+    } else if (profilePattern.findFirstMatchIn(channel.toString).isDefined) {
+      val profilePublicKey = channel.toString.split("/")(5)
+      val profileChannel = Channel.apply(s"/root/${channel.decodeChannelLaoId}/social/${profilePublicKey}")
+
+      val channelData: ChannelData = readChannelData(profileChannel)
+
+      var pagedCatchupList = readCreateLao(profileChannel) match {
+        case Some(msg) =>
+          msg :: buildPagedCatchupList(channelData.messages, Nil, profileChannel)
+
+        case None =>
+          if (profileChannel.isMainLaoChannel) {
+            log.error("Critical error encountered: no create_lao message was found in the db")
+          }
+          buildPagedCatchupList(channelData.messages, Nil, profileChannel)
+      }
+
+      beforeMessageID match {
+        case Some(msgID) => {
+          val indexOfMessage = pagedCatchupList.indexOf(msgID)
+          if (indexOfMessage != -1 && indexOfMessage != 0) {
+            var startingIndex = indexOfMessage - numberOfMessages
+            if (startingIndex < 0) {
+              startingIndex = 0
+            }
+            pagedCatchupList = pagedCatchupList.slice(startingIndex, indexOfMessage)
+          }
+        }
+        case None => {
+          var startingIndex = pagedCatchupList.length - numberOfMessages
+          if (startingIndex < 0) {
+            startingIndex = 0
+          }
+          pagedCatchupList = pagedCatchupList.slice(startingIndex, pagedCatchupList.length)
+        }
+      }
+      readGreetLao(profileChannel) match {
+        case Some(msg) => msg :: pagedCatchupList
+        case None => pagedCatchupList
+      }
+    } else {
+      List()
+    }
+  }
+
+  @throws[DbActorNAckException]
+  private def getAllChannels: Set[Channel] = {
+    storage.filterKeysByPrefix(storage.CHANNEL_DATA_KEY)
+      .map(key => Channel(key.replaceFirst(storage.CHANNEL_DATA_KEY, "")))
+  }
+
+  @throws[DbActorNAckException]
+  private def writeAndPropagate(channel: Channel, message: Message): Unit = {
+    write(channel, message)
+    mediatorRef ! PubSubMediator.Propagate(channel, message)
+  }
+
+  @throws[DbActorNAckException]
+  private def createChannel(channel: Channel, objectType: ObjectType): Unit = {
+    if (!checkChannelExistence(channel)) {
+      val pair = (storage.CHANNEL_DATA_KEY + channel.toString) -> ChannelData(objectType, List.empty).toJsonString
+      storage.write(pair)
+    }
+  }
+
+  @throws[DbActorNAckException]
+  private def createElectionData(laoId: Hash, electionId: Hash, keyPair: KeyPair): Unit = {
+    val channel = Channel(s"$ROOT_CHANNEL_PREFIX${laoId.toString}/private/${electionId.toString}")
+    if (!checkChannelExistence(channel)) {
+      val pair = (storage.DATA_KEY + channel.toString) -> ElectionData(electionId, keyPair).toJsonString
+      storage.write(pair)
+    }
+  }
+
+  @throws[DbActorNAckException]
+  private def createChannels(channels: List[(Channel, ObjectType)]): Unit = {
+
+    @scala.annotation.tailrec
+    def filterExistingChannels(
+        list: List[(Channel, ObjectType)],
+        acc: List[(Channel, ObjectType)]
+    ): List[(Channel, ObjectType)] = {
+      list match {
+        case Nil => acc
+        case head :: tail =>
+          if (checkChannelExistence(head._1)) {
+            filterExistingChannels(tail, acc)
+          } else {
+            filterExistingChannels(tail, head :: acc)
+          }
+      }
+    }
+
+    // removing channels already present in the db from the list
+    val filtered: List[(Channel, ObjectType)] = filterExistingChannels(channels, Nil)
+    // creating ChannelData from the filtered input
+    val mapped: List[(String, String)] = filtered.map { case (c, o) => (storage.CHANNEL_DATA_KEY + c.toString, ChannelData(o, List.empty).toJsonString) }
+
+    Try(storage.write(mapped: _*))
+  }
+
+  private def checkChannelExistence(channel: Channel): Boolean = {
+    Try(storage.read(storage.CHANNEL_DATA_KEY + channel.toString)) match {
+      case Success(option) => option.isDefined
+      case _               => false
+    }
+  }
+
+  @throws[DbActorNAckException]
+  private def addWitnessSignature(channel: Channel, messageId: Hash, signature: Signature): Message = {
+    Try(read(channel, messageId)) match {
+      case Success(Some(msg)) =>
+        msg.addWitnessSignature(WitnessSignaturePair(msg.sender, signature))
+      case Success(None) =>
+        log.error(s"Actor $self (db) encountered a problem while reading the message having as id '$messageId'")
+        throw DbActorNAckException(ErrorCodes.SERVER_ERROR.id, s"Could not read message of message id $messageId")
+      case Failure(ex) => throw ex
+    }
+  }
+
+  @throws[DbActorNAckException]
+  private def generateLaoDataKey(channel: Channel): String = {
+    channel.decodeChannelLaoId match {
+      case Some(data) => storage.DATA_KEY + s"${Channel.ROOT_CHANNEL_PREFIX}$data$LAO_DATA_LOCATION"
+      case None =>
+        log.error(s"Actor $self (db) encountered a problem while decoding LAO channel from '$channel'")
+        throw DbActorNAckException(ErrorCodes.SERVER_ERROR.id, s"Could not extract the LAO id for channel $channel")
+    }
+  }
+
+  // generates the key of the RollCallData to store in the database
+  private def generateRollCallDataKey(laoId: Hash): String = {
+    storage.DATA_KEY + s"$ROOT_CHANNEL_PREFIX${laoId.toString}/rollcall"
+  }
+
+  @throws[DbActorNAckException]
+  private def readRollCallData(laoId: Hash): RollCallData = {
+    Try(storage.read(generateRollCallDataKey(laoId))) match {
+      case Success(Some(json)) => RollCallData.buildFromJson(json)
+      case Success(None)       => throw DbActorNAckException(ErrorCodes.SERVER_ERROR.id, s"ReadRollCallData for RollCAll $laoId not in the database")
+      case Failure(ex)         => throw ex
+    }
+  }
+
+  @throws[DbActorNAckException]
+  private def writeRollCallData(laoId: Hash, message: Message): Unit = {
+    this.synchronized {
+      val rollCallData: RollCallData = Try(readRollCallData(laoId)) match {
+        case Success(data) => data
+        case Failure(_)    => RollCallData(Hash(Base64Data("")), ActionType.create)
+      }
+      val rollCallDataKey: String = generateRollCallDataKey(laoId)
+      storage.write(rollCallDataKey -> rollCallData.updateWith(message).toJsonString)
+    }
+  }
+
+  private def generateAuthenticatedKey(popToken: PublicKey, client: String): String = {
+    storage.AUTHENTICATED_KEY + popToken.base64Data.toString + Channel.DATA_SEPARATOR + client
+  }
+
+  @throws[DbActorNAckException]
+  private def readServerPublicKey(): PublicKey = {
+    Try(storage.read(storage.SERVER_PUBLIC_KEY + storage.DEFAULT)) match {
+      case Success(Some(key)) => PublicKey(Base64Data(key))
+      case Success(None) =>
+        val (publicKey, _) = generateKeyPair()
+        publicKey
+      case Failure(ex) => throw ex
+    }
+  }
+
+  @throws[DbActorNAckException]
+  private def readServerPrivateKey(): PrivateKey = {
+    Try(storage.read(storage.SERVER_PRIVATE_KEY + storage.DEFAULT)) match {
+      case Success(Some(key)) => PrivateKey(Base64Data(key))
+      case Success(None) =>
+        val (_, privateKey) = generateKeyPair()
+        privateKey
+      case Failure(ex) => throw ex
+    }
+  }
+
+  @throws[DbActorNAckException]
+  private def generateKeyPair(): (PublicKey, PrivateKey) = {
+    val keyPair: Ed25519Sign.KeyPair = Ed25519Sign.KeyPair.newKeyPair
+    val publicKey = PublicKey(Base64Data.encode(keyPair.getPublicKey))
+    val privateKey = PrivateKey(Base64Data.encode(keyPair.getPrivateKey))
+
+    storage.write((storage.SERVER_PUBLIC_KEY + storage.DEFAULT, publicKey.base64Data.data))
+    storage.write((storage.SERVER_PRIVATE_KEY + storage.DEFAULT, privateKey.base64Data.data))
+    (publicKey, privateKey)
+  }
+
+  @throws[DbActorNAckException]
+  private def generateHeartbeat(): HashMap[Channel, Set[Hash]] = {
+    val setOfChannels = getAllChannels
+    if (setOfChannels.isEmpty) return HashMap()
+    val heartbeatMap: HashMap[Channel, Set[Hash]] = setOfChannels.foldLeft(HashMap.empty[Channel, Set[Hash]]) {
+      (acc, channel) =>
+        readChannelData(channel).messages.toSet match {
+          case setOfIds if setOfIds.nonEmpty => acc + (channel -> setOfIds)
+          case _                             => acc
+        }
+    }
+    heartbeatMap
+  }
+
+  private def generateRumorKey(senderPk: PublicKey, rumorId: Int): String = {
+    s"${storage.RUMOR_KEY}${senderPk.base64Data.data}${Channel.DATA_SEPARATOR}$rumorId"
+  }
+
+  private def generateRumorDataKey(senderPk: PublicKey): String = {
+    s"${storage.RUMOR_DATA_KEY}${senderPk.base64Data.data}"
+  }
+
+  @throws[DbActorNAckException]
+  private def readRumorData(senderPk: PublicKey): RumorData = {
+    Try(storage.read(generateRumorDataKey(senderPk))) match {
+      case Success(Some(json)) => RumorData.buildFromJson(json)
+      case Success(None)       => RumorData(List.empty)
+      case Failure(ex)         => throw ex
+    }
+  }
+
+  @throws[DbActorNAckException]
+  private def readRumor(desiredRumor: (PublicKey, Int)): Option[Rumor] = {
+    val rumorKey = generateRumorKey(desiredRumor._1, desiredRumor._2)
+    Try(storage.read(rumorKey)) match {
+      case Success(Some(json)) => Some(Rumor.buildFromJson(json))
+      case Success(None)       => None
+      case Failure(ex)         => throw ex
+    }
+  }
+
+  @throws[DbActorNAckException]
+  private def writeRumor(rumor: Rumor): Unit = {
+    this.synchronized {
+      val rumorData: RumorData = Try(readRumorData(rumor.senderPk)) match {
+        case Success(data) => data
+        case Failure(_)    => RumorData(List.empty)
+      }
+      storage.write(generateRumorDataKey(rumor.senderPk) -> rumorData.updateWith(rumor.rumorId).toJsonString)
+      storage.write(generateRumorKey(rumor.senderPk, rumor.rumorId) -> rumor.toJsonString)
+    }
+  }
+
+  override def receive: Receive = LoggingReceive {
+    case Write(channel, message) =>
+      log.info(s"Actor $self (db) received a WRITE request on channel '$channel'")
+      Try(write(channel, message)) match {
+        case Success(_) => sender() ! DbActorAck()
+        case failure    => sender() ! failure.recover(Status.Failure(_))
+      }
+
+    case Read(channel, messageId) =>
+      log.info(s"Actor $self (db) received a READ request for message_id '$messageId' from channel '$channel'")
+      Try(read(channel, messageId)) match {
+        case Success(opt) => sender() ! DbActorReadAck(opt)
+        case failure      => sender() ! failure.recover(Status.Failure(_))
+      }
+
+    case ReadChannelData(channel) =>
+      log.info(s"Actor $self (db) received a ReadChannelData request from channel '$channel'")
+      Try(readChannelData(channel)) match {
+        case Success(channelData) => sender() ! DbActorReadChannelDataAck(channelData)
+        case failure              => sender() ! failure.recover(Status.Failure(_))
+      }
+
+    case ReadElectionData(laoId, electionId) =>
+      log.info(s"Actor $self (db) received a ReadElectionData request for election '$electionId'")
+      Try(readElectionData(laoId, electionId)) match {
+        case Success(electionData) => sender() ! DbActorReadElectionDataAck(electionData)
+        case failure               => sender() ! failure.recover(Status.Failure(_))
+      }
+
+    case ReadLaoData(channel) =>
+      log.info(s"Actor $self (db) received a ReadLaoData request")
+      Try(readLaoData(channel)) match {
+        case Success(laoData) => sender() ! DbActorReadLaoDataAck(laoData)
+        case failure          => sender() ! failure.recover(Status.Failure(_))
+      }
+
+    case WriteLaoData(channel, message, address) =>
+      log.info(s"Actor $self (db) received a WriteLaoData request for channel $channel")
+      Try(writeLaoData(channel, message, address)) match {
+        case Success(_) => sender() ! DbActorAck()
+        case failure    => sender() ! failure.recover(Status.Failure(_))
+      }
+
+    case WriteCreateLaoMessage(channel, message) =>
+      log.info(s"Actor $self (db) received a WriteCreateLaoMessage request")
+      Try(writeCreateLao(channel, message)) match {
+        case Success(_) => sender() ! DbActorAck()
+        case failure    => sender() ! failure.recover(Status.Failure(_))
+      }
+
+    case WriteSetupElectionMessage(channel, message) =>
+      log.info(s"Actor $self (db) received a WriteSetupElectionMessage request")
+      Try(writeSetupElectionMessage(channel, message)) match {
+        case Success(_) => sender() ! DbActorAck()
+        case failure    => sender() ! failure.recover(Status.Failure(_))
+      }
+
+    case ReadSetupElectionMessage(channel) =>
+      log.info(s"Actor $self (db) received a ReadSetupElectionMessage request")
+      Try(readSetupElectionMessage(channel)) match {
+        case Success(msg) => sender() ! DbActorReadAck(msg)
+        case failure      => sender() ! failure.recover(Status.Failure(_))
+      }
+
+    case Catchup(channel) =>
+      log.info(s"Actor $self (db) received a CATCHUP request for channel '$channel'")
+      Try(catchupChannel(channel)) match {
+        case Success(messages) => sender() ! DbActorCatchupAck(messages)
+        case failure           => sender() ! failure.recover(Status.Failure(_))
+      }
+
+    case PagedCatchup(channel, numberOfMessages, beforeMessageID) =>
+      log.info(s"Actor $self (db) received a PagedCatchup request for channel '$channel' for '$numberOfMessages' messages before message ID: '$beforeMessageID")
+      Try(pagedCatchupChannel(channel, numberOfMessages, beforeMessageID)) match {
+        case Success(messages) => sender() ! DbActorCatchupAck(messages)
+        case failure           => sender() ! failure.recover(Status.Failure(_))
+      }
+
+    case GetAllChannels() =>
+      log.info(s"Actor $self (db) receveid a GetAllChannels request")
+      Try(getAllChannels) match {
+        case Success(setOfChannels) => sender() ! DbActorGetAllChannelsAck(setOfChannels)
+        case failure                => sender() ! failure.recover(Status.Failure(_))
+      }
+
+    case WriteAndPropagate(channel, message) =>
+      log.info(s"Actor $self (db) received a WriteAndPropagate request on channel '$channel'")
+      Try(writeAndPropagate(channel, message)) match {
+        case Success(_) => sender() ! DbActorAck()
+        case failure    => sender() ! failure.recover(Status.Failure(_))
+      }
+
+    case CreateChannel(channel, objectType) =>
+      log.info(s"Actor $self (db) received an CreateChannel request for channel '$channel' of type '$objectType'")
+      Try(createChannel(channel, objectType)) match {
+        case Success(_) => sender() ! DbActorAck()
+        case failure    => sender() ! failure.recover(Status.Failure(_))
+      }
+
+    case CreateElectionData(laoId, id, keyPair) =>
+      log.info(s"Actor $self (db) received an CreateElection request for election '$id'" +
+        s"\n\tprivate key = ${keyPair.privateKey.toString}" +
+        s"\n\tpublic key = ${keyPair.publicKey.toString}")
+      Try(createElectionData(laoId, id, keyPair)) match {
+        case Success(_) => sender() ! DbActorAck()
+        case failure    => sender() ! failure.recover(Status.Failure(_))
+      }
+
+    case CreateChannelsFromList(list) =>
+      log.info(s"Actor $self (db) received a CreateChannelsFromList request for list $list")
+      Try(createChannels(list)) match {
+        case Success(_) => sender() ! DbActorAck()
+        case failure    => sender() ! failure.recover(Status.Failure(_))
+      }
+
+    case ChannelExists(channel) =>
+      log.info(s"Actor $self (db) received an ChannelExists request for channel '$channel'")
+      if (checkChannelExistence(channel)) {
+        sender() ! DbActorAck()
+      } else {
+        sender() ! Status.Failure(DbActorNAckException(ErrorCodes.INVALID_ACTION.id, s"channel '$channel' does not exist in db"))
+      }
+
+    case AssertChannelMissing(channel) =>
+      log.info(s"Actor $self (db) received an AssertChannelMissing request for channel '$channel'")
+      if (checkChannelExistence(channel)) {
+        sender() ! Status.Failure(DbActorNAckException(ErrorCodes.INVALID_ACTION.id, s"channel '$channel' already exists in db"))
+      } else {
+        sender() ! DbActorAck()
+      }
+
+    case AddWitnessSignature(channel, messageId, signature) =>
+      log.info(s"Actor $self (db) received an AddWitnessSignature request for message_id '$messageId'")
+      Try(addWitnessSignature(channel, messageId, signature)) match {
+        case Success(witnessMessage) => sender() ! DbActorAddWitnessSignatureAck(witnessMessage)
+        case failure                 => sender() ! failure.recover(Status.Failure(_))
+      }
+
+    case ReadRollCallData(laoId) =>
+      log.info(s"Actor $self (db) received an ReadRollCallData request for RollCall '$laoId'")
+      Try(readRollCallData(laoId)) match {
+        case Success(rollcallData) => sender() ! DbActorReadRollCallDataAck(rollcallData)
+        case failure               => sender() ! failure.recover(Status.Failure(_))
+      }
+
+    case WriteRollCallData(laoId, message) =>
+      log.info(s"Actor $self (db) received a WriteRollCallData request for RollCall id $laoId")
+      Try(writeRollCallData(laoId, message)) match {
+        case Success(_) => sender() ! DbActorAck()
+        case failure    => sender() ! failure.recover(Status.Failure(_))
+      }
+
+    case WriteUserAuthenticated(popToken, clientId, user) =>
+      log.info(s"Actor $self (db) received a WriteUserAuthenticated request for user $user, id $popToken and clientId $clientId")
+      Try(storage.write(generateAuthenticatedKey(popToken, clientId) -> user.base64Data.toString())) match {
+        case Success(_) => sender() ! DbActorAck()
+        case failure    => sender() ! failure.recover(Status.Failure(_))
+      }
+
+    case ReadUserAuthenticated(popToken, clientId) =>
+      log.info(s"Actor $self (db) received a ReadUserAuthenticated request for pop token $popToken and clientId $clientId")
+      Try(storage.read(generateAuthenticatedKey(popToken, clientId))) match {
+        case Success(Some(id)) => sender() ! DbActorReadUserAuthenticationAck(Some(PublicKey(Base64Data(id))))
+        case Success(None)     => sender() ! DbActorReadUserAuthenticationAck(None)
+        case failure           => sender() ! failure.recover(Status.Failure(_))
+      }
+
+    case ReadServerPublicKey() =>
+      log.info(s"Actor $self (db) received a ReadServerPublicKey request")
+      Try(readServerPublicKey()) match {
+        case Success(publicKey) => sender() ! DbActorReadServerPublicKeyAck(publicKey)
+        case failure            => sender() ! failure.recover(Status.Failure(_))
+      }
+
+    case ReadServerPrivateKey() =>
+      log.info(s"Actor $self (db) received a ReadServerPrivateKey request")
+      Try(readServerPrivateKey()) match {
+        case Success(privateKey) => sender() ! DbActorReadServerPrivateKeyAck(privateKey)
+        case failure             => sender() ! failure.recover(Status.Failure(_))
+      }
+
+    case GenerateHeartbeat() =>
+      log.info(s"Actor $self (db) received a GenerateHeartbeat request")
+      Try(generateHeartbeat()) match {
+        case Success(heartbeat) => sender() ! DbActorGenerateHeartbeatAck(heartbeat)
+        case failure            => sender() ! failure.recover(Status.Failure(_))
+      }
+
+    case WriteRumor(rumor) =>
+      log.info(s"Actor $self (db) received a WriteRumor request")
+      Try(writeRumor(rumor)) match {
+        case Success(_) => sender() ! DbActorAck()
+        case failure    => sender() ! failure.recover(Status.Failure(_))
+      }
+
+    case ReadRumor(desiredRumor) =>
+      log.info(s"Actor $self (db) received a ReadRumor request")
+      Try(readRumor(desiredRumor)) match {
+        case Success(foundRumor) => sender() ! DbActorReadRumor(foundRumor)
+        case failure             => sender() ! failure.recover(Status.Failure(_))
+      }
+
+    case ReadRumorData(senderPk) =>
+      log.info(s"Actor $self (db) received a ReadRumorData request")
+      Try(readRumorData(senderPk)) match {
+        case Success(foundRumorIds) => sender() ! DbActorReadRumorData(foundRumorIds)
+        case failure                => sender() ! failure.recover(Status.Failure(_))
+      }
+
+    case m =>
+      log.info(s"Actor $self (db) received an unknown message")
+      sender() ! Status.Failure(DbActorNAckException(ErrorCodes.INVALID_ACTION.id, s"database actor received a message '$m' that it could not recognize"))
+  }
+}
+
+object DbActor {
+
+  final lazy val INSTANCE: AskableActorRef = PublishSubscribe.getDbActorRef
+
+  def getInstance: AskableActorRef = INSTANCE
+
+  // DbActor Events correspond to messages the actor may receive
+  sealed trait Event
+
+  /** Request to write a message in the database
+    *
+    * @param channel
+    *   the channel where the message should be published
+    * @param message
+    *   the message to write in the database
+    */
+  final case class Write(channel: Channel, message: Message) extends Event
+
+  /** Request to read a specific message with id <messageId> from <channel>
+    *
+    * @param channel
+    *   the channel where the message was published
+    * @param messageId
+    *   the id of the message (message_id) we want to read
+    */
+  final case class Read(channel: Channel, messageId: Hash) extends Event
+
+  /** Request to read the channelData from <channel>, with key laoId/channel
+    *
+    * @param channel
+    *   the channel we need the data for
+    */
+  final case class ReadChannelData(channel: Channel) extends Event
+
+  /** Request to read the ElectionData for election <id>
+    *
+    * @param electionId
+    *   the election unique id
+    */
+  final case class ReadElectionData(laoId: Hash, electionId: Hash) extends Event
+
+  /** Request to read the laoData of the LAO, with key laoId
+    *
+    * @param channel
+    *   the channel we need the LAO's data for
+    */
+  final case class ReadLaoData(channel: Channel) extends Event
+
+  /** Request to write a "CreateLao" message in the db
+    *
+    * @param channel
+    *   the channel part of the LAO the CreateLao refers to
+    * @param message
+    *   the actual CreateLao message we want to write in the db
+    */
+  final case class WriteCreateLaoMessage(channel: Channel, message: Message) extends Event
+
+  /** Request to write a "SetupElection" message in the db
+    *
+    * @param channel
+    *   the channel the SetupElection refers to
+    * @param message
+    *   the actual SetupElection message we want to write in the db
+    */
+  final case class WriteSetupElectionMessage(channel: Channel, message: Message) extends Event
+
+  /** Request to read a "SetupElection" message from the db
+    *
+    * @param channel
+    *   the channel the SetupElection refers to
+    */
+  final case class ReadSetupElectionMessage(channel: Channel) extends Event
+
+  /** Request to update the laoData of the LAO, with key laoId and given message
+    *
+    * @param channel
+    *   the channel part of the LAO which data we need to update
+    * @param message
+    *   the message we use to update it
+    */
+  final case class WriteLaoData(channel: Channel, message: Message, address: Option[String]) extends Event
+
+  /** Request to read all messages from a specific <channel>
+    *
+    * @param channel
+    *   the channel where the messages should be fetched
+    */
+  final case class Catchup(channel: Channel) extends Event
+
+  /** Request to read a number of messages (<numberOfMessages>) messages from a specific <channel> before a certain message ID <beforeMessageID> or the latest messages if <beforeMessageID> is not specified
+    *
+    * @param channel
+    *   the channel where the messages should be fetched
+    */
+  final case class PagedCatchup(channel: Channel, numberOfMessages: Int, beforeMessageID: Option[String] = None) extends Event
+
+  /** Request to get all locally stored channels
+    */
+  final case class GetAllChannels() extends Event
+
+  /** Request to write a <message> in the database and propagate said message to clients subscribed to the <channel>
+    *
+    * @param channel
+    *   the channel where the message should be published
+    * @param message
+    *   the message to write in db and propagate to clients
+    */
+  final case class WriteAndPropagate(channel: Channel, message: Message) extends Event
+
+  /** Request to create channel <channel> in the db with a type
+    *
+    * @param channel
+    *   channel to create
+    * @param objectType
+    *   channel type
+    */
+  final case class CreateChannel(channel: Channel, objectType: ObjectType) extends Event
+
+  /** Request to create election data in the db with an id and a keypair
+    *
+    * @param id
+    *   unique id of the election
+    * @param keyPair
+    *   the keypair of the election
+    */
+  final case class CreateElectionData(laoId: Hash, id: Hash, keyPair: KeyPair) extends Event
+
+  /** Request to create List of channels in the db with given types
+    *
+    * @param list
+    *   list from which channels are created
+    */
+  final case class CreateChannelsFromList(list: List[(Channel, ObjectType)]) extends Event
+
+  /** Request to check if channel <channel> exists in the db
+    *
+    * @param channel
+    *   targeted channel
+    * @note
+    *   db answers with a simple boolean
+    */
+  final case class ChannelExists(channel: Channel) extends Event
+
+  /** Request to check if channel <channel> is missing in the db
+    *
+    * @param channel
+    *   targeted channel
+    * @note
+    *   db answers with a simple boolean
+    */
+  final case class AssertChannelMissing(channel: Channel) extends Event
+
+  /** Request to append witness <signature> to a stored message with message_id <messageId>
+    *
+    * @param channel
+    *   channel in which the messages are being sent
+    * @param messageId
+    *   message_id of the targeted message
+    * @param signature
+    *   signature to append to the witness signature list of the message
+    */
+  final case class AddWitnessSignature(channel: Channel, messageId: Hash, signature: Signature) extends Event
+
+  /** Request to read the rollcallData of the LAO, with key laoId
+    *
+    * @param laoId
+    *   the channel we need the Rollcall's data for
+    */
+  final case class ReadRollCallData(laoId: Hash) extends Event
+
+  /** Request to write the rollcallData of the LAO, with key laoId
+    *
+    * @param laoId
+    *   the channel we need the Rollcall's data for
+    * @param message
+    *   rollcall message sent through the channel
+    */
+  final case class WriteRollCallData(laoId: Hash, message: Message) extends Event
+
+  /** Request to create a rollcall data in the db with state and updateId
+    *
+    * @param laoId
+    *   unique id of the lao in which the rollcall messages are
+    * @param updateId
+    *   the updateId of the last rollcall message
+    * @param state
+    *   the state of the last rollcall message, i.e., CREATE, OPEN or CLOSE
+    */
+  final case class CreateRollCallData(laoId: Hash, updateId: Hash, state: ActionType) extends Event
+
+  /** Registers an authentication of a user on a client using a given identifier
+    * @param popToken
+    *   pop token to use for authentication
+    * @param clientId
+    *   client where the user authenticates on
+    * @param user
+    *   public key of the popcha long term identifier of the user
+    */
+  final case class WriteUserAuthenticated(popToken: PublicKey, clientId: String, user: PublicKey) extends Event
+
+  /** Reads the authentication information registered for the given pop token regarding the given client
+    * @param popToken
+    *   pop token that may have been used for authentication
+    * @param clientId
+    *   client where the user may have authenticated on
+    */
+  final case class ReadUserAuthenticated(popToken: PublicKey, clientId: String) extends Event
+
+  /** Request for the server public key, created both private and public key if none is found
+    */
+  final case class ReadServerPublicKey() extends Event
+
+  /** Request for the server private key, created both private and public key if none is found
+    */
+  final case class ReadServerPrivateKey() extends Event
+
+  /** Request to generate a local heartbeat */
+  final case class GenerateHeartbeat() extends Event
+
+  /** Writes the given rumor in Db and updates RumorData accordingly
+    * @param rumor
+    *   rumor to write in memory
+    */
+  final case class WriteRumor(rumor: Rumor) extends Event
+
+  /** Requests the Db for rumors corresponding to keys {server public key:rumor id}
+    * @param desiredRumor
+    *   Map of server public keys and list of desired rumor id for each
+    */
+  final case class ReadRumor(desiredRumor: (PublicKey, Int)) extends Event
+
+  /** Requests the Db for the list of rumorId received for a senderPk
+    * @param senderPk
+    *   Public key that we want to request
+    */
+  final case class ReadRumorData(senderPk: PublicKey) extends Event
+
+  // DbActor DbActorMessage correspond to messages the actor may emit
+  sealed trait DbActorMessage
+
+  /** Response for a [[Read]] db request Receiving [[DbActorReadAck]] works as an acknowledgement that the read request was successful
+    *
+    * @param message
+    *   requested message
+    */
+  final case class DbActorReadAck(message: Option[Message]) extends DbActorMessage
+
+  /** Response for a [[ReadChannelData]] db request Receiving [[DbActorReadChannelDataAck]] works as an acknowledgement that the request was successful
+    *
+    * @param channelData
+    *   requested channel data
+    */
+  final case class DbActorReadChannelDataAck(channelData: ChannelData) extends DbActorMessage
+
+  /** Response for a [[ReadElectionData]] db request Receiving [[DbActorReadElectionDataAck]] works as an acknowledgement that the request was successful
+    *
+    * @param electionData
+    *   requested channel data
+    */
+  final case class DbActorReadElectionDataAck(electionData: ElectionData) extends DbActorMessage
+
+  /** Response for a [[ReadLaoData]] db request Receiving [[DbActorReadLaoDataAck]] works as an acknowledgement that the request was successful
+    *
+    * @param laoData
+    *   requested lao data
+    */
+  final case class DbActorReadLaoDataAck(laoData: LaoData) extends DbActorMessage
+
+  /** Response for a [[AddWitnessSignature]] db request Receiving [[DbActorAddWitnessSignatureAck]] works as an acknowledgement that the request was successful
+    *
+    * @param witnessMessage
+    *   requested message witnessed
+    */
+  final case class DbActorAddWitnessSignatureAck(witnessMessage: Message) extends DbActorMessage
+
+  /** Response for a [[Catchup]] db request Receiving [[DbActorCatchupAck]] works as an acknowledgement that the catchup request was successful
+    *
+    * @param messages
+    *   requested messages
+    */
+  final case class DbActorCatchupAck(messages: List[Message]) extends DbActorMessage
+
+  /** Response for [[GetAllChannels]] db request Receiving [[DbActorGetAllChannelsAck]] works as an acknowledgement that the getAllChannels request was successful
+    *
+    * @param setOfChannels
+    *   requested channels
+    */
+  final case class DbActorGetAllChannelsAck(setOfChannels: Set[Channel]) extends DbActorMessage
+
+  /** Response for a [[ReadRollCallData]] db request Receiving [[DbActorReadRollCallDataAck]] works as an acknowledgement that the request was successful
+    *
+    * @param rollcallData
+    *   requested channel data
+    */
+  final case class DbActorReadRollCallDataAck(rollcallData: RollCallData) extends DbActorMessage
+
+  /** Response for [[ReadUserAuthenticated]]
+    *
+    * @param user
+    *   Some(user) if a user was registered on the client specified for the given pop token, [[None]] otherwise
+    */
+  final case class DbActorReadUserAuthenticationAck(user: Option[PublicKey]) extends DbActorMessage
+
+  /** Response for a [[ReadServerPublicKey]] db request
+    */
+  final case class DbActorReadServerPublicKeyAck(publicKey: PublicKey) extends DbActorMessage
+
+  /** Response for a [[ReadServerPrivateKey]] db request
+    */
+  final case class DbActorReadServerPrivateKeyAck(privateKey: PrivateKey) extends DbActorMessage
+
+  /** Response for a [[GenerateHeartbeat]] db request Receiving [[DbActorGenerateHeartbeatAck]] works as an acknowledgement that the request was successful
+    *
+    * @param heartbeatMap
+    *   requested heartbeat as a map from the channels to message ids
+    */
+  final case class DbActorGenerateHeartbeatAck(heartbeatMap: HashMap[Channel, Set[Hash]]) extends DbActorMessage
+
+  /** Response for a [[ReadRumor]]
+    */
+  final case class DbActorReadRumor(foundRumor: Option[Rumor]) extends DbActorMessage
+
+  /** Response for a [[ReadRumorData]]
+    */
+  final case class DbActorReadRumorData(rumorIds: RumorData) extends DbActorMessage
+
+  /** Response for a general db actor ACK
+    */
+  final case class DbActorAck() extends DbActorMessage
+
+}
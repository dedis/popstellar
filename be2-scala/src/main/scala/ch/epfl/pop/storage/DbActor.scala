--- conflicted
+++ resolved
@@ -5,13 +5,10 @@
 import akka.pattern.AskableActorRef
 import ch.epfl.pop.decentralized.ConnectionMediator
 import ch.epfl.pop.json.MessageDataProtocol
-<<<<<<< HEAD
 import ch.epfl.pop.json.MessageDataProtocol.*
 import ch.epfl.pop.model.network.method.Rumor
-=======
 import ch.epfl.pop.json.MessageDataProtocol.GreetLaoFormat
 import ch.epfl.pop.model.network.method.{Rumor, RumorState}
->>>>>>> 55a30efb
 import ch.epfl.pop.model.network.method.message.Message
 import ch.epfl.pop.model.network.method.message.data.federation.FederationChallenge
 import ch.epfl.pop.model.network.method.message.data.lao.GreetLao
@@ -432,7 +429,6 @@
     }
   }
 
-<<<<<<< HEAD
   @throws[DbActorNAckException]
   private def readFederationMessage(key: String): Option[Message] = {
     Try(storage.read(key)) match {
@@ -468,11 +464,12 @@
     this.synchronized {
       Try(storage.read(key)) match {
         case Success(Some(_)) => storage.delete(key)
-        case Success(None)    => /* Do nothing */
-        case Failure(ex)      => throw ex
-      }
-    }
-=======
+        case Success(None) => /* Do nothing */
+        case Failure(ex) => throw ex
+      }
+    }
+  }
+
   private def getRumorState: RumorState = {
     val allPublicKeys = storage.filterKeysByPrefix(storage.RUMOR_DATA_KEY).map(key => PublicKey(Base64Data(key.replaceFirst(storage.RUMOR_DATA_KEY, ""))))
     val allRumorData = allPublicKeys.flatMap {
@@ -492,7 +489,7 @@
         readRumor((publicKey, id)).get
       }
     }.toList
->>>>>>> 55a30efb
+
   }
 
   override def receive: Receive = LoggingReceive {
@@ -696,8 +693,7 @@
         case Success(foundRumorIds) => sender() ! DbActorReadRumorData(foundRumorIds)
         case failure                => sender() ! failure.recover(Status.Failure(_))
       }
-
-<<<<<<< HEAD
+      
     case ReadFederationMessage(key) =>
       log.info(s"Actor $self (db) received a ReadFederationMessage request")
       Try(readFederationMessage(key)) match {
@@ -718,7 +714,7 @@
         case Success(_) => sender() ! DbActorAck()
         case failure    => sender() ! failure.recover(Status.Failure(_))
       }
-=======
+      
     case GenerateRumorStateAns(rumorState: RumorState) =>
       log.info(s"Actor $self (db) received a GenerateRumorStateAns request")
       Try(generateRumorStateAns(rumorState)) match {
@@ -731,7 +727,6 @@
       Try(getRumorState) match
         case Success(rumorState) => sender() ! DbActorGetRumorStateAck(rumorState)
         case failure             => sender() ! failure.recover(Status.Failure(_))
->>>>>>> 55a30efb
 
     case m =>
       log.info(s"Actor $self (db) received an unknown message")
@@ -968,8 +963,7 @@
     *   Public key that we want to request
     */
   final case class ReadRumorData(senderPk: PublicKey) extends Event
-
-<<<<<<< HEAD
+  
   /** Requests the Db for the message corresponding to a given key
     * @param key
     *   The key associated to the message we request for
@@ -989,7 +983,6 @@
     *   The key of the message to delete
     */
   final case class DeleteFederationMessage(key: String) extends Event
-=======
   /** Requests the db to build a list of rumors that we have that are missing to the rumorState
     * @param rumorState
     *   Map of last seen rumorId per Publickey that we want to complete
@@ -1000,7 +993,6 @@
   /** Requests the db to build out rumorState +
     */
   final case class GetRumorState() extends Event
->>>>>>> 55a30efb
 
   // DbActor DbActorMessage correspond to messages the actor may emit
   sealed trait DbActorMessage
@@ -1090,14 +1082,13 @@
   /** Response for a [[ReadRumorData]]
     */
   final case class DbActorReadRumorData(rumorIds: RumorData) extends DbActorMessage
-
-<<<<<<< HEAD
+  
   /** Response for a [[ReadFederationMessage]] db request
     * @param message
     *   requested message
     */
   final case class DbActorReadFederationMessageAck(message: Option[Message]) extends DbActorMessage
-=======
+
   /** Response for a [[GenerateRumorStateAns]]
     */
   final case class DbActorGenerateRumorStateAns(rumorList: List[Rumor]) extends DbActorMessage
@@ -1105,7 +1096,6 @@
   /** Response for a [[GetRumorState]] +
     */
   final case class DbActorGetRumorStateAck(rumorState: RumorState) extends DbActorMessage
->>>>>>> 55a30efb
 
   /** Response for a general db actor ACK
     */

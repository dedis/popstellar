package ch.epfl.pop.storage

import akka.actor.{Actor, ActorLogging, ActorRef, Status}
import akka.event.LoggingReceive
import akka.pattern.AskableActorRef
import ch.epfl.pop.decentralized.ConnectionMediator
import ch.epfl.pop.json.MessageDataProtocol
import ch.epfl.pop.json.MessageDataProtocol.GreetLaoFormat
import ch.epfl.pop.model.network.method.{Rumor, RumorState}
import ch.epfl.pop.model.network.method.message.Message
import ch.epfl.pop.model.network.method.message.data.lao.GreetLao
import ch.epfl.pop.model.network.method.message.data.{ActionType, ObjectType}
import ch.epfl.pop.model.network.method.message.data.socialMedia.AddReaction
import ch.epfl.pop.model.objects.*
import ch.epfl.pop.model.objects.Channel.{LAO_DATA_LOCATION, ROOT_CHANNEL, ROOT_CHANNEL_PREFIX}
import ch.epfl.pop.pubsub.graph.AnswerGenerator.timout
import ch.epfl.pop.pubsub.graph.{ErrorCodes, JsonString}
import ch.epfl.pop.pubsub.{MessageRegistry, PubSubMediator, PublishSubscribe}
import ch.epfl.pop.storage.DbActor.*
import com.google.crypto.tink.subtle.Ed25519Sign

import java.time.LocalDateTime
import java.util.concurrent.TimeUnit
import scala.collection.immutable.HashMap
import scala.collection.mutable.ListBuffer
import scala.concurrent.Await
import scala.concurrent.duration.{Duration, FiniteDuration}
import scala.util.{Failure, Success, Try}
import scala.util.matching.Regex

final case class DbActor(
    private val mediatorRef: ActorRef,
    private val registry: MessageRegistry,
    private val storage: Storage = new DiskStorage(),
    private var topChirpsTimestamp: LocalDateTime = LocalDateTime.now()
) extends Actor with ActorLogging {

  override def postStop(): Unit = {
    storage.close()
    super.postStop()
  }

  private val duration: FiniteDuration = Duration(1, TimeUnit.SECONDS)
  /* --------------- Functions handling messages DbActor may receive --------------- */

  @throws[DbActorNAckException]
  private def write(channel: Channel, message: Message): Unit = {
    // determine data object type. Assumption: all payloads carry header fields.
    val (_object, action) = MessageDataProtocol.parseHeader(message.data.decodeToString()).get

    // create channel if missing. If already present => createChannel does nothing
    createChannel(channel, _object)

    this.synchronized {
      val channelData: ChannelData = readChannelData(channel)
      storage.write(
        (storage.CHANNEL_DATA_KEY + channel.toString, channelData.addMessage(message.message_id).toJsonString),
        (storage.DATA_KEY + s"$channel${Channel.DATA_SEPARATOR}${message.message_id}", message.toJsonString)
      )
    }
  }

  @throws[DbActorNAckException]
  private def writeCreateLao(channel: Channel, message: Message): Unit = {
    createChannel(channel, ObjectType.lao)
    storage.write((storage.DATA_KEY + storage.CREATE_LAO_KEY + channel.toString, message.message_id.toString()))
    write(Channel.ROOT_CHANNEL, message)
  }

  // this function (and its write companion) is necessary so that createLao messages appear in their correct channels (/root)
  // while also being able to find the message when running a catchup on lao_channel
  // as the client needs it to connect
  @throws[DbActorNAckException]
  private def readCreateLao(channel: Channel): Option[Message] = {
    storage.read(storage.DATA_KEY + storage.CREATE_LAO_KEY + channel.toString) match {
      case Some(msg_id) => read(Channel.ROOT_CHANNEL, Hash(Base64Data(msg_id)))
      case _            => None
    }
  }

  @throws[DbActorNAckException]
  private def writeSetupElectionMessage(channel: Channel, message: Message): Unit = {
    channel.extractLaoChannel match {
      case Some(mainLaoChan) =>
        createChannel(channel, ObjectType.election)
        storage.write((storage.DATA_KEY + storage.SETUP_ELECTION_KEY + channel.toString, message.message_id.toString()))
        writeAndPropagate(mainLaoChan, message)

      case _ => log.info("Error: Trying to write an ElectionSetup message on an invalid channel")
    }
  }

  // This function (its write companion) is necessary so SetupElection messages are stored on the main lao channel
  // while being easy to find from their related election channel
  @throws[DbActorNAckException]
  private def readSetupElectionMessage(channel: Channel): Option[Message] = {
    channel.extractLaoChannel match {
      case Some(mainLaoChannel) =>
        storage.read(storage.DATA_KEY + storage.SETUP_ELECTION_KEY + channel.toString) match {
          case Some(msg_id) => read(mainLaoChannel, Hash(Base64Data(msg_id)))
          case _            => None
        }

      case _ =>
        log.info("Error: Trying to read an ElectionSetup message from an invalid channel")
        None
    }
  }

  @throws[DbActorNAckException]
  private def read(channel: Channel, messageId: Hash): Option[Message] = {
    Try(storage.read(storage.DATA_KEY + s"$channel${Channel.DATA_SEPARATOR}$messageId")) match {
      case Success(Some(json)) =>
        val msg = Message.buildFromJson(json)
        val data: JsonString = msg.data.decodeToString()
        MessageDataProtocol.parseHeader(data) match {
          case Success((_object, action)) =>
            val builder = registry.getBuilder(_object, action).get
            Some(msg.copy(decodedData = Some(builder(data))))
          case Failure(ex) =>
            log.error(s"Unable to decode message data: $ex")
            Some(msg)
        }
      case Success(None) => None
      case Failure(ex)   => throw ex
    }
  }

  @throws[DbActorNAckException]
  private def readChannelData(channel: Channel): ChannelData = {
    Try(storage.read(storage.CHANNEL_DATA_KEY + channel.toString)) match {
      case Success(Some(json)) => ChannelData.buildFromJson(json)
      case Success(None)       => throw DbActorNAckException(ErrorCodes.SERVER_ERROR.id, s"ChannelData for channel $channel not in the database")
      case Failure(ex)         => throw ex
    }
  }

  @throws[DbActorNAckException]
  private def readElectionData(laoId: Hash, electionId: Hash): ElectionData = {
    Try(storage.read(storage.DATA_KEY + s"$ROOT_CHANNEL_PREFIX${laoId.toString}/private/${electionId.toString}")) match {
      case Success(Some(json)) => ElectionData.buildFromJson(json)
      case Success(None)       => throw DbActorNAckException(ErrorCodes.SERVER_ERROR.id, s"ElectionData for election $electionId not in the database")
      case Failure(ex)         => throw ex
    }
  }

  @throws[DbActorNAckException]
  private def readLaoData(channel: Channel): LaoData = {
    Try(storage.read(generateLaoDataKey(channel))) match {
      case Success(Some(json)) => LaoData.buildFromJson(json)
      case Success(None)       => throw DbActorNAckException(ErrorCodes.SERVER_ERROR.id, s"LaoData for channel $channel not in the database")
      case Failure(ex)         => throw ex
    }
  }

  @throws[DbActorNAckException]
  private def writeLaoData(channel: Channel, message: Message, address: Option[String]): Unit = {
    this.synchronized {
      val laoData: LaoData = Try(readLaoData(channel)) match {
        case Success(data) => data
        case Failure(_)    => LaoData()
      }
      val laoDataKey: String = generateLaoDataKey(channel)
      storage.write(laoDataKey -> laoData.updateWith(message, address).toJsonString)
    }
  }

  @throws[DbActorNAckException]
  private def readGreetLao(channel: Channel): Option[Message] = {
    val connectionMediator: AskableActorRef = PublishSubscribe.getConnectionMediatorRef
    val laoData = Try(readLaoData(channel)) match {
      case Success(data) => data
      case Failure(_)    => return None
    }

    val askAddresses = Await.ready(connectionMediator ? ConnectionMediator.ReadPeersClientAddress(), duration).value.get
    val addresses = askAddresses match {
      case Success(ConnectionMediator.ReadPeersClientAddressAck(result)) => result
      case _                                                             => List.empty
    }

    val laoChannel = channel.extractLaoChannel.get
    val laoID = laoChannel.extractChildChannel
    val greetLao = GreetLao(laoID, laoData.owner, laoData.address, addresses)

    // Need to build a signed message
    val jsData = GreetLaoFormat.write(greetLao)
    val encodedData = Base64Data.encode(jsData.toString)
    val signature = laoData.privateKey.signData(encodedData)
    val id = Hash.fromStrings(encodedData.toString, signature.toString)

    Some(Message(encodedData, laoData.publicKey, signature, id, List.empty))
  }

  private def getTopChirps(channel: Channel, buildCatchupList: (msgIds: List[Hash], acc: List[Message], fromChannel: Channel) => List[Message]): List[Message] = {
    val laoID = channel.decodeChannelLaoId match {
      case Some(id) => id
      case None     => Hash(Base64Data(""))
    }
    val reactionsChannel = Channel.apply(s"/root/$laoID/social/reactions")

    val channelData: ChannelData = readChannelData(reactionsChannel)

    val reactionsList = readCreateLao(reactionsChannel) match {
      case Some(msg) =>
        msg :: buildCatchupList(channelData.messages, Nil, reactionsChannel)

      case None =>
        if (reactionsChannel.isMainLaoChannel) {
          log.error("Critical error encountered: no create_lao message was found in the db")
        }
        buildCatchupList(channelData.messages, Nil, reactionsChannel)
    }

    val chirpScores = collection.mutable.Map[Hash, Int]()

    for reaction <- reactionsList do
      val reactionObj = AddReaction.buildFromJson(reaction.toJsonString)
      if reactionObj.action.toString == "add" then
        if reactionObj.reaction_codepoint == "👍" then
          chirpScores(reactionObj.chirp_id) += 1
        else if reactionObj.reaction_codepoint == "👎" then
          chirpScores(reactionObj.chirp_id) -= 1
        else if reactionObj.reaction_codepoint == "❤️" then
          chirpScores(reactionObj.chirp_id) += 1

    var first = new Hash(Base64Data(""))
    var second = new Hash(Base64Data(""))
    var third = new Hash(Base64Data(""))
    var temp = new Hash(Base64Data(""))
    for (chirpId, score) <- chirpScores do
      if first.base64Data.toString == "" then
        first = chirpId
      else if score > chirpScores(first) then
        temp = first
        first = chirpId
        third = second
        second = temp
      else if second.base64Data.toString == "" then
        second = chirpId
      else if score > chirpScores(second) then
        temp = second
        second = chirpId
        third = temp
      else if third.base64Data.toString == "" then
        third = chirpId
      else if score > chirpScores(third) then
        third = chirpId

    val chirpsChannel = Channel.apply(s"/root/$laoID/social/chirps")
    val topThreeChirps: List[Hash] = List(first, second, third)
    val catchupList = readCreateLao(chirpsChannel) match {
      case Some(msg) =>
        msg :: buildCatchupList(topThreeChirps, Nil, chirpsChannel)

      case None =>
        if (chirpsChannel.isMainLaoChannel) {
          log.error("Critical error encountered: no create_lao message was found in the db")
        }
        buildCatchupList(topThreeChirps, Nil, chirpsChannel)
    }

    if (!checkChannelExistence(channel)) {
      createChannel(channel, ObjectType.chirp)
    }

    this.synchronized {
      storage.write((storage.CHANNEL_DATA_KEY + channel.toString, ChannelData(ObjectType.chirp, topThreeChirps).toJsonString))
    }

    readGreetLao(channel) match {
      case Some(msg) => msg :: catchupList
      case None      => catchupList
    }
  }

  private def updateNumberOfNewChirpsReactions(channel: Channel, resetToZero: Boolean): Unit = {
    val laoID = channel.decodeChannelLaoId match {
      case Some(id) => id
      case None     => Hash(Base64Data(""))
    }
    val newReactionsChannel = Channel.apply(s"/root/$laoID/social/top_chirps/number_of_new_reactions")
    if (!checkChannelExistence(newReactionsChannel)) {
      val numberOfReactions: JsonString = "0"
      val pair = (storage.CHANNEL_DATA_KEY + newReactionsChannel.toString, numberOfReactions)
      storage.write(pair)
    } else {
      if (resetToZero) {
        val numberOfReactionsInt = 0
        val pair = (storage.CHANNEL_DATA_KEY + newReactionsChannel.toString, numberOfReactionsInt.toString)
        storage.write(pair)
      } else {
        val numberOfReactions = storage.read(storage.CHANNEL_DATA_KEY + newReactionsChannel.toString)
        val numberOfReactionsInt = numberOfReactions.toString.toInt + 1
        val pair = (storage.CHANNEL_DATA_KEY + newReactionsChannel.toString, numberOfReactionsInt.toString)
        storage.write(pair)
      }
    }
  }

  @throws[DbActorNAckException]
  private def catchupChannel(channel: Channel): List[Message] = {

    @scala.annotation.tailrec
    def buildCatchupList(msgIds: List[Hash], acc: List[Message], fromChannel: Channel): List[Message] = {
      msgIds match {
        case Nil => acc
        case head :: tail =>
          Try(read(fromChannel, head)).recover(_ => None) match {
            case Success(Some(msg)) => buildCatchupList(tail, msg :: acc, fromChannel)
            case _ =>
              log.error(s"/!\\ Critical error encountered: message_id '$head' is listed in channel '$fromChannel' but not stored in db")
              buildCatchupList(tail, acc, fromChannel)
          }
      }
    }

    val topChirpsPattern: Regex = "^/root(/[^/]+)/social/top_chirps$".r

    val laoID = channel.decodeChannelLaoId match {
      case Some(id) => id
      case None     => Hash(Base64Data(""))
    }

    if (topChirpsPattern.findFirstMatchIn(channel.toString).isDefined) {
      if (!checkChannelExistence(channel) || readChannelData(channel).messages.isEmpty) {
        getTopChirps(channel, buildCatchupList)
      } else {
        val newReactionsChannel = Channel.apply(s"/root/$laoID/social/top_chirps/number_of_new_reactions")
        var numberOfNewChirpsReactionsInt = 0
        if (checkChannelExistence(newReactionsChannel)) {
          val numberOfNewChirpsReactions = storage.read(storage.CHANNEL_DATA_KEY + newReactionsChannel.toString)
          numberOfNewChirpsReactionsInt = numberOfNewChirpsReactions.toString.toInt
        }
        if (LocalDateTime.now().isAfter(topChirpsTimestamp.plusSeconds(5)) || numberOfNewChirpsReactionsInt >= 5) {
          if (numberOfNewChirpsReactionsInt >= 5) {
            updateNumberOfNewChirpsReactions(channel, true)
          }
          this.topChirpsTimestamp = LocalDateTime.now()
          getTopChirps(channel, buildCatchupList)
        } else {
          buildCatchupList(readChannelData(channel).messages, Nil, channel)
        }
      }
    } else {
      // regular catchup (not top chirps)
      val channelData: ChannelData = readChannelData(channel)

      val catchupList = readCreateLao(channel) match {
        case Some(msg) =>
          msg :: buildCatchupList(channelData.messages, Nil, channel)

        case None =>
          if (channel.isMainLaoChannel) {
            log.error("Critical error encountered: no create_lao message was found in the db")
          }
          buildCatchupList(channelData.messages, Nil, channel)
      }

      readGreetLao(channel) match {
        case Some(msg) => msg :: catchupList
        case None      => catchupList
      }
    }
  }

  @throws[DbActorNAckException]
  private def pagedCatchupChannel(channel: Channel, numberOfMessages: Int, beforeMessageID: Option[String] = None): List[Message] = {

    @scala.annotation.tailrec
    def buildPagedCatchupList(msgIds: List[Hash], acc: List[Message], channelToPage: Channel): List[Message] = {
      msgIds match {
        case Nil => acc
        case head :: tail =>
          Try(read(channelToPage, head)).recover(_ => None) match {
            case Success(Some(msg)) => buildPagedCatchupList(tail, msg :: acc, channelToPage)
            case _ =>
              log.error(s"/!\\ Critical error encountered: message_id '$head' is listed in channel '$channelToPage' but not stored in db")
              buildPagedCatchupList(tail, acc, channelToPage)
          }
      }
    }

    val chirpsPattern: Regex = "^/root(/[^/]+)/social/chirps(/[^/]+)$".r

    val profilePattern: Regex = "^/root(/[^/]+)/social/profile(/[^/]+){2}$".r

    val laoID = channel.decodeChannelLaoId match {
      case Some(id) => id
      case None     => Hash(Base64Data(""))
    }

    if (chirpsPattern.findFirstMatchIn(channel.toString).isDefined) {
      val chirpsChannel = Channel.apply(s"/root/$laoID/social/chirps")

      val channelData: ChannelData = readChannelData(chirpsChannel)

      var pagedCatchupList = readCreateLao(chirpsChannel) match {
        case Some(msg) =>
          msg :: buildPagedCatchupList(channelData.messages, Nil, chirpsChannel)

        case None =>
          if (chirpsChannel.isMainLaoChannel) {
            log.error("Critical error encountered: no create_lao message was found in the db")
          }
          buildPagedCatchupList(channelData.messages, Nil, chirpsChannel)
      }

      beforeMessageID match {
        case Some(msgID) =>
          val indexOfMessage = pagedCatchupList.indexOf(msgID)
          if (indexOfMessage != -1 && indexOfMessage != 0) {
            var startingIndex = indexOfMessage - numberOfMessages
            if (startingIndex < 0) {
              startingIndex = 0
            }
            pagedCatchupList = pagedCatchupList.slice(startingIndex, indexOfMessage)
          }

        case None =>
          var startingIndex = pagedCatchupList.length - numberOfMessages
          if (startingIndex < 0) {
            startingIndex = 0
          }
          pagedCatchupList = pagedCatchupList.slice(startingIndex, pagedCatchupList.length)
      }
      readGreetLao(chirpsChannel) match {
        case Some(msg) => msg :: pagedCatchupList
        case None      => pagedCatchupList
      }
    } else if (profilePattern.findFirstMatchIn(channel.toString).isDefined) {
      val profilePublicKey = channel.toString.split("/")(5)
      val profileChannel = Channel.apply(s"/root/$laoID/social/$profilePublicKey")

      val channelData: ChannelData = readChannelData(profileChannel)

      var pagedCatchupList = readCreateLao(profileChannel) match {
        case Some(msg) =>
          msg :: buildPagedCatchupList(channelData.messages, Nil, profileChannel)

        case None =>
          if (profileChannel.isMainLaoChannel) {
            log.error("Critical error encountered: no create_lao message was found in the db")
          }
          buildPagedCatchupList(channelData.messages, Nil, profileChannel)
      }

      beforeMessageID match {
        case Some(msgID) =>
          val indexOfMessage = pagedCatchupList.indexOf(msgID)
          if (indexOfMessage != -1 && indexOfMessage != 0) {
            var startingIndex = indexOfMessage - numberOfMessages
            if (startingIndex < 0) {
              startingIndex = 0
            }
            pagedCatchupList = pagedCatchupList.slice(startingIndex, indexOfMessage)
          }

        case None =>
          var startingIndex = pagedCatchupList.length - numberOfMessages
          if (startingIndex < 0) {
            startingIndex = 0
          }
          pagedCatchupList = pagedCatchupList.slice(startingIndex, pagedCatchupList.length)
      }
      readGreetLao(profileChannel) match {
        case Some(msg) => msg :: pagedCatchupList
        case None      => pagedCatchupList
      }
    } else {
      List()
    }
  }

  @throws[DbActorNAckException]
  private def getAllChannels: Set[Channel] = {
    storage.filterKeysByPrefix(storage.CHANNEL_DATA_KEY)
      .map(key => Channel(key.replaceFirst(storage.CHANNEL_DATA_KEY, "")))
  }

  @throws[DbActorNAckException]
  private def writeAndPropagate(channel: Channel, message: Message): Unit = {
    write(channel, message)
    mediatorRef ! PubSubMediator.Propagate(channel, message)
  }

  @throws[DbActorNAckException]
  private def createChannel(channel: Channel, objectType: ObjectType): Unit = {
    if (!checkChannelExistence(channel)) {
      val pair = (storage.CHANNEL_DATA_KEY + channel.toString) -> ChannelData(objectType, List.empty).toJsonString
      storage.write(pair)
    }
  }

  @throws[DbActorNAckException]
  private def createElectionData(laoId: Hash, electionId: Hash, keyPair: KeyPair): Unit = {
    val channel = Channel(s"$ROOT_CHANNEL_PREFIX${laoId.toString}/private/${electionId.toString}")
    if (!checkChannelExistence(channel)) {
      val pair = (storage.DATA_KEY + channel.toString) -> ElectionData(electionId, keyPair).toJsonString
      storage.write(pair)
    }
  }

  @throws[DbActorNAckException]
  private def createChannels(channels: List[(Channel, ObjectType)]): Unit = {

    @scala.annotation.tailrec
    def filterExistingChannels(
        list: List[(Channel, ObjectType)],
        acc: List[(Channel, ObjectType)]
    ): List[(Channel, ObjectType)] = {
      list match {
        case Nil => acc
        case head :: tail =>
          if (checkChannelExistence(head._1)) {
            filterExistingChannels(tail, acc)
          } else {
            filterExistingChannels(tail, head :: acc)
          }
      }
    }

    // removing channels already present in the db from the list
    val filtered: List[(Channel, ObjectType)] = filterExistingChannels(channels, Nil)
    // creating ChannelData from the filtered input
    val mapped: List[(String, String)] = filtered.map { case (c, o) => (storage.CHANNEL_DATA_KEY + c.toString, ChannelData(o, List.empty).toJsonString) }

    Try(storage.write(mapped: _*))
  }

  private def checkChannelExistence(channel: Channel): Boolean = {
    Try(storage.read(storage.CHANNEL_DATA_KEY + channel.toString)) match {
      case Success(option) => option.isDefined
      case _               => false
    }
  }

  @throws[DbActorNAckException]
  private def addWitnessSignature(channel: Channel, messageId: Hash, signature: Signature): Message = {
    Try(read(channel, messageId)) match {
      case Success(Some(msg)) =>
        msg.addWitnessSignature(WitnessSignaturePair(msg.sender, signature))
      case Success(None) =>
        log.error(s"Actor $self (db) encountered a problem while reading the message having as id '$messageId'")
        throw DbActorNAckException(ErrorCodes.SERVER_ERROR.id, s"Could not read message of message id $messageId")
      case Failure(ex) => throw ex
    }
  }

  @throws[DbActorNAckException]
  private def generateLaoDataKey(channel: Channel): String = {
    channel.decodeChannelLaoId match {
      case Some(data) => storage.DATA_KEY + s"${Channel.ROOT_CHANNEL_PREFIX}$data$LAO_DATA_LOCATION"
      case None =>
        log.error(s"Actor $self (db) encountered a problem while decoding LAO channel from '$channel'")
        throw DbActorNAckException(ErrorCodes.SERVER_ERROR.id, s"Could not extract the LAO id for channel $channel")
    }
  }

  // generates the key of the RollCallData to store in the database
  private def generateRollCallDataKey(laoId: Hash): String = {
    storage.DATA_KEY + s"$ROOT_CHANNEL_PREFIX${laoId.toString}/rollcall"
  }

  @throws[DbActorNAckException]
  private def readRollCallData(laoId: Hash): RollCallData = {
    Try(storage.read(generateRollCallDataKey(laoId))) match {
      case Success(Some(json)) => RollCallData.buildFromJson(json)
      case Success(None)       => throw DbActorNAckException(ErrorCodes.SERVER_ERROR.id, s"ReadRollCallData for RollCAll $laoId not in the database")
      case Failure(ex)         => throw ex
    }
  }

  @throws[DbActorNAckException]
  private def writeRollCallData(laoId: Hash, message: Message): Unit = {
    this.synchronized {
      val rollCallData: RollCallData = Try(readRollCallData(laoId)) match {
        case Success(data) => data
        case Failure(_)    => RollCallData(Hash(Base64Data("")), ActionType.create)
      }
      val rollCallDataKey: String = generateRollCallDataKey(laoId)
      storage.write(rollCallDataKey -> rollCallData.updateWith(message).toJsonString)
    }
  }

  private def generateAuthenticatedKey(popToken: PublicKey, client: String): String = {
    storage.AUTHENTICATED_KEY + popToken.base64Data.toString + Channel.DATA_SEPARATOR + client
  }

  @throws[DbActorNAckException]
  private def readServerPublicKey(): PublicKey = {
    Try(storage.read(storage.SERVER_PUBLIC_KEY + storage.DEFAULT)) match {
      case Success(Some(key)) => PublicKey(Base64Data(key))
      case Success(None) =>
        val (publicKey, _) = generateKeyPair()
        publicKey
      case Failure(ex) => throw ex
    }
  }

  @throws[DbActorNAckException]
  private def readServerPrivateKey(): PrivateKey = {
    Try(storage.read(storage.SERVER_PRIVATE_KEY + storage.DEFAULT)) match {
      case Success(Some(key)) => PrivateKey(Base64Data(key))
      case Success(None) =>
        val (_, privateKey) = generateKeyPair()
        privateKey
      case Failure(ex) => throw ex
    }
  }

  @throws[DbActorNAckException]
  private def generateKeyPair(): (PublicKey, PrivateKey) = {
    val keyPair: Ed25519Sign.KeyPair = Ed25519Sign.KeyPair.newKeyPair
    val publicKey = PublicKey(Base64Data.encode(keyPair.getPublicKey))
    val privateKey = PrivateKey(Base64Data.encode(keyPair.getPrivateKey))

    storage.write((storage.SERVER_PUBLIC_KEY + storage.DEFAULT, publicKey.base64Data.data))
    storage.write((storage.SERVER_PRIVATE_KEY + storage.DEFAULT, privateKey.base64Data.data))
    (publicKey, privateKey)
  }

  @throws[DbActorNAckException]
  private def generateHeartbeat(): HashMap[Channel, Set[Hash]] = {
    val setOfChannels = getAllChannels
    if (setOfChannels.isEmpty) return HashMap()
    val heartbeatMap: HashMap[Channel, Set[Hash]] = setOfChannels.foldLeft(HashMap.empty[Channel, Set[Hash]]) {
      (acc, channel) =>
        readChannelData(channel).messages.toSet match {
          case setOfIds if setOfIds.nonEmpty => acc + (channel -> setOfIds)
          case _                             => acc
        }
    }
    heartbeatMap
  }

  private def generateRumorKey(senderPk: PublicKey, rumorId: Int): String = {
    s"${storage.RUMOR_KEY}${senderPk.base64Data.data}${Channel.DATA_SEPARATOR}$rumorId"
  }

  private def generateRumorDataKey(senderPk: PublicKey): String = {
    s"${storage.RUMOR_DATA_KEY}${senderPk.base64Data.data}"
  }

  @throws[DbActorNAckException]
  private def readRumorData(senderPk: PublicKey): RumorData = {
    Try(storage.read(generateRumorDataKey(senderPk))) match {
      case Success(Some(json)) => RumorData.buildFromJson(json)
      case Success(None)       => RumorData(List.empty)
      case Failure(ex)         => throw ex
    }
  }

  @throws[DbActorNAckException]
  private def readRumor(desiredRumor: (PublicKey, Int)): Option[Rumor] = {
    val rumorKey = generateRumorKey(desiredRumor._1, desiredRumor._2)
    Try(storage.read(rumorKey)) match {
      case Success(Some(json)) => Some(Rumor.buildFromJson(json))
      case Success(None)       => None
      case Failure(ex)         => throw ex
    }
  }

  @throws[DbActorNAckException]
  private def writeRumor(rumor: Rumor): Unit = {
    this.synchronized {
      val rumorData: RumorData = Try(readRumorData(rumor.senderPk)) match {
        case Success(data) => data
        case Failure(_)    => RumorData(List.empty)
      }
      storage.write(generateRumorDataKey(rumor.senderPk) -> rumorData.updateWith(rumor.rumorId).toJsonString)
      storage.write(generateRumorKey(rumor.senderPk, rumor.rumorId) -> rumor.toJsonString)
    }
  }

  private def getRumorState: RumorState = {
    val allPublicKeys = storage.filterKeysByPrefix(storage.RUMOR_DATA_KEY).map(key => PublicKey(Base64Data(key.replaceFirst(storage.RUMOR_DATA_KEY, ""))))
    val allRumorData = allPublicKeys.flatMap {
      publicKey =>
        Try(readRumorData(publicKey)) match
          case Success(rumorData: RumorData) => Some(publicKey -> rumorData.lastRumorId())
          case Failure(ex)                   => None
    }.toMap
    RumorState(allRumorData)
  }

  private def generateRumorStateAns(rumorState: RumorState): List[Rumor] = {
    val localRumorState = getRumorState
    val missingRumors = rumorState.isMissingRumorsFrom(localRumorState)
    missingRumors.flatMap { (publicKey, rumorIdList) =>
      rumorIdList.map { id =>
        readRumor((publicKey, id)).get
      }
    }.toList
  }

  override def receive: Receive = LoggingReceive {
    case Write(channel, message) =>
      log.info(s"Actor $self (db) received a WRITE request on channel '$channel'")
      Try(write(channel, message)) match {
        case Success(_) => sender() ! DbActorAck()
        case failure    => sender() ! failure.recover(Status.Failure(_))
      }

    case Read(channel, messageId) =>
      log.info(s"Actor $self (db) received a READ request for message_id '$messageId' from channel '$channel'")
      Try(read(channel, messageId)) match {
        case Success(opt) => sender() ! DbActorReadAck(opt)
        case failure      => sender() ! failure.recover(Status.Failure(_))
      }

    case ReadChannelData(channel) =>
      log.info(s"Actor $self (db) received a ReadChannelData request from channel '$channel'")
      Try(readChannelData(channel)) match {
        case Success(channelData) => sender() ! DbActorReadChannelDataAck(channelData)
        case failure              => sender() ! failure.recover(Status.Failure(_))
      }

    case ReadElectionData(laoId, electionId) =>
      log.info(s"Actor $self (db) received a ReadElectionData request for election '$electionId'")
      Try(readElectionData(laoId, electionId)) match {
        case Success(electionData) => sender() ! DbActorReadElectionDataAck(electionData)
        case failure               => sender() ! failure.recover(Status.Failure(_))
      }

    case ReadLaoData(channel) =>
      log.info(s"Actor $self (db) received a ReadLaoData request")
      Try(readLaoData(channel)) match {
        case Success(laoData) => sender() ! DbActorReadLaoDataAck(laoData)
        case failure          => sender() ! failure.recover(Status.Failure(_))
      }

    case WriteLaoData(channel, message, address) =>
      log.info(s"Actor $self (db) received a WriteLaoData request for channel $channel")
      Try(writeLaoData(channel, message, address)) match {
        case Success(_) => sender() ! DbActorAck()
        case failure    => sender() ! failure.recover(Status.Failure(_))
      }

    case WriteCreateLaoMessage(channel, message) =>
      log.info(s"Actor $self (db) received a WriteCreateLaoMessage request")
      Try(writeCreateLao(channel, message)) match {
        case Success(_) => sender() ! DbActorAck()
        case failure    => sender() ! failure.recover(Status.Failure(_))
      }

    case WriteSetupElectionMessage(channel, message) =>
      log.info(s"Actor $self (db) received a WriteSetupElectionMessage request")
      Try(writeSetupElectionMessage(channel, message)) match {
        case Success(_) => sender() ! DbActorAck()
        case failure    => sender() ! failure.recover(Status.Failure(_))
      }

    case ReadSetupElectionMessage(channel) =>
      log.info(s"Actor $self (db) received a ReadSetupElectionMessage request")
      Try(readSetupElectionMessage(channel)) match {
        case Success(msg) => sender() ! DbActorReadAck(msg)
        case failure      => sender() ! failure.recover(Status.Failure(_))
      }

    case Catchup(channel) =>
      log.info(s"Actor $self (db) received a CATCHUP request for channel '$channel'")
      Try(catchupChannel(channel)) match {
        case Success(messages) => sender() ! DbActorCatchupAck(messages)
        case failure           => sender() ! failure.recover(Status.Failure(_))
      }

    case PagedCatchup(channel, numberOfMessages, beforeMessageID) =>
      log.info(s"Actor $self (db) received a PagedCatchup request for channel '$channel' for '$numberOfMessages' messages before message ID: '$beforeMessageID")
      Try(pagedCatchupChannel(channel, numberOfMessages, beforeMessageID)) match {
        case Success(messages) => sender() ! DbActorCatchupAck(messages)
        case failure           => sender() ! failure.recover(Status.Failure(_))
      }

    case GetAllChannels() =>
      log.info(s"Actor $self (db) receveid a GetAllChannels request")
      Try(getAllChannels) match {
        case Success(setOfChannels) => sender() ! DbActorGetAllChannelsAck(setOfChannels)
        case failure                => sender() ! failure.recover(Status.Failure(_))
      }

    case WriteAndPropagate(channel, message) =>
      log.info(s"Actor $self (db) received a WriteAndPropagate request on channel '$channel'")
      Try(writeAndPropagate(channel, message)) match {
        case Success(_) => sender() ! DbActorAck()
        case failure    => sender() ! failure.recover(Status.Failure(_))
      }

    case CreateChannel(channel, objectType) =>
      log.info(s"Actor $self (db) received an CreateChannel request for channel '$channel' of type '$objectType'")
      Try(createChannel(channel, objectType)) match {
        case Success(_) => sender() ! DbActorAck()
        case failure    => sender() ! failure.recover(Status.Failure(_))
      }

    case CreateElectionData(laoId, id, keyPair) =>
      log.info(s"Actor $self (db) received an CreateElection request for election '$id'" +
        s"\n\tprivate key = ${keyPair.privateKey.toString}" +
        s"\n\tpublic key = ${keyPair.publicKey.toString}")
      Try(createElectionData(laoId, id, keyPair)) match {
        case Success(_) => sender() ! DbActorAck()
        case failure    => sender() ! failure.recover(Status.Failure(_))
      }

    case CreateChannelsFromList(list) =>
      log.info(s"Actor $self (db) received a CreateChannelsFromList request for list $list")
      Try(createChannels(list)) match {
        case Success(_) => sender() ! DbActorAck()
        case failure    => sender() ! failure.recover(Status.Failure(_))
      }

    case ChannelExists(channel) =>
      log.info(s"Actor $self (db) received an ChannelExists request for channel '$channel'")
      if (checkChannelExistence(channel)) {
        sender() ! DbActorAck()
      } else {
        sender() ! Status.Failure(DbActorNAckException(ErrorCodes.INVALID_ACTION.id, s"channel '$channel' does not exist in db"))
      }

    case AssertChannelMissing(channel) =>
      log.info(s"Actor $self (db) received an AssertChannelMissing request for channel '$channel'")
      if (checkChannelExistence(channel)) {
        sender() ! Status.Failure(DbActorNAckException(ErrorCodes.INVALID_ACTION.id, s"channel '$channel' already exists in db"))
      } else {
        sender() ! DbActorAck()
      }

    case AddWitnessSignature(channel, messageId, signature) =>
      log.info(s"Actor $self (db) received an AddWitnessSignature request for message_id '$messageId'")
      Try(addWitnessSignature(channel, messageId, signature)) match {
        case Success(witnessMessage) => sender() ! DbActorAddWitnessSignatureAck(witnessMessage)
        case failure                 => sender() ! failure.recover(Status.Failure(_))
      }

    case ReadRollCallData(laoId) =>
      log.info(s"Actor $self (db) received an ReadRollCallData request for RollCall '$laoId'")
      Try(readRollCallData(laoId)) match {
        case Success(rollcallData) => sender() ! DbActorReadRollCallDataAck(rollcallData)
        case failure               => sender() ! failure.recover(Status.Failure(_))
      }

    case WriteRollCallData(laoId, message) =>
      log.info(s"Actor $self (db) received a WriteRollCallData request for RollCall id $laoId")
      Try(writeRollCallData(laoId, message)) match {
        case Success(_) => sender() ! DbActorAck()
        case failure    => sender() ! failure.recover(Status.Failure(_))
      }

    case WriteUserAuthenticated(popToken, clientId, user) =>
      log.info(s"Actor $self (db) received a WriteUserAuthenticated request for user $user, id $popToken and clientId $clientId")
      Try(storage.write(generateAuthenticatedKey(popToken, clientId) -> user.base64Data.toString())) match {
        case Success(_) => sender() ! DbActorAck()
        case failure    => sender() ! failure.recover(Status.Failure(_))
      }

    case ReadUserAuthenticated(popToken, clientId) =>
      log.info(s"Actor $self (db) received a ReadUserAuthenticated request for pop token $popToken and clientId $clientId")
      Try(storage.read(generateAuthenticatedKey(popToken, clientId))) match {
        case Success(Some(id)) => sender() ! DbActorReadUserAuthenticationAck(Some(PublicKey(Base64Data(id))))
        case Success(None)     => sender() ! DbActorReadUserAuthenticationAck(None)
        case failure           => sender() ! failure.recover(Status.Failure(_))
      }

    case ReadServerPublicKey() =>
      log.info(s"Actor $self (db) received a ReadServerPublicKey request")
      Try(readServerPublicKey()) match {
        case Success(publicKey) => sender() ! DbActorReadServerPublicKeyAck(publicKey)
        case failure            => sender() ! failure.recover(Status.Failure(_))
      }

    case ReadServerPrivateKey() =>
      log.info(s"Actor $self (db) received a ReadServerPrivateKey request")
      Try(readServerPrivateKey()) match {
        case Success(privateKey) => sender() ! DbActorReadServerPrivateKeyAck(privateKey)
        case failure             => sender() ! failure.recover(Status.Failure(_))
      }

    case GenerateHeartbeat() =>
      log.info(s"Actor $self (db) received a GenerateHeartbeat request")
      Try(generateHeartbeat()) match {
        case Success(heartbeat) => sender() ! DbActorGenerateHeartbeatAck(heartbeat)
        case failure            => sender() ! failure.recover(Status.Failure(_))
      }

    case WriteRumor(rumor) =>
      log.info(s"Actor $self (db) received a WriteRumor request")
      Try(writeRumor(rumor)) match {
        case Success(_) => sender() ! DbActorAck()
        case failure    => sender() ! failure.recover(Status.Failure(_))
      }

    case ReadRumor(desiredRumor) =>
      log.info(s"Actor $self (db) received a ReadRumor request")
      Try(readRumor(desiredRumor)) match {
        case Success(foundRumor) => sender() ! DbActorReadRumor(foundRumor)
        case failure             => sender() ! failure.recover(Status.Failure(_))
      }

    case ReadRumorData(senderPk) =>
      log.info(s"Actor $self (db) received a ReadRumorData request")
      Try(readRumorData(senderPk)) match {
        case Success(foundRumorIds) => sender() ! DbActorReadRumorData(foundRumorIds)
        case failure                => sender() ! failure.recover(Status.Failure(_))
      }

    case GenerateRumorStateAns(rumorState: RumorState) =>
      log.info(s"Actor $self (db) received a GenerateRumorStateAns request")
      Try(generateRumorStateAns(rumorState)) match {
        case Success(rumorList) => sender() ! DbActorGenerateRumorStateAns(rumorList)
        case failure            => sender() ! failure.recover(Status.Failure(_))
      }

<<<<<<< HEAD
    case UpdateNumberOfNewChirpsReactions(channel: Channel) =>
      updateNumberOfNewChirpsReactions(channel, false)
=======
    case GetRumorState() =>
      log.info(s"Actor $self (db) received a GetRumorState request")
      Try(getRumorState) match
        case Success(rumorState) => sender() ! DbActorGetRumorStateAck(rumorState)
        case failure             => sender() ! failure.recover(Status.Failure(_))
>>>>>>> 70e59b2d

    case m =>
      log.info(s"Actor $self (db) received an unknown message")
      sender() ! Status.Failure(DbActorNAckException(ErrorCodes.INVALID_ACTION.id, s"database actor received a message '$m' that it could not recognize"))
  }
}

object DbActor {

  final lazy val INSTANCE: AskableActorRef = PublishSubscribe.getDbActorRef

  def getInstance: AskableActorRef = INSTANCE

  // DbActor Events correspond to messages the actor may receive
  sealed trait Event

  /** Request to write a message in the database
    *
    * @param channel
    *   the channel where the message should be published
    * @param message
    *   the message to write in the database
    */
  final case class Write(channel: Channel, message: Message) extends Event

  /** Request to read a specific message with id <messageId> from <channel>
    *
    * @param channel
    *   the channel where the message was published
    * @param messageId
    *   the id of the message (message_id) we want to read
    */
  final case class Read(channel: Channel, messageId: Hash) extends Event

  /** Request to read the channelData from <channel>, with key laoId/channel
    *
    * @param channel
    *   the channel we need the data for
    */
  final case class ReadChannelData(channel: Channel) extends Event

  /** Request to read the ElectionData for election <id>
    *
    * @param electionId
    *   the election unique id
    */
  final case class ReadElectionData(laoId: Hash, electionId: Hash) extends Event

  /** Request to read the laoData of the LAO, with key laoId
    *
    * @param channel
    *   the channel we need the LAO's data for
    */
  final case class ReadLaoData(channel: Channel) extends Event

  /** Request to write a "CreateLao" message in the db
    *
    * @param channel
    *   the channel part of the LAO the CreateLao refers to
    * @param message
    *   the actual CreateLao message we want to write in the db
    */
  final case class WriteCreateLaoMessage(channel: Channel, message: Message) extends Event

  /** Request to write a "SetupElection" message in the db
    *
    * @param channel
    *   the channel the SetupElection refers to
    * @param message
    *   the actual SetupElection message we want to write in the db
    */
  final case class WriteSetupElectionMessage(channel: Channel, message: Message) extends Event

  /** Request to read a "SetupElection" message from the db
    *
    * @param channel
    *   the channel the SetupElection refers to
    */
  final case class ReadSetupElectionMessage(channel: Channel) extends Event

  /** Request to update the laoData of the LAO, with key laoId and given message
    *
    * @param channel
    *   the channel part of the LAO which data we need to update
    * @param message
    *   the message we use to update it
    */
  final case class WriteLaoData(channel: Channel, message: Message, address: Option[String]) extends Event

  /** Request to read all messages from a specific <channel>
    *
    * @param channel
    *   the channel where the messages should be fetched
    */
  final case class Catchup(channel: Channel) extends Event

  /** Request to read a number of messages (<numberOfMessages>) messages from a specific <channel> before a certain message ID <beforeMessageID> or the latest messages if <beforeMessageID> is not specified
    *
    * @param channel
    *   the channel where the messages should be fetched
    */
  final case class PagedCatchup(channel: Channel, numberOfMessages: Int, beforeMessageID: Option[String] = None) extends Event

  /** Request to get all locally stored channels
    */
  final case class GetAllChannels() extends Event

  /** Request to write a <message> in the database and propagate said message to clients subscribed to the <channel>
    *
    * @param channel
    *   the channel where the message should be published
    * @param message
    *   the message to write in db and propagate to clients
    */
  final case class WriteAndPropagate(channel: Channel, message: Message) extends Event

  /** Request to create channel <channel> in the db with a type
    *
    * @param channel
    *   channel to create
    * @param objectType
    *   channel type
    */
  final case class CreateChannel(channel: Channel, objectType: ObjectType) extends Event

  /** Request to create election data in the db with an id and a keypair
    *
    * @param id
    *   unique id of the election
    * @param keyPair
    *   the keypair of the election
    */
  final case class CreateElectionData(laoId: Hash, id: Hash, keyPair: KeyPair) extends Event

  /** Request to create List of channels in the db with given types
    *
    * @param list
    *   list from which channels are created
    */
  final case class CreateChannelsFromList(list: List[(Channel, ObjectType)]) extends Event

  /** Request to check if channel <channel> exists in the db
    *
    * @param channel
    *   targeted channel
    * @note
    *   db answers with a simple boolean
    */
  final case class ChannelExists(channel: Channel) extends Event

  /** Request to check if channel <channel> is missing in the db
    *
    * @param channel
    *   targeted channel
    * @note
    *   db answers with a simple boolean
    */
  final case class AssertChannelMissing(channel: Channel) extends Event

  /** Request to append witness <signature> to a stored message with message_id <messageId>
    *
    * @param channel
    *   channel in which the messages are being sent
    * @param messageId
    *   message_id of the targeted message
    * @param signature
    *   signature to append to the witness signature list of the message
    */
  final case class AddWitnessSignature(channel: Channel, messageId: Hash, signature: Signature) extends Event

  /** Request to read the rollcallData of the LAO, with key laoId
    *
    * @param laoId
    *   the channel we need the Rollcall's data for
    */
  final case class ReadRollCallData(laoId: Hash) extends Event

  /** Request to write the rollcallData of the LAO, with key laoId
    *
    * @param laoId
    *   the channel we need the Rollcall's data for
    * @param message
    *   rollcall message sent through the channel
    */
  final case class WriteRollCallData(laoId: Hash, message: Message) extends Event

  /** Request to create a rollcall data in the db with state and updateId
    *
    * @param laoId
    *   unique id of the lao in which the rollcall messages are
    * @param updateId
    *   the updateId of the last rollcall message
    * @param state
    *   the state of the last rollcall message, i.e., CREATE, OPEN or CLOSE
    */
  final case class CreateRollCallData(laoId: Hash, updateId: Hash, state: ActionType) extends Event

  /** Registers an authentication of a user on a client using a given identifier
    * @param popToken
    *   pop token to use for authentication
    * @param clientId
    *   client where the user authenticates on
    * @param user
    *   public key of the popcha long term identifier of the user
    */
  final case class WriteUserAuthenticated(popToken: PublicKey, clientId: String, user: PublicKey) extends Event

  /** Reads the authentication information registered for the given pop token regarding the given client
    * @param popToken
    *   pop token that may have been used for authentication
    * @param clientId
    *   client where the user may have authenticated on
    */
  final case class ReadUserAuthenticated(popToken: PublicKey, clientId: String) extends Event

  /** Request for the server public key, created both private and public key if none is found
    */
  final case class ReadServerPublicKey() extends Event

  /** Request for the server private key, created both private and public key if none is found
    */
  final case class ReadServerPrivateKey() extends Event

  /** Request to generate a local heartbeat */
  final case class GenerateHeartbeat() extends Event

  /** Writes the given rumor in Db and updates RumorData accordingly
    * @param rumor
    *   rumor to write in memory
    */
  final case class WriteRumor(rumor: Rumor) extends Event

  /** Requests the Db for rumors corresponding to keys {server public key:rumor id}
    * @param desiredRumor
    *   Map of server public keys and list of desired rumor id for each
    */
  final case class ReadRumor(desiredRumor: (PublicKey, Int)) extends Event

  /** Requests the Db for the list of rumorId received for a senderPk
    * @param senderPk
    *   Public key that we want to request
    */
  final case class ReadRumorData(senderPk: PublicKey) extends Event

  /** Requests the db to build a list of rumors that we have that are missing to the rumorState
    * @param rumorState
    *   Map of last seen rumorId per Publickey that we want to complete
    */

  final case class GenerateRumorStateAns(rumorState: RumorState) extends Event

<<<<<<< HEAD
  /** Requests the Db for the update the number of chirps reaction events since last top chirps request
    *
    * @param channel
    *   Channel containing the number of chirps reaction events since last top chirps request
    */
  final case class UpdateNumberOfNewChirpsReactions(channel: Channel) extends Event
=======
  /** Requests the db to build out rumorState +
    */
  final case class GetRumorState() extends Event
>>>>>>> 70e59b2d

  // DbActor DbActorMessage correspond to messages the actor may emit
  sealed trait DbActorMessage

  /** Response for a [[Read]] db request Receiving [[DbActorReadAck]] works as an acknowledgement that the read request was successful
    *
    * @param message
    *   requested message
    */
  final case class DbActorReadAck(message: Option[Message]) extends DbActorMessage

  /** Response for a [[ReadChannelData]] db request Receiving [[DbActorReadChannelDataAck]] works as an acknowledgement that the request was successful
    *
    * @param channelData
    *   requested channel data
    */
  final case class DbActorReadChannelDataAck(channelData: ChannelData) extends DbActorMessage

  /** Response for a [[ReadElectionData]] db request Receiving [[DbActorReadElectionDataAck]] works as an acknowledgement that the request was successful
    *
    * @param electionData
    *   requested channel data
    */
  final case class DbActorReadElectionDataAck(electionData: ElectionData) extends DbActorMessage

  /** Response for a [[ReadLaoData]] db request Receiving [[DbActorReadLaoDataAck]] works as an acknowledgement that the request was successful
    *
    * @param laoData
    *   requested lao data
    */
  final case class DbActorReadLaoDataAck(laoData: LaoData) extends DbActorMessage

  /** Response for a [[AddWitnessSignature]] db request Receiving [[DbActorAddWitnessSignatureAck]] works as an acknowledgement that the request was successful
    *
    * @param witnessMessage
    *   requested message witnessed
    */
  final case class DbActorAddWitnessSignatureAck(witnessMessage: Message) extends DbActorMessage

  /** Response for a [[Catchup]] db request Receiving [[DbActorCatchupAck]] works as an acknowledgement that the catchup request was successful
    *
    * @param messages
    *   requested messages
    */
  final case class DbActorCatchupAck(messages: List[Message]) extends DbActorMessage

  /** Response for [[GetAllChannels]] db request Receiving [[DbActorGetAllChannelsAck]] works as an acknowledgement that the getAllChannels request was successful
    *
    * @param setOfChannels
    *   requested channels
    */
  final case class DbActorGetAllChannelsAck(setOfChannels: Set[Channel]) extends DbActorMessage

  /** Response for a [[ReadRollCallData]] db request Receiving [[DbActorReadRollCallDataAck]] works as an acknowledgement that the request was successful
    *
    * @param rollcallData
    *   requested channel data
    */
  final case class DbActorReadRollCallDataAck(rollcallData: RollCallData) extends DbActorMessage

  /** Response for [[ReadUserAuthenticated]]
    *
    * @param user
    *   Some(user) if a user was registered on the client specified for the given pop token, [[None]] otherwise
    */
  final case class DbActorReadUserAuthenticationAck(user: Option[PublicKey]) extends DbActorMessage

  /** Response for a [[ReadServerPublicKey]] db request
    */
  final case class DbActorReadServerPublicKeyAck(publicKey: PublicKey) extends DbActorMessage

  /** Response for a [[ReadServerPrivateKey]] db request
    */
  final case class DbActorReadServerPrivateKeyAck(privateKey: PrivateKey) extends DbActorMessage

  /** Response for a [[GenerateHeartbeat]] db request Receiving [[DbActorGenerateHeartbeatAck]] works as an acknowledgement that the request was successful
    *
    * @param heartbeatMap
    *   requested heartbeat as a map from the channels to message ids
    */
  final case class DbActorGenerateHeartbeatAck(heartbeatMap: HashMap[Channel, Set[Hash]]) extends DbActorMessage

  /** Response for a [[ReadRumor]]
    */
  final case class DbActorReadRumor(foundRumor: Option[Rumor]) extends DbActorMessage

  /** Response for a [[ReadRumorData]]
    */
  final case class DbActorReadRumorData(rumorIds: RumorData) extends DbActorMessage

  /** Response for a [[GenerateRumorStateAns]]
    */
  final case class DbActorGenerateRumorStateAns(rumorList: List[Rumor]) extends DbActorMessage

  /** Response for a [[GetRumorState]] +
    */
  final case class DbActorGetRumorStateAck(rumorState: RumorState) extends DbActorMessage

  /** Response for a general db actor ACK
    */
  final case class DbActorAck() extends DbActorMessage

}<|MERGE_RESOLUTION|>--- conflicted
+++ resolved
@@ -910,16 +910,14 @@
         case failure            => sender() ! failure.recover(Status.Failure(_))
       }
 
-<<<<<<< HEAD
-    case UpdateNumberOfNewChirpsReactions(channel: Channel) =>
-      updateNumberOfNewChirpsReactions(channel, false)
-=======
     case GetRumorState() =>
       log.info(s"Actor $self (db) received a GetRumorState request")
       Try(getRumorState) match
         case Success(rumorState) => sender() ! DbActorGetRumorStateAck(rumorState)
         case failure             => sender() ! failure.recover(Status.Failure(_))
->>>>>>> 70e59b2d
+
+    case UpdateNumberOfNewChirpsReactions(channel: Channel) =>
+      updateNumberOfNewChirpsReactions(channel, false)
 
     case m =>
       log.info(s"Actor $self (db) received an unknown message")
@@ -1171,18 +1169,16 @@
 
   final case class GenerateRumorStateAns(rumorState: RumorState) extends Event
 
-<<<<<<< HEAD
+  /** Requests the db to build out rumorState +
+    */
+  final case class GetRumorState() extends Event
+
   /** Requests the Db for the update the number of chirps reaction events since last top chirps request
     *
     * @param channel
     *   Channel containing the number of chirps reaction events since last top chirps request
     */
   final case class UpdateNumberOfNewChirpsReactions(channel: Channel) extends Event
-=======
-  /** Requests the db to build out rumorState +
-    */
-  final case class GetRumorState() extends Event
->>>>>>> 70e59b2d
 
   // DbActor DbActorMessage correspond to messages the actor may emit
   sealed trait DbActorMessage

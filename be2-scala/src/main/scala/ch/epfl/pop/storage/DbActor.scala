package ch.epfl.pop.storage

import akka.actor.{Actor, ActorLogging, ActorRef, Status}
import akka.event.LoggingReceive
import akka.pattern.AskableActorRef
import ch.epfl.pop.decentralized.ConnectionMediator
import ch.epfl.pop.json.MessageDataProtocol
import ch.epfl.pop.json.MessageDataProtocol.GreetLaoFormat
import ch.epfl.pop.model.network.method.Rumor
import ch.epfl.pop.model.network.method.message.Message
import ch.epfl.pop.model.network.method.message.data.lao.GreetLao
import ch.epfl.pop.model.network.method.message.data.{ActionType, ObjectType}
import ch.epfl.pop.model.objects.*
import ch.epfl.pop.model.objects.Channel.{LAO_DATA_LOCATION, ROOT_CHANNEL_PREFIX}
<<<<<<< HEAD
import ch.epfl.pop.model.objects.*
=======
>>>>>>> c5d8af45
import ch.epfl.pop.pubsub.graph.AnswerGenerator.timout
import ch.epfl.pop.pubsub.graph.{ErrorCodes, JsonString}
import ch.epfl.pop.pubsub.{MessageRegistry, PubSubMediator, PublishSubscribe}
import ch.epfl.pop.storage.DbActor.*
import com.google.crypto.tink.subtle.Ed25519Sign

import java.util.concurrent.TimeUnit
<<<<<<< HEAD
import scala.collection.mutable.ListBuffer
=======
import scala.collection.immutable.HashMap
>>>>>>> c5d8af45
import scala.concurrent.Await
import scala.concurrent.duration.{Duration, FiniteDuration}
import scala.util.{Failure, Success, Try}

final case class DbActor(
    private val mediatorRef: ActorRef,
    private val registry: MessageRegistry,
    private val storage: Storage = new DiskStorage()
) extends Actor with ActorLogging {

  override def postStop(): Unit = {
    storage.close()
    super.postStop()
  }

  private val duration: FiniteDuration = Duration(1, TimeUnit.SECONDS)
  /* --------------- Functions handling messages DbActor may receive --------------- */

  @throws[DbActorNAckException]
  private def write(channel: Channel, message: Message): Unit = {
    // determine data object type. Assumption: all payloads carry header fields.
    val (_object, action) = MessageDataProtocol.parseHeader(message.data.decodeToString()).get

    // create channel if missing. If already present => createChannel does nothing
    createChannel(channel, _object)

    this.synchronized {
      val channelData: ChannelData = readChannelData(channel)
      storage.write(
        (storage.CHANNEL_DATA_KEY + channel.toString, channelData.addMessage(message.message_id).toJsonString),
        (storage.DATA_KEY + s"$channel${Channel.DATA_SEPARATOR}${message.message_id}", message.toJsonString)
      )
    }
  }

  @throws[DbActorNAckException]
  private def writeCreateLao(channel: Channel, message: Message): Unit = {
    createChannel(channel, ObjectType.lao)
    storage.write((storage.DATA_KEY + storage.CREATE_LAO_KEY + channel.toString, message.message_id.toString()))
    write(Channel.ROOT_CHANNEL, message)
  }

  // this function (and its write companion) is necessary so that createLao messages appear in their correct channels (/root)
  // while also being able to find the message when running a catchup on lao_channel
  // as the client needs it to connect
  @throws[DbActorNAckException]
  private def readCreateLao(channel: Channel): Option[Message] = {
    storage.read(storage.DATA_KEY + storage.CREATE_LAO_KEY + channel.toString) match {
      case Some(msg_id) => read(Channel.ROOT_CHANNEL, Hash(Base64Data(msg_id)))
      case _            => None
    }
  }

  @throws[DbActorNAckException]
  private def writeSetupElectionMessage(channel: Channel, message: Message): Unit = {
    channel.extractLaoChannel match {
      case Some(mainLaoChan) =>
        createChannel(channel, ObjectType.election)
        storage.write((storage.DATA_KEY + storage.SETUP_ELECTION_KEY + channel.toString, message.message_id.toString()))
        writeAndPropagate(mainLaoChan, message)

      case _ => log.info("Error: Trying to write an ElectionSetup message on an invalid channel")
    }
  }

  // This function (its write companion) is necessary so SetupElection messages are stored on the main lao channel
  // while being easy to find from their related election channel
  @throws[DbActorNAckException]
  private def readSetupElectionMessage(channel: Channel): Option[Message] = {
    channel.extractLaoChannel match {
      case Some(mainLaoChannel) =>
        storage.read(storage.DATA_KEY + storage.SETUP_ELECTION_KEY + channel.toString) match {
          case Some(msg_id) => read(mainLaoChannel, Hash(Base64Data(msg_id)))
          case _            => None
        }

      case _ =>
        log.info("Error: Trying to read an ElectionSetup message from an invalid channel")
        None
    }
  }

  @throws[DbActorNAckException]
  private def read(channel: Channel, messageId: Hash): Option[Message] = {
    Try(storage.read(storage.DATA_KEY + s"$channel${Channel.DATA_SEPARATOR}$messageId")) match {
      case Success(Some(json)) =>
        val msg = Message.buildFromJson(json)
        val data: JsonString = msg.data.decodeToString()
        MessageDataProtocol.parseHeader(data) match {
          case Success((_object, action)) =>
            val builder = registry.getBuilder(_object, action).get
            Some(msg.copy(decodedData = Some(builder(data))))
          case Failure(ex) =>
            log.error(s"Unable to decode message data: $ex")
            Some(msg)
        }
      case Success(None) => None
      case Failure(ex)   => throw ex
    }
  }

  @throws[DbActorNAckException]
  private def readChannelData(channel: Channel): ChannelData = {
    Try(storage.read(storage.CHANNEL_DATA_KEY + channel.toString)) match {
      case Success(Some(json)) => ChannelData.buildFromJson(json)
      case Success(None)       => throw DbActorNAckException(ErrorCodes.SERVER_ERROR.id, s"ChannelData for channel $channel not in the database")
      case Failure(ex)         => throw ex
    }
  }

  @throws[DbActorNAckException]
  private def readElectionData(laoId: Hash, electionId: Hash): ElectionData = {
    Try(storage.read(storage.DATA_KEY + s"$ROOT_CHANNEL_PREFIX${laoId.toString}/private/${electionId.toString}")) match {
      case Success(Some(json)) => ElectionData.buildFromJson(json)
      case Success(None)       => throw DbActorNAckException(ErrorCodes.SERVER_ERROR.id, s"ElectionData for election $electionId not in the database")
      case Failure(ex)         => throw ex
    }
  }

  @throws[DbActorNAckException]
  private def readLaoData(channel: Channel): LaoData = {
    Try(storage.read(generateLaoDataKey(channel))) match {
      case Success(Some(json)) => LaoData.buildFromJson(json)
      case Success(None)       => throw DbActorNAckException(ErrorCodes.SERVER_ERROR.id, s"LaoData for channel $channel not in the database")
      case Failure(ex)         => throw ex
    }
  }

  @throws[DbActorNAckException]
  private def writeLaoData(channel: Channel, message: Message, address: Option[String]): Unit = {
    this.synchronized {
      val laoData: LaoData = Try(readLaoData(channel)) match {
        case Success(data) => data
        case Failure(_)    => LaoData()
      }
      val laoDataKey: String = generateLaoDataKey(channel)
      storage.write(laoDataKey -> laoData.updateWith(message, address).toJsonString)
    }
  }

  @throws[DbActorNAckException]
  private def readGreetLao(channel: Channel): Option[Message] = {
    val connectionMediator: AskableActorRef = PublishSubscribe.getConnectionMediatorRef
    val laoData = Try(readLaoData(channel)) match {
      case Success(data) => data
      case Failure(_)    => return None
    }

    val askAddresses = Await.ready(connectionMediator ? ConnectionMediator.ReadPeersClientAddress(), duration).value.get
    val addresses = askAddresses match {
      case Success(ConnectionMediator.ReadPeersClientAddressAck(result)) => result
      case _                                                             => List.empty
    }

    val laoChannel = channel.extractLaoChannel.get
    val laoID = laoChannel.extractChildChannel
    val greetLao = GreetLao(laoID, laoData.owner, laoData.address, addresses)

    // Need to build a signed message
    val jsData = GreetLaoFormat.write(greetLao)
    val encodedData = Base64Data.encode(jsData.toString)
    val signature = laoData.privateKey.signData(encodedData)
    val id = Hash.fromStrings(encodedData.toString, signature.toString)

    Some(Message(encodedData, laoData.publicKey, signature, id, List.empty))
  }

  @throws[DbActorNAckException]
  private def catchupChannel(channel: Channel): List[Message] = {

    @scala.annotation.tailrec
    def buildCatchupList(msgIds: List[Hash], acc: List[Message]): List[Message] = {
      msgIds match {
        case Nil => acc
        case head :: tail =>
          Try(read(channel, head)).recover(_ => None) match {
            case Success(Some(msg)) => buildCatchupList(tail, msg :: acc)
            case _ =>
              log.error(s"/!\\ Critical error encountered: message_id '$head' is listed in channel '$channel' but not stored in db")
              buildCatchupList(tail, acc)
          }
      }
    }

    val channelData: ChannelData = readChannelData(channel)

    val catchupList = readCreateLao(channel) match {
      case Some(msg) =>
        msg :: buildCatchupList(channelData.messages, Nil)

      case None =>
        if (channel.isMainLaoChannel) {
          log.error("Critical error encountered: no create_lao message was found in the db")
        }
        buildCatchupList(channelData.messages, Nil)
    }

    readGreetLao(channel) match {
      case Some(msg) => msg :: catchupList
      case None      => catchupList
    }
  }

  @throws[DbActorNAckException]
  private def getAllChannels: Set[Channel] = {
    storage.filterKeysByPrefix(storage.CHANNEL_DATA_KEY)
      .map(key => Channel(key.replaceFirst(storage.CHANNEL_DATA_KEY, "")))
  }

  @throws[DbActorNAckException]
  private def writeAndPropagate(channel: Channel, message: Message): Unit = {
    write(channel, message)
    mediatorRef ! PubSubMediator.Propagate(channel, message)
  }

  @throws[DbActorNAckException]
  private def createChannel(channel: Channel, objectType: ObjectType): Unit = {
    if (!checkChannelExistence(channel)) {
      val pair = (storage.CHANNEL_DATA_KEY + channel.toString) -> ChannelData(objectType, List.empty).toJsonString
      storage.write(pair)
    }
  }

  @throws[DbActorNAckException]
  private def createElectionData(laoId: Hash, electionId: Hash, keyPair: KeyPair): Unit = {
    val channel = Channel(s"$ROOT_CHANNEL_PREFIX${laoId.toString}/private/${electionId.toString}")
    if (!checkChannelExistence(channel)) {
      val pair = (storage.DATA_KEY + channel.toString) -> ElectionData(electionId, keyPair).toJsonString
      storage.write(pair)
    }
  }

  @throws[DbActorNAckException]
  private def createChannels(channels: List[(Channel, ObjectType)]): Unit = {

    @scala.annotation.tailrec
    def filterExistingChannels(
        list: List[(Channel, ObjectType)],
        acc: List[(Channel, ObjectType)]
    ): List[(Channel, ObjectType)] = {
      list match {
        case Nil => acc
        case head :: tail =>
          if (checkChannelExistence(head._1)) {
            filterExistingChannels(tail, acc)
          } else {
            filterExistingChannels(tail, head :: acc)
          }
      }
    }

    // removing channels already present in the db from the list
    val filtered: List[(Channel, ObjectType)] = filterExistingChannels(channels, Nil)
    // creating ChannelData from the filtered input
    val mapped: List[(String, String)] = filtered.map { case (c, o) => (storage.CHANNEL_DATA_KEY + c.toString, ChannelData(o, List.empty).toJsonString) }

    Try(storage.write(mapped: _*))
  }

  private def checkChannelExistence(channel: Channel): Boolean = {
    Try(storage.read(storage.CHANNEL_DATA_KEY + channel.toString)) match {
      case Success(option) => option.isDefined
      case _               => false
    }
  }

  @throws[DbActorNAckException]
  private def addWitnessSignature(channel: Channel, messageId: Hash, signature: Signature): Message = {
    Try(read(channel, messageId)) match {
      case Success(Some(msg)) =>
        msg.addWitnessSignature(WitnessSignaturePair(msg.sender, signature))
      case Success(None) =>
        log.error(s"Actor $self (db) encountered a problem while reading the message having as id '$messageId'")
        throw DbActorNAckException(ErrorCodes.SERVER_ERROR.id, s"Could not read message of message id $messageId")
      case Failure(ex) => throw ex
    }
  }

  @throws[DbActorNAckException]
  private def generateLaoDataKey(channel: Channel): String = {
    channel.decodeChannelLaoId match {
      case Some(data) => storage.DATA_KEY + s"${Channel.ROOT_CHANNEL_PREFIX}$data$LAO_DATA_LOCATION"
      case None =>
        log.error(s"Actor $self (db) encountered a problem while decoding LAO channel from '$channel'")
        throw DbActorNAckException(ErrorCodes.SERVER_ERROR.id, s"Could not extract the LAO id for channel $channel")
    }
  }

  // generates the key of the RollCallData to store in the database
  private def generateRollCallDataKey(laoId: Hash): String = {
    storage.DATA_KEY + s"$ROOT_CHANNEL_PREFIX${laoId.toString}/rollcall"
  }

  @throws[DbActorNAckException]
  private def readRollCallData(laoId: Hash): RollCallData = {
    Try(storage.read(generateRollCallDataKey(laoId))) match {
      case Success(Some(json)) => RollCallData.buildFromJson(json)
      case Success(None)       => throw DbActorNAckException(ErrorCodes.SERVER_ERROR.id, s"ReadRollCallData for RollCAll $laoId not in the database")
      case Failure(ex)         => throw ex
    }
  }

  @throws[DbActorNAckException]
  private def writeRollCallData(laoId: Hash, message: Message): Unit = {
    this.synchronized {
      val rollCallData: RollCallData = Try(readRollCallData(laoId)) match {
        case Success(data) => data
        case Failure(_)    => RollCallData(Hash(Base64Data("")), ActionType.create)
      }
      val rollCallDataKey: String = generateRollCallDataKey(laoId)
      storage.write(rollCallDataKey -> rollCallData.updateWith(message).toJsonString)
    }
  }

  private def generateAuthenticatedKey(popToken: PublicKey, client: String): String = {
    storage.AUTHENTICATED_KEY + popToken.base64Data.toString + Channel.DATA_SEPARATOR + client
  }

  @throws[DbActorNAckException]
  private def readServerPublicKey(): PublicKey = {
    Try(storage.read(storage.SERVER_PUBLIC_KEY + storage.DEFAULT)) match {
      case Success(Some(key)) => PublicKey(Base64Data(key))
      case Success(None) =>
        val (publicKey, _) = generateKeyPair()
        publicKey
      case Failure(ex) => throw ex
    }
  }

  @throws[DbActorNAckException]
  private def readServerPrivateKey(): PrivateKey = {
    Try(storage.read(storage.SERVER_PRIVATE_KEY + storage.DEFAULT)) match {
      case Success(Some(key)) => PrivateKey(Base64Data(key))
      case Success(None) =>
        val (_, privateKey) = generateKeyPair()
        privateKey
      case Failure(ex) => throw ex
    }
  }

  @throws[DbActorNAckException]
  private def generateKeyPair(): (PublicKey, PrivateKey) = {
    val keyPair: Ed25519Sign.KeyPair = Ed25519Sign.KeyPair.newKeyPair
    val publicKey = PublicKey(Base64Data.encode(keyPair.getPublicKey))
    val privateKey = PrivateKey(Base64Data.encode(keyPair.getPrivateKey))

    storage.write((storage.SERVER_PUBLIC_KEY + storage.DEFAULT, publicKey.base64Data.data))
    storage.write((storage.SERVER_PRIVATE_KEY + storage.DEFAULT, privateKey.base64Data.data))
    (publicKey, privateKey)
  }

<<<<<<< HEAD
  private def generateRumorKey(senderPk: String, rumorId: Int): String = {
    s"${storage.RUMOR_KEY}${senderPk}${Channel.DATA_SEPARATOR}${rumorId}"
  }

  private def generateRumorDataKey(senderPk: String): String = {
    s"${storage.RUMOR_DATA_KEY}$senderPk"
  }

  @throws[DbActorNAckException]
  private def readRumorData(senderPk: String): RumorData = {
    Try(storage.read(generateRumorDataKey(senderPk))) match {
      case Success(Some(json)) => RumorData.buildFromJson(json)
      case Success(None)       => throw DbActorNAckException(ErrorCodes.SERVER_ERROR.id, s"RumorData for senderPk $senderPk not in database")
      case Failure(ex)         => throw ex
    }
  }

  @throws[DbActorNAckException]
  private def readRumors(desiredRumors: Map[String, List[Int]]): Map[String, Map[Int, Rumor]] = {
    desiredRumors.flatMap { case (senderPk, rumorIds) =>
      val rumorsForSender: Map[Int, Rumor] = rumorIds.flatMap { rumorId =>
        val rumorKey = generateRumorKey(senderPk, rumorId)
        storage.read(rumorKey).map(json => rumorId -> Rumor.buildFromJson(json))
      }.toMap
      if (rumorsForSender.isEmpty)
        throw DbActorNAckException(ErrorCodes.SERVER_ERROR.id, s"No rumors found for sender $senderPk")
      else
        Map(senderPk -> rumorsForSender)
    }
  }

  @throws[DbActorNAckException]
  private def writeRumor(rumor: Rumor): Unit = {
    this.synchronized {
      val senderPk: String = rumor.senderPk.base64Data.data
      val rumorData: RumorData = Try(readRumorData(senderPk)) match {
        case Success(data) => data
        case Failure(_)    => RumorData(List.empty)
      }
      storage.write(generateRumorDataKey(rumor.senderPk.base64Data.data) -> rumorData.updateWith(rumor.rumorId).toJsonString)
      storage.write(generateRumorKey(rumor.senderPk.base64Data.data, rumor.rumorId) -> rumor.toJsonString)
    }
=======
  @throws[DbActorNAckException]
  private def generateHeartbeat(): HashMap[Channel, Set[Hash]] = {
    val setOfChannels = getAllChannels
    if (setOfChannels.isEmpty) return HashMap()
    val heartbeatMap: HashMap[Channel, Set[Hash]] = setOfChannels.foldLeft(HashMap.empty[Channel, Set[Hash]]) {
      (acc, channel) =>
        readChannelData(channel).messages.toSet match {
          case setOfIds if setOfIds.nonEmpty => acc + (channel -> setOfIds)
          case _                             => acc
        }
    }
    heartbeatMap
>>>>>>> c5d8af45
  }

  override def receive: Receive = LoggingReceive {
    case Write(channel, message) =>
      log.info(s"Actor $self (db) received a WRITE request on channel '$channel'")
      Try(write(channel, message)) match {
        case Success(_) => sender() ! DbActorAck()
        case failure    => sender() ! failure.recover(Status.Failure(_))
      }

    case Read(channel, messageId) =>
      log.info(s"Actor $self (db) received a READ request for message_id '$messageId' from channel '$channel'")
      Try(read(channel, messageId)) match {
        case Success(opt) => sender() ! DbActorReadAck(opt)
        case failure      => sender() ! failure.recover(Status.Failure(_))
      }

    case ReadChannelData(channel) =>
      log.info(s"Actor $self (db) received a ReadChannelData request from channel '$channel'")
      Try(readChannelData(channel)) match {
        case Success(channelData) => sender() ! DbActorReadChannelDataAck(channelData)
        case failure              => sender() ! failure.recover(Status.Failure(_))
      }

    case ReadElectionData(laoId, electionId) =>
      log.info(s"Actor $self (db) received a ReadElectionData request for election '$electionId'")
      Try(readElectionData(laoId, electionId)) match {
        case Success(electionData) => sender() ! DbActorReadElectionDataAck(electionData)
        case failure               => sender() ! failure.recover(Status.Failure(_))
      }

    case ReadLaoData(channel) =>
      log.info(s"Actor $self (db) received a ReadLaoData request")
      Try(readLaoData(channel)) match {
        case Success(laoData) => sender() ! DbActorReadLaoDataAck(laoData)
        case failure          => sender() ! failure.recover(Status.Failure(_))
      }

    case WriteLaoData(channel, message, address) =>
      log.info(s"Actor $self (db) received a WriteLaoData request for channel $channel")
      Try(writeLaoData(channel, message, address)) match {
        case Success(_) => sender() ! DbActorAck()
        case failure    => sender() ! failure.recover(Status.Failure(_))
      }

    case WriteCreateLaoMessage(channel, message) =>
      log.info(s"Actor $self (db) received a WriteCreateLaoMessage request")
      Try(writeCreateLao(channel, message)) match {
        case Success(_) => sender() ! DbActorAck()
        case failure    => sender() ! failure.recover(Status.Failure(_))
      }

    case WriteSetupElectionMessage(channel, message) =>
      log.info(s"Actor $self (db) received a WriteSetupElectionMessage request")
      Try(writeSetupElectionMessage(channel, message)) match {
        case Success(_) => sender() ! DbActorAck()
        case failure    => sender() ! failure.recover(Status.Failure(_))
      }

    case ReadSetupElectionMessage(channel) =>
      log.info(s"Actor $self (db) received a ReadSetupElectionMessage request")
      Try(readSetupElectionMessage(channel)) match {
        case Success(msg) => sender() ! DbActorReadAck(msg)
        case failure      => sender() ! failure.recover(Status.Failure(_))
      }

    case Catchup(channel) =>
      log.info(s"Actor $self (db) received a CATCHUP request for channel '$channel'")
      Try(catchupChannel(channel)) match {
        case Success(messages) => sender() ! DbActorCatchupAck(messages)
        case failure           => sender() ! failure.recover(Status.Failure(_))
      }

    case GetAllChannels() =>
      log.info(s"Actor $self (db) receveid a GetAllChannels request")
      Try(getAllChannels) match {
        case Success(setOfChannels) => sender() ! DbActorGetAllChannelsAck(setOfChannels)
        case failure                => sender() ! failure.recover(Status.Failure(_))
      }

    case WriteAndPropagate(channel, message) =>
      log.info(s"Actor $self (db) received a WriteAndPropagate request on channel '$channel'")
      Try(writeAndPropagate(channel, message)) match {
        case Success(_) => sender() ! DbActorAck()
        case failure    => sender() ! failure.recover(Status.Failure(_))
      }

    case CreateChannel(channel, objectType) =>
      log.info(s"Actor $self (db) received an CreateChannel request for channel '$channel' of type '$objectType'")
      Try(createChannel(channel, objectType)) match {
        case Success(_) => sender() ! DbActorAck()
        case failure    => sender() ! failure.recover(Status.Failure(_))
      }

    case CreateElectionData(laoId, id, keyPair) =>
      log.info(s"Actor $self (db) received an CreateElection request for election '$id'" +
        s"\n\tprivate key = ${keyPair.privateKey.toString}" +
        s"\n\tpublic key = ${keyPair.publicKey.toString}")
      Try(createElectionData(laoId, id, keyPair)) match {
        case Success(_) => sender() ! DbActorAck()
        case failure    => sender() ! failure.recover(Status.Failure(_))
      }

    case CreateChannelsFromList(list) =>
      log.info(s"Actor $self (db) received a CreateChannelsFromList request for list $list")
      Try(createChannels(list)) match {
        case Success(_) => sender() ! DbActorAck()
        case failure    => sender() ! failure.recover(Status.Failure(_))
      }

    case ChannelExists(channel) =>
      log.info(s"Actor $self (db) received an ChannelExists request for channel '$channel'")
      if (checkChannelExistence(channel)) {
        sender() ! DbActorAck()
      } else {
        sender() ! Status.Failure(DbActorNAckException(ErrorCodes.INVALID_ACTION.id, s"channel '$channel' does not exist in db"))
      }

    case AssertChannelMissing(channel) =>
      log.info(s"Actor $self (db) received an AssertChannelMissing request for channel '$channel'")
      if (checkChannelExistence(channel)) {
        sender() ! Status.Failure(DbActorNAckException(ErrorCodes.INVALID_ACTION.id, s"channel '$channel' already exists in db"))
      } else {
        sender() ! DbActorAck()
      }

    case AddWitnessSignature(channel, messageId, signature) =>
      log.info(s"Actor $self (db) received an AddWitnessSignature request for message_id '$messageId'")
      Try(addWitnessSignature(channel, messageId, signature)) match {
        case Success(witnessMessage) => sender() ! DbActorAddWitnessSignatureAck(witnessMessage)
        case failure                 => sender() ! failure.recover(Status.Failure(_))
      }

    case ReadRollCallData(laoId) =>
      log.info(s"Actor $self (db) received an ReadRollCallData request for RollCall '$laoId'")
      Try(readRollCallData(laoId)) match {
        case Success(rollcallData) => sender() ! DbActorReadRollCallDataAck(rollcallData)
        case failure               => sender() ! failure.recover(Status.Failure(_))
      }

    case WriteRollCallData(laoId, message) =>
      log.info(s"Actor $self (db) received a WriteRollCallData request for RollCall id $laoId")
      Try(writeRollCallData(laoId, message)) match {
        case Success(_) => sender() ! DbActorAck()
        case failure    => sender() ! failure.recover(Status.Failure(_))
      }

    case WriteUserAuthenticated(popToken, clientId, user) =>
      log.info(s"Actor $self (db) received a WriteUserAuthenticated request for user $user, id $popToken and clientId $clientId")
      Try(storage.write(generateAuthenticatedKey(popToken, clientId) -> user.base64Data.toString())) match {
        case Success(_) => sender() ! DbActorAck()
        case failure    => sender() ! failure.recover(Status.Failure(_))
      }

    case ReadUserAuthenticated(popToken, clientId) =>
      log.info(s"Actor $self (db) received a ReadUserAuthenticated request for pop token $popToken and clientId $clientId")
      Try(storage.read(generateAuthenticatedKey(popToken, clientId))) match {
        case Success(Some(id)) => sender() ! DbActorReadUserAuthenticationAck(Some(PublicKey(Base64Data(id))))
        case Success(None)     => sender() ! DbActorReadUserAuthenticationAck(None)
        case failure           => sender() ! failure.recover(Status.Failure(_))
      }

    case ReadServerPublicKey() =>
      log.info(s"Actor $self (db) received a ReadServerPublicKey request")
      Try(readServerPublicKey()) match {
        case Success(publicKey) => sender() ! DbActorReadServerPublicKeyAck(publicKey)
        case failure            => sender() ! failure.recover(Status.Failure(_))
      }

    case ReadServerPrivateKey() =>
      log.info(s"Actor $self (db) received a ReadServerPrivateKey request")
      Try(readServerPrivateKey()) match {
        case Success(privateKey) => sender() ! DbActorReadServerPrivateKeyAck(privateKey)
        case failure             => sender() ! failure.recover(Status.Failure(_))
      }

<<<<<<< HEAD
    case WriteRumor(rumor) =>
      log.info(s"Actor $self (db) received a WriteRumor request")
      Try(writeRumor(rumor)) match {
        case Success(_) => sender() ! DbActorAck()
        case failure    => sender() ! failure.recover(Status.Failure(_))
      }

    case ReadRumors(desiredRumors) =>
      log.info(s"Actor $self (db) received a ReadRumor request")
      Try(readRumors(desiredRumors)) match {
        case Success(foundRumors) => sender() ! DbActorReadRumors(foundRumors)
        case failure              => sender() ! failure.recover(Status.Failure(_))
      }

    case ReadRumorData(senderPk) =>
      log.info(s"Actor $self (db) received a ReadRumorData request")
      Try(readRumorData(senderPk)) match {
        case Success(foundRumorIds) => sender() ! DbActorReadRumorData(foundRumorIds)
        case failure                => sender() ! failure.recover(Status.Failure(_))
=======
    case GenerateHeartbeat() =>
      log.info(s"Actor $self (db) received a GenerateHeartbeat request")
      Try(generateHeartbeat()) match {
        case Success(heartbeat) => sender() ! DbActorGenerateHeartbeatAck(heartbeat)
        case failure            => sender() ! failure.recover(Status.Failure(_))
>>>>>>> c5d8af45
      }

    case m =>
      log.info(s"Actor $self (db) received an unknown message")
      sender() ! Status.Failure(DbActorNAckException(ErrorCodes.INVALID_ACTION.id, s"database actor received a message '$m' that it could not recognize"))
  }
}

object DbActor {

  final lazy val INSTANCE: AskableActorRef = PublishSubscribe.getDbActorRef

  def getInstance: AskableActorRef = INSTANCE

  // DbActor Events correspond to messages the actor may receive
  sealed trait Event

  /** Request to write a message in the database
    *
    * @param channel
    *   the channel where the message should be published
    * @param message
    *   the message to write in the database
    */
  final case class Write(channel: Channel, message: Message) extends Event

  /** Request to read a specific message with id <messageId> from <channel>
    *
    * @param channel
    *   the channel where the message was published
    * @param messageId
    *   the id of the message (message_id) we want to read
    */
  final case class Read(channel: Channel, messageId: Hash) extends Event

  /** Request to read the channelData from <channel>, with key laoId/channel
    *
    * @param channel
    *   the channel we need the data for
    */
  final case class ReadChannelData(channel: Channel) extends Event

  /** Request to read the ElectionData for election <id>
    *
    * @param electionId
    *   the election unique id
    */
  final case class ReadElectionData(laoId: Hash, electionId: Hash) extends Event

  /** Request to read the laoData of the LAO, with key laoId
    *
    * @param channel
    *   the channel we need the LAO's data for
    */
  final case class ReadLaoData(channel: Channel) extends Event

  /** Request to write a "CreateLao" message in the db
    *
    * @param channel
    *   the channel part of the LAO the CreateLao refers to
    * @param message
    *   the actual CreateLao message we want to write in the db
    */
  final case class WriteCreateLaoMessage(channel: Channel, message: Message) extends Event

  /** Request to write a "SetupElection" message in the db
    *
    * @param channel
    *   the channel the SetupElection refers to
    * @param message
    *   the actual SetupElection message we want to write in the db
    */
  final case class WriteSetupElectionMessage(channel: Channel, message: Message) extends Event

  /** Request to read a "SetupElection" message from the db
    *
    * @param channel
    *   the channel the SetupElection refers to
    */
  final case class ReadSetupElectionMessage(channel: Channel) extends Event

  /** Request to update the laoData of the LAO, with key laoId and given message
    *
    * @param channel
    *   the channel part of the LAO which data we need to update
    * @param message
    *   the message we use to update it
    */
  final case class WriteLaoData(channel: Channel, message: Message, address: Option[String]) extends Event

  /** Request to read all messages from a specific <channel>
    *
    * @param channel
    *   the channel where the messages should be fetched
    */
  final case class Catchup(channel: Channel) extends Event

  /** Request to get all locally stored channels
    */
  final case class GetAllChannels() extends Event

  /** Request to write a <message> in the database and propagate said message to clients subscribed to the <channel>
    *
    * @param channel
    *   the channel where the message should be published
    * @param message
    *   the message to write in db and propagate to clients
    */
  final case class WriteAndPropagate(channel: Channel, message: Message) extends Event

  /** Request to create channel <channel> in the db with a type
    *
    * @param channel
    *   channel to create
    * @param objectType
    *   channel type
    */
  final case class CreateChannel(channel: Channel, objectType: ObjectType) extends Event

  /** Request to create election data in the db with an id and a keypair
    *
    * @param id
    *   unique id of the election
    * @param keyPair
    *   the keypair of the election
    */
  final case class CreateElectionData(laoId: Hash, id: Hash, keyPair: KeyPair) extends Event

  /** Request to create List of channels in the db with given types
    *
    * @param list
    *   list from which channels are created
    */
  final case class CreateChannelsFromList(list: List[(Channel, ObjectType)]) extends Event

  /** Request to check if channel <channel> exists in the db
    *
    * @param channel
    *   targeted channel
    * @note
    *   db answers with a simple boolean
    */
  final case class ChannelExists(channel: Channel) extends Event

  /** Request to check if channel <channel> is missing in the db
    *
    * @param channel
    *   targeted channel
    * @note
    *   db answers with a simple boolean
    */
  final case class AssertChannelMissing(channel: Channel) extends Event

  /** Request to append witness <signature> to a stored message with message_id <messageId>
    *
    * @param channel
    *   channel in which the messages are being sent
    * @param messageId
    *   message_id of the targeted message
    * @param signature
    *   signature to append to the witness signature list of the message
    */
  final case class AddWitnessSignature(channel: Channel, messageId: Hash, signature: Signature) extends Event

  /** Request to read the rollcallData of the LAO, with key laoId
    *
    * @param laoId
    *   the channel we need the Rollcall's data for
    */
  final case class ReadRollCallData(laoId: Hash) extends Event

  /** Request to write the rollcallData of the LAO, with key laoId
    *
    * @param laoId
    *   the channel we need the Rollcall's data for
    * @param message
    *   rollcall message sent through the channel
    */
  final case class WriteRollCallData(laoId: Hash, message: Message) extends Event

  /** Request to create a rollcall data in the db with state and updateId
    *
    * @param laoId
    *   unique id of the lao in which the rollcall messages are
    * @param updateId
    *   the updateId of the last rollcall message
    * @param state
    *   the state of the last rollcall message, i.e., CREATE, OPEN or CLOSE
    */
  final case class CreateRollCallData(laoId: Hash, updateId: Hash, state: ActionType) extends Event

  /** Registers an authentication of a user on a client using a given identifier
    * @param popToken
    *   pop token to use for authentication
    * @param clientId
    *   client where the user authenticates on
    * @param user
    *   public key of the popcha long term identifier of the user
    */
  final case class WriteUserAuthenticated(popToken: PublicKey, clientId: String, user: PublicKey) extends Event

  /** Reads the authentication information registered for the given pop token regarding the given client
    * @param popToken
    *   pop token that may have been used for authentication
    * @param clientId
    *   client where the user may have authenticated on
    */
  final case class ReadUserAuthenticated(popToken: PublicKey, clientId: String) extends Event

  /** Request for the server public key, created both private and public key if none is found
    */
  final case class ReadServerPublicKey() extends Event

  /** Request for the server private key, created both private and public key if none is found
    */
  final case class ReadServerPrivateKey() extends Event

<<<<<<< HEAD
  /** Writes the given rumor in Db and updates RumorData accordingly
    * @param rumor
    *   rumor to write in memory
    */
  final case class WriteRumor(rumor: Rumor) extends Event

  /** Requests the Db for rumors corresponding to keys {server public key:rumor id}
    * @param desiredRumors
    *   Map of server public keys and list of desired rumor id for each
    */
  final case class ReadRumors(desiredRumors: Map[String, List[Int]]) extends Event

  /** Requests the Db for the list of rumorId received for a senderPk
    * @param senderPk
    *   Public key that we want to request
    */
  final case class ReadRumorData(senderPk: String) extends Event
=======
  /** Request to generate a local heartbeat */
  final case class GenerateHeartbeat() extends Event
>>>>>>> c5d8af45

  // DbActor DbActorMessage correspond to messages the actor may emit
  sealed trait DbActorMessage

  /** Response for a [[Read]] db request Receiving [[DbActorReadAck]] works as an acknowledgement that the read request was successful
    *
    * @param message
    *   requested message
    */
  final case class DbActorReadAck(message: Option[Message]) extends DbActorMessage

  /** Response for a [[ReadChannelData]] db request Receiving [[DbActorReadChannelDataAck]] works as an acknowledgement that the request was successful
    *
    * @param channelData
    *   requested channel data
    */
  final case class DbActorReadChannelDataAck(channelData: ChannelData) extends DbActorMessage

  /** Response for a [[ReadElectionData]] db request Receiving [[DbActorReadElectionDataAck]] works as an acknowledgement that the request was successful
    *
    * @param electionData
    *   requested channel data
    */
  final case class DbActorReadElectionDataAck(electionData: ElectionData) extends DbActorMessage

  /** Response for a [[ReadLaoData]] db request Receiving [[DbActorReadLaoDataAck]] works as an acknowledgement that the request was successful
    *
    * @param laoData
    *   requested lao data
    */
  final case class DbActorReadLaoDataAck(laoData: LaoData) extends DbActorMessage

  /** Response for a [[AddWitnessSignature]] db request Receiving [[DbActorAddWitnessSignatureAck]] works as an acknowledgement that the request was successful
    *
    * @param witnessMessage
    *   requested message witnessed
    */
  final case class DbActorAddWitnessSignatureAck(witnessMessage: Message) extends DbActorMessage

  /** Response for a [[Catchup]] db request Receiving [[DbActorCatchupAck]] works as an acknowledgement that the catchup request was successful
    *
    * @param messages
    *   requested messages
    */
  final case class DbActorCatchupAck(messages: List[Message]) extends DbActorMessage

  /** Response for [[GetAllChannels]] db request Receiving [[DbActorGetAllChannelsAck]] works as an acknowledgement that the getAllChannels request was successful
    *
    * @param setOfChannels
    *   requested channels
    */
  final case class DbActorGetAllChannelsAck(setOfChannels: Set[Channel]) extends DbActorMessage

  /** Response for a [[ReadRollCallData]] db request Receiving [[DbActorReadRollCallDataAck]] works as an acknowledgement that the request was successful
    *
    * @param rollcallData
    *   requested channel data
    */
  final case class DbActorReadRollCallDataAck(rollcallData: RollCallData) extends DbActorMessage

  /** Response for [[ReadUserAuthenticated]]
    *
    * @param user
    *   Some(user) if a user was registered on the client specified for the given pop token, [[None]] otherwise
    */
  final case class DbActorReadUserAuthenticationAck(user: Option[PublicKey]) extends DbActorMessage

  /** Response for a [[ReadServerPublicKey]] db request
    */
  final case class DbActorReadServerPublicKeyAck(publicKey: PublicKey) extends DbActorMessage

  /** Response for a [[ReadServerPrivateKey]] db request
    */
  final case class DbActorReadServerPrivateKeyAck(privateKey: PrivateKey) extends DbActorMessage

<<<<<<< HEAD
  /** Response for a [[ReadRumors]]
    */
  final case class DbActorReadRumors(foundRumors: Map[String, Map[Int, Rumor]]) extends DbActorMessage

  /** Response for a [[ReadRumorData]]
    */
  final case class DbActorReadRumorData(rumorIds: RumorData) extends DbActorMessage
=======
  /** Response for a [[GenerateHeartbeat]] db request Receiving [[DbActorGenerateHeartbeatAck]] works as an acknowledgement that the request was successful
    *
    * @param heartbeatMap
    *   requested heartbeat as a map from the channels to message ids
    */
  final case class DbActorGenerateHeartbeatAck(heartbeatMap: HashMap[Channel, Set[Hash]]) extends DbActorMessage
>>>>>>> c5d8af45

  /** Response for a general db actor ACK
    */
  final case class DbActorAck() extends DbActorMessage

}<|MERGE_RESOLUTION|>--- conflicted
+++ resolved
@@ -12,10 +12,6 @@
 import ch.epfl.pop.model.network.method.message.data.{ActionType, ObjectType}
 import ch.epfl.pop.model.objects.*
 import ch.epfl.pop.model.objects.Channel.{LAO_DATA_LOCATION, ROOT_CHANNEL_PREFIX}
-<<<<<<< HEAD
-import ch.epfl.pop.model.objects.*
-=======
->>>>>>> c5d8af45
 import ch.epfl.pop.pubsub.graph.AnswerGenerator.timout
 import ch.epfl.pop.pubsub.graph.{ErrorCodes, JsonString}
 import ch.epfl.pop.pubsub.{MessageRegistry, PubSubMediator, PublishSubscribe}
@@ -23,11 +19,8 @@
 import com.google.crypto.tink.subtle.Ed25519Sign
 
 import java.util.concurrent.TimeUnit
-<<<<<<< HEAD
+import scala.collection.immutable.HashMap
 import scala.collection.mutable.ListBuffer
-=======
-import scala.collection.immutable.HashMap
->>>>>>> c5d8af45
 import scala.concurrent.Await
 import scala.concurrent.duration.{Duration, FiniteDuration}
 import scala.util.{Failure, Success, Try}
@@ -379,7 +372,20 @@
     (publicKey, privateKey)
   }
 
-<<<<<<< HEAD
+  @throws[DbActorNAckException]
+  private def generateHeartbeat(): HashMap[Channel, Set[Hash]] = {
+    val setOfChannels = getAllChannels
+    if (setOfChannels.isEmpty) return HashMap()
+    val heartbeatMap: HashMap[Channel, Set[Hash]] = setOfChannels.foldLeft(HashMap.empty[Channel, Set[Hash]]) {
+      (acc, channel) =>
+        readChannelData(channel).messages.toSet match {
+          case setOfIds if setOfIds.nonEmpty => acc + (channel -> setOfIds)
+          case _                             => acc
+        }
+    }
+    heartbeatMap
+  }
+
   private def generateRumorKey(senderPk: String, rumorId: Int): String = {
     s"${storage.RUMOR_KEY}${senderPk}${Channel.DATA_SEPARATOR}${rumorId}"
   }
@@ -422,20 +428,6 @@
       storage.write(generateRumorDataKey(rumor.senderPk.base64Data.data) -> rumorData.updateWith(rumor.rumorId).toJsonString)
       storage.write(generateRumorKey(rumor.senderPk.base64Data.data, rumor.rumorId) -> rumor.toJsonString)
     }
-=======
-  @throws[DbActorNAckException]
-  private def generateHeartbeat(): HashMap[Channel, Set[Hash]] = {
-    val setOfChannels = getAllChannels
-    if (setOfChannels.isEmpty) return HashMap()
-    val heartbeatMap: HashMap[Channel, Set[Hash]] = setOfChannels.foldLeft(HashMap.empty[Channel, Set[Hash]]) {
-      (acc, channel) =>
-        readChannelData(channel).messages.toSet match {
-          case setOfIds if setOfIds.nonEmpty => acc + (channel -> setOfIds)
-          case _                             => acc
-        }
-    }
-    heartbeatMap
->>>>>>> c5d8af45
   }
 
   override def receive: Receive = LoggingReceive {
@@ -612,7 +604,13 @@
         case failure             => sender() ! failure.recover(Status.Failure(_))
       }
 
-<<<<<<< HEAD
+    case GenerateHeartbeat() =>
+      log.info(s"Actor $self (db) received a GenerateHeartbeat request")
+      Try(generateHeartbeat()) match {
+        case Success(heartbeat) => sender() ! DbActorGenerateHeartbeatAck(heartbeat)
+        case failure            => sender() ! failure.recover(Status.Failure(_))
+      }
+
     case WriteRumor(rumor) =>
       log.info(s"Actor $self (db) received a WriteRumor request")
       Try(writeRumor(rumor)) match {
@@ -632,13 +630,6 @@
       Try(readRumorData(senderPk)) match {
         case Success(foundRumorIds) => sender() ! DbActorReadRumorData(foundRumorIds)
         case failure                => sender() ! failure.recover(Status.Failure(_))
-=======
-    case GenerateHeartbeat() =>
-      log.info(s"Actor $self (db) received a GenerateHeartbeat request")
-      Try(generateHeartbeat()) match {
-        case Success(heartbeat) => sender() ! DbActorGenerateHeartbeatAck(heartbeat)
-        case failure            => sender() ! failure.recover(Status.Failure(_))
->>>>>>> c5d8af45
       }
 
     case m =>
@@ -856,7 +847,9 @@
     */
   final case class ReadServerPrivateKey() extends Event
 
-<<<<<<< HEAD
+  /** Request to generate a local heartbeat */
+  final case class GenerateHeartbeat() extends Event
+
   /** Writes the given rumor in Db and updates RumorData accordingly
     * @param rumor
     *   rumor to write in memory
@@ -874,10 +867,6 @@
     *   Public key that we want to request
     */
   final case class ReadRumorData(senderPk: String) extends Event
-=======
-  /** Request to generate a local heartbeat */
-  final case class GenerateHeartbeat() extends Event
->>>>>>> c5d8af45
 
   // DbActor DbActorMessage correspond to messages the actor may emit
   sealed trait DbActorMessage
@@ -953,22 +942,20 @@
     */
   final case class DbActorReadServerPrivateKeyAck(privateKey: PrivateKey) extends DbActorMessage
 
-<<<<<<< HEAD
-  /** Response for a [[ReadRumors]]
-    */
-  final case class DbActorReadRumors(foundRumors: Map[String, Map[Int, Rumor]]) extends DbActorMessage
-
-  /** Response for a [[ReadRumorData]]
-    */
-  final case class DbActorReadRumorData(rumorIds: RumorData) extends DbActorMessage
-=======
   /** Response for a [[GenerateHeartbeat]] db request Receiving [[DbActorGenerateHeartbeatAck]] works as an acknowledgement that the request was successful
     *
     * @param heartbeatMap
     *   requested heartbeat as a map from the channels to message ids
     */
   final case class DbActorGenerateHeartbeatAck(heartbeatMap: HashMap[Channel, Set[Hash]]) extends DbActorMessage
->>>>>>> c5d8af45
+
+  /** Response for a [[ReadRumors]]
+    */
+  final case class DbActorReadRumors(foundRumors: Map[String, Map[Int, Rumor]]) extends DbActorMessage
+
+  /** Response for a [[ReadRumorData]]
+    */
+  final case class DbActorReadRumorData(rumorIds: RumorData) extends DbActorMessage
 
   /** Response for a general db actor ACK
     */

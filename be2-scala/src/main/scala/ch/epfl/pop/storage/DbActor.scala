package ch.epfl.pop.storage

import akka.actor.{Actor, ActorLogging, ActorRef, Status}
import akka.event.LoggingReceive
import akka.pattern.AskableActorRef
import ch.epfl.pop.json.MessageDataProtocol
import ch.epfl.pop.model.network.method.message.Message
import ch.epfl.pop.model.network.method.message.data.{ActionType, ObjectType}
import ch.epfl.pop.model.objects.Channel.ROOT_CHANNEL_PREFIX
import ch.epfl.pop.model.objects._
import ch.epfl.pop.pubsub.graph.{ErrorCodes, JsonString}
import ch.epfl.pop.pubsub.{MessageRegistry, PubSubMediator, PublishSubscribe}
import ch.epfl.pop.storage.DbActor._

import scala.util.{Failure, Success, Try}

final case class DbActor(
                          private val mediatorRef: ActorRef,
                          private val registry: MessageRegistry,
                          private val storage: Storage = new DiskStorage()
                        ) extends Actor with ActorLogging {

  override def postStop(): Unit = {
    storage.close()
    super.postStop()
  }



  /* --------------- Functions handling messages DbActor may receive --------------- */

  @throws[DbActorNAckException]
  private def write(channel: Channel, message: Message): Unit = {
    // determine data object type. Assumption: all payloads carry header fields.
    val (_object, action) = MessageDataProtocol.parseHeader(message.data.decodeToString()).get

    // create channel if missing. If already present => createChannel does nothing
    createChannel(channel, _object)

    this.synchronized {
      val channelData: ChannelData = readChannelData(channel)
      storage.write(
        (channel.toString, channelData.addMessage(message.message_id).toJsonString),
        (s"$channel${Channel.DATA_SEPARATOR}${message.message_id}", message.toJsonString)
      )
    }
  }

  @throws[DbActorNAckException]
  private def read(channel: Channel, messageId: Hash): Option[Message] = {
    Try(storage.read(s"$channel${Channel.DATA_SEPARATOR}$messageId")) match {
      case Success(Some(json)) =>
        val msg = Message.buildFromJson(json)
        val data: JsonString = msg.data.decodeToString()
        MessageDataProtocol.parseHeader(data) match {
          case Success((_object, action)) =>
            val builder = registry.getBuilder(_object, action).get
            Some(msg.copy(decodedData = Some(builder(data))))
          case Failure(ex) =>
            log.error(s"Unable to decode message data: $ex")
            Some(msg)
        }
      case Success(None) => None
      case Failure(ex) => throw ex
    }
  }

  @throws[DbActorNAckException]
  private def readChannelData(channel: Channel): ChannelData = {
    Try(storage.read(channel.toString)) match {
      case Success(Some(json)) => ChannelData.buildFromJson(json)
      case Success(None) => throw DbActorNAckException(ErrorCodes.SERVER_ERROR.id, s"ChannelData for channel $channel not in the database")
      case Failure(ex) => throw ex
    }
  }

  @throws[DbActorNAckException]
  private def readElectionData(electionId: Hash): ElectionData = {
    Try(storage.read(s"${ROOT_CHANNEL_PREFIX}private/${electionId.toString}")) match {
      case Success(Some(json)) => ElectionData.buildFromJson(json)
      case Success(None) => throw DbActorNAckException(ErrorCodes.SERVER_ERROR.id, s"ElectionData for election $electionId not in the database")
      case Failure(ex) => throw ex
    }
  }

  @throws[DbActorNAckException]
  private def readLaoData(channel: Channel): LaoData = {
    Try(storage.read(generateLaoDataKey(channel))) match {
      case Success(Some(json)) => LaoData.buildFromJson(json)
      case Success(None) => LaoData()
      case Failure(ex) => throw ex
    }
  }

  @throws [DbActorNAckException]
  private def writeLaoData(channel: Channel, message: Message, address: Option[String]): Unit = {
    this.synchronized {
      val laoData: LaoData = Try(readLaoData(channel)) match {
        case Success(data) => data
        case Failure(_) => LaoData()
      }
      val laoDataKey: String = generateLaoDataKey(channel)
      storage.write(laoDataKey -> laoData.updateWith(message, address).toJsonString)
    }
  }

  @throws[DbActorNAckException]
  private def catchupChannel(channel: Channel): List[Message] = {

    @scala.annotation.tailrec
    def buildCatchupList(msgIds: List[Hash], acc: List[Message]): List[Message] = {
      msgIds match {
        case Nil => acc
        case head :: tail =>
          Try(read(channel, head)).recover(_ => None) match {
            case Success(Some(msg)) => buildCatchupList(tail, msg :: acc)
            case _ =>
              log.error(s"/!\\ Critical error encountered: message_id '$head' is listed in channel '$channel' but not stored in db")
              buildCatchupList(tail, acc)
          }
      }
    }

    val channelData: ChannelData = readChannelData(channel)
    buildCatchupList(channelData.messages, Nil)
  }

  @throws[DbActorNAckException]
  private def writeAndPropagate(channel: Channel, message: Message): Unit = {
    write(channel, message)
    mediatorRef ! PubSubMediator.Propagate(channel, message)
  }

  @throws[DbActorNAckException]
  private def createChannel(channel: Channel, objectType: ObjectType.ObjectType): Unit = {
    if (!checkChannelExistence(channel)) {
      val pair = channel.toString -> ChannelData(objectType, List.empty).toJsonString
      storage.write(pair)
    }
  }

  @throws[DbActorNAckException]
  private def createElectionData(electionId: Hash, keyPair: KeyPair): Unit = {
    val channel = Channel(s"${ROOT_CHANNEL_PREFIX}private/${electionId.toString}")
    if (!checkChannelExistence(channel)) {
      val pair = channel.toString -> ElectionData(electionId, keyPair).toJsonString
      storage.write(pair)
    }
  }

  @throws[DbActorNAckException]
  private def createChannels(channels: List[(Channel, ObjectType.ObjectType)]): Unit = {

    @scala.annotation.tailrec
    def filterExistingChannels(
                                list: List[(Channel, ObjectType.ObjectType)],
                                acc: List[(Channel, ObjectType.ObjectType)]
                              ): List[(Channel, ObjectType.ObjectType)] = {
      list match {
        case Nil => acc
        case head :: tail => if (checkChannelExistence(head._1)) {
          filterExistingChannels(tail, acc)
        } else {
          filterExistingChannels(tail, head :: acc)
        }
      }
    }

    // removing channels already present in the db from the list
    val filtered: List[(Channel, ObjectType.ObjectType)] = filterExistingChannels(channels, Nil)
    // creating ChannelData from the filtered input
    val mapped: List[(String, String)] = filtered.map { case (c, o) => (c.toString, ChannelData(o, List.empty).toJsonString) }

    Try(storage.write(mapped: _*))
  }

  private def checkChannelExistence(channel: Channel): Boolean = {
    Try(storage.read(channel.toString)) match {
      case Success(option) => option.isDefined
      case _ => false
    }
  }

<<<<<<< HEAD
  @throws [DbActorNAckException]
  private def addWitnessSignature(channel: Channel, messageId: Hash, signature: Signature): Message = {
    Try(read(channel, messageId)) match {
      case Success(Some(msg)) =>
        msg.addWitnessSignature(WitnessSignaturePair(msg.sender, signature))
      case Success(None) =>
        log.error(s"Actor $self (db) encountered a problem while reading the message having as id '$messageId'")
        throw DbActorNAckException(ErrorCodes.SERVER_ERROR.id, s"Could not read message of message id $messageId")
      case Failure(ex) => throw ex
    }
=======
  @throws[DbActorNAckException]
  private def addWitnessSignature(messageId: Hash, signature: Signature): Unit = {
    throw DbActorNAckException(
      ErrorCodes.SERVER_ERROR.id,
      s"NOT IMPLEMENTED: database actor cannot handle AddWitnessSignature requests yet"
    )
>>>>>>> 5a63f618
  }

  @throws[DbActorNAckException]
  private def generateLaoDataKey(channel: Channel): String = {
    channel.decodeChannelLaoId match {
      case Some(data) => s"${Channel.ROOT_CHANNEL_PREFIX}$data${Channel.LAO_DATA_LOCATION}"
      case None =>
        log.error(s"Actor $self (db) encountered a problem while decoding LAO channel from '$channel'")
        throw DbActorNAckException(ErrorCodes.SERVER_ERROR.id, s"Could not extract the LAO id for channel $channel")
    }
  }


  override def receive: Receive = LoggingReceive {
    case Write(channel, message) =>
      log.info(s"Actor $self (db) received a WRITE request on channel '$channel'")
      Try(write(channel, message)) match {
        case Success(_) => sender() ! DbActorAck()
        case failure => sender() ! failure.recover(Status.Failure(_))
      }

    case Read(channel, messageId) =>
      log.info(s"Actor $self (db) received a READ request for message_id '$messageId' from channel '$channel'")
      Try(read(channel, messageId)) match {
        case Success(opt) => sender() ! DbActorReadAck(opt)
        case failure => sender() ! failure.recover(Status.Failure(_))
      }

    case ReadChannelData(channel) =>
      log.info(s"Actor $self (db) received a ReadChannelData request from channel '$channel'")
      Try(readChannelData(channel)) match {
        case Success(channelData) => sender() ! DbActorReadChannelDataAck(channelData)
        case failure => sender() ! failure.recover(Status.Failure(_))
      }

    case ReadElectionData(electionId) =>
      log.info(s"Actor $self (db) received a ReadElectionData request for election '$electionId'")
      Try(readElectionData(electionId)) match {
        case Success(electionData) => sender() ! DbActorReadElectionDataAck(electionData)
        case failure => sender() ! failure.recover(Status.Failure(_))
      }

    case ReadLaoData(channel) =>
      log.info(s"Actor $self (db) received a ReadLaoData request")
      Try(readLaoData(channel)) match {
        case Success(laoData) => sender() ! DbActorReadLaoDataAck(laoData)
        case failure => sender() ! failure.recover(Status.Failure(_))
      }

    case WriteLaoData(channel, message, address) =>
      log.info(s"Actor $self (db) received a WriteLaoData request for channel $channel")
      Try(writeLaoData(channel, message, address)) match {
        case Success(_) => sender() ! DbActorAck()
        case failure => sender() ! failure.recover(Status.Failure(_))
      }

    case Catchup(channel) =>
      log.info(s"Actor $self (db) received a CATCHUP request for channel '$channel'")
      Try(catchupChannel(channel)) match {
        case Success(messages) => sender() ! DbActorCatchupAck(messages)
        case failure => sender() ! failure.recover(Status.Failure(_))
      }

    case WriteAndPropagate(channel, message) =>
      log.info(s"Actor $self (db) received a WriteAndPropagate request on channel '$channel'")
      Try(writeAndPropagate(channel, message)) match {
        case Success(_) => sender() ! DbActorAck()
        case failure => sender() ! failure.recover(Status.Failure(_))
      }

    case CreateChannel(channel, objectType) =>
      log.info(s"Actor $self (db) received an CreateChannel request for channel '$channel' of type '$objectType'")
      Try(createChannel(channel, objectType)) match {
        case Success(_) => sender() ! DbActorAck()
        case failure => sender() ! failure.recover(Status.Failure(_))
      }

    case CreateElectionData(id, keyPair) =>
      log.info(s"Actor $self (db) received an CreateElection request for election '$id'" +
        s"\n\tprivate key = ${keyPair.privateKey.toString}" +
        s"\n\tpublic key = ${keyPair.publicKey.toString}")
      Try(createElectionData(id, keyPair)) match {
        case Success(_) => sender() ! DbActorAck()
        case failure => sender() ! failure.recover(Status.Failure(_))
      }

    case CreateChannelsFromList(list) =>
      log.info(s"Actor $self (db) received a CreateChannelsFromList request for list $list")
      Try(createChannels(list)) match {
        case Success(_) => sender() ! DbActorAck()
        case failure => sender() ! failure.recover(Status.Failure(_))
      }

    case ChannelExists(channel) =>
      log.info(s"Actor $self (db) received an ChannelExists request for channel '$channel'")
      if (checkChannelExistence(channel)) {
        sender() ! DbActorAck()
      } else {
        sender() ! Status.Failure(DbActorNAckException(ErrorCodes.INVALID_ACTION.id, s"channel '$channel' does not exist in db"))
      }

    case AddWitnessSignature(channel, messageId, signature) =>
      log.info(s"Actor $self (db) received an AddWitnessSignature request for message_id '$messageId'")
      Try(addWitnessSignature(channel, messageId, signature)) match {
        case Success(witnessMessage) => sender() ! DbActorAddWitnessMessage(witnessMessage)
        case failure => sender() ! failure.recover(Status.Failure(_))
      }

    case m =>
      log.info(s"Actor $self (db) received an unknown message")
      sender() ! Status.Failure(DbActorNAckException(ErrorCodes.INVALID_ACTION.id, s"database actor received a message '$m' that it could not recognize"))
  }
}

object DbActor {

  final lazy val INSTANCE: AskableActorRef = PublishSubscribe.getDbActorRef

  def getInstance: AskableActorRef = INSTANCE

  // DbActor Events correspond to messages the actor may receive
  sealed trait Event

  /**
   * Request to write a message in the database
   *
   * @param channel the channel where the message should be published
   * @param message the message to write in the database
   */
  final case class Write(channel: Channel, message: Message) extends Event


  /**
   * Request to read a specific message with id <messageId> from <channel>
   *
   * @param channel   the channel where the message was published
   * @param messageId the id of the message (message_id) we want to read
   */
  final case class Read(channel: Channel, messageId: Hash) extends Event

  /**
   * Request to read the channelData from <channel>, with key laoId/channel
   *
   * @param channel
   * the channel we need the data for
   */
  final case class ReadChannelData(channel: Channel) extends Event

  /**
   * Request to read the ElectionData for election <id>
   *
   * @param electionId the election unique id
   */
  final case class ReadElectionData(electionId: Hash) extends Event

  /**
   * Request to read the laoData of the LAO, with key laoId
   *
   * @param channel
   * the channel we need the LAO's data for
   */
  final case class ReadLaoData(channel: Channel) extends Event

  /**
   * Request to update the laoData of the LAO, with key laoId and given message
   *
   * @param channel the channel part of the LAO which data we need to update
   * @param message the message we use to update it
   */
  final case class WriteLaoData(channel: Channel, message: Message, address: Option[String]) extends Event

  /**
   * Request to read all messages from a specific <channel>
   *
   * @param channel the channel where the messages should be fetched
   */
  final case class Catchup(channel: Channel) extends Event

  /**
   * Request to write a <message> in the database and propagate said message
   * to clients subscribed to the <channel>
   *
   * @param channel the channel where the message should be published
   * @param message the message to write in db and propagate to clients
   */
  final case class WriteAndPropagate(channel: Channel, message: Message) extends Event

  /**
   * Request to create channel <channel> in the db with a type
   *
   * @param channel    channel to create
   * @param objectType channel type
   */
  final case class CreateChannel(channel: Channel, objectType: ObjectType.ObjectType) extends Event

  /**
   * Request to create election data in the db with an id and a keypair
   *
   * @param id      unique id of the election
   * @param keyPair the keypair of the election
   */
  final case class CreateElectionData(id: Hash, keyPair: KeyPair) extends Event

  /**
   * Request to create List of channels in the db with given types
   *
   * @param list list from which channels are created
   */
  final case class CreateChannelsFromList(list: List[(Channel, ObjectType.ObjectType)]) extends Event

  /** Request to check if channel <channel> exists in the db
   *
   * @param channel targeted channel
   * @note db answers with a simple boolean
   */
  final case class ChannelExists(channel: Channel) extends Event

  /**
   * Request to append witness <signature> to a stored message with message_id
   * <messageId>
   *
   * @param channel channel in which the messages are being sent
   * @param messageId message_id of the targeted message
   * @param signature signature to append to the witness signature list of the message
   */
  final case class AddWitnessSignature(channel: Channel, messageId: Hash, signature: Signature) extends Event

  // DbActor DbActorMessage correspond to messages the actor may emit
  sealed trait DbActorMessage

  /**
   * Response for a [[Read]] db request Receiving [[DbActorReadAck]] works as
   * an acknowledgement that the read request was successful
   *
   * @param message requested message
   */
  final case class DbActorReadAck(message: Option[Message]) extends DbActorMessage

  /**
   * Response for a [[ReadChannelData]] db request Receiving [[DbActorReadChannelDataAck]] works as
   * an acknowledgement that the request was successful
   *
   * @param channelData requested channel data
   */
  final case class DbActorReadChannelDataAck(channelData: ChannelData) extends DbActorMessage

  /**
   * Response for a [[ReadElectionData]] db request Receiving [[DbActorReadElectionDataAck]] works as
   * an acknowledgement that the request was successful
   *
   * @param electionData requested channel data
   */
  final case class DbActorReadElectionDataAck(electionData: ElectionData) extends DbActorMessage


  /**
   * Response for a [[ReadLaoData]] db request Receiving [[DbActorReadLaoDataAck]] works as
   * an acknowledgement that the request was successful
   *
   * @param laoData requested lao data
   */
  final case class DbActorReadLaoDataAck(laoData: LaoData) extends DbActorMessage

  /**
   * Response for a [[AddWitnessSignature]] db request Receiving [[DbActorAddWitnessMessage]] works as
   * an acknowledgement that the request was successful
   *
   * @param witnessMessage requested message witnessed
   */
  final case class DbActorAddWitnessMessage(witnessMessage: Message) extends DbActorMessage


  /**
   * Response for a [[Catchup]] db request Receiving [[DbActorCatchupAck]]
   * works as an acknowledgement that the catchup request was successful
   *
   * @param messages requested messages
   */
  final case class DbActorCatchupAck(messages: List[Message]) extends DbActorMessage

  /**
   * Response for a general db actor ACK
   */
  final case class DbActorAck() extends DbActorMessage

}<|MERGE_RESOLUTION|>--- conflicted
+++ resolved
@@ -181,7 +181,6 @@
     }
   }
 
-<<<<<<< HEAD
   @throws [DbActorNAckException]
   private def addWitnessSignature(channel: Channel, messageId: Hash, signature: Signature): Message = {
     Try(read(channel, messageId)) match {
@@ -192,14 +191,6 @@
         throw DbActorNAckException(ErrorCodes.SERVER_ERROR.id, s"Could not read message of message id $messageId")
       case Failure(ex) => throw ex
     }
-=======
-  @throws[DbActorNAckException]
-  private def addWitnessSignature(messageId: Hash, signature: Signature): Unit = {
-    throw DbActorNAckException(
-      ErrorCodes.SERVER_ERROR.id,
-      s"NOT IMPLEMENTED: database actor cannot handle AddWitnessSignature requests yet"
-    )
->>>>>>> 5a63f618
   }
 
   @throws[DbActorNAckException]

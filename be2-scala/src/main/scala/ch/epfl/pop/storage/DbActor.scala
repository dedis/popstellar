package ch.epfl.pop.storage

import akka.actor.{Actor, ActorLogging, ActorRef, Status}
import akka.event.LoggingReceive
import akka.pattern.AskableActorRef
import ch.epfl.pop.decentralized.ConnectionMediator
import ch.epfl.pop.json.MessageDataProtocol
import ch.epfl.pop.json.MessageDataProtocol.*
import ch.epfl.pop.model.network.method.Rumor
import ch.epfl.pop.json.MessageDataProtocol.GreetLaoFormat
import ch.epfl.pop.model.network.method.message.Message
import ch.epfl.pop.model.network.method.message.data.federation.FederationChallenge
import ch.epfl.pop.model.network.method.message.data.lao.GreetLao
import ch.epfl.pop.model.network.method.message.data.{ActionType, ObjectType}
import ch.epfl.pop.model.network.method.{Rumor, RumorState}
import ch.epfl.pop.model.network.method.message.data.socialMedia.{AddChirp, AddReaction, DeleteChirp, DeleteReaction}
import ch.epfl.pop.model.objects.*
import ch.epfl.pop.model.objects.Channel.{LAO_DATA_LOCATION, ROOT_CHANNEL, ROOT_CHANNEL_PREFIX}
import ch.epfl.pop.pubsub.graph.AnswerGenerator.timout
import ch.epfl.pop.pubsub.graph.{ErrorCodes, JsonString}
import ch.epfl.pop.pubsub.{MessageRegistry, PubSubMediator, PublishSubscribe}
import ch.epfl.pop.storage.DbActor.*
import com.google.crypto.tink.subtle.Ed25519Sign

import java.time.LocalDateTime
import java.util.concurrent.TimeUnit
import scala.collection.immutable.HashMap
import scala.concurrent.Await
import scala.concurrent.duration.{Duration, FiniteDuration}
import scala.util.{Failure, Success, Try}
<<<<<<< HEAD
import spray.json.*
=======
import scala.util.matching.Regex
>>>>>>> 10f17d91

final case class DbActor(
    private val mediatorRef: ActorRef,
    private val registry: MessageRegistry,
    private val storage: Storage = new DiskStorage(),
    private var topChirpsTimestamp: LocalDateTime = LocalDateTime.now()
) extends Actor with ActorLogging {

  override def postStop(): Unit = {
    storage.close()
    super.postStop()
  }

  private val duration: FiniteDuration = Duration(1, TimeUnit.SECONDS)
  /* --------------- Functions handling messages DbActor may receive --------------- */

  @throws[DbActorNAckException]
  private def write(channel: Channel, message: Message): Unit = {
    // determine data object type. Assumption: all payloads carry header fields.
    val (_object, action) = MessageDataProtocol.parseHeader(message.data.decodeToString()).get

    // create channel if missing. If already present => createChannel does nothing
    createChannel(channel, _object)

    this.synchronized {
      val channelData: ChannelData = readChannelData(channel)
      storage.write(
        (storage.CHANNEL_DATA_KEY + channel.toString, channelData.addMessage(message.message_id).toJsonString),
        (storage.DATA_KEY + s"$channel${Channel.DATA_SEPARATOR}${message.message_id}", message.toJsonString)
      )
    }
  }

  @throws[DbActorNAckException]
  private def writeCreateLao(channel: Channel, message: Message): Unit = {
    createChannel(channel, ObjectType.lao)
    storage.write((storage.DATA_KEY + storage.CREATE_LAO_KEY + channel.toString, message.message_id.toString()))
    write(Channel.ROOT_CHANNEL, message)
  }

  // this function (and its write companion) is necessary so that createLao messages appear in their correct channels (/root)
  // while also being able to find the message when running a catchup on lao_channel
  // as the client needs it to connect
  @throws[DbActorNAckException]
  private def readCreateLao(channel: Channel): Option[Message] = {
    storage.read(storage.DATA_KEY + storage.CREATE_LAO_KEY + channel.toString) match {
      case Some(msg_id) => read(Channel.ROOT_CHANNEL, Hash(Base64Data(msg_id)))
      case _            => None
    }
  }

  @throws[DbActorNAckException]
  private def writeSetupElectionMessage(channel: Channel, message: Message): Unit = {
    channel.extractLaoChannel match {
      case Some(mainLaoChan) =>
        createChannel(channel, ObjectType.election)
        storage.write((storage.DATA_KEY + storage.SETUP_ELECTION_KEY + channel.toString, message.message_id.toString()))
        writeAndPropagate(mainLaoChan, message)

      case _ => log.info("Error: Trying to write an ElectionSetup message on an invalid channel")
    }
  }

  // This function (its write companion) is necessary so SetupElection messages are stored on the main lao channel
  // while being easy to find from their related election channel
  @throws[DbActorNAckException]
  private def readSetupElectionMessage(channel: Channel): Option[Message] = {
    channel.extractLaoChannel match {
      case Some(mainLaoChannel) =>
        storage.read(storage.DATA_KEY + storage.SETUP_ELECTION_KEY + channel.toString) match {
          case Some(msg_id) => read(mainLaoChannel, Hash(Base64Data(msg_id)))
          case _            => None
        }

      case _ =>
        log.info("Error: Trying to read an ElectionSetup message from an invalid channel")
        None
    }
  }

  @throws[DbActorNAckException]
  private def read(channel: Channel, messageId: Hash): Option[Message] = {
    Try(storage.read(storage.DATA_KEY + s"$channel${Channel.DATA_SEPARATOR}$messageId")) match {
      case Success(Some(json)) =>
        val msg = Message.buildFromJson(json)
        val data: JsonString = msg.data.decodeToString()
        MessageDataProtocol.parseHeader(data) match {
          case Success((_object, action)) =>
            val builder = registry.getBuilder(_object, action).get
            Some(msg.copy(decodedData = Some(builder(data))))
          case Failure(ex) =>
            log.error(s"Unable to decode message data: $ex")
            Some(msg)
        }
      case Success(None) => None
      case Failure(ex)   => throw ex
    }
  }

  @throws[DbActorNAckException]
  private def readChannelData(channel: Channel): ChannelData = {
    Try(storage.read(storage.CHANNEL_DATA_KEY + channel.toString)) match {
      case Success(Some(json)) => ChannelData.buildFromJson(json)
      case Success(None)       => throw DbActorNAckException(ErrorCodes.SERVER_ERROR.id, s"ChannelData for channel $channel not in the database")
      case Failure(ex)         => throw ex
    }
  }

  @throws[DbActorNAckException]
  private def readElectionData(laoId: Hash, electionId: Hash): ElectionData = {
    Try(storage.read(storage.DATA_KEY + s"$ROOT_CHANNEL_PREFIX${laoId.toString}/private/${electionId.toString}")) match {
      case Success(Some(json)) => ElectionData.buildFromJson(json)
      case Success(None)       => throw DbActorNAckException(ErrorCodes.SERVER_ERROR.id, s"ElectionData for election $electionId not in the database")
      case Failure(ex)         => throw ex
    }
  }

  @throws[DbActorNAckException]
  private def readLaoData(channel: Channel): LaoData = {
    Try(storage.read(generateLaoDataKey(channel))) match {
      case Success(Some(json)) => LaoData.buildFromJson(json)
      case Success(None)       => throw DbActorNAckException(ErrorCodes.SERVER_ERROR.id, s"LaoData for channel $channel not in the database")
      case Failure(ex)         => throw ex
    }
  }

  @throws[DbActorNAckException]
  private def writeLaoData(channel: Channel, message: Message, address: Option[String]): Unit = {
    this.synchronized {
      val laoData: LaoData = Try(readLaoData(channel)) match {
        case Success(data) => data
        case Failure(_)    => LaoData()
      }
      val laoDataKey: String = generateLaoDataKey(channel)
      storage.write(laoDataKey -> laoData.updateWith(message, address).toJsonString)
    }
  }

  @throws[DbActorNAckException]
  private def readGreetLao(channel: Channel): Option[Message] = {
    val connectionMediator: AskableActorRef = PublishSubscribe.getConnectionMediatorRef
    val laoData = Try(readLaoData(channel)) match {
      case Success(data) => data
      case Failure(_)    => return None
    }

    val askAddresses = Await.ready(connectionMediator ? ConnectionMediator.ReadPeersClientAddress(), duration).value.get
    val addresses = askAddresses match {
      case Success(ConnectionMediator.ReadPeersClientAddressAck(result)) => result
      case _                                                             => List.empty
    }

    val laoChannel = channel.extractLaoChannel.get
    val laoID = laoChannel.extractChildChannel
    val greetLao = GreetLao(laoID, laoData.owner, laoData.address, addresses)

    // Need to build a signed message
    val jsData = GreetLaoFormat.write(greetLao)
    val encodedData = Base64Data.encode(jsData.toString)
    val signature = laoData.privateKey.signData(encodedData)
    val id = Hash.fromStrings(encodedData.toString, signature.toString)

    Some(Message(encodedData, laoData.publicKey, signature, id, List.empty))
  }

  private def getTopChirps(channel: Channel, buildCatchupList: (msgIds: List[Hash], acc: List[Message], fromChannel: Channel) => List[Message]): List[Message] = {

    // returns true if chirp one is older than chirp two by timestamp and false otherwise
    def compareChirpsTimestamps(chirpOneId: Hash, chirpTwoId: Hash, allChirpsList: List[Message]): Boolean = {
      try {
        val chirpOne = allChirpsList.find(msg => msg.message_id == chirpOneId).get
        val chirpOneObj = AddChirp.buildFromJson(chirpOne.data.decodeToString())

        val chirpTwo = allChirpsList.find(msg => msg.message_id == chirpTwoId).get
        val chirpTwoObj = AddChirp.buildFromJson(chirpTwo.data.decodeToString())

        if (chirpOneObj.timestamp.time > chirpTwoObj.timestamp.time) {
          false
        } else {
          true
        }
      } catch {
        case ex: spray.json.DeserializationException => false
      }

    }

    val noCreateLAOMessageError = "Critical error encountered: no create_lao message was found in the db"

    val laoID = channel.decodeChannelLaoId match {
      case Some(id) => id
      case None     => Hash(Base64Data(""))
    }
    val reactionsChannel = Channel.apply(s"/root/$laoID/social/reactions")

    val reactionsChannelData: ChannelData = readChannelData(reactionsChannel)

    var reactionsList = readCreateLao(reactionsChannel) match {
      case Some(msg) =>
        msg :: buildCatchupList(reactionsChannelData.messages, Nil, reactionsChannel)

      case None =>
        if (reactionsChannel.isMainLaoChannel) {
          log.error(noCreateLAOMessageError)
        }
        buildCatchupList(reactionsChannelData.messages, Nil, reactionsChannel)
    }

    var reactionsChannelDataIDs = reactionsChannelData.messages
    for reaction: Message <- reactionsList do
      try {
        val reactionObj = DeleteReaction.buildFromJson(reaction.data.decodeToString())
        reactionsChannelDataIDs = reactionsChannelDataIDs.filter(msg => msg != reactionObj.reaction_id)
      } catch {
        case ex: spray.json.DeserializationException =>
      }

    reactionsList = readCreateLao(reactionsChannel) match {
      case Some(msg) =>
        msg :: buildCatchupList(reactionsChannelDataIDs, Nil, reactionsChannel)

      case None =>
        if (reactionsChannel.isMainLaoChannel) {
          log.error(noCreateLAOMessageError)
        }
        buildCatchupList(reactionsChannelDataIDs, Nil, reactionsChannel)
    }

    val chirpsChannel = Channel.apply(s"/root/$laoID/social/chirps")

    var allChirpsList = catchupChannel(chirpsChannel)

    // check in place to remove create lao message if any from the list
    try {
      AddChirp.buildFromJson(allChirpsList.head.data.decodeToString())
    } catch {
      case ex: spray.json.DeserializationException =>
        try {
          DeleteChirp.buildFromJson(allChirpsList.head.data.decodeToString())
        } catch {
          case ex: spray.json.DeserializationException => allChirpsList = allChirpsList.slice(1, allChirpsList.length)
        }
    }

    var count = 0
    for chirp <- allChirpsList do {
      try {
        val chirpObj = DeleteChirp.buildFromJson(chirp.data.decodeToString())
        if (chirpObj.action.toString == "delete") {
          allChirpsList = allChirpsList.filter(msg => msg.message_id != chirpObj.chirp_id)
          allChirpsList = allChirpsList.filter(msg => msg != chirp)
          reactionsList = reactionsList.filter(reaction =>
            try {
              AddReaction.buildFromJson(reaction.data.decodeToString()).chirp_id != chirpObj.chirp_id
            } catch {
              case ex: spray.json.DeserializationException => true // do not filter
            }
          )
        }
      } catch {
        case ex: spray.json.DeserializationException =>
      }
    }

    val chirpScores = collection.mutable.Map[Hash, Int]()

    for chirp <- allChirpsList do
      chirpScores(chirp.message_id) = 0

    for reaction: Message <- reactionsList do
      try {
        val reactionObj = AddReaction.buildFromJson(reaction.data.decodeToString())
        if reactionObj.action.toString == "add" then
          if reactionObj.reaction_codepoint == "👍" then
            if (chirpScores.contains(reactionObj.chirp_id)) {
              chirpScores(reactionObj.chirp_id) += 1
            } else {
              chirpScores(reactionObj.chirp_id) = 1
            }
          else if reactionObj.reaction_codepoint == "👎" then
            if (chirpScores.contains(reactionObj.chirp_id)) {
              chirpScores(reactionObj.chirp_id) -= 1
            } else {
              chirpScores(reactionObj.chirp_id) = -1
            }
          else if reactionObj.reaction_codepoint == "❤️" then
            if (chirpScores.contains(reactionObj.chirp_id)) {
              chirpScores(reactionObj.chirp_id) += 1
            } else {
              chirpScores(reactionObj.chirp_id) = 1
            }
      } catch {
        case ex: spray.json.DeserializationException =>
      }

    var first = new Hash(Base64Data(""))
    var second = new Hash(Base64Data(""))
    var third = new Hash(Base64Data(""))
    var temp = new Hash(Base64Data(""))
    for (chirpId, score) <- chirpScores do
      if first.base64Data.toString == "" then
        first = chirpId
      else if score > chirpScores(first) || (score == chirpScores(first) && compareChirpsTimestamps(chirpId, first, allChirpsList)) then
        temp = first
        first = chirpId
        third = second
        second = temp
      else if second.base64Data.toString == "" then
        second = chirpId
      else if score > chirpScores(second) || (score == chirpScores(second) && compareChirpsTimestamps(chirpId, second, allChirpsList)) then
        temp = second
        second = chirpId
        third = temp
      else if third.base64Data.toString == "" then
        third = chirpId
      else if score > chirpScores(third) || (score == chirpScores(third) && compareChirpsTimestamps(chirpId, third, allChirpsList)) then
        third = chirpId

    var topThreeChirps: List[Hash] = List(third, second, first)
    if (first.base64Data.toString == "") {
      topThreeChirps = List()
    } else if (second.base64Data.toString == "") {
      topThreeChirps = List(first)
    } else if (third.base64Data.toString == "") {
      topThreeChirps = List(second, first)
    }

    var catchupList: List[Message] = List.empty
    for id <- topThreeChirps do
      catchupList = allChirpsList.find(msg => msg.message_id == id).get :: catchupList

    if (!checkChannelExistence(channel)) {
      createChannel(channel, ObjectType.chirp)
    }

    this.synchronized {
      val channelData = ChannelData(ObjectType.chirp, topThreeChirps)
      storage.write(
        (storage.CHANNEL_DATA_KEY + channel.toString, channelData.toJsonString)
      )
      for message: Message <- catchupList do
        storage.write(
          (storage.DATA_KEY + s"$channel${Channel.DATA_SEPARATOR}${message.message_id}", message.toJsonString)
        )
    }

    readGreetLao(channel) match {
      case Some(msg) => catchupList
      case None      => catchupList
    }
  }

  private def updateNumberOfNewChirpsReactions(channel: Channel, resetToZero: Boolean): Unit = {
    val laoID = channel.decodeChannelLaoId match {
      case Some(id) => id
      case None     => Hash(Base64Data(""))
    }
    readNumberOfReactions(laoID) match {
      case Some(numberOfReactionsFromDb: NumberOfChirpsReactionsData) =>
        if (resetToZero) {
          val numberOfReactions = NumberOfChirpsReactionsData(0)
          writeNumberOfReactions(numberOfReactions, laoID)
        } else {
          val numberOfNewChirpsReactionsInt = numberOfReactionsFromDb.numberOfChirpsReactions
          val updatedNumberOfChirpsReactions = NumberOfChirpsReactionsData(numberOfNewChirpsReactionsInt + 1)
          writeNumberOfReactions(updatedNumberOfChirpsReactions, laoID)
        }
      case None =>
        val numberOfReactions = NumberOfChirpsReactionsData(1)
        writeNumberOfReactions(numberOfReactions, laoID)
    }
  }

  @throws[DbActorNAckException]
  private def catchupChannel(channel: Channel): List[Message] = {

    @scala.annotation.tailrec
    def buildCatchupList(msgIds: List[Hash], acc: List[Message], fromChannel: Channel): List[Message] = {
      msgIds match {
        case Nil => acc
        case head :: tail =>
          Try(read(fromChannel, head)).recover(_ => None) match {
            case Success(Some(msg)) => buildCatchupList(tail, msg :: acc, fromChannel)
            case _ =>
              log.error(s"/!\\ Critical error encountered: message_id '$head' is listed in channel '$fromChannel' but not stored in db")
              buildCatchupList(tail, acc, fromChannel)
          }
      }
    }

    val topChirpsPattern: Regex = "^/root(/[^/]+)/social/top_chirps$".r

    val laoID = channel.decodeChannelLaoId match {
      case Some(id) => id
      case None     => Hash(Base64Data(""))
    }

    if (topChirpsPattern.findFirstMatchIn(channel.toString).isDefined) {
      if (!checkChannelExistence(channel) || readChannelData(channel).messages.isEmpty) {
        getTopChirps(channel, buildCatchupList)
      } else {
        val numberOfNewChirpsReactionsInt = readNumberOfReactions(laoID) match {
          case Some(numberOfReactions) => numberOfReactions.numberOfChirpsReactions
          case None                    => 0
        }
        if (LocalDateTime.now().isAfter(topChirpsTimestamp.plusSeconds(5)) || numberOfNewChirpsReactionsInt >= 5) {
          if (numberOfNewChirpsReactionsInt >= 5) {
            updateNumberOfNewChirpsReactions(channel, true)
          }
          this.topChirpsTimestamp = LocalDateTime.now()
          getTopChirps(channel, buildCatchupList)
        } else {
          var catchupList: List[Message] = List.empty
          val chirpsChannel = Channel.apply(s"/root/$laoID/social/chirps")
          var allChirpsList = catchupChannel(chirpsChannel)
          allChirpsList = allChirpsList.slice(1, allChirpsList.length)

          for id <- readChannelData(channel).messages do
            catchupList = allChirpsList.find(msg => msg.message_id == id).get :: catchupList

          catchupList
        }
      }
    } else {
      // regular catchup (not top chirps)
      val channelData: ChannelData = readChannelData(channel)

      val catchupList = readCreateLao(channel) match {
        case Some(msg) =>
          msg :: buildCatchupList(channelData.messages, Nil, channel)

        case None =>
          if (channel.isMainLaoChannel) {
            log.error("Critical error encountered: no create_lao message was found in the db")
          }
          buildCatchupList(channelData.messages, Nil, channel)
      }

      readGreetLao(channel) match {
        case Some(msg) => msg :: catchupList
        case None      => catchupList
      }
    }
  }

  @throws[DbActorNAckException]
  private def pagedCatchupChannel(channel: Channel, numberOfMessages: Int, beforeMessageID: Option[String] = None): List[Message] = {

    @scala.annotation.tailrec
    def buildPagedCatchupList(msgIds: List[Hash], acc: List[Message], channelToPage: Channel): List[Message] = {
      msgIds match {
        case Nil => acc
        case head :: tail =>
          Try(read(channelToPage, head)).recover(_ => None) match {
            case Success(Some(msg)) => buildPagedCatchupList(tail, msg :: acc, channelToPage)
            case _ =>
              log.error(s"/!\\ Critical error encountered: message_id '$head' is listed in channel '$channelToPage' but not stored in db")
              buildPagedCatchupList(tail, acc, channelToPage)
          }
      }
    }

    val chirpsPattern: Regex = "^/root(/[^/]+)/social/chirps(/[^/]+)$".r

    val profilePattern: Regex = "^/root(/[^/]+)/social/profile(/[^/]+){2}$".r

    val laoID = channel.decodeChannelLaoId match {
      case Some(id) => id
      case None     => Hash(Base64Data(""))
    }

    val noCreateLAOMessageError = "Critical error encountered: no create_lao message was found in the db"

    if (chirpsPattern.findFirstMatchIn(channel.toString).isDefined) {
      val chirpsChannel = Channel.apply(s"/root/$laoID/social/chirps")

      val channelData: ChannelData = readChannelData(chirpsChannel)

      var pagedCatchupList = readCreateLao(chirpsChannel) match {
        case Some(msg) =>
          msg :: buildPagedCatchupList(channelData.messages, Nil, chirpsChannel)

        case None =>
          if (chirpsChannel.isMainLaoChannel) {
            log.error(noCreateLAOMessageError)
          }
          buildPagedCatchupList(channelData.messages, Nil, chirpsChannel)
      }

      beforeMessageID match {
        case Some(msgID) =>
          var indexOfMessage = -1
          var count = 0
          for msg <- pagedCatchupList do
            if (msg.message_id.toString == msgID) {
              indexOfMessage = count
            }
            count = count + 1

          if (indexOfMessage != -1) {
            var startingIndex = indexOfMessage - numberOfMessages
            if (startingIndex < 0) {
              startingIndex = 0
            }
            pagedCatchupList = pagedCatchupList.slice(startingIndex, indexOfMessage)
          }

        case None =>
          var startingIndex = pagedCatchupList.length - numberOfMessages
          if (startingIndex < 0) {
            startingIndex = 0
          }
          pagedCatchupList = pagedCatchupList.slice(startingIndex, pagedCatchupList.length)

        case null =>
          var startingIndex = pagedCatchupList.length - numberOfMessages
          if (startingIndex < 0) {
            startingIndex = 0
          }
          pagedCatchupList = pagedCatchupList.slice(startingIndex, pagedCatchupList.length)
      }
      readGreetLao(chirpsChannel) match {
        case Some(msg) => pagedCatchupList
        case None      => pagedCatchupList
      }
    } else if (profilePattern.findFirstMatchIn(channel.toString).isDefined) {
      val profilePublicKey = channel.toString.split("/")(5)
      val profileChannel = Channel.apply(s"/root/$laoID/social/$profilePublicKey")

      val channelData: ChannelData = readChannelData(profileChannel)

      var pagedCatchupList = readCreateLao(profileChannel) match {
        case Some(msg) =>
          msg :: buildPagedCatchupList(channelData.messages, Nil, profileChannel)

        case None =>
          if (profileChannel.isMainLaoChannel) {
            log.error(noCreateLAOMessageError)
          }
          buildPagedCatchupList(channelData.messages, Nil, profileChannel)
      }

      beforeMessageID match {
        case Some(msgID) =>
          var indexOfMessage = -1
          var count = 0
          for msg <- pagedCatchupList do
            if (msg.message_id.toString == msgID) {
              indexOfMessage = count
            }
            count = count + 1

          if (indexOfMessage != -1) {
            var startingIndex = indexOfMessage - numberOfMessages
            if (startingIndex < 0) {
              startingIndex = 0
            }
            pagedCatchupList = pagedCatchupList.slice(startingIndex, indexOfMessage)
          }

        case None =>
          var startingIndex = pagedCatchupList.length - numberOfMessages
          if (startingIndex < 0) {
            startingIndex = 0
          }
          pagedCatchupList = pagedCatchupList.slice(startingIndex, pagedCatchupList.length)

        case null =>
          var startingIndex = pagedCatchupList.length - numberOfMessages
          if (startingIndex < 0) {
            startingIndex = 0
          }
          pagedCatchupList = pagedCatchupList.slice(startingIndex, pagedCatchupList.length)
      }
      readGreetLao(profileChannel) match {
        case Some(msg) => pagedCatchupList
        case None      => pagedCatchupList
      }
    } else {
      List()
    }
  }

  @throws[DbActorNAckException]
  private def getAllChannels: Set[Channel] = {
    storage.filterKeysByPrefix(storage.CHANNEL_DATA_KEY)
      .map(key => Channel(key.replaceFirst(storage.CHANNEL_DATA_KEY, "")))
  }

  @throws[DbActorNAckException]
  private def writeAndPropagate(channel: Channel, message: Message): Unit = {
    write(channel, message)
    mediatorRef ! PubSubMediator.Propagate(channel, message)
  }

  @throws[DbActorNAckException]
  private def createChannel(channel: Channel, objectType: ObjectType): Unit = {
    if (!checkChannelExistence(channel)) {
      val pair = (storage.CHANNEL_DATA_KEY + channel.toString) -> ChannelData(objectType, List.empty).toJsonString
      storage.write(pair)
    }
  }

  @throws[DbActorNAckException]
  private def createElectionData(laoId: Hash, electionId: Hash, keyPair: KeyPair): Unit = {
    val channel = Channel(s"$ROOT_CHANNEL_PREFIX${laoId.toString}/private/${electionId.toString}")
    if (!checkChannelExistence(channel)) {
      val pair = (storage.DATA_KEY + channel.toString) -> ElectionData(electionId, keyPair).toJsonString
      storage.write(pair)
    }
  }

  @throws[DbActorNAckException]
  private def createChannels(channels: List[(Channel, ObjectType)]): Unit = {

    @scala.annotation.tailrec
    def filterExistingChannels(
        list: List[(Channel, ObjectType)],
        acc: List[(Channel, ObjectType)]
    ): List[(Channel, ObjectType)] = {
      list match {
        case Nil => acc
        case head :: tail =>
          if (checkChannelExistence(head._1)) {
            filterExistingChannels(tail, acc)
          } else {
            filterExistingChannels(tail, head :: acc)
          }
      }
    }

    // removing channels already present in the db from the list
    val filtered: List[(Channel, ObjectType)] = filterExistingChannels(channels, Nil)
    // creating ChannelData from the filtered input
    val mapped: List[(String, String)] = filtered.map { case (c, o) => (storage.CHANNEL_DATA_KEY + c.toString, ChannelData(o, List.empty).toJsonString) }

    Try(storage.write(mapped: _*))
  }

  private def checkChannelExistence(channel: Channel): Boolean = {
    Try(storage.read(storage.CHANNEL_DATA_KEY + channel.toString)) match {
      case Success(option) => option.isDefined
      case _               => false
    }
  }

  @throws[DbActorNAckException]
  private def addWitnessSignature(channel: Channel, messageId: Hash, signature: Signature): Message = {
    Try(read(channel, messageId)) match {
      case Success(Some(msg)) =>
        msg.addWitnessSignature(WitnessSignaturePair(msg.sender, signature))
      case Success(None) =>
        log.error(s"Actor $self (db) encountered a problem while reading the message having as id '$messageId'")
        throw DbActorNAckException(ErrorCodes.SERVER_ERROR.id, s"Could not read message of message id $messageId")
      case Failure(ex) => throw ex
    }
  }

  @throws[DbActorNAckException]
  private def generateLaoDataKey(channel: Channel): String = {
    channel.decodeChannelLaoId match {
      case Some(data) => storage.DATA_KEY + s"${Channel.ROOT_CHANNEL_PREFIX}$data$LAO_DATA_LOCATION"
      case None =>
        log.error(s"Actor $self (db) encountered a problem while decoding LAO channel from '$channel'")
        throw DbActorNAckException(ErrorCodes.SERVER_ERROR.id, s"Could not extract the LAO id for channel $channel")
    }
  }

  // generates the key of the RollCallData to store in the database
  private def generateRollCallDataKey(laoId: Hash): String = {
    storage.DATA_KEY + s"$ROOT_CHANNEL_PREFIX${laoId.toString}/rollcall"
  }

  @throws[DbActorNAckException]
  private def readRollCallData(laoId: Hash): RollCallData = {
    Try(storage.read(generateRollCallDataKey(laoId))) match {
      case Success(Some(json)) => RollCallData.buildFromJson(json)
      case Success(None)       => throw DbActorNAckException(ErrorCodes.SERVER_ERROR.id, s"ReadRollCallData for RollCAll $laoId not in the database")
      case Failure(ex)         => throw ex
    }
  }

  @throws[DbActorNAckException]
  private def writeRollCallData(laoId: Hash, message: Message): Unit = {
    this.synchronized {
      val rollCallData: RollCallData = Try(readRollCallData(laoId)) match {
        case Success(data) => data
        case Failure(_)    => RollCallData(Hash(Base64Data("")), ActionType.create)
      }
      val rollCallDataKey: String = generateRollCallDataKey(laoId)
      storage.write(rollCallDataKey -> rollCallData.updateWith(message).toJsonString)
    }
  }

  private def generateAuthenticatedKey(popToken: PublicKey, client: String): String = {
    storage.AUTHENTICATED_KEY + popToken.base64Data.toString + Channel.DATA_SEPARATOR + client
  }

  @throws[DbActorNAckException]
  private def readServerPublicKey(): PublicKey = {
    Try(storage.read(storage.SERVER_PUBLIC_KEY + storage.DEFAULT)) match {
      case Success(Some(key)) => PublicKey(Base64Data(key))
      case Success(None) =>
        val (publicKey, _) = generateKeyPair()
        publicKey
      case Failure(ex) => throw ex
    }
  }

  @throws[DbActorNAckException]
  private def readServerPrivateKey(): PrivateKey = {
    Try(storage.read(storage.SERVER_PRIVATE_KEY + storage.DEFAULT)) match {
      case Success(Some(key)) => PrivateKey(Base64Data(key))
      case Success(None) =>
        val (_, privateKey) = generateKeyPair()
        privateKey
      case Failure(ex) => throw ex
    }
  }

  @throws[DbActorNAckException]
  private def generateKeyPair(): (PublicKey, PrivateKey) = {
    val keyPair: Ed25519Sign.KeyPair = Ed25519Sign.KeyPair.newKeyPair
    val publicKey = PublicKey(Base64Data.encode(keyPair.getPublicKey))
    val privateKey = PrivateKey(Base64Data.encode(keyPair.getPrivateKey))

    storage.write((storage.SERVER_PUBLIC_KEY + storage.DEFAULT, publicKey.base64Data.data))
    storage.write((storage.SERVER_PRIVATE_KEY + storage.DEFAULT, privateKey.base64Data.data))
    (publicKey, privateKey)
  }

  @throws[DbActorNAckException]
  private def generateHeartbeat(): HashMap[Channel, Set[Hash]] = {
    val setOfChannels = getAllChannels
    if (setOfChannels.isEmpty) return HashMap()
    val heartbeatMap: HashMap[Channel, Set[Hash]] = setOfChannels.foldLeft(HashMap.empty[Channel, Set[Hash]]) {
      (acc, channel) =>
        readChannelData(channel).messages.toSet match {
          case setOfIds if setOfIds.nonEmpty => acc + (channel -> setOfIds)
          case _                             => acc
        }
    }
    heartbeatMap
  }

  private def generateRumorKey(senderPk: PublicKey, rumorId: Int): String = {
    s"${storage.RUMOR_KEY}${senderPk.base64Data.data}${Channel.DATA_SEPARATOR}$rumorId"
  }

  private def generateRumorDataKey(senderPk: PublicKey): String = {
    s"${storage.RUMOR_DATA_KEY}${senderPk.base64Data.data}"
  }

  @throws[DbActorNAckException]
  private def readRumorData(senderPk: PublicKey): RumorData = {
    Try(storage.read(generateRumorDataKey(senderPk))) match {
      case Success(Some(json)) => RumorData.buildFromJson(json)
      case Success(None)       => RumorData(List.empty)
      case Failure(ex)         => throw ex
    }
  }

  @throws[DbActorNAckException]
  private def readRumor(desiredRumor: (PublicKey, Int)): Option[Rumor] = {
    val rumorKey = generateRumorKey(desiredRumor._1, desiredRumor._2)
    Try(storage.read(rumorKey)) match {
      case Success(Some(json)) => Some(Rumor.buildFromJson(json))
      case Success(None)       => None
      case Failure(ex)         => throw ex
    }
  }

  @throws[DbActorNAckException]
  private def writeRumor(rumor: Rumor): Unit = {
    this.synchronized {
      val rumorData: RumorData = Try(readRumorData(rumor.senderPk)) match {
        case Success(data) => data
        case Failure(_)    => RumorData(List.empty)
      }
      storage.write(generateRumorDataKey(rumor.senderPk) -> rumorData.updateWith(rumor.rumorId).toJsonString)
      storage.write(generateRumorKey(rumor.senderPk, rumor.rumorId) -> rumor.toJsonString)
    }
  }

  private def getRumorState: RumorState = {
    val allPublicKeys = storage.filterKeysByPrefix(storage.RUMOR_DATA_KEY).map(key => PublicKey(Base64Data(key.replaceFirst(storage.RUMOR_DATA_KEY, ""))))
    val allRumorData = allPublicKeys.flatMap {
      publicKey =>
        Try(readRumorData(publicKey)) match
          case Success(rumorData: RumorData) => Some(publicKey -> rumorData.lastRumorId())
          case Failure(ex)                   => None
    }.toMap
    RumorState(allRumorData)
  }

  private def generateRumorStateAns(rumorState: RumorState): List[Rumor] = {
    val localRumorState = getRumorState
    val missingRumors = rumorState.isMissingRumorsFrom(localRumorState)
    missingRumors.flatMap { (publicKey, rumorIdList) =>
      rumorIdList.map { id =>
        readRumor((publicKey, id)).get
      }
    }.toList
  }

<<<<<<< HEAD
  @throws[DbActorNAckException]
  private def readFederationMessages(channel: Channel, key: String): Option[Message] = {
    channel.extractLaoChannel match {
      case Some(mainLaoChannel) =>
        storage.read(storage.DATA_KEY + key + channel.toString) match {
          case Some(msgId) => read(mainLaoChannel, Hash(Base64Data(msgId)))
          case _           => None
        }
      case _ =>
        log.info("Error : Trying to read a federationMessage from an invalid channel")
        None
    }
  }

  @throws[DbActorNAckException]
  private def readFederationChallenge(channel: Channel, laoId: Hash): Option[Message] = {
    readFederationMessages(channel, storage.FEDERATION_CHALLENGE_KEY + laoId.toString)
  }

  @throws[DbActorNAckException]
  private def readFederationExpect(channel: Channel, laoId: Hash): Option[Message] = {
    readFederationMessages(channel, storage.FEDERATION_EXPECT_KEY + laoId.toString)
  }

  @throws[DbActorNAckException]
  private def readFederationInit(channel: Channel, laoId: Hash): Option[Message] = {
    readFederationMessages(channel, storage.FEDERATION_INIT_KEY + laoId.toString)
  }

  @throws[DbActorNAckException]
  private def readFederationResult(channel: Channel, laoId: Hash): Option[Message] = {
    readFederationMessages(channel, storage.FEDERATION_RESULT_KEY + laoId.toString)
  }

  @throws[DbActorNAckException]
  private def writeFederationMessages(channel: Channel, key: String, message: Message): Unit = {
    channel.extractLaoChannel match {
      case Some(mainLaoChannel) =>
        createChannel(channel, ObjectType.federation)
        storage.write((storage.DATA_KEY + key + channel.toString, message.message_id.toString()))
        writeAndPropagate(mainLaoChannel, message)

      case _ => log.info("Error : Trying to write a federationMessage on an invalid channel")
=======
  private def generateNumberOfReactionsKey(laoID: Hash): String = {
    s"${storage.NUMBER_OF_REACTIONS_KEY}$laoID"
  }

  @throws[DbActorNAckException]
  private def readNumberOfReactions(laoID: Hash): Option[NumberOfChirpsReactionsData] = {
    val numberOfReactionsKey = generateNumberOfReactionsKey(laoID)
    Try(storage.read(numberOfReactionsKey)) match {
      case Success(Some(json)) => Some(NumberOfChirpsReactionsData.buildFromJson(json))
      case Success(None)       => None
      case Failure(ex)         => throw ex
>>>>>>> 10f17d91
    }
  }

  @throws[DbActorNAckException]
<<<<<<< HEAD
  private def writeFederationChallenge(channel: Channel, laoId: Hash, message: Message): Unit = {
    writeFederationMessages(channel, storage.FEDERATION_CHALLENGE_KEY + laoId.toString, message)
  }

  @throws[DbActorNAckException]
  private def writeFederationExpect(channel: Channel, laoId: Hash, message: Message): Unit = {
    writeFederationMessages(channel, storage.FEDERATION_EXPECT_KEY + laoId.toString, message)
  }

  @throws[DbActorNAckException]
  private def writeFederationInit(channel: Channel, laoId: Hash, message: Message): Unit = {
    writeFederationMessages(channel, storage.FEDERATION_INIT_KEY + laoId.toString, message)
  }

  @throws[DbActorNAckException]
  private def writeFederationResult(channel: Channel, laoId: Hash, message: Message): Unit = {
    writeFederationMessages(channel, storage.FEDERATION_RESULT_KEY + laoId.toString, message)
  }

  @throws[DbActorNAckException]
  private def deleteFederationChallenge(channel: Channel, laoId: Hash): Unit = {
    val key = storage.DATA_KEY + storage.FEDERATION_CHALLENGE_KEY + laoId.toString + channel.toString
    this.synchronized {
      Try(storage.read(key)) match {
        case Success(Some(_)) => storage.delete(key)
        case Success(None)    => /* Do Nothing */
        case Failure(ex)      => throw ex
      }
=======
  private def writeNumberOfReactions(numberOfReactions: NumberOfChirpsReactionsData, laoID: Hash): Unit = {
    this.synchronized {
      storage.write(generateNumberOfReactionsKey(laoID) -> numberOfReactions.toJsonString)
>>>>>>> 10f17d91
    }
  }

  override def receive: Receive = LoggingReceive {
    case Write(channel, message) =>
      log.info(s"Actor $self (db) received a WRITE request on channel '$channel'")
      Try(write(channel, message)) match {
        case Success(_) => sender() ! DbActorAck()
        case failure    => sender() ! failure.recover(Status.Failure(_))
      }

    case Read(channel, messageId) =>
      log.info(s"Actor $self (db) received a READ request for message_id '$messageId' from channel '$channel'")
      Try(read(channel, messageId)) match {
        case Success(opt) => sender() ! DbActorReadAck(opt)
        case failure      => sender() ! failure.recover(Status.Failure(_))
      }

    case ReadChannelData(channel) =>
      log.info(s"Actor $self (db) received a ReadChannelData request from channel '$channel'")
      Try(readChannelData(channel)) match {
        case Success(channelData) => sender() ! DbActorReadChannelDataAck(channelData)
        case failure              => sender() ! failure.recover(Status.Failure(_))
      }

    case ReadElectionData(laoId, electionId) =>
      log.info(s"Actor $self (db) received a ReadElectionData request for election '$electionId'")
      Try(readElectionData(laoId, electionId)) match {
        case Success(electionData) => sender() ! DbActorReadElectionDataAck(electionData)
        case failure               => sender() ! failure.recover(Status.Failure(_))
      }

    case ReadLaoData(channel) =>
      log.info(s"Actor $self (db) received a ReadLaoData request")
      Try(readLaoData(channel)) match {
        case Success(laoData) => sender() ! DbActorReadLaoDataAck(laoData)
        case failure          => sender() ! failure.recover(Status.Failure(_))
      }

    case WriteLaoData(channel, message, address) =>
      log.info(s"Actor $self (db) received a WriteLaoData request for channel $channel")
      Try(writeLaoData(channel, message, address)) match {
        case Success(_) => sender() ! DbActorAck()
        case failure    => sender() ! failure.recover(Status.Failure(_))
      }

    case WriteCreateLaoMessage(channel, message) =>
      log.info(s"Actor $self (db) received a WriteCreateLaoMessage request")
      Try(writeCreateLao(channel, message)) match {
        case Success(_) => sender() ! DbActorAck()
        case failure    => sender() ! failure.recover(Status.Failure(_))
      }

    case WriteSetupElectionMessage(channel, message) =>
      log.info(s"Actor $self (db) received a WriteSetupElectionMessage request")
      Try(writeSetupElectionMessage(channel, message)) match {
        case Success(_) => sender() ! DbActorAck()
        case failure    => sender() ! failure.recover(Status.Failure(_))
      }

    case ReadSetupElectionMessage(channel) =>
      log.info(s"Actor $self (db) received a ReadSetupElectionMessage request")
      Try(readSetupElectionMessage(channel)) match {
        case Success(msg) => sender() ! DbActorReadAck(msg)
        case failure      => sender() ! failure.recover(Status.Failure(_))
      }

    case Catchup(channel) =>
      log.info(s"Actor $self (db) received a CATCHUP request for channel '$channel'")
      Try(catchupChannel(channel)) match {
        case Success(messages) => sender() ! DbActorCatchupAck(messages)
        case failure           => sender() ! failure.recover(Status.Failure(_))
      }

    case PagedCatchup(channel, numberOfMessages, beforeMessageID) =>
      log.info(s"Actor $self (db) received a PagedCatchup request for channel '$channel' for '$numberOfMessages' messages before message ID: '$beforeMessageID")
      Try(pagedCatchupChannel(channel, numberOfMessages, beforeMessageID)) match {
        case Success(messages) => sender() ! DbActorCatchupAck(messages)
        case failure           => sender() ! failure.recover(Status.Failure(_))
      }

    case GetAllChannels() =>
      log.info(s"Actor $self (db) receveid a GetAllChannels request")
      Try(getAllChannels) match {
        case Success(setOfChannels) => sender() ! DbActorGetAllChannelsAck(setOfChannels)
        case failure                => sender() ! failure.recover(Status.Failure(_))
      }

    case WriteAndPropagate(channel, message) =>
      log.info(s"Actor $self (db) received a WriteAndPropagate request on channel '$channel'")
      Try(writeAndPropagate(channel, message)) match {
        case Success(_) => sender() ! DbActorAck()
        case failure    => sender() ! failure.recover(Status.Failure(_))
      }

    case CreateChannel(channel, objectType) =>
      log.info(s"Actor $self (db) received an CreateChannel request for channel '$channel' of type '$objectType'")
      Try(createChannel(channel, objectType)) match {
        case Success(_) => sender() ! DbActorAck()
        case failure    => sender() ! failure.recover(Status.Failure(_))
      }

    case CreateElectionData(laoId, id, keyPair) =>
      log.info(s"Actor $self (db) received an CreateElection request for election '$id'" +
        s"\n\tprivate key = ${keyPair.privateKey.toString}" +
        s"\n\tpublic key = ${keyPair.publicKey.toString}")
      Try(createElectionData(laoId, id, keyPair)) match {
        case Success(_) => sender() ! DbActorAck()
        case failure    => sender() ! failure.recover(Status.Failure(_))
      }

    case CreateChannelsFromList(list) =>
      log.info(s"Actor $self (db) received a CreateChannelsFromList request for list $list")
      Try(createChannels(list)) match {
        case Success(_) => sender() ! DbActorAck()
        case failure    => sender() ! failure.recover(Status.Failure(_))
      }

    case ChannelExists(channel) =>
      log.info(s"Actor $self (db) received an ChannelExists request for channel '$channel'")
      if (checkChannelExistence(channel)) {
        sender() ! DbActorAck()
      } else {
        sender() ! Status.Failure(DbActorNAckException(ErrorCodes.INVALID_ACTION.id, s"channel '$channel' does not exist in db"))
      }

    case AssertChannelMissing(channel) =>
      log.info(s"Actor $self (db) received an AssertChannelMissing request for channel '$channel'")
      if (checkChannelExistence(channel)) {
        sender() ! Status.Failure(DbActorNAckException(ErrorCodes.INVALID_ACTION.id, s"channel '$channel' already exists in db"))
      } else {
        sender() ! DbActorAck()
      }

    case AddWitnessSignature(channel, messageId, signature) =>
      log.info(s"Actor $self (db) received an AddWitnessSignature request for message_id '$messageId'")
      Try(addWitnessSignature(channel, messageId, signature)) match {
        case Success(witnessMessage) => sender() ! DbActorAddWitnessSignatureAck(witnessMessage)
        case failure                 => sender() ! failure.recover(Status.Failure(_))
      }

    case ReadRollCallData(laoId) =>
      log.info(s"Actor $self (db) received an ReadRollCallData request for RollCall '$laoId'")
      Try(readRollCallData(laoId)) match {
        case Success(rollcallData) => sender() ! DbActorReadRollCallDataAck(rollcallData)
        case failure               => sender() ! failure.recover(Status.Failure(_))
      }

    case WriteRollCallData(laoId, message) =>
      log.info(s"Actor $self (db) received a WriteRollCallData request for RollCall id $laoId")
      Try(writeRollCallData(laoId, message)) match {
        case Success(_) => sender() ! DbActorAck()
        case failure    => sender() ! failure.recover(Status.Failure(_))
      }

    case WriteUserAuthenticated(popToken, clientId, user) =>
      log.info(s"Actor $self (db) received a WriteUserAuthenticated request for user $user, id $popToken and clientId $clientId")
      Try(storage.write(generateAuthenticatedKey(popToken, clientId) -> user.base64Data.toString())) match {
        case Success(_) => sender() ! DbActorAck()
        case failure    => sender() ! failure.recover(Status.Failure(_))
      }

    case ReadUserAuthenticated(popToken, clientId) =>
      log.info(s"Actor $self (db) received a ReadUserAuthenticated request for pop token $popToken and clientId $clientId")
      Try(storage.read(generateAuthenticatedKey(popToken, clientId))) match {
        case Success(Some(id)) => sender() ! DbActorReadUserAuthenticationAck(Some(PublicKey(Base64Data(id))))
        case Success(None)     => sender() ! DbActorReadUserAuthenticationAck(None)
        case failure           => sender() ! failure.recover(Status.Failure(_))
      }

    case ReadServerPublicKey() =>
      log.info(s"Actor $self (db) received a ReadServerPublicKey request")
      Try(readServerPublicKey()) match {
        case Success(publicKey) => sender() ! DbActorReadServerPublicKeyAck(publicKey)
        case failure            => sender() ! failure.recover(Status.Failure(_))
      }

    case ReadServerPrivateKey() =>
      log.info(s"Actor $self (db) received a ReadServerPrivateKey request")
      Try(readServerPrivateKey()) match {
        case Success(privateKey) => sender() ! DbActorReadServerPrivateKeyAck(privateKey)
        case failure             => sender() ! failure.recover(Status.Failure(_))
      }

    case GenerateHeartbeat() =>
      log.info(s"Actor $self (db) received a GenerateHeartbeat request")
      Try(generateHeartbeat()) match {
        case Success(heartbeat) => sender() ! DbActorGenerateHeartbeatAck(heartbeat)
        case failure            => sender() ! failure.recover(Status.Failure(_))
      }

    case WriteRumor(rumor) =>
      log.info(s"Actor $self (db) received a WriteRumor request")
      Try(writeRumor(rumor)) match {
        case Success(_) => sender() ! DbActorAck()
        case failure    => sender() ! failure.recover(Status.Failure(_))
      }

    case ReadRumor(desiredRumor) =>
      log.info(s"Actor $self (db) received a ReadRumor request")
      Try(readRumor(desiredRumor)) match {
        case Success(foundRumor) => sender() ! DbActorReadRumor(foundRumor)
        case failure             => sender() ! failure.recover(Status.Failure(_))
      }

    case ReadRumorData(senderPk) =>
      log.info(s"Actor $self (db) received a ReadRumorData request")
      Try(readRumorData(senderPk)) match {
        case Success(foundRumorIds) => sender() ! DbActorReadRumorData(foundRumorIds)
        case failure                => sender() ! failure.recover(Status.Failure(_))
      }

    case GenerateRumorStateAns(rumorState: RumorState) =>
      log.info(s"Actor $self (db) received a GenerateRumorStateAns request")
      Try(generateRumorStateAns(rumorState)) match {
        case Success(rumorList) => sender() ! DbActorGenerateRumorStateAns(rumorList)
        case failure            => sender() ! failure.recover(Status.Failure(_))
      }

    case GetRumorState() =>
      log.info(s"Actor $self (db) received a GetRumorState request")
      Try(getRumorState) match
        case Success(rumorState) => sender() ! DbActorGetRumorStateAck(rumorState)
        case failure             => sender() ! failure.recover(Status.Failure(_))

<<<<<<< HEAD
    case ReadFederationChallenge(channel, laoId) =>
      log.info(s"Actor $self (db) received a ReadFederationChallenge request")
      Try(readFederationChallenge(channel, laoId)) match {
        case Success(message) => sender() ! DbActorReadAck(message)
        case failure          => sender() ! failure.recover(Status.Failure(_))
      }

    case ReadFederationExpect(channel, laoId) =>
      log.info(s"Actor $self (db) received a ReadFederationExpect request")
      Try(readFederationExpect(channel, laoId)) match {
        case Success(message) => sender() ! DbActorReadAck(message)
        case failure          => sender() ! failure.recover(Status.Failure(_))
      }

    case ReadFederationInit(channel, laoId) =>
      log.info(s"Actor $self (db) received a ReadFederationInit request")
      Try(readFederationInit(channel, laoId)) match {
        case Success(message) => sender() ! DbActorReadAck(message)
        case failure          => sender() ! failure.recover(Status.Failure(_))
      }

    case ReadFederationResult(channel, laoId) =>
      log.info(s"Actor $self (db) received a ReadFederationResult request")
      Try(readFederationResult(channel, laoId)) match {
        case Success(message) => sender() ! DbActorReadAck(message)
        case failure          => sender() ! failure.recover(Status.Failure(_))
      }

    case WriteFederationChallenge(channel, laoId, message) =>
      log.info(s"Actor $self (db) received a WriteFederationChallenge request")
      Try(writeFederationChallenge(channel, laoId, message)) match {
        case Success(_) => sender() ! DbActorAck()
        case failure    => sender() ! failure.recover(Status.Failure(_))
      }

    case WriteFederationExpect(channel, laoId, message) =>
      log.info(s"Actor $self (db) received a WriteFederationExpect request")
      Try(writeFederationExpect(channel, laoId, message)) match {
        case Success(_) => sender() ! DbActorAck()
        case failure    => sender() ! failure.recover(Status.Failure(_))
      }

    case WriteFederationInit(channel, laoId, message) =>
      log.info(s"Actor $self (db) received a WriteFederationInit request")
      Try(writeFederationInit(channel, laoId, message)) match {
        case Success(_) => sender() ! DbActorAck()
        case failure    => sender() ! failure.recover(Status.Failure(_))
      }

    case WriteFederationResult(channel, laoId, message) =>
      log.info(s"Actor $self (db) received a WriteFederationResult request")
      Try(writeFederationResult(channel, laoId, message)) match {
        case Success(_) => sender() ! DbActorAck()
        case failure    => sender() ! failure.recover(Status.Failure(_))
      }

    case DeleteFederationChallenge(channel, laoId) =>
      log.info(s"Actor $self (db) received a DeleteFederationChallenge request")
      Try(deleteFederationChallenge(channel, laoId)) match {
        case Success(_) => sender() ! DbActorAck()
        case failure    => sender() ! failure.recover(Status.Failure(_))
      }
=======
    case UpdateNumberOfNewChirpsReactions(channel: Channel) =>
      updateNumberOfNewChirpsReactions(channel, false)
>>>>>>> 10f17d91

    case m =>
      log.info(s"Actor $self (db) received an unknown message")
      sender() ! Status.Failure(DbActorNAckException(ErrorCodes.INVALID_ACTION.id, s"database actor received a message '$m' that it could not recognize"))
  }
}

object DbActor {

  final lazy val INSTANCE: AskableActorRef = PublishSubscribe.getDbActorRef

  def getInstance: AskableActorRef = INSTANCE

  // DbActor Events correspond to messages the actor may receive
  sealed trait Event

  /** Request to write a message in the database
    *
    * @param channel
    *   the channel where the message should be published
    * @param message
    *   the message to write in the database
    */
  final case class Write(channel: Channel, message: Message) extends Event

  /** Request to read a specific message with id <messageId> from <channel>
    *
    * @param channel
    *   the channel where the message was published
    * @param messageId
    *   the id of the message (message_id) we want to read
    */
  final case class Read(channel: Channel, messageId: Hash) extends Event

  /** Request to read the channelData from <channel>, with key laoId/channel
    *
    * @param channel
    *   the channel we need the data for
    */
  final case class ReadChannelData(channel: Channel) extends Event

  /** Request to read the ElectionData for election <id>
    *
    * @param electionId
    *   the election unique id
    */
  final case class ReadElectionData(laoId: Hash, electionId: Hash) extends Event

  /** Request to read the laoData of the LAO, with key laoId
    *
    * @param channel
    *   the channel we need the LAO's data for
    */
  final case class ReadLaoData(channel: Channel) extends Event

  /** Request to write a "CreateLao" message in the db
    *
    * @param channel
    *   the channel part of the LAO the CreateLao refers to
    * @param message
    *   the actual CreateLao message we want to write in the db
    */
  final case class WriteCreateLaoMessage(channel: Channel, message: Message) extends Event

  /** Request to write a "SetupElection" message in the db
    *
    * @param channel
    *   the channel the SetupElection refers to
    * @param message
    *   the actual SetupElection message we want to write in the db
    */
  final case class WriteSetupElectionMessage(channel: Channel, message: Message) extends Event

  /** Request to read a "SetupElection" message from the db
    *
    * @param channel
    *   the channel the SetupElection refers to
    */
  final case class ReadSetupElectionMessage(channel: Channel) extends Event

  /** Request to update the laoData of the LAO, with key laoId and given message
    *
    * @param channel
    *   the channel part of the LAO which data we need to update
    * @param message
    *   the message we use to update it
    */
  final case class WriteLaoData(channel: Channel, message: Message, address: Option[String]) extends Event

  /** Request to read all messages from a specific <channel>
    *
    * @param channel
    *   the channel where the messages should be fetched
    */
  final case class Catchup(channel: Channel) extends Event

  /** Request to read a number of messages (<numberOfMessages>) messages from a specific <channel> before a certain message ID <beforeMessageID> or the latest messages if <beforeMessageID> is not specified
    *
    * @param channel
    *   the channel where the messages should be fetched
    */
  final case class PagedCatchup(channel: Channel, numberOfMessages: Int, beforeMessageID: Option[String] = None) extends Event

  /** Request to get all locally stored channels
    */
  final case class GetAllChannels() extends Event

  /** Request to write a <message> in the database and propagate said message to clients subscribed to the <channel>
    *
    * @param channel
    *   the channel where the message should be published
    * @param message
    *   the message to write in db and propagate to clients
    */
  final case class WriteAndPropagate(channel: Channel, message: Message) extends Event

  /** Request to create channel <channel> in the db with a type
    *
    * @param channel
    *   channel to create
    * @param objectType
    *   channel type
    */
  final case class CreateChannel(channel: Channel, objectType: ObjectType) extends Event

  /** Request to create election data in the db with an id and a keypair
    *
    * @param id
    *   unique id of the election
    * @param keyPair
    *   the keypair of the election
    */
  final case class CreateElectionData(laoId: Hash, id: Hash, keyPair: KeyPair) extends Event

  /** Request to create List of channels in the db with given types
    *
    * @param list
    *   list from which channels are created
    */
  final case class CreateChannelsFromList(list: List[(Channel, ObjectType)]) extends Event

  /** Request to check if channel <channel> exists in the db
    *
    * @param channel
    *   targeted channel
    * @note
    *   db answers with a simple boolean
    */
  final case class ChannelExists(channel: Channel) extends Event

  /** Request to check if channel <channel> is missing in the db
    *
    * @param channel
    *   targeted channel
    * @note
    *   db answers with a simple boolean
    */
  final case class AssertChannelMissing(channel: Channel) extends Event

  /** Request to append witness <signature> to a stored message with message_id <messageId>
    *
    * @param channel
    *   channel in which the messages are being sent
    * @param messageId
    *   message_id of the targeted message
    * @param signature
    *   signature to append to the witness signature list of the message
    */
  final case class AddWitnessSignature(channel: Channel, messageId: Hash, signature: Signature) extends Event

  /** Request to read the rollcallData of the LAO, with key laoId
    *
    * @param laoId
    *   the channel we need the Rollcall's data for
    */
  final case class ReadRollCallData(laoId: Hash) extends Event

  /** Request to write the rollcallData of the LAO, with key laoId
    *
    * @param laoId
    *   the channel we need the Rollcall's data for
    * @param message
    *   rollcall message sent through the channel
    */
  final case class WriteRollCallData(laoId: Hash, message: Message) extends Event

  /** Request to create a rollcall data in the db with state and updateId
    *
    * @param laoId
    *   unique id of the lao in which the rollcall messages are
    * @param updateId
    *   the updateId of the last rollcall message
    * @param state
    *   the state of the last rollcall message, i.e., CREATE, OPEN or CLOSE
    */
  final case class CreateRollCallData(laoId: Hash, updateId: Hash, state: ActionType) extends Event

  /** Registers an authentication of a user on a client using a given identifier
    * @param popToken
    *   pop token to use for authentication
    * @param clientId
    *   client where the user authenticates on
    * @param user
    *   public key of the popcha long term identifier of the user
    */
  final case class WriteUserAuthenticated(popToken: PublicKey, clientId: String, user: PublicKey) extends Event

  /** Reads the authentication information registered for the given pop token regarding the given client
    * @param popToken
    *   pop token that may have been used for authentication
    * @param clientId
    *   client where the user may have authenticated on
    */
  final case class ReadUserAuthenticated(popToken: PublicKey, clientId: String) extends Event

  /** Request for the server public key, created both private and public key if none is found
    */
  final case class ReadServerPublicKey() extends Event

  /** Request for the server private key, created both private and public key if none is found
    */
  final case class ReadServerPrivateKey() extends Event

  /** Request to generate a local heartbeat */
  final case class GenerateHeartbeat() extends Event

  /** Writes the given rumor in Db and updates RumorData accordingly
    * @param rumor
    *   rumor to write in memory
    */
  final case class WriteRumor(rumor: Rumor) extends Event

  /** Requests the Db for rumors corresponding to keys {server public key:rumor id}
    * @param desiredRumor
    *   Map of server public keys and list of desired rumor id for each
    */
  final case class ReadRumor(desiredRumor: (PublicKey, Int)) extends Event

  /** Requests the Db for the list of rumorId received for a senderPk
    * @param senderPk
    *   Public key that we want to request
    */
  final case class ReadRumorData(senderPk: PublicKey) extends Event

  /** Requests the db to build a list of rumors that we have that are missing to the rumorState
    * @param rumorState
    *   Map of last seen rumorId per Publickey that we want to complete
    */

  final case class GenerateRumorStateAns(rumorState: RumorState) extends Event

  /** Requests the db to build out rumorState +
    */
  final case class GetRumorState() extends Event

<<<<<<< HEAD
  /** Requests the Db for the challenge stored
    * @param channel
    *   the channel in which the challenge is being sent
    * @param laoId
    *   the id of the lao in which the challenge message is
    */
  final case class ReadFederationChallenge(channel: Channel, laoId: Hash) extends Event

  /** Requests the Db for the federationExpect message
    * @param channel
    *   the channel in which the federationExpect is being sent
    * @param laoId
    *   the id of the lao in which the federationExpect message is
    */
  final case class ReadFederationExpect(channel: Channel, laoId: Hash) extends Event

  /** Requests the Db for the federationInit message
    *
    * @param channel
    *   the channel in which the federationInit is being sent
    * @param laoId
    *   the id of the lao in which the federationInit message is
    */
  final case class ReadFederationInit(channel: Channel, laoId: Hash) extends Event

  /** Requests the Db for the federationResult message
    *
    * @param channel
    *   the channel in which the federationResult is being sent
    * @param laoId
    *   the id of the lao in which the federationResult message is
    */
  final case class ReadFederationResult(channel: Channel, laoId: Hash) extends Event

  /** Requests the Db to write the challenge
    * @param channel
    *   the channel in which the challenge is being sent
    * @param laoId
    *   the id of the lao in which the challenge message is
    * @param message
    *   the challenge message
    */
  final case class WriteFederationChallenge(channel: Channel, laoId: Hash, message: Message) extends Event

  /** Requests the Db to write the federationExpect
    *
    * @param channel
    *   the channel in which the federationExpect is being sent
    * @param laoId
    *   the id of the lao in which the federationExpect message is
    * @param message
    *   the federationExpect message
    */
  final case class WriteFederationExpect(channel: Channel, laoId: Hash, message: Message) extends Event

  /** Requests the Db to write the federationInit
    *
    * @param channel
    *   the channel in which the federationInit is being sent
    * @param laoId
    *   the id of the lao in which the federationInit message is
    * @param message
    *   the federationInit message
    */
  final case class WriteFederationInit(channel: Channel, laoId: Hash, message: Message) extends Event

  /** Requests the Db to write the federationResult
    *
    * @param channel
    *   the channel in which the federationResult is being sent
    * @param laoId
    *   the id of the lao in which the federationResult message is
    * @param message
    *   the federationResult message
    */
  final case class WriteFederationResult(channel: Channel, laoId: Hash, message: Message) extends Event

  /** Requests the Db to delete the challenge
    * @param channel
    *   the channel in which the challenge is being sent
    * @param laoId
    *   the id of the lao in which the challenge message is
    */
  final case class DeleteFederationChallenge(channel: Channel, laoId: Hash) extends Event
=======
  /** Requests the Db to update the number of chirps reaction events since last top chirps request
    *
    * @param channel
    *   Channel containing the number of chirps reaction events since last top chirps request
    */
  final case class UpdateNumberOfNewChirpsReactions(channel: Channel) extends Event
>>>>>>> 10f17d91

  // DbActor DbActorMessage correspond to messages the actor may emit
  sealed trait DbActorMessage

  /** Response for a [[Read]] db request Receiving [[DbActorReadAck]] works as an acknowledgement that the read request was successful
    *
    * @param message
    *   requested message
    */
  final case class DbActorReadAck(message: Option[Message]) extends DbActorMessage

  /** Response for a [[ReadChannelData]] db request Receiving [[DbActorReadChannelDataAck]] works as an acknowledgement that the request was successful
    *
    * @param channelData
    *   requested channel data
    */
  final case class DbActorReadChannelDataAck(channelData: ChannelData) extends DbActorMessage

  /** Response for a [[ReadElectionData]] db request Receiving [[DbActorReadElectionDataAck]] works as an acknowledgement that the request was successful
    *
    * @param electionData
    *   requested channel data
    */
  final case class DbActorReadElectionDataAck(electionData: ElectionData) extends DbActorMessage

  /** Response for a [[ReadLaoData]] db request Receiving [[DbActorReadLaoDataAck]] works as an acknowledgement that the request was successful
    *
    * @param laoData
    *   requested lao data
    */
  final case class DbActorReadLaoDataAck(laoData: LaoData) extends DbActorMessage

  /** Response for a [[AddWitnessSignature]] db request Receiving [[DbActorAddWitnessSignatureAck]] works as an acknowledgement that the request was successful
    *
    * @param witnessMessage
    *   requested message witnessed
    */
  final case class DbActorAddWitnessSignatureAck(witnessMessage: Message) extends DbActorMessage

  /** Response for a [[Catchup]] db request Receiving [[DbActorCatchupAck]] works as an acknowledgement that the catchup request was successful
    *
    * @param messages
    *   requested messages
    */
  final case class DbActorCatchupAck(messages: List[Message]) extends DbActorMessage

  /** Response for [[GetAllChannels]] db request Receiving [[DbActorGetAllChannelsAck]] works as an acknowledgement that the getAllChannels request was successful
    *
    * @param setOfChannels
    *   requested channels
    */
  final case class DbActorGetAllChannelsAck(setOfChannels: Set[Channel]) extends DbActorMessage

  /** Response for a [[ReadRollCallData]] db request Receiving [[DbActorReadRollCallDataAck]] works as an acknowledgement that the request was successful
    *
    * @param rollcallData
    *   requested channel data
    */
  final case class DbActorReadRollCallDataAck(rollcallData: RollCallData) extends DbActorMessage

  /** Response for [[ReadUserAuthenticated]]
    *
    * @param user
    *   Some(user) if a user was registered on the client specified for the given pop token, [[None]] otherwise
    */
  final case class DbActorReadUserAuthenticationAck(user: Option[PublicKey]) extends DbActorMessage

  /** Response for a [[ReadServerPublicKey]] db request
    */
  final case class DbActorReadServerPublicKeyAck(publicKey: PublicKey) extends DbActorMessage

  /** Response for a [[ReadServerPrivateKey]] db request
    */
  final case class DbActorReadServerPrivateKeyAck(privateKey: PrivateKey) extends DbActorMessage

  /** Response for a [[GenerateHeartbeat]] db request Receiving [[DbActorGenerateHeartbeatAck]] works as an acknowledgement that the request was successful
    *
    * @param heartbeatMap
    *   requested heartbeat as a map from the channels to message ids
    */
  final case class DbActorGenerateHeartbeatAck(heartbeatMap: HashMap[Channel, Set[Hash]]) extends DbActorMessage

  /** Response for a [[ReadRumor]]
    */
  final case class DbActorReadRumor(foundRumor: Option[Rumor]) extends DbActorMessage

  /** Response for a [[ReadRumorData]]
    */
  final case class DbActorReadRumorData(rumorIds: RumorData) extends DbActorMessage

  /** Response for a [[GenerateRumorStateAns]]
    */
  final case class DbActorGenerateRumorStateAns(rumorList: List[Rumor]) extends DbActorMessage

  /** Response for a [[GetRumorState]] +
    */
  final case class DbActorGetRumorStateAck(rumorState: RumorState) extends DbActorMessage

  /** Response for a general db actor ACK
    */
  final case class DbActorAck() extends DbActorMessage

}<|MERGE_RESOLUTION|>--- conflicted
+++ resolved
@@ -28,11 +28,8 @@
 import scala.concurrent.Await
 import scala.concurrent.duration.{Duration, FiniteDuration}
 import scala.util.{Failure, Success, Try}
-<<<<<<< HEAD
 import spray.json.*
-=======
 import scala.util.matching.Regex
->>>>>>> 10f17d91
 
 final case class DbActor(
     private val mediatorRef: ActorRef,
@@ -838,7 +835,27 @@
     }.toList
   }
 
-<<<<<<< HEAD
+  private def generateNumberOfReactionsKey(laoID: Hash): String = {
+    s"${storage.NUMBER_OF_REACTIONS_KEY}$laoID"
+  }
+
+  @throws[DbActorNAckException]
+  private def readNumberOfReactions(laoID: Hash): Option[NumberOfChirpsReactionsData] = {
+    val numberOfReactionsKey = generateNumberOfReactionsKey(laoID)
+    Try(storage.read(numberOfReactionsKey)) match {
+      case Success(Some(json)) => Some(NumberOfChirpsReactionsData.buildFromJson(json))
+      case Success(None)       => None
+      case Failure(ex)         => throw ex
+    }
+  }
+
+  private def writeNumberOfReactions(numberOfReactions: NumberOfChirpsReactionsData, laoID: Hash): Unit = {
+    this.synchronized {
+      storage.write(generateNumberOfReactionsKey(laoID) -> numberOfReactions.toJsonString)
+
+    }
+  }
+
   @throws[DbActorNAckException]
   private def readFederationMessages(channel: Channel, key: String): Option[Message] = {
     channel.extractLaoChannel match {
@@ -882,24 +899,10 @@
         writeAndPropagate(mainLaoChannel, message)
 
       case _ => log.info("Error : Trying to write a federationMessage on an invalid channel")
-=======
-  private def generateNumberOfReactionsKey(laoID: Hash): String = {
-    s"${storage.NUMBER_OF_REACTIONS_KEY}$laoID"
-  }
-
-  @throws[DbActorNAckException]
-  private def readNumberOfReactions(laoID: Hash): Option[NumberOfChirpsReactionsData] = {
-    val numberOfReactionsKey = generateNumberOfReactionsKey(laoID)
-    Try(storage.read(numberOfReactionsKey)) match {
-      case Success(Some(json)) => Some(NumberOfChirpsReactionsData.buildFromJson(json))
-      case Success(None)       => None
-      case Failure(ex)         => throw ex
->>>>>>> 10f17d91
-    }
-  }
-
-  @throws[DbActorNAckException]
-<<<<<<< HEAD
+    }
+  }
+
+  @throws[DbActorNAckException]
   private def writeFederationChallenge(channel: Channel, laoId: Hash, message: Message): Unit = {
     writeFederationMessages(channel, storage.FEDERATION_CHALLENGE_KEY + laoId.toString, message)
   }
@@ -928,11 +931,6 @@
         case Success(None)    => /* Do Nothing */
         case Failure(ex)      => throw ex
       }
-=======
-  private def writeNumberOfReactions(numberOfReactions: NumberOfChirpsReactionsData, laoID: Hash): Unit = {
-    this.synchronized {
-      storage.write(generateNumberOfReactionsKey(laoID) -> numberOfReactions.toJsonString)
->>>>>>> 10f17d91
     }
   }
 
@@ -1158,7 +1156,9 @@
         case Success(rumorState) => sender() ! DbActorGetRumorStateAck(rumorState)
         case failure             => sender() ! failure.recover(Status.Failure(_))
 
-<<<<<<< HEAD
+    case UpdateNumberOfNewChirpsReactions(channel: Channel) =>
+      updateNumberOfNewChirpsReactions(channel, false)
+
     case ReadFederationChallenge(channel, laoId) =>
       log.info(s"Actor $self (db) received a ReadFederationChallenge request")
       Try(readFederationChallenge(channel, laoId)) match {
@@ -1221,10 +1221,6 @@
         case Success(_) => sender() ! DbActorAck()
         case failure    => sender() ! failure.recover(Status.Failure(_))
       }
-=======
-    case UpdateNumberOfNewChirpsReactions(channel: Channel) =>
-      updateNumberOfNewChirpsReactions(channel, false)
->>>>>>> 10f17d91
 
     case m =>
       log.info(s"Actor $self (db) received an unknown message")
@@ -1480,7 +1476,6 @@
     */
   final case class GetRumorState() extends Event
 
-<<<<<<< HEAD
   /** Requests the Db for the challenge stored
     * @param channel
     *   the channel in which the challenge is being sent
@@ -1565,14 +1560,13 @@
     *   the id of the lao in which the challenge message is
     */
   final case class DeleteFederationChallenge(channel: Channel, laoId: Hash) extends Event
-=======
+
   /** Requests the Db to update the number of chirps reaction events since last top chirps request
     *
     * @param channel
     *   Channel containing the number of chirps reaction events since last top chirps request
     */
   final case class UpdateNumberOfNewChirpsReactions(channel: Channel) extends Event
->>>>>>> 10f17d91
 
   // DbActor DbActorMessage correspond to messages the actor may emit
   sealed trait DbActorMessage

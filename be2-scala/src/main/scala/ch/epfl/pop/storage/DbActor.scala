--- conflicted
+++ resolved
@@ -386,21 +386,6 @@
     heartbeatMap
   }
 
-<<<<<<< HEAD
-  private def generateRumorKey(senderPk: String, rumorId: Int): String = {
-    s"${storage.RUMOR_KEY}${senderPk}${Channel.DATA_SEPARATOR}${rumorId}"
-  }
-
-  private def generateRumorDataKey(senderPk: String): String = {
-    s"${storage.RUMOR_DATA_KEY}$senderPk"
-  }
-
-  @throws[DbActorNAckException]
-  private def readRumorData(senderPk: String): RumorData = {
-    Try(storage.read(generateRumorDataKey(senderPk))) match {
-      case Success(Some(json)) => RumorData.buildFromJson(json)
-      case Success(None)       => throw DbActorNAckException(ErrorCodes.SERVER_ERROR.id, s"RumorData for senderPk $senderPk not in database")
-=======
   private def generateRumorKey(senderPk: PublicKey, rumorId: Int): String = {
     s"${storage.RUMOR_KEY}${senderPk.base64Data.data}${Channel.DATA_SEPARATOR}$rumorId"
   }
@@ -414,24 +399,11 @@
     Try(storage.read(generateRumorDataKey(senderPk))) match {
       case Success(Some(json)) => RumorData.buildFromJson(json)
       case Success(None)       => RumorData(List.empty)
->>>>>>> 280a87fe
       case Failure(ex)         => throw ex
     }
   }
 
   @throws[DbActorNAckException]
-<<<<<<< HEAD
-  private def readRumors(desiredRumors: Map[String, List[Int]]): Map[String, Map[Int, Rumor]] = {
-    desiredRumors.flatMap { case (senderPk, rumorIds) =>
-      val rumorsForSender: Map[Int, Rumor] = rumorIds.flatMap { rumorId =>
-        val rumorKey = generateRumorKey(senderPk, rumorId)
-        storage.read(rumorKey).map(json => rumorId -> Rumor.buildFromJson(json))
-      }.toMap
-      if (rumorsForSender.isEmpty)
-        throw DbActorNAckException(ErrorCodes.SERVER_ERROR.id, s"No rumors found for sender $senderPk")
-      else
-        Map(senderPk -> rumorsForSender)
-=======
   private def readRumors(desiredRumors: Map[PublicKey, List[Int]]): Map[PublicKey, List[Rumor]] = {
     desiredRumors.map { case (senderPk, rumorIds) =>
       val rumorsForSender: List[Rumor] = rumorIds.flatMap { rumorId =>
@@ -443,29 +415,18 @@
         }
       }
       senderPk -> rumorsForSender
->>>>>>> 280a87fe
     }
   }
 
   @throws[DbActorNAckException]
   private def writeRumor(rumor: Rumor): Unit = {
     this.synchronized {
-<<<<<<< HEAD
-      val senderPk: String = rumor.senderPk.base64Data.data
-      val rumorData: RumorData = Try(readRumorData(senderPk)) match {
-        case Success(data) => data
-        case Failure(_)    => RumorData(List.empty)
-      }
-      storage.write(generateRumorDataKey(rumor.senderPk.base64Data.data) -> rumorData.updateWith(rumor.rumorId).toJsonString)
-      storage.write(generateRumorKey(rumor.senderPk.base64Data.data, rumor.rumorId) -> rumor.toJsonString)
-=======
       val rumorData: RumorData = Try(readRumorData(rumor.senderPk)) match {
         case Success(data) => data
         case Failure(_)    => RumorData(List.empty)
       }
       storage.write(generateRumorDataKey(rumor.senderPk) -> rumorData.updateWith(rumor.rumorId).toJsonString)
       storage.write(generateRumorKey(rumor.senderPk, rumor.rumorId) -> rumor.toJsonString)
->>>>>>> 280a87fe
     }
   }
 
@@ -899,21 +860,13 @@
     * @param desiredRumors
     *   Map of server public keys and list of desired rumor id for each
     */
-<<<<<<< HEAD
-  final case class ReadRumors(desiredRumors: Map[String, List[Int]]) extends Event
-=======
   final case class ReadRumors(desiredRumors: Map[PublicKey, List[Int]]) extends Event
->>>>>>> 280a87fe
 
   /** Requests the Db for the list of rumorId received for a senderPk
     * @param senderPk
     *   Public key that we want to request
     */
-<<<<<<< HEAD
-  final case class ReadRumorData(senderPk: String) extends Event
-=======
   final case class ReadRumorData(senderPk: PublicKey) extends Event
->>>>>>> 280a87fe
 
   // DbActor DbActorMessage correspond to messages the actor may emit
   sealed trait DbActorMessage
@@ -998,11 +951,7 @@
 
   /** Response for a [[ReadRumors]]
     */
-<<<<<<< HEAD
-  final case class DbActorReadRumors(foundRumors: Map[String, Map[Int, Rumor]]) extends DbActorMessage
-=======
   final case class DbActorReadRumors(foundRumors: Map[PublicKey, List[Rumor]]) extends DbActorMessage
->>>>>>> 280a87fe
 
   /** Response for a [[ReadRumorData]]
     */

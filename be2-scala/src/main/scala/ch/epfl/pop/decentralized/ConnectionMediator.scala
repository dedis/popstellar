<<<<<<< HEAD
package ch.epfl.pop.decentralized

import akka.actor.{Actor, ActorLogging, ActorRef, ActorSystem, Props}
import akka.http.scaladsl.Http
import akka.http.scaladsl.model.ws.WebSocketRequest
import akka.pattern.AskableActorRef
import ch.epfl.pop.decentralized.ConnectionMediator.{GetRandomPeerAck, NewServerConnected, ReadPeersClientAddress, ReadPeersClientAddressAck}
import ch.epfl.pop.model.network.method.{GreetServer, Heartbeat, ParamsWithMap}
import ch.epfl.pop.model.network.{JsonRpcRequest, MethodType}
import ch.epfl.pop.pubsub.ClientActor.ClientAnswer
import ch.epfl.pop.pubsub.graph.validators.RpcValidator
import ch.epfl.pop.pubsub.{AskPatternConstants, MessageRegistry, PublishSubscribe}
import akka.pattern.ask
import ch.epfl.pop.model.objects.PublicKey

import scala.collection.immutable.HashMap
import scala.util.Random
final case class ConnectionMediator(
    monitorRef: ActorRef,
    mediatorRef: ActorRef,
    dbActorRef: AskableActorRef,
    securityModuleActorRef: AskableActorRef,
    messageRegistry: MessageRegistry
) extends Actor with ActorLogging with AskPatternConstants {
  implicit val system: ActorSystem = ActorSystem()

  private var serverMap: HashMap[ActorRef, GreetServer] = HashMap()
  private var gossipManagerRef: AskableActorRef = _

  // Ping Monitor to inform it of our ActorRef
  monitorRef ! ConnectionMediator.Ping()

  override def receive: Receive = {

    // Connect to some servers
    case ConnectionMediator.ConnectTo(urlList) =>
      val urlDiff = urlList.toSet.diff(serverMap.values.map(g => g.serverAddress).toSet)
      urlDiff.map(url =>
        Http().singleWebSocketRequest(
          WebSocketRequest(url),
          PublishSubscribe.buildGraph(
            mediatorRef,
            dbActorRef,
            securityModuleActorRef,
            messageRegistry,
            monitorRef,
            self,
            gossipManagerRef,
            isServer = true,
            initGreetServer = true
          )
        )
      )

    case ConnectionMediator.ServerLeft(serverRef) =>
      log.info("Server left")
      serverMap -= serverRef
      // Tell monitor to stop scheduling heartbeats since there is no one to receive them
      if (serverMap.isEmpty)
        monitorRef ! Monitor.NoServerConnected

    case ConnectionMediator.ReadPeersClientAddress() =>
      if (serverMap.isEmpty)
        sender() ! ConnectionMediator.ReadPeersClientAddressAck(List.empty[String])
      else
        sender() ! ConnectionMediator.ReadPeersClientAddressAck(serverMap.values.map(gr => gr.clientAddress).toList)

    case ConnectionMediator.NewServerConnected(serverRef, greetServer) =>
      if (serverMap.isEmpty) {
        monitorRef ! Monitor.AtLeastOneServerConnected
      }
      serverMap += ((serverRef, greetServer))

    case Heartbeat(map) =>
      serverMap.keys.map(server =>
        server ! ClientAnswer(
          Right(JsonRpcRequest(
            RpcValidator.JSON_RPC_VERSION,
            MethodType.heartbeat,
            new ParamsWithMap(map),
            None
          ))
        )
      )

    case ConnectionMediator.GetRandomPeer(excludes) =>
      if (serverMap.isEmpty)
        sender() ! ConnectionMediator.NoPeer()
      else
        val serverRefs = serverMap.filter((_, greetServer) => !excludes.contains(greetServer.publicKey))
        if (serverRefs.isEmpty)
          sender() ! ConnectionMediator.NoPeer()
        else
          val randomKey = serverRefs.keys.toList(Random.nextInt(serverRefs.size))
          sender() ! ConnectionMediator.GetRandomPeerAck(randomKey, serverRefs(randomKey))

    case GossipManager.Ping() =>
      gossipManagerRef = sender()

  }
}

object ConnectionMediator {

  def props(monitorRef: ActorRef, mediatorRef: ActorRef, dbActorRef: AskableActorRef, securityModuleActorRef: AskableActorRef, messageRegistry: MessageRegistry): Props =
    Props(new ConnectionMediator(monitorRef, mediatorRef, dbActorRef, securityModuleActorRef, messageRegistry))

  sealed trait Event
  final case class ConnectTo(urlList: List[String]) extends Event
  final case class NewServerConnected(serverRef: ActorRef, greetServer: GreetServer) extends Event
  final case class ServerLeft(serverRef: ActorRef) extends Event
  final case class Ping() extends Event
  final case class ReadPeersClientAddress() extends Event
  final case class GetRandomPeer(excludes: List[PublicKey] = List.empty) extends Event

  sealed trait ConnectionMediatorMessage
  final case class ReadPeersClientAddressAck(list: List[String]) extends ConnectionMediatorMessage
  final case class GetRandomPeerAck(serverRef: ActorRef, greetServer: GreetServer) extends ConnectionMediatorMessage
  final case class NoPeer() extends ConnectionMediatorMessage
}
=======
package ch.epfl.pop.decentralized

import akka.actor.{Actor, ActorLogging, ActorRef, ActorSystem, Props}
import akka.http.scaladsl.Http
import akka.http.scaladsl.model.ws.WebSocketRequest
import akka.pattern.AskableActorRef
import ch.epfl.pop.decentralized.ConnectionMediator.{GetRandomPeerAck, NewServerConnected, ReadPeersClientAddress, ReadPeersClientAddressAck}
import ch.epfl.pop.model.network.method.{GreetServer, Heartbeat, ParamsWithMap}
import ch.epfl.pop.model.network.{JsonRpcRequest, MethodType}
import ch.epfl.pop.pubsub.ClientActor.ClientAnswer
import ch.epfl.pop.pubsub.graph.validators.RpcValidator
import ch.epfl.pop.pubsub.{AskPatternConstants, MessageRegistry, PublishSubscribe}
import akka.pattern.ask
import ch.epfl.pop.model.objects.PublicKey

import scala.collection.immutable.HashMap
import scala.util.Random
final case class ConnectionMediator(
    monitorRef: ActorRef,
    mediatorRef: ActorRef,
    dbActorRef: AskableActorRef,
    securityModuleActorRef: AskableActorRef,
    messageRegistry: MessageRegistry
) extends Actor with ActorLogging with AskPatternConstants {
  implicit val system: ActorSystem = ActorSystem()

  private var serverMap: HashMap[ActorRef, GreetServer] = HashMap()
  private var gossipManagerRef: AskableActorRef = _

  // Ping Monitor to inform it of our ActorRef
  monitorRef ! ConnectionMediator.Ping()

  override def receive: Receive = {

    // Connect to some servers
    case ConnectionMediator.ConnectTo(urlList) =>
      val urlDiff = urlList.toSet.diff(serverMap.values.map(g => g.serverAddress).toSet)
      urlDiff.map(url =>
        Http().singleWebSocketRequest(
          WebSocketRequest(url),
          PublishSubscribe.buildGraph(
            mediatorRef,
            dbActorRef,
            securityModuleActorRef,
            messageRegistry,
            monitorRef,
            self,
            gossipManagerRef,
            isServer = true,
            initGreetServer = true
          )
        )
      )

    case ConnectionMediator.ServerLeft(serverRef) =>
      log.info("Server left")
      serverMap -= serverRef
      // Tell monitor to stop scheduling heartbeats since there is no one to receive them
      if (serverMap.isEmpty)
        monitorRef ! Monitor.NoServerConnected

    case ConnectionMediator.ReadPeersClientAddress() =>
      if (serverMap.isEmpty)
        sender() ! ConnectionMediator.ReadPeersClientAddressAck(List.empty[String])
      else
        sender() ! ConnectionMediator.ReadPeersClientAddressAck(serverMap.values.map(gr => gr.clientAddress).toList)

    case ConnectionMediator.NewServerConnected(serverRef, greetServer) =>
      if (serverMap.isEmpty) {
        monitorRef ! Monitor.AtLeastOneServerConnected
      }
      serverMap += ((serverRef, greetServer))

    case Heartbeat(map) =>
      serverMap.keys.map(server =>
        server ! ClientAnswer(
          Right(JsonRpcRequest(
            RpcValidator.JSON_RPC_VERSION,
            MethodType.heartbeat,
            new ParamsWithMap(Map.empty), // new ParamsWithMap(map),
            None
          ))
        )
      )

    case ConnectionMediator.GetRandomPeer(excludes) =>
      if (serverMap.isEmpty)
        sender() ! ConnectionMediator.NoPeer()
      else
        val serverRefs = serverMap.filter((_, greetServer) => !excludes.contains(greetServer.publicKey))
        if (serverRefs.isEmpty)
          sender() ! ConnectionMediator.NoPeer()
        else
          val randomKey = serverRefs.keys.toList(Random.nextInt(serverRefs.size))
          sender() ! ConnectionMediator.GetRandomPeerAck(randomKey, serverRefs(randomKey))

    case GossipManager.Ping() =>
      gossipManagerRef = sender()

  }
}

object ConnectionMediator {

  def props(monitorRef: ActorRef, mediatorRef: ActorRef, dbActorRef: AskableActorRef, securityModuleActorRef: AskableActorRef, messageRegistry: MessageRegistry): Props =
    Props(new ConnectionMediator(monitorRef, mediatorRef, dbActorRef, securityModuleActorRef, messageRegistry))

  sealed trait Event
  final case class ConnectTo(urlList: List[String]) extends Event
  final case class NewServerConnected(serverRef: ActorRef, greetServer: GreetServer) extends Event
  final case class ServerLeft(serverRef: ActorRef) extends Event
  final case class Ping() extends Event
  final case class ReadPeersClientAddress() extends Event
  final case class GetRandomPeer(excludes: List[PublicKey] = List.empty) extends Event

  sealed trait ConnectionMediatorMessage
  final case class ReadPeersClientAddressAck(list: List[String]) extends ConnectionMediatorMessage
  final case class GetRandomPeerAck(serverRef: ActorRef, greetServer: GreetServer) extends ConnectionMediatorMessage
  final case class NoPeer() extends ConnectionMediatorMessage
}
>>>>>>> aa04c3a2
<|MERGE_RESOLUTION|>--- conflicted
+++ resolved
@@ -1,125 +1,3 @@
-<<<<<<< HEAD
-package ch.epfl.pop.decentralized
-
-import akka.actor.{Actor, ActorLogging, ActorRef, ActorSystem, Props}
-import akka.http.scaladsl.Http
-import akka.http.scaladsl.model.ws.WebSocketRequest
-import akka.pattern.AskableActorRef
-import ch.epfl.pop.decentralized.ConnectionMediator.{GetRandomPeerAck, NewServerConnected, ReadPeersClientAddress, ReadPeersClientAddressAck}
-import ch.epfl.pop.model.network.method.{GreetServer, Heartbeat, ParamsWithMap}
-import ch.epfl.pop.model.network.{JsonRpcRequest, MethodType}
-import ch.epfl.pop.pubsub.ClientActor.ClientAnswer
-import ch.epfl.pop.pubsub.graph.validators.RpcValidator
-import ch.epfl.pop.pubsub.{AskPatternConstants, MessageRegistry, PublishSubscribe}
-import akka.pattern.ask
-import ch.epfl.pop.model.objects.PublicKey
-
-import scala.collection.immutable.HashMap
-import scala.util.Random
-final case class ConnectionMediator(
-    monitorRef: ActorRef,
-    mediatorRef: ActorRef,
-    dbActorRef: AskableActorRef,
-    securityModuleActorRef: AskableActorRef,
-    messageRegistry: MessageRegistry
-) extends Actor with ActorLogging with AskPatternConstants {
-  implicit val system: ActorSystem = ActorSystem()
-
-  private var serverMap: HashMap[ActorRef, GreetServer] = HashMap()
-  private var gossipManagerRef: AskableActorRef = _
-
-  // Ping Monitor to inform it of our ActorRef
-  monitorRef ! ConnectionMediator.Ping()
-
-  override def receive: Receive = {
-
-    // Connect to some servers
-    case ConnectionMediator.ConnectTo(urlList) =>
-      val urlDiff = urlList.toSet.diff(serverMap.values.map(g => g.serverAddress).toSet)
-      urlDiff.map(url =>
-        Http().singleWebSocketRequest(
-          WebSocketRequest(url),
-          PublishSubscribe.buildGraph(
-            mediatorRef,
-            dbActorRef,
-            securityModuleActorRef,
-            messageRegistry,
-            monitorRef,
-            self,
-            gossipManagerRef,
-            isServer = true,
-            initGreetServer = true
-          )
-        )
-      )
-
-    case ConnectionMediator.ServerLeft(serverRef) =>
-      log.info("Server left")
-      serverMap -= serverRef
-      // Tell monitor to stop scheduling heartbeats since there is no one to receive them
-      if (serverMap.isEmpty)
-        monitorRef ! Monitor.NoServerConnected
-
-    case ConnectionMediator.ReadPeersClientAddress() =>
-      if (serverMap.isEmpty)
-        sender() ! ConnectionMediator.ReadPeersClientAddressAck(List.empty[String])
-      else
-        sender() ! ConnectionMediator.ReadPeersClientAddressAck(serverMap.values.map(gr => gr.clientAddress).toList)
-
-    case ConnectionMediator.NewServerConnected(serverRef, greetServer) =>
-      if (serverMap.isEmpty) {
-        monitorRef ! Monitor.AtLeastOneServerConnected
-      }
-      serverMap += ((serverRef, greetServer))
-
-    case Heartbeat(map) =>
-      serverMap.keys.map(server =>
-        server ! ClientAnswer(
-          Right(JsonRpcRequest(
-            RpcValidator.JSON_RPC_VERSION,
-            MethodType.heartbeat,
-            new ParamsWithMap(map),
-            None
-          ))
-        )
-      )
-
-    case ConnectionMediator.GetRandomPeer(excludes) =>
-      if (serverMap.isEmpty)
-        sender() ! ConnectionMediator.NoPeer()
-      else
-        val serverRefs = serverMap.filter((_, greetServer) => !excludes.contains(greetServer.publicKey))
-        if (serverRefs.isEmpty)
-          sender() ! ConnectionMediator.NoPeer()
-        else
-          val randomKey = serverRefs.keys.toList(Random.nextInt(serverRefs.size))
-          sender() ! ConnectionMediator.GetRandomPeerAck(randomKey, serverRefs(randomKey))
-
-    case GossipManager.Ping() =>
-      gossipManagerRef = sender()
-
-  }
-}
-
-object ConnectionMediator {
-
-  def props(monitorRef: ActorRef, mediatorRef: ActorRef, dbActorRef: AskableActorRef, securityModuleActorRef: AskableActorRef, messageRegistry: MessageRegistry): Props =
-    Props(new ConnectionMediator(monitorRef, mediatorRef, dbActorRef, securityModuleActorRef, messageRegistry))
-
-  sealed trait Event
-  final case class ConnectTo(urlList: List[String]) extends Event
-  final case class NewServerConnected(serverRef: ActorRef, greetServer: GreetServer) extends Event
-  final case class ServerLeft(serverRef: ActorRef) extends Event
-  final case class Ping() extends Event
-  final case class ReadPeersClientAddress() extends Event
-  final case class GetRandomPeer(excludes: List[PublicKey] = List.empty) extends Event
-
-  sealed trait ConnectionMediatorMessage
-  final case class ReadPeersClientAddressAck(list: List[String]) extends ConnectionMediatorMessage
-  final case class GetRandomPeerAck(serverRef: ActorRef, greetServer: GreetServer) extends ConnectionMediatorMessage
-  final case class NoPeer() extends ConnectionMediatorMessage
-}
-=======
 package ch.epfl.pop.decentralized
 
 import akka.actor.{Actor, ActorLogging, ActorRef, ActorSystem, Props}
@@ -239,5 +117,4 @@
   final case class ReadPeersClientAddressAck(list: List[String]) extends ConnectionMediatorMessage
   final case class GetRandomPeerAck(serverRef: ActorRef, greetServer: GreetServer) extends ConnectionMediatorMessage
   final case class NoPeer() extends ConnectionMediatorMessage
-}
->>>>>>> aa04c3a2
+}
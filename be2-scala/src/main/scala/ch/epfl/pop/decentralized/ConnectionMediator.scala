package ch.epfl.pop.decentralized

import akka.actor.{Actor, ActorLogging, ActorRef, ActorSystem, Props}
import akka.http.scaladsl.Http
import akka.http.scaladsl.model.ws.WebSocketRequest
import akka.pattern.AskableActorRef
import ch.epfl.pop.decentralized.ConnectionMediator.{GetRandomPeerAck, NewServerConnected, ReadPeersClientAddress, ReadPeersClientAddressAck}
import ch.epfl.pop.model.network.method.{GreetServer, Heartbeat, ParamsWithMap}
import ch.epfl.pop.model.network.{JsonRpcRequest, MethodType}
import ch.epfl.pop.pubsub.ClientActor.ClientAnswer
import ch.epfl.pop.pubsub.graph.validators.RpcValidator
import ch.epfl.pop.pubsub.{AskPatternConstants, MessageRegistry, PublishSubscribe}
import akka.pattern.ask
import ch.epfl.pop.model.objects.PublicKey

import scala.collection.immutable.HashMap
import scala.util.Random
final case class ConnectionMediator(
    monitorRef: ActorRef,
    mediatorRef: ActorRef,
    dbActorRef: AskableActorRef,
    securityModuleActorRef: AskableActorRef,
    gossipManagerRef: ActorRef,
    messageRegistry: MessageRegistry
) extends Actor with ActorLogging with AskPatternConstants {
  implicit val system: ActorSystem = ActorSystem()

  private var serverMap: HashMap[ActorRef, GreetServer] = HashMap()

  // Ping Monitor to inform it of our ActorRef
  monitorRef ! ConnectionMediator.Ping()
  gossipManagerRef ! ConnectionMediator.Ping()

  override def receive: Receive = {

    // Connect to some servers
    case ConnectionMediator.ConnectTo(urlList) =>
      val urlDiff = urlList.toSet.diff(serverMap.values.map(g => g.serverAddress).toSet)
      urlDiff.map(url =>
        Http().singleWebSocketRequest(
          WebSocketRequest(url),
          PublishSubscribe.buildGraph(
            mediatorRef,
            dbActorRef,
            securityModuleActorRef,
            messageRegistry,
            monitorRef,
            self,
            gossipManagerRef,
            isServer = true,
            initGreetServer = true
          )
        )
      )

    case ConnectionMediator.ServerLeft(serverRef) =>
      log.info("Server left")
      serverMap -= serverRef
      // Tell monitor to stop scheduling heartbeats since there is no one to receive them
      if (serverMap.isEmpty)
        monitorRef ! Monitor.NoServerConnected

    case ConnectionMediator.ReadPeersClientAddress() =>
      if (serverMap.isEmpty)
        sender() ! ConnectionMediator.ReadPeersClientAddressAck(List.empty[String])
      else
        sender() ! ConnectionMediator.ReadPeersClientAddressAck(serverMap.values.map(gr => gr.clientAddress).toList)

    case ConnectionMediator.NewServerConnected(serverRef, greetServer) =>
      if (serverMap.isEmpty) {
        monitorRef ! Monitor.AtLeastOneServerConnected
      }
      serverMap += ((serverRef, greetServer))

    case Heartbeat(map) =>
      serverMap.keys.map(server =>
        server ! ClientAnswer(
          Right(JsonRpcRequest(
            RpcValidator.JSON_RPC_VERSION,
            MethodType.heartbeat,
            new ParamsWithMap(Map.empty),
            None
          ))
        )
      )

    case ConnectionMediator.GetRandomPeer(excludes) =>
      if (serverMap.isEmpty)
        sender() ! ConnectionMediator.NoPeer()
      else
        val serverRefs = serverMap.keys.filter(!excludes.contains(_)).toList
        if (serverRefs.isEmpty)
          sender() ! ConnectionMediator.NoPeer()
        else
          val randomKey = serverRefs(Random.nextInt(serverRefs.size))
          sender() ! ConnectionMediator.GetRandomPeerAck(randomKey, serverMap(randomKey))

    case ConnectionMediator.GetFederationServer(serverAddress) =>
      if (serverMap.isEmpty)
        sender() ! ConnectionMediator.NoPeer()
      else
        val serverNeeded = serverMap.filter((_, greetServer) => greetServer.serverAddress.equals(serverAddress))
        if (serverNeeded.isEmpty)
          sender() ! ConnectionMediator.NoPeer()
        else
          sender() ! ConnectionMediator.GetFederationServerAck(serverNeeded.keys.head)

  }
}

object ConnectionMediator {

  def props(monitorRef: ActorRef, mediatorRef: ActorRef, dbActorRef: AskableActorRef, securityModuleActorRef: AskableActorRef, gossipManagerRef: ActorRef, messageRegistry: MessageRegistry): Props =
    Props(new ConnectionMediator(monitorRef, mediatorRef, dbActorRef, securityModuleActorRef, gossipManagerRef, messageRegistry))

  sealed trait Event
  final case class ConnectTo(urlList: List[String]) extends Event
  final case class NewServerConnected(serverRef: ActorRef, greetServer: GreetServer) extends Event
  final case class ServerLeft(serverRef: ActorRef) extends Event
  final case class Ping() extends Event
  final case class ReadPeersClientAddress() extends Event
<<<<<<< HEAD
  final case class GetRandomPeer(excludes: List[PublicKey] = List.empty) extends Event
  final case class GetFederationServer(serverAddress: String) extends Event
=======
  final case class GetRandomPeer(excludes: Set[ActorRef] = Set.empty) extends Event
>>>>>>> 55a30efb

  sealed trait ConnectionMediatorMessage
  final case class ReadPeersClientAddressAck(list: List[String]) extends ConnectionMediatorMessage
  final case class GetRandomPeerAck(serverRef: ActorRef, greetServer: GreetServer) extends ConnectionMediatorMessage
  final case class NoPeer() extends ConnectionMediatorMessage
  final case class GetFederationServerAck(federationServerRef: ActorRef) extends ConnectionMediatorMessage
}<|MERGE_RESOLUTION|>--- conflicted
+++ resolved
@@ -119,12 +119,8 @@
   final case class ServerLeft(serverRef: ActorRef) extends Event
   final case class Ping() extends Event
   final case class ReadPeersClientAddress() extends Event
-<<<<<<< HEAD
-  final case class GetRandomPeer(excludes: List[PublicKey] = List.empty) extends Event
+  final case class GetRandomPeer(excludes: Set[ActorRef] = Set.empty) extends Event
   final case class GetFederationServer(serverAddress: String) extends Event
-=======
-  final case class GetRandomPeer(excludes: Set[ActorRef] = Set.empty) extends Event
->>>>>>> 55a30efb
 
   sealed trait ConnectionMediatorMessage
   final case class ReadPeersClientAddressAck(list: List[String]) extends ConnectionMediatorMessage

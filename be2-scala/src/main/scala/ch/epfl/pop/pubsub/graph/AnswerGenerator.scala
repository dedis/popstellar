--- conflicted
+++ resolved
@@ -1,179 +1,93 @@
-<<<<<<< HEAD
-package ch.epfl.pop.pubsub.graph
-
-import akka.NotUsed
-import akka.pattern.AskableActorRef
-import akka.stream.scaladsl.Flow
-import ch.epfl.pop.model.network.method.{Broadcast, Catchup, GetMessagesById, PagedCatchup}
-import ch.epfl.pop.model.network._
-import ch.epfl.pop.model.objects.DbActorNAckException
-import ch.epfl.pop.pubsub.AskPatternConstants
-import ch.epfl.pop.pubsub.graph.validators.RpcValidator
-import ch.epfl.pop.storage.DbActor
-
-import scala.concurrent.Await
-import scala.util.{Failure, Success}
-
-/** Object for AnswerGenerator to keep a compatible interface Since this is an object only one instance of AnswerGenerator(class) will be created
-  */
-object AnswerGenerator extends AskPatternConstants {
-  lazy val dbActor: AskableActorRef = DbActor.getInstance
-  val answerGen = new AnswerGenerator(dbActor)
-
-  def generateAnswer(graphMessage: GraphMessage): GraphMessage = answerGen.generateAnswer(graphMessage)
-
-  val generator: Flow[GraphMessage, GraphMessage, NotUsed] = answerGen.generator
-}
-
-class AnswerGenerator(dbActor: => AskableActorRef) extends AskPatternConstants {
-
-  def generateAnswer(graphMessage: GraphMessage): GraphMessage = graphMessage match {
-    // Note: the output message (if successful) is an answer
-    // The standard output is always a JsonMessage (pipeline errors are transformed into negative answers)
-
-    case Right(rpcRequest: JsonRpcRequest) => rpcRequest.getParams match {
-        case Catchup(channel) =>
-          val askCatchup = dbActor ? DbActor.Catchup(channel)
-          Await.ready(askCatchup, duration).value match {
-            case Some(Success(DbActor.DbActorCatchupAck(messages))) =>
-              val resultObject: ResultObject = new ResultObject(messages)
-              Right(JsonRpcResponse(RpcValidator.JSON_RPC_VERSION, Some(resultObject), None, rpcRequest.id))
-            case Some(Failure(ex: DbActorNAckException)) => Left(PipelineError(ex.code, s"AnswerGenerator failed : ${ex.message}", rpcRequest.getId))
-            case reply                                   => Left(PipelineError(ErrorCodes.SERVER_ERROR.id, s"AnswerGenerator failed : unexpected DbActor reply '$reply'", rpcRequest.getId))
-          }
-
-        // Note: this is not going to remain true when server-to-server communication gets implemented
-        case Broadcast(_, _) => Left(PipelineError(
-            ErrorCodes.SERVER_ERROR.id,
-            "Server received a Broadcast message which should never happen (broadcast messages are only emitted by server)",
-            rpcRequest.id
-          ))
-
-        // Let get_messages_by_id request go through
-        case GetMessagesById(_) => graphMessage
-
-        case PagedCatchup(channel, numberOfMessages, beforeMessageID) =>
-          val askPagedCatchup = dbActor ? DbActor.PagedCatchup(channel, numberOfMessages, beforeMessageID)
-          Await.ready(askPagedCatchup, duration).value match {
-            case Some(Success(DbActor.DbActorCatchupAck(messages))) =>
-              val resultObject: ResultObject = new ResultObject(messages)
-              Right(JsonRpcResponse(RpcValidator.JSON_RPC_VERSION, Some(resultObject), None, rpcRequest.id))
-            case Some(Failure(ex: DbActorNAckException)) => Left(PipelineError(ex.code, s"AnswerGenerator failed : ${ex.message}", rpcRequest.getId))
-            case reply                                   => Left(PipelineError(ErrorCodes.SERVER_ERROR.id, s"AnswerGenerator failed : unexpected DbActor reply '$reply'", rpcRequest.getId))
-          }
-
-        // Standard answer res == 0
-        case _ => Right(JsonRpcResponse(
-            RpcValidator.JSON_RPC_VERSION,
-            Some(new ResultObject(0)),
-            None,
-            rpcRequest.id
-          ))
-      }
-
-    // Let get_messages_by_id answer go through
-    case Right(_: JsonRpcResponse) => graphMessage
-
-    // Convert PipelineErrors into negative JsonRpcResponses
-    case Left(pipelineError: PipelineError) => Right(JsonRpcResponse(
-        RpcValidator.JSON_RPC_VERSION,
-        None,
-        Some(ErrorObject(pipelineError.code, pipelineError.description)),
-        pipelineError.rpcId
-      ))
-
-    // /!\ If something is outputted as Left(...), then there's a mistake somewhere in the graph!
-    case _ => Left(PipelineError(
-        ErrorCodes.SERVER_ERROR.id,
-        s"Internal server error: unknown reason. The MessageEncoder could not decide what to do with input $graphMessage",
-        None
-      ))
-  }
-
-  val generator: Flow[GraphMessage, GraphMessage, NotUsed] = Flow[GraphMessage].map(generateAnswer)
-}
-=======
-package ch.epfl.pop.pubsub.graph
-
-import akka.NotUsed
-import akka.pattern.AskableActorRef
-import akka.stream.scaladsl.Flow
-import ch.epfl.pop.model.network.method.{Broadcast, Catchup, GetMessagesById}
-import ch.epfl.pop.model.network._
-import ch.epfl.pop.model.objects.DbActorNAckException
-import ch.epfl.pop.pubsub.AskPatternConstants
-import ch.epfl.pop.pubsub.graph.validators.RpcValidator
-import ch.epfl.pop.storage.DbActor
-
-import scala.concurrent.Await
-import scala.util.{Failure, Success}
-
-/** Object for AnswerGenerator to keep a compatible interface Since this is an object only one instance of AnswerGenerator(class) will be created
-  */
-object AnswerGenerator extends AskPatternConstants {
-  lazy val dbActor: AskableActorRef = DbActor.getInstance
-  val answerGen = new AnswerGenerator(dbActor)
-
-  def generateAnswer(graphMessage: GraphMessage): GraphMessage = answerGen.generateAnswer(graphMessage)
-
-  val generator: Flow[GraphMessage, GraphMessage, NotUsed] = answerGen.generator
-}
-
-class AnswerGenerator(dbActor: => AskableActorRef) extends AskPatternConstants {
-
-  def generateAnswer(graphMessage: GraphMessage): GraphMessage = graphMessage match {
-    // Note: the output message (if successful) is an answer
-    // The standard output is always a JsonMessage (pipeline errors are transformed into negative answers)
-
-    case Right(rpcRequest: JsonRpcRequest) => rpcRequest.getParams match {
-        case Catchup(channel) =>
-          val askCatchup = dbActor ? DbActor.Catchup(channel)
-          Await.ready(askCatchup, duration).value match {
-            case Some(Success(DbActor.DbActorCatchupAck(messages))) =>
-              val resultObject: ResultObject = new ResultObject(ResultMessage(messages))
-              Right(JsonRpcResponse(RpcValidator.JSON_RPC_VERSION, Some(resultObject), None, rpcRequest.id))
-            case Some(Failure(ex: DbActorNAckException)) => Left(PipelineError(ex.code, s"AnswerGenerator failed : ${ex.message}", rpcRequest.getId))
-            case reply                                   => Left(PipelineError(ErrorCodes.SERVER_ERROR.id, s"AnswerGenerator failed : unexpected DbActor reply '$reply'", rpcRequest.getId))
-          }
-
-        // Note: this is not going to remain true when server-to-server communication gets implemented
-        case Broadcast(_, _) => Left(PipelineError(
-            ErrorCodes.SERVER_ERROR.id,
-            "Server received a Broadcast message which should never happen (broadcast messages are only emitted by server)",
-            rpcRequest.id
-          ))
-
-        // Let get_messages_by_id request go through
-        case GetMessagesById(_) => graphMessage
-
-        // Standard answer res == 0
-        case _ => Right(JsonRpcResponse(
-            RpcValidator.JSON_RPC_VERSION,
-            Some(new ResultObject(0)),
-            None,
-            rpcRequest.id
-          ))
-      }
-
-    // Let get_messages_by_id answer go through
-    case Right(_: JsonRpcResponse) => graphMessage
-
-    // Convert PipelineErrors into negative JsonRpcResponses
-    case Left(pipelineError: PipelineError) => Right(JsonRpcResponse(
-        RpcValidator.JSON_RPC_VERSION,
-        None,
-        Some(ErrorObject(pipelineError.code, pipelineError.description)),
-        pipelineError.rpcId
-      ))
-
-    // /!\ If something is outputted as Left(...), then there's a mistake somewhere in the graph!
-    case _ => Left(PipelineError(
-        ErrorCodes.SERVER_ERROR.id,
-        s"Internal server error: unknown reason. The MessageEncoder could not decide what to do with input $graphMessage",
-        None
-      ))
-  }
-
-  val generator: Flow[GraphMessage, GraphMessage, NotUsed] = Flow[GraphMessage].map(generateAnswer)
-}
->>>>>>> aa04c3a2
+package ch.epfl.pop.pubsub.graph
+
+import akka.NotUsed
+import akka.pattern.AskableActorRef
+import akka.stream.scaladsl.Flow
+import ch.epfl.pop.model.network.method.{Broadcast, Catchup, GetMessagesById, PagedCatchup}
+import ch.epfl.pop.model.network._
+import ch.epfl.pop.model.objects.DbActorNAckException
+import ch.epfl.pop.pubsub.AskPatternConstants
+import ch.epfl.pop.pubsub.graph.validators.RpcValidator
+import ch.epfl.pop.storage.DbActor
+
+import scala.concurrent.Await
+import scala.util.{Failure, Success}
+
+/** Object for AnswerGenerator to keep a compatible interface Since this is an object only one instance of AnswerGenerator(class) will be created
+  */
+object AnswerGenerator extends AskPatternConstants {
+  lazy val dbActor: AskableActorRef = DbActor.getInstance
+  val answerGen = new AnswerGenerator(dbActor)
+
+  def generateAnswer(graphMessage: GraphMessage): GraphMessage = answerGen.generateAnswer(graphMessage)
+
+  val generator: Flow[GraphMessage, GraphMessage, NotUsed] = answerGen.generator
+}
+
+class AnswerGenerator(dbActor: => AskableActorRef) extends AskPatternConstants {
+
+  def generateAnswer(graphMessage: GraphMessage): GraphMessage = graphMessage match {
+    // Note: the output message (if successful) is an answer
+    // The standard output is always a JsonMessage (pipeline errors are transformed into negative answers)
+
+    case Right(rpcRequest: JsonRpcRequest) => rpcRequest.getParams match {
+        case Catchup(channel) =>
+          val askCatchup = dbActor ? DbActor.Catchup(channel)
+          Await.ready(askCatchup, duration).value match {
+            case Some(Success(DbActor.DbActorCatchupAck(messages))) =>
+              val resultObject: ResultObject = new ResultObject(ResultMessage(messages))
+              Right(JsonRpcResponse(RpcValidator.JSON_RPC_VERSION, Some(resultObject), None, rpcRequest.id))
+            case Some(Failure(ex: DbActorNAckException)) => Left(PipelineError(ex.code, s"AnswerGenerator failed : ${ex.message}", rpcRequest.getId))
+            case reply                                   => Left(PipelineError(ErrorCodes.SERVER_ERROR.id, s"AnswerGenerator failed : unexpected DbActor reply '$reply'", rpcRequest.getId))
+          }
+
+        // Note: this is not going to remain true when server-to-server communication gets implemented
+        case Broadcast(_, _) => Left(PipelineError(
+            ErrorCodes.SERVER_ERROR.id,
+            "Server received a Broadcast message which should never happen (broadcast messages are only emitted by server)",
+            rpcRequest.id
+          ))
+
+        // Let get_messages_by_id request go through
+        case GetMessagesById(_) => graphMessage
+
+        case PagedCatchup(channel, numberOfMessages, beforeMessageID) =>
+          val askPagedCatchup = dbActor ? DbActor.PagedCatchup(channel, numberOfMessages, beforeMessageID)
+          Await.ready(askPagedCatchup, duration).value match {
+            case Some(Success(DbActor.DbActorCatchupAck(messages))) =>
+              val resultObject: ResultObject = new ResultObject(messages)
+              Right(JsonRpcResponse(RpcValidator.JSON_RPC_VERSION, Some(resultObject), None, rpcRequest.id))
+            case Some(Failure(ex: DbActorNAckException)) => Left(PipelineError(ex.code, s"AnswerGenerator failed : ${ex.message}", rpcRequest.getId))
+            case reply                                   => Left(PipelineError(ErrorCodes.SERVER_ERROR.id, s"AnswerGenerator failed : unexpected DbActor reply '$reply'", rpcRequest.getId))
+          }
+
+        // Standard answer res == 0
+        case _ => Right(JsonRpcResponse(
+            RpcValidator.JSON_RPC_VERSION,
+            Some(new ResultObject(0)),
+            None,
+            rpcRequest.id
+          ))
+      }
+
+    // Let get_messages_by_id answer go through
+    case Right(_: JsonRpcResponse) => graphMessage
+
+    // Convert PipelineErrors into negative JsonRpcResponses
+    case Left(pipelineError: PipelineError) => Right(JsonRpcResponse(
+        RpcValidator.JSON_RPC_VERSION,
+        None,
+        Some(ErrorObject(pipelineError.code, pipelineError.description)),
+        pipelineError.rpcId
+      ))
+
+    // /!\ If something is outputted as Left(...), then there's a mistake somewhere in the graph!
+    case _ => Left(PipelineError(
+        ErrorCodes.SERVER_ERROR.id,
+        s"Internal server error: unknown reason. The MessageEncoder could not decide what to do with input $graphMessage",
+        None
+      ))
+  }
+
+  val generator: Flow[GraphMessage, GraphMessage, NotUsed] = Flow[GraphMessage].map(generateAnswer)
+}
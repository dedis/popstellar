package ch.epfl.pop.pubsub.graph.validators

import akka.pattern.AskableActorRef
import ch.epfl.pop.model.network.JsonRpcRequest
import ch.epfl.pop.model.network.method.message.Message
import ch.epfl.pop.model.network.method.message.data.ObjectType
import ch.epfl.pop.model.objects.{Channel, Hash, PublicKey}
import ch.epfl.pop.pubsub.AskPatternConstants
import ch.epfl.pop.pubsub.graph.{GraphMessage, PipelineError, bindToPipe}
import ch.epfl.pop.storage.DbActor

import scala.concurrent.Await
import scala.util.Success

object MessageValidator extends ContentValidator with AskPatternConstants {

  /** Extracts the useful parameters from a rpc message
    *
    * @param rpcMessage
    *   rpc message which contains the parameters to extract
    * @return
    *   the decoded data, the id of the LAO, the PublicKey of the sender and the channel
    */
  def extractData[T](rpcMessage: JsonRpcRequest): (T, Hash, PublicKey, Channel) = {
    val message: Message = rpcMessage.getParamsMessage.get
    val data: T = message.decodedData.get.asInstanceOf[T]
    val laoId: Hash = rpcMessage.extractLaoId
    val sender: PublicKey = message.sender
    val channel: Channel = rpcMessage.getParamsChannel

    (data, laoId, sender, channel)
  }

  /** Runs the multiple checks of the validators
    *
    * @param checks
    *   checks which return a GraphMessage
    * @return
    *   GraphMessage: passes the rpcMessages to Right if successful right with pipeline error
    */
  def runChecks(checks: GraphMessage*): GraphMessage = {
    if (checks.head.isRight && !checks.tail.isEmpty)
      runChecks(checks.tail: _*)
    else
      checks.head
  }

  def validateMessage(rpcMessage: JsonRpcRequest): GraphMessage = {

    val message: Message = rpcMessage.getParamsMessage.get
    val expectedId: Hash = Hash.fromStrings(message.data.toString, message.signature.toString)

<<<<<<< HEAD
    val result = runChecks(
      bindToPipe(rpcMessage, message.message_id == expectedId,
        validationError("Invalid message_id", "MessageValidator", rpcMessage.id)),
      bindToPipe(rpcMessage, message.signature.verify(message.sender, message.data),
        validationError("Invalid sender signature", "MessageValidator", rpcMessage.id)),
    )
    if (result.isLeft)
      bindToPipe(rpcMessage, message.witness_signatures.forall(ws => ws.verify(message.message_id)),
        validationError("Invalid witness signature", "MessageValidator", rpcMessage.id))
    else
      result
=======
    if (message.message_id != expectedId) {
      Left(validationError("Invalid message_id", "MessageValidator", rpcMessage.id))
    } else if (!message.signature.verify(message.sender, message.data)) {
      Left(validationError("Invalid sender signature", "MessageValidator", rpcMessage.id))
    } else if (!message.witness_signatures.forall(ws => ws.verify(message.message_id))) {
      Left(validationError("Invalid witness signature", "MessageValidator", rpcMessage.id))
    } else {
      Right(rpcMessage)
    }
>>>>>>> 6cac25a5
  }

  /** checks whether the sender of the JsonRpcRequest is in the attendee list inside the LAO's data
    *
    * @param sender
    *   the sender we want to verify
    * @param channel
    *   the channel we want the LaoData for
    * @param dbActor
    *   the AskableActorRef we use (by default the main DbActor, obtained through getInstance)
    */
  def validateAttendee(sender: PublicKey, channel: Channel, dbActor: AskableActorRef = DbActor.getInstance): Boolean = {
    val ask = dbActor ? DbActor.ReadLaoData(channel)
    Await.ready(ask, duration).value.get match {
      case Success(DbActor.DbActorReadLaoDataAck(laoData)) => laoData.attendees.contains(sender)
      case _                                               => false
    }
  }

  // Same as validateAttendee except that it returns a GraphMessage
  def checkAttendee(
      rpcMessage: JsonRpcRequest,
      sender: PublicKey,
      channel: Channel,
      dbActor: AskableActorRef = DbActor.getInstance,
      error: PipelineError
  ): GraphMessage = {
<<<<<<< HEAD
    bindToPipe(rpcMessage, validateAttendee(sender, channel, dbActor), error)
=======
    if (validateAttendee(sender, channel, dbActor))
      Right(rpcMessage)
    else
      Left(error)
>>>>>>> 6cac25a5
  }

  /** checks whether the sender of the JsonRpcRequest is the LAO owner
    *
    * @param sender
    *   the sender we want to verify
    * @param channel
    *   the channel we want the LaoData for
    * @param dbActor
    *   the DbActor we use (by default the main one, obtained through getInstance)
    */
  def validateOwner(sender: PublicKey, channel: Channel, dbActor: AskableActorRef = DbActor.getInstance): Boolean = {
    val ask = dbActor ? DbActor.ReadLaoData(channel)
    Await.ready(ask, duration).value.get match {
      case Success(DbActor.DbActorReadLaoDataAck(laoData)) => laoData.owner == sender
      case _                                               => false
    }
  }

  // Same as validateOwner except that it returns a GraphMessage
  def checkOwner(
      rpcMessage: JsonRpcRequest,
      sender: PublicKey,
      channel: Channel,
      dbActor: AskableActorRef = DbActor.getInstance,
      error: PipelineError
  ): GraphMessage = {
<<<<<<< HEAD
    bindToPipe(rpcMessage, validateOwner(sender, channel, dbActor), error)
=======
    if (validateOwner(sender, channel, dbActor))
      Right(rpcMessage)
    else
      Left(error)
>>>>>>> 6cac25a5
  }

  /** checks whether the channel of the JsonRpcRequest is of the given type
    *
    * @param channelObjectType
    *   the ObjectType the channel should be
    * @param channel
    *   the channel we want to check
    * @param dbActor
    *   the DbActor we use (by default the main one, obtained through getInstance)
    */
  def validateChannelType(
      channelObjectType: ObjectType.ObjectType,
      channel: Channel,
      dbActor: AskableActorRef = DbActor.getInstance
  ): Boolean = {
    val ask = dbActor ? DbActor.ReadChannelData(channel)
    Await.ready(ask, duration).value.get match {
      case Success(DbActor.DbActorReadChannelDataAck(channelData)) => channelData.channelType == channelObjectType
      case _                                                       => false
    }
  }

  // Same as validateChannelType except that it returns a GraphMessage
  def checkChannelType(
      rpcMessage: JsonRpcRequest,
      channelObjectType: ObjectType.ObjectType,
      channel: Channel,
      dbActor: AskableActorRef = DbActor.getInstance,
      error: PipelineError
  ): GraphMessage = {
<<<<<<< HEAD
    bindToPipe(rpcMessage, validateChannelType(channelObjectType, channel, dbActor), error)
=======
    if (validateChannelType(channelObjectType, channel, dbActor))
      Right(rpcMessage)
    else
      Left(error)
>>>>>>> 6cac25a5
  }

  /** Checks if the msg senderPK is the expected one
    *
    * @param rpcMessage
    *   rpc message to validate
    * @param expectedKey
    *   the expected key
    * @param msgSenderKey
    *   the rpc message senderPK
    * @param error
    *   the error to forward in case the senderPK doesn't match the expected one
    * @return
    *   GraphMessage: passes the rpcMessages to Right if successful right with pipeline error
    */
  def checkMsgSenderKey(
      rpcMessage: JsonRpcRequest,
      expectedKey: PublicKey,
      msgSenderKey: PublicKey,
      error: PipelineError
  ): GraphMessage = {
<<<<<<< HEAD
    bindToPipe(rpcMessage, expectedKey == msgSenderKey, error)
=======
    if (expectedKey == msgSenderKey)
      Right(rpcMessage)
    else
      Left(error)
>>>>>>> 6cac25a5
  }

}<|MERGE_RESOLUTION|>--- conflicted
+++ resolved
@@ -50,7 +50,6 @@
     val message: Message = rpcMessage.getParamsMessage.get
     val expectedId: Hash = Hash.fromStrings(message.data.toString, message.signature.toString)
 
-<<<<<<< HEAD
     val result = runChecks(
       bindToPipe(rpcMessage, message.message_id == expectedId,
         validationError("Invalid message_id", "MessageValidator", rpcMessage.id)),
@@ -62,17 +61,6 @@
         validationError("Invalid witness signature", "MessageValidator", rpcMessage.id))
     else
       result
-=======
-    if (message.message_id != expectedId) {
-      Left(validationError("Invalid message_id", "MessageValidator", rpcMessage.id))
-    } else if (!message.signature.verify(message.sender, message.data)) {
-      Left(validationError("Invalid sender signature", "MessageValidator", rpcMessage.id))
-    } else if (!message.witness_signatures.forall(ws => ws.verify(message.message_id))) {
-      Left(validationError("Invalid witness signature", "MessageValidator", rpcMessage.id))
-    } else {
-      Right(rpcMessage)
-    }
->>>>>>> 6cac25a5
   }
 
   /** checks whether the sender of the JsonRpcRequest is in the attendee list inside the LAO's data
@@ -100,14 +88,7 @@
       dbActor: AskableActorRef = DbActor.getInstance,
       error: PipelineError
   ): GraphMessage = {
-<<<<<<< HEAD
     bindToPipe(rpcMessage, validateAttendee(sender, channel, dbActor), error)
-=======
-    if (validateAttendee(sender, channel, dbActor))
-      Right(rpcMessage)
-    else
-      Left(error)
->>>>>>> 6cac25a5
   }
 
   /** checks whether the sender of the JsonRpcRequest is the LAO owner
@@ -135,14 +116,7 @@
       dbActor: AskableActorRef = DbActor.getInstance,
       error: PipelineError
   ): GraphMessage = {
-<<<<<<< HEAD
     bindToPipe(rpcMessage, validateOwner(sender, channel, dbActor), error)
-=======
-    if (validateOwner(sender, channel, dbActor))
-      Right(rpcMessage)
-    else
-      Left(error)
->>>>>>> 6cac25a5
   }
 
   /** checks whether the channel of the JsonRpcRequest is of the given type
@@ -174,14 +148,7 @@
       dbActor: AskableActorRef = DbActor.getInstance,
       error: PipelineError
   ): GraphMessage = {
-<<<<<<< HEAD
     bindToPipe(rpcMessage, validateChannelType(channelObjectType, channel, dbActor), error)
-=======
-    if (validateChannelType(channelObjectType, channel, dbActor))
-      Right(rpcMessage)
-    else
-      Left(error)
->>>>>>> 6cac25a5
   }
 
   /** Checks if the msg senderPK is the expected one
@@ -203,14 +170,7 @@
       msgSenderKey: PublicKey,
       error: PipelineError
   ): GraphMessage = {
-<<<<<<< HEAD
     bindToPipe(rpcMessage, expectedKey == msgSenderKey, error)
-=======
-    if (expectedKey == msgSenderKey)
-      Right(rpcMessage)
-    else
-      Left(error)
->>>>>>> 6cac25a5
   }
 
 }
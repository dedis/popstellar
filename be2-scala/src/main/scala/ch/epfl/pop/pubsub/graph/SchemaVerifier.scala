--- conflicted
+++ resolved
@@ -1,4 +1,3 @@
-<<<<<<< HEAD
 package ch.epfl.pop.pubsub.graph
 
 import java.io.InputStream
@@ -96,104 +95,4 @@
 
   // takes a string (json) input and compares it with the JsonSchema
   val rpcSchemaVerifier: Flow[JsonString, Either[JsonString, PipelineError], NotUsed] = Flow[JsonString].map(verifyRpcSchema)
-}
-=======
-package ch.epfl.pop.pubsub.graph
-
-import java.io.InputStream
-
-import akka.NotUsed
-import akka.stream.scaladsl.Flow
-import ch.epfl.pop.model.network.method.message.data.ProtocolException
-import com.fasterxml.jackson.databind.{JsonNode, ObjectMapper}
-import com.networknt.schema.{JsonSchema, JsonSchemaFactory, SpecVersion, ValidationMessage}
-import spray.json._
-
-import scala.jdk.CollectionConverters._
-import scala.util.{Failure, Success, Try}
-
-object SchemaVerifier {
-  private final val objectMapper: ObjectMapper = new ObjectMapper()
-
-  private final val querySchemaPath = "protocol/query/query.json"           // with respect to resources folder
-  private final val dataSchemasPath = "protocol/query/method/message/data"  // with respect to resources folder
-
-  private final val querySchema: JsonSchema = setupSchemaVerification(querySchemaPath)
-
-
-  def setupSchemaVerification(jsonPath: String): JsonSchema = {
-    // get input stream of protocol's query.json file from resources folder
-    def queryFile: InputStream = this.getClass.getClassLoader.getResourceAsStream(jsonPath)
-
-    // creation of a JsonSchemaFactory that supports the DraftV07 with the schema obtained from a node created from query.json
-    val factory: JsonSchemaFactory = JsonSchemaFactory.getInstance(SpecVersion.VersionFlag.V7)
-
-    // creation of a JsonNode using the readTree function from the file query.json (at queryPath)
-    // closing the stream is done by readTree
-    // FIXME: error handling for queryPath
-    lazy val jsonNode: JsonNode = objectMapper.readTree(queryFile)
-
-    // creation of a JsonSchema from the previously created factory and JsonNode
-    factory.getSchema(jsonNode)
-  }
-
-  private def verifySchema(schema: JsonSchema, jsonString: JsonString): Try[Unit] = {
-    try {
-      //in case of invalid JsonString, we catch the exception thrown by the readTree and answer with an error
-      // creation of a JsonNode containing the information from the input JSON string
-      val jsonNode: JsonNode = objectMapper.readTree(jsonString)
-      // validation of the input, the result is a set of errors (if no errors, the set is empty)
-      // Note: the library is written in Java, thus we convert the Java Set<T> into a Scala Set[T]
-      val errors: Set[ValidationMessage] = schema.validate(jsonNode).asScala.toSet
-      errors match {
-        case _ if errors.isEmpty => Success((): Unit)
-        case _ => Failure(new ProtocolException(errors.mkString("; "))) // concatenate all schema validation errors into one
-      }
-    } catch {
-      case e: Exception => Failure(new ProtocolException("Invalid object detected, JSON object expected."))
-    }
-  }
-
-  /**
-   * Validates a high-level JSON-rpc json string (i.e. *NOT* the data field)
-   *
-   * @param jsonString JSON string representation of the message
-   * @return a [[GraphMessage]] containing the input if successful, or a [[PipelineError]] otherwise
-   */
-  def verifyRpcSchema(jsonString: JsonString): Either[JsonString, PipelineError] = {
-    verifySchema(querySchema, jsonString) match {
-      case Success(_) => Left(jsonString)
-      case Failure(ex) =>
-        val rpcId = Try(jsonString.parseJson.asJsObject.getFields("id")) match {
-          case Success(Seq(JsNumber(id))) => Some(id.toInt)
-          case _ => None
-        }
-        Right(PipelineError(ErrorCodes.INVALID_DATA.id, ex.getMessage, rpcId))
-    }
-  }
-
-  /**
-   * Verifies a low-level data json string
-   * @note use the MessageRegistry to access this function easily
-   *
-   * @param schema schema that should be used to verify the jsonString
-   * @param jsonString JSON string representation of the data field
-   * @return a Success or a Failure depending whether the validation succeeded or not
-   */
-  def verifyDataSchema(schema: JsonSchema)(jsonString: JsonString): Try[Unit] = verifySchema(schema, jsonString)
-
-  /**
-   * Creates a SchemaVerifier function from the corresponding JsonSchema verifier file
-   * @note used by the MessageRegistry to ease the process of SchemaVerifier functions creation
-   *
-   * @param schemaFileName name of the corresponding schema file wrt. dataSchemasPath
-   * @return a schema validator taking a json string and returning whether the string is conform to the schema file or not
-   */
-  def createSchemaVerifier(schemaFileName: String): JsonString => Try[Unit] = verifyDataSchema(
-    setupSchemaVerification(s"$dataSchemasPath/$schemaFileName")
-  )
-
-  // takes a string (json) input and compares it with the JsonSchema
-  val rpcSchemaVerifier: Flow[JsonString, Either[JsonString, PipelineError], NotUsed] = Flow[JsonString].map(verifyRpcSchema)
-}
->>>>>>> eb83a437
+}
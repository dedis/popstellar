--- conflicted
+++ resolved
@@ -13,19 +13,6 @@
     rpcMessage.getParamsMessage match {
       case Some(message: Message) =>
         val data: PostTransaction = message.decodedData.get.asInstanceOf[PostTransaction]
-<<<<<<< HEAD
-        if (data.transactionId != data.transaction.transactionId) {
-          Left(validationError("incorrect transaction id"))
-        } else if (!data.transaction.checkSignatures()) {
-          Left(validationError("bad signature"))
-        } else {
-          data.transaction.sumOutputs() match {
-            case Left(err) => Left(validationError(err.getMessage()))
-            case Right(_)  => Right(rpcMessage)
-          }
-        }
-=======
-
         runChecks(
           checkId(
             rpcMessage,
@@ -44,8 +31,6 @@
             s => validationError(s)
           )
         )
->>>>>>> 3f01b5f1
-
       case _ => Left(validationErrorNoMessage(rpcMessage.id))
     }
   }
@@ -61,9 +46,9 @@
     */
   private def checkTransactionSignatures(rpcMessage: JsonRpcRequest, transaction: Transaction, error: PipelineError): GraphMessage = {
     if (transaction.checkSignatures())
-      Left(rpcMessage)
+      Right(rpcMessage)
     else {
-      Right(error)
+      Left(error)
     }
   }
 
@@ -78,8 +63,8 @@
     */
   private def checkSumOutputs(rpcMessage: JsonRpcRequest, transaction: Transaction, validationError: String => PipelineError): GraphMessage = {
     transaction.sumOutputs() match {
-      case Left(err) => Right(validationError(err.getMessage))
-      case Right(_)  => Left(rpcMessage)
+      case Left(err) => Left(validationError(err.getMessage))
+      case Right(_)  => Right(rpcMessage)
     }
   }
 

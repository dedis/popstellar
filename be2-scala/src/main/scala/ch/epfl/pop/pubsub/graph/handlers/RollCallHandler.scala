--- conflicted
+++ resolved
@@ -4,10 +4,7 @@
 import akka.pattern.AskableActorRef
 import akka.stream.scaladsl.Flow
 import ch.epfl.pop.model.network.method.message.Message
-<<<<<<< HEAD
 import ch.epfl.pop.model.objects.{Base64Data, Channel, DbActorNAckException, PublicKey, LaoData}
-=======
->>>>>>> b4ed4404
 import ch.epfl.pop.model.network.method.message.data.ObjectType
 import ch.epfl.pop.model.network.method.message.data.rollCall.CloseRollCall
 import ch.epfl.pop.model.network.requests.rollCall.{JsonRpcRequestCloseRollCall, JsonRpcRequestCreateRollCall, JsonRpcRequestOpenRollCall, JsonRpcRequestReopenRollCall}
@@ -19,12 +16,9 @@
 import scala.concurrent.ExecutionContext.Implicits.global
 import scala.concurrent.{Await, Future}
 
-<<<<<<< HEAD
 import scala.util.{Failure, Success}
 import akka.pattern.AskableActorRef
 
-=======
->>>>>>> b4ed4404
 /**
  * RollCallHandler object uses the db instance from the MessageHandler (i.e PublishSubscribe)
  */
@@ -78,7 +72,6 @@
   }
 
   def handleCloseRollCall(rpcMessage: JsonRpcRequest): GraphMessage = {
-<<<<<<< HEAD
     val askWritePropagate: Future[GraphMessage] = dbAskWritePropagate(rpcMessage)
 
     val askLaoData = (dbActor ? DbActor.ReadLaoData(rpcMessage.getParamsChannel))
@@ -106,60 +99,12 @@
         val laoChannel: Option[Base64Data] = rpcMessage.getParamsChannel.decodeChannelLaoId
         laoChannel match {
           case None => Right(PipelineError(
-=======
-    val ask: Future[GraphMessage] = dbAskWritePropagate(rpcMessage)
-    Await.result(ask, duration) match {
-      case Left(_) =>
-        rpcMessage.getParamsMessage match {
-          case Some(message: Message) =>
-            val data: CloseRollCall = message.decodedData.get.asInstanceOf[CloseRollCall]
-
-            //Creates a channel for each attendee (of name /root/lao_id/social/PublicKeyAttendee), returns a GraphMessage
-            def createAttendeeChannels(attendees: List[PublicKey], rpcMessage: JsonRpcRequest): GraphMessage = {
-              val listAttendeeChannels: List[(Channel, ObjectType.ObjectType)] = data.attendees.map(attendee => (generateSocialChannel(rpcMessage.getParamsChannel, attendee), ObjectType.CHIRP))
-              val askCreateChannels: Future[GraphMessage] = (dbActor ? DbActor.CreateChannelsFromList(listAttendeeChannels)).map {
-                case DbActorAck() => Left(rpcMessage)
-                case DbActorNAck(code, description) => Right(PipelineError(code, description, rpcMessage.id))
-                case _ => Right(PipelineError(ErrorCodes.SERVER_ERROR.id, unknownAnswer, rpcMessage.id))
-              }
-              Await.result(askCreateChannels, duration)
-            }
-
-            val laoChannel: Option[Base64Data] = rpcMessage.getParamsChannel.decodeChannelLaoId
-            laoChannel match {
-              case None => Right(PipelineError(
-                ErrorCodes.SERVER_ERROR.id,
-                s"There is an issue with the data of the LAO",
-                rpcMessage.id
-              ))
-              case Some(_) =>
-                val askOldData = dbActor ? DbActor.ReadLaoData(rpcMessage.getParamsChannel)
-
-                Await.result(askOldData, duration) match {
-                  case DbActorReadLaoDataAck(Some(_)) =>
-                    val ask: Future[GraphMessage] = (dbActor ? DbActor.Write(rpcMessage.getParamsChannel, message)).map {
-                      case DbActorWriteAck() => createAttendeeChannels(data.attendees, rpcMessage)
-                      case DbActorNAck(code, description) => Right(PipelineError(code, description, rpcMessage.id))
-                      case _ => Right(PipelineError(ErrorCodes.SERVER_ERROR.id, unknownAnswer, rpcMessage.id))
-                    }
-                    Await.result(ask, duration)
-                  case _ => Right(PipelineError(
-                    ErrorCodes.SERVER_ERROR.id,
-                    s"There is an issue with the data of the LAO",
-                    rpcMessage.id
-                  ))
-
-                }
-            }
-          case _ => Right(PipelineError(
->>>>>>> b4ed4404
             ErrorCodes.SERVER_ERROR.id,
             s"There is an issue with the data of the LAO",
             rpcMessage.id
           ))
           case Some(_) => Await.result(resFuture, duration)
         }
-<<<<<<< HEAD
       
       case _ => Right(PipelineError(
             ErrorCodes.SERVER_ERROR.id,
@@ -186,12 +131,4 @@
     }
     askCreateChannels
   }
-=======
-      case error@Right(_) => error
-      case _ => Right(PipelineError(ErrorCodes.SERVER_ERROR.id, unknownAnswer, rpcMessage.id))
-    }
-  }
-
-  private def generateSocialChannel(channel: Channel, pk: PublicKey): Channel = Channel(s"$channel${Channel.SOCIAL_CHANNEL_PREFIX}${pk.base64Data}")
->>>>>>> b4ed4404
 }
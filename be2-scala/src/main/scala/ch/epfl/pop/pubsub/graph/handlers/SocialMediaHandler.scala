--- conflicted
+++ resolved
@@ -120,7 +120,15 @@
     }
   }
 
-<<<<<<< HEAD
+  // no need for a case handleNotifyAddChirp or handleNotifyDeleteChirp for now, since the server never receives any in theory, but could be needed later
+  def handleNotifyAddChirp(rpcMessage: JsonRpcRequest): GraphMessage = {
+    Right(PipelineError(ErrorCodes.SERVER_ERROR.id, "NOT IMPLEMENTED: SocialMediaHandler should not handle NotifyAddChirp messages", rpcMessage.id))
+  }
+
+  def handleNotifyDeleteChirp(rpcMessage: JsonRpcRequest): GraphMessage = {
+    Right(PipelineError(ErrorCodes.SERVER_ERROR.id, "NOT IMPLEMENTED: SocialMediaHandler should not handle NotifyDeleteChirp messages", rpcMessage.id))
+  }
+
   def handleAddReaction(rpcMessage: JsonRpcRequest): GraphMessage = {
     val ask: Future[GraphMessage] = dbAskWritePropagate(rpcMessage)
     Await.result(ask, duration)
@@ -129,15 +137,5 @@
   def handleDeleteReaction(rpcMessage: JsonRpcRequest): GraphMessage = {
     val ask: Future[GraphMessage] = dbAskWritePropagate(rpcMessage)
     Await.result(ask, duration)
-=======
-  // no need for a case handleNotifyAddChirp or handleNotifyDeleteChirp for now, since the server never receives any in theory, but could be needed later
-  def handleNotifyAddChirp(rpcMessage: JsonRpcRequest): GraphMessage = {
-    Right(PipelineError(ErrorCodes.SERVER_ERROR.id, "NOT IMPLEMENTED: SocialMediaHandler should not handle NotifyAddChirp messages", rpcMessage.id))
-  }
-
-  def handleNotifyDeleteChirp(rpcMessage: JsonRpcRequest): GraphMessage = {
-    Right(PipelineError(ErrorCodes.SERVER_ERROR.id, "NOT IMPLEMENTED: SocialMediaHandler should not handle NotifyDeleteChirp messages", rpcMessage.id))
->>>>>>> 7a442f6a
-  }
 
 }

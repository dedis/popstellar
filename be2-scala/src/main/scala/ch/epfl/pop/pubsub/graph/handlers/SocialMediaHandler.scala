package ch.epfl.pop.pubsub.graph.handlers

import akka.NotUsed
import akka.pattern.AskableActorRef
import akka.stream.scaladsl.Flow
import ch.epfl.pop.json.MessageDataProtocol._
import ch.epfl.pop.model.network.method.message.Message
import ch.epfl.pop.model.network.method.message.data.socialMedia._
import ch.epfl.pop.model.network.requests.socialMedia._
import ch.epfl.pop.model.network.{JsonRpcRequest, JsonRpcResponse}
<<<<<<< HEAD
import ch.epfl.pop.model.objects.{Channel, Hash, Base64Data, Signature, Timestamp, PublicKey, DbActorNAckException}
=======
import ch.epfl.pop.model.objects._
>>>>>>> b4ed4404
import ch.epfl.pop.pubsub.graph.{DbActor, ErrorCodes, GraphMessage, PipelineError}
import spray.json._

import scala.concurrent.ExecutionContext.Implicits.global
import scala.concurrent.{Await, Future}
import scala.util.Failure

object SocialMediaHandler extends MessageHandler {
  override val handler: Flow[GraphMessage, GraphMessage, NotUsed] = new SocialMediaHandler(super.dbActor).handler
}

sealed class SocialMediaHandler(dbRef: => AskableActorRef) extends MessageHandler {

  /**
   * Overrides default DbActor with provided parameter
   */
  override final val dbActor: AskableActorRef = dbRef

  override val handler: Flow[GraphMessage, GraphMessage, NotUsed] = Flow[GraphMessage].map {
    case Left(jsonRpcMessage) => jsonRpcMessage match {
      case message@(_: JsonRpcRequestAddChirp) => handleAddChirp(message)
      case message@(_: JsonRpcRequestDeleteChirp) => handleDeleteChirp(message)
      case message@(_: JsonRpcRequestNotifyAddChirp) => handleNotifyAddChirp(message)
      case message@(_: JsonRpcRequestNotifyDeleteChirp) => handleNotifyDeleteChirp(message)
      case message@(_: JsonRpcRequestAddReaction) => handleAddReaction(message)
      case message@(_: JsonRpcRequestDeleteReaction) => handleDeleteReaction(message)
      case _ => Right(PipelineError(
        ErrorCodes.SERVER_ERROR.id,
        "Internal server fault: SocialMediaHandler was given a message it could not recognize",
        jsonRpcMessage match {
          case r: JsonRpcRequest => r.id
          case r: JsonRpcResponse => r.id
          case _ => None
        }
      ))
    }
    case graphMessage@_ => graphMessage
  }

  private final val unknownAnswerDatabase: String = "Database actor returned an unknown answer"

  private def generateSocialChannel(lao_id: Base64Data): Channel = Channel(Channel.ROOT_CHANNEL_PREFIX + lao_id + Channel.SOCIAL_MEDIA_CHIRPS_PREFIX)

  /**
   * Helper function for both Social Media broadcasts
   *
   * @param rpcMessage       : message for which we want to generate the broadcast
   * @param broadcastData    : the message data we broadcast converted to Base64Data
   * @param broadcastChannel : the Channel in which we broadcast
   */
  private def broadcastHelper(rpcMessage: JsonRpcRequest, broadcastData: Base64Data, broadcastChannel: Channel): GraphMessage = {
<<<<<<< HEAD
    val askLaoData = (dbActor ? DbActor.ReadLaoData(rpcMessage.getParamsChannel)).recover{case e: DbActorNAckException => Failure(e)}
=======
    val askLaoData = dbActor ? DbActor.ReadLaoData(rpcMessage.getParamsChannel)
>>>>>>> b4ed4404
    Await.result(askLaoData, duration) match {
      case DbActor.DbActorReadLaoDataAck(Some(laoData)) =>
        val broadcastSignature: Signature = laoData.privateKey.signData(broadcastData)
        val broadcastId: Hash = Hash.fromStrings(broadcastData.toString, broadcastSignature.toString)
        //FIXME: once consensus is implemented, fix the WitnessSignaturePair list handling
        val broadcastMessage: Message = Message(broadcastData, laoData.publicKey, broadcastSignature, broadcastId, List.empty)
        val ask: Future[GraphMessage] = (dbActor ? DbActor.WriteAndPropagate(broadcastChannel, broadcastMessage)).map {
          case DbActor.DbActorWriteAck() => Left(rpcMessage)
          case _ => Right(PipelineError(ErrorCodes.SERVER_ERROR.id, unknownAnswerDatabase, rpcMessage.id))
        }.recover{
          case e: DbActorNAckException => Right(PipelineError(e.getCode, e.getMessage, rpcMessage.id))
          case _ => Right(PipelineError(ErrorCodes.SERVER_ERROR.id, unknownAnswerDatabase, rpcMessage.id))
        }
        Await.result(ask, duration)
      case DbActor.DbActorReadLaoDataAck(None) => Right(PipelineError(ErrorCodes.SERVER_ERROR.id, s"Can't fetch LaoData for channel ${rpcMessage.getParamsChannel}.", rpcMessage.id))
      case Failure(e: DbActorNAckException) => Right(PipelineError(e.getCode, e.getMessage, rpcMessage.id))
    }
  }

  def handleAddChirp(rpcMessage: JsonRpcRequest): GraphMessage = {
    writeAndPropagate(rpcMessage) match {
      case Left(_) =>
        val channelChirp: Channel = rpcMessage.getParamsChannel
        channelChirp.decodeChannelLaoId match {
          case Some(lao_id) =>
            val broadcastChannel: Channel = generateSocialChannel(lao_id)
            rpcMessage.getParamsMessage match {
              case Some(params) =>
                // we can't get the message_id as a Base64Data, it is a Hash
                val chirp_id: Hash = params.message_id
                val timestamp: Timestamp = params.decodedData.get.asInstanceOf[AddChirp].timestamp
                val notifyAddChirp: NotifyAddChirp = NotifyAddChirp(chirp_id, channelChirp, timestamp)
                val broadcastData: Base64Data = Base64Data.encode(notifyAddChirp.toJson.toString)
                broadcastHelper(rpcMessage, broadcastData, broadcastChannel)
              case None => Right(PipelineError(ErrorCodes.SERVER_ERROR.id, "Server failed to extract chirp id for the broadcast", rpcMessage.id))
            }
          case None => Right(PipelineError(ErrorCodes.SERVER_ERROR.id, "Server failed to extract LAO id for the broadcast", rpcMessage.id))
        }
      case error@Right(_) => error
      case _ => Right(PipelineError(ErrorCodes.SERVER_ERROR.id, unknownAnswerDatabase, rpcMessage.id))
    }
  }

  def handleDeleteChirp(rpcMessage: JsonRpcRequest): GraphMessage = {
    writeAndPropagate(rpcMessage) match {
      case Left(_) =>
        val channelChirp: Channel = rpcMessage.getParamsChannel
        channelChirp.decodeChannelLaoId match {
          case Some(lao_id) =>
            val broadcastChannel: Channel = generateSocialChannel(lao_id)
            rpcMessage.getParamsMessage match {
              case Some(params) =>
                val chirp_id: Hash = params.message_id
                val timestamp: Timestamp = params.decodedData.get.asInstanceOf[DeleteChirp].timestamp
                val notifyDeleteChirp: NotifyDeleteChirp = NotifyDeleteChirp(chirp_id, channelChirp, timestamp)
                val broadcastData: Base64Data = Base64Data.encode(notifyDeleteChirp.toJson.toString)
                broadcastHelper(rpcMessage, broadcastData, broadcastChannel)
              case None => Right(PipelineError(ErrorCodes.SERVER_ERROR.id, "Server failed to extract chirp id for the broadcast", rpcMessage.id))
            }
          case None => Right(PipelineError(ErrorCodes.SERVER_ERROR.id, "Server failed to extract LAO id for the broadcast", rpcMessage.id))
        }
      case error@Right(_) => error
      case _ => Right(PipelineError(ErrorCodes.SERVER_ERROR.id, unknownAnswerDatabase, rpcMessage.id))
    }
  }

  // no need for a case handleNotifyAddChirp or handleNotifyDeleteChirp for now, since the server never receives any in theory, but could be needed later
  def handleNotifyAddChirp(rpcMessage: JsonRpcRequest): GraphMessage = {
    Right(PipelineError(ErrorCodes.SERVER_ERROR.id, "NOT IMPLEMENTED: SocialMediaHandler should not handle NotifyAddChirp messages", rpcMessage.id))
  }

  def handleNotifyDeleteChirp(rpcMessage: JsonRpcRequest): GraphMessage = {
    Right(PipelineError(ErrorCodes.SERVER_ERROR.id, "NOT IMPLEMENTED: SocialMediaHandler should not handle NotifyDeleteChirp messages", rpcMessage.id))
  }

  def handleAddReaction(rpcMessage: JsonRpcRequest): GraphMessage = {
    writeAndPropagate(rpcMessage)
  }

  def handleDeleteReaction(rpcMessage: JsonRpcRequest): GraphMessage = {
    writeAndPropagate(rpcMessage)
  }

  private def writeAndPropagate(rpcMessage: JsonRpcRequest): GraphMessage = {
    val ask: Future[GraphMessage] = dbAskWritePropagate(rpcMessage)
    Await.result(ask, duration)
  }

}
<|MERGE_RESOLUTION|>--- conflicted
+++ resolved
@@ -8,11 +8,7 @@
 import ch.epfl.pop.model.network.method.message.data.socialMedia._
 import ch.epfl.pop.model.network.requests.socialMedia._
 import ch.epfl.pop.model.network.{JsonRpcRequest, JsonRpcResponse}
-<<<<<<< HEAD
-import ch.epfl.pop.model.objects.{Channel, Hash, Base64Data, Signature, Timestamp, PublicKey, DbActorNAckException}
-=======
 import ch.epfl.pop.model.objects._
->>>>>>> b4ed4404
 import ch.epfl.pop.pubsub.graph.{DbActor, ErrorCodes, GraphMessage, PipelineError}
 import spray.json._
 
@@ -64,11 +60,7 @@
    * @param broadcastChannel : the Channel in which we broadcast
    */
   private def broadcastHelper(rpcMessage: JsonRpcRequest, broadcastData: Base64Data, broadcastChannel: Channel): GraphMessage = {
-<<<<<<< HEAD
     val askLaoData = (dbActor ? DbActor.ReadLaoData(rpcMessage.getParamsChannel)).recover{case e: DbActorNAckException => Failure(e)}
-=======
-    val askLaoData = dbActor ? DbActor.ReadLaoData(rpcMessage.getParamsChannel)
->>>>>>> b4ed4404
     Await.result(askLaoData, duration) match {
       case DbActor.DbActorReadLaoDataAck(Some(laoData)) =>
         val broadcastSignature: Signature = laoData.privateKey.signData(broadcastData)

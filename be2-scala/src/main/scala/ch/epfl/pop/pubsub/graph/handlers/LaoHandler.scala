--- conflicted
+++ resolved
@@ -28,37 +28,8 @@
         socialChannel: Channel = Channel(s"$laoChannel${Channel.SOCIAL_MEDIA_CHIRPS_PREFIX}")
         reactionChannel: Channel = Channel(s"$laoChannel${Channel.REACTIONS_CHANNEL_PREFIX}")
         // we get access to the canonical address of the server
-<<<<<<< HEAD
-        val config = ServerConf(appConf)
-        val address: Option[String] = Some(f"ws://${config.interface}:${config.port}/${config.path}")
-
-        val combined = for {
-          // check whether the lao already exists in db
-          _ <- {
-            (dbActor ? DbActor.ChannelExists(laoChannel)).transformWith {
-              case Success(_) => Future { throw DbActorNAckException(ErrorCodes.INVALID_ACTION.id, "lao already exists in db") }
-              case _          => Future { () }
-            }
-          }
-          // create lao channels
-          _ <- dbActor ? DbActor.CreateChannelsFromList(List(
-            (coinChannel, ObjectType.COIN),
-            (laoChannel, ObjectType.LAO),
-            (socialChannel, ObjectType.CHIRP),
-            (reactionChannel, ObjectType.REACTION)
-          ))
-          // write lao creation message
-          _ <- dbActor ? DbActor.Write(laoChannel, message)
-          // write lao data
-          _ <- dbActor ? DbActor.WriteLaoData(laoChannel, message, address)
-          // after creating the lao, we need to send a lao#greet message to the frontend
-          greet: GreetLao = GreetLao(data.id, params.get.sender, address.get, List.empty)
-          _ <- dbBroadcast(rpcMessage, laoChannel, GreetLaoFormat.write(greet), laoChannel)
-        } yield ()
-=======
         config = ServerConf(appConf)
         address: Option[String] = Some(f"ws://${config.interface}:${config.port}/${config.path}")
->>>>>>> b1007e33
 
         // check whether the lao already exists in db
         _ <- dbActor ? DbActor.AssertChannelMissing(laoChannel)
@@ -75,7 +46,7 @@
         _ <- dbActor ? DbActor.WriteLaoData(laoChannel, message, address)
         // after creating the lao, we need to send a lao#greet message to the frontend
         greet: GreetLao = GreetLao(data.id, message.sender, address.get, List.empty)
-        _ <- dbBroadcast(rpcMessage, laoChannel, GreetLaoFormat.write(greet).toString(), laoChannel)
+        _ <- dbBroadcast(rpcMessage, laoChannel, GreetLaoFormat.write(greet), laoChannel)
       } yield ()
 
     Await.ready(ask, duration).value.get match {

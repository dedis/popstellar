package ch.epfl.pop.pubsub.graph.handlers

import akka.NotUsed
import akka.stream.scaladsl.Flow
import ch.epfl.pop.model.network.method.message.Message
import ch.epfl.pop.model.network.method.message.data.ObjectType
import ch.epfl.pop.model.network.method.message.data.lao.{CreateLao, StateLao}
import ch.epfl.pop.model.network.requests.lao.{JsonRpcRequestCreateLao, JsonRpcRequestStateLao, JsonRpcRequestUpdateLao}
import ch.epfl.pop.model.network.{JsonRpcRequest, JsonRpcResponse}
<<<<<<< HEAD
import ch.epfl.pop.model.objects.{Channel, DbActorNAckException, Hash, LaoData}
import ch.epfl.pop.pubsub.graph.DbActor.{DbActorMessage, DbActorAck, DbActorWriteAck}
=======
import ch.epfl.pop.model.objects.{Channel, Hash}
import ch.epfl.pop.pubsub.graph.DbActor.{DbActorAck, DbActorNAck, DbActorWriteAck}
>>>>>>> b4ed4404
import ch.epfl.pop.pubsub.graph.{DbActor, ErrorCodes, GraphMessage, PipelineError}

import scala.concurrent.{Await, Future}
import scala.util.Failure

case object LaoHandler extends MessageHandler {

  override val handler: Flow[GraphMessage, GraphMessage, NotUsed] = Flow[GraphMessage].map {
    case Left(jsonRpcMessage) => jsonRpcMessage match {
      case message@(_: JsonRpcRequestCreateLao) => handleCreateLao(message)
      case message@(_: JsonRpcRequestStateLao) => handleStateLao(message)
      case message@(_: JsonRpcRequestUpdateLao) => handleUpdateLao(message)
      case _ => Right(PipelineError(
        ErrorCodes.SERVER_ERROR.id,
        "Internal server fault: LaoHandler was given a message it could not recognize",
        jsonRpcMessage match {
          case r: JsonRpcRequest => r.id
          case r: JsonRpcResponse => r.id
          case _ => None
        }
      ))
    }
    case graphMessage@_ => graphMessage
  }

  private val unknownAnswerDB: String = "Database actor returned an unknown answer"

  def handleCreateLao(rpcMessage: JsonRpcRequest): GraphMessage = {
    rpcMessage.getParamsMessage match {
      case Some(message: Message) =>
        val data: CreateLao = message.decodedData.get.asInstanceOf[CreateLao]
        // we are using the lao id instead of the message_id at lao creation
        val channel: Channel = Channel(s"${Channel.ROOT_CHANNEL_PREFIX}${data.id}")
<<<<<<< HEAD
        val socialChannel: Channel = Channel(channel + Channel.SOCIAL_MEDIA_CHIRPS_PREFIX)
        val reactionChannel: Channel = Channel(channel + Channel.REACTIONS_CHANNEL_PREFIX)

        val askCreateChannels = (dbActor ? DbActor.CreateChannelsFromList(List(
          (channel, ObjectType.LAO),
          (socialChannel, ObjectType.CHIRP),
          (reactionChannel, ObjectType.REACTION)
        )))
        val askWrite = (dbActor ? DbActor.Write(channel, message))

        val resFuture: Future[GraphMessage] = (for{
          resultCreateChannels <- askCreateChannels
          resultWrite <- askWrite
        } yield(resultWrite, resultCreateChannels)).map{
          case (DbActorWriteAck(), DbActorAck()) => Left(rpcMessage)
          case _ => Right(PipelineError(ErrorCodes.SERVER_ERROR.id, unknownAnswerDB, rpcMessage.id))
        }.recover{
          case e: DbActorNAckException => Right(PipelineError(e.getCode, e.getMessage, rpcMessage.id))
=======
        val socialChannel: Channel = Channel(s"$channel${Channel.SOCIAL_MEDIA_CHIRPS_PREFIX}")
        val reactionChannel: Channel = Channel(s"$channel${Channel.REACTIONS_CHANNEL_PREFIX}")
        val askCreate = dbActor ? DbActor.CreateChannelsFromList(List(
          (channel, ObjectType.LAO),
          (socialChannel, ObjectType.CHIRP),
          (reactionChannel, ObjectType.REACTION)
        ))
        Await.result(askCreate, duration) match {
          case DbActorAck() =>
            val ask = dbActor ? DbActor.Write(channel, message)
            Await.result(ask, duration) match {
              case DbActorWriteAck() => Left(rpcMessage)
              case DbActorNAck(code, description) => Right(PipelineError(code, description, rpcMessage.id))
              case _ => Right(PipelineError(ErrorCodes.SERVER_ERROR.id, unknownAnswerDB, rpcMessage.id))
            }
          case DbActorNAck(code, description) => Right(PipelineError(code, description, rpcMessage.id))
>>>>>>> b4ed4404
          case _ => Right(PipelineError(ErrorCodes.SERVER_ERROR.id, unknownAnswerDB, rpcMessage.id))
        }

        Await.result(resFuture, duration)

      case _ => Right(PipelineError(
        ErrorCodes.SERVER_ERROR.id,
        s"Unable to handle lao message $rpcMessage. Not a Publish/Broadcast message",
        rpcMessage.id
      ))
    }
  }

  def handleStateLao(rpcMessage: JsonRpcRequest): GraphMessage = {
    val modificationId: Hash = rpcMessage.getDecodedData.asInstanceOf[StateLao].modification_id
    Right(PipelineError(ErrorCodes.SERVER_ERROR.id, "NOT IMPLEMENTED : handleStateLao is not implemented", rpcMessage.id))
  }

  def handleUpdateLao(rpcMessage: JsonRpcRequest): GraphMessage = {
    //FIXME: the main channel is not updated
    val ask: Future[GraphMessage] = dbAskWritePropagate(rpcMessage)
    Await.result(ask, duration)
  }
}<|MERGE_RESOLUTION|>--- conflicted
+++ resolved
@@ -7,13 +7,8 @@
 import ch.epfl.pop.model.network.method.message.data.lao.{CreateLao, StateLao}
 import ch.epfl.pop.model.network.requests.lao.{JsonRpcRequestCreateLao, JsonRpcRequestStateLao, JsonRpcRequestUpdateLao}
 import ch.epfl.pop.model.network.{JsonRpcRequest, JsonRpcResponse}
-<<<<<<< HEAD
 import ch.epfl.pop.model.objects.{Channel, DbActorNAckException, Hash, LaoData}
 import ch.epfl.pop.pubsub.graph.DbActor.{DbActorMessage, DbActorAck, DbActorWriteAck}
-=======
-import ch.epfl.pop.model.objects.{Channel, Hash}
-import ch.epfl.pop.pubsub.graph.DbActor.{DbActorAck, DbActorNAck, DbActorWriteAck}
->>>>>>> b4ed4404
 import ch.epfl.pop.pubsub.graph.{DbActor, ErrorCodes, GraphMessage, PipelineError}
 
 import scala.concurrent.{Await, Future}
@@ -47,7 +42,6 @@
         val data: CreateLao = message.decodedData.get.asInstanceOf[CreateLao]
         // we are using the lao id instead of the message_id at lao creation
         val channel: Channel = Channel(s"${Channel.ROOT_CHANNEL_PREFIX}${data.id}")
-<<<<<<< HEAD
         val socialChannel: Channel = Channel(channel + Channel.SOCIAL_MEDIA_CHIRPS_PREFIX)
         val reactionChannel: Channel = Channel(channel + Channel.REACTIONS_CHANNEL_PREFIX)
 
@@ -66,24 +60,6 @@
           case _ => Right(PipelineError(ErrorCodes.SERVER_ERROR.id, unknownAnswerDB, rpcMessage.id))
         }.recover{
           case e: DbActorNAckException => Right(PipelineError(e.getCode, e.getMessage, rpcMessage.id))
-=======
-        val socialChannel: Channel = Channel(s"$channel${Channel.SOCIAL_MEDIA_CHIRPS_PREFIX}")
-        val reactionChannel: Channel = Channel(s"$channel${Channel.REACTIONS_CHANNEL_PREFIX}")
-        val askCreate = dbActor ? DbActor.CreateChannelsFromList(List(
-          (channel, ObjectType.LAO),
-          (socialChannel, ObjectType.CHIRP),
-          (reactionChannel, ObjectType.REACTION)
-        ))
-        Await.result(askCreate, duration) match {
-          case DbActorAck() =>
-            val ask = dbActor ? DbActor.Write(channel, message)
-            Await.result(ask, duration) match {
-              case DbActorWriteAck() => Left(rpcMessage)
-              case DbActorNAck(code, description) => Right(PipelineError(code, description, rpcMessage.id))
-              case _ => Right(PipelineError(ErrorCodes.SERVER_ERROR.id, unknownAnswerDB, rpcMessage.id))
-            }
-          case DbActorNAck(code, description) => Right(PipelineError(code, description, rpcMessage.id))
->>>>>>> b4ed4404
           case _ => Right(PipelineError(ErrorCodes.SERVER_ERROR.id, unknownAnswerDB, rpcMessage.id))
         }
 

package ch.epfl.pop.pubsub.graph.handlers

import ch.epfl.pop.config.RuntimeEnvironment.appConf
import ch.epfl.pop.config.ServerConf
import ch.epfl.pop.model.network.JsonRpcRequest
import ch.epfl.pop.model.network.method.message.Message
import ch.epfl.pop.model.network.method.message.data.ObjectType
<<<<<<< HEAD
import ch.epfl.pop.model.network.method.message.data.lao.{CreateLao, StateLao}
import ch.epfl.pop.model.objects.{Channel, DbActorNAckException, Hash}
=======
import ch.epfl.pop.model.network.method.message.data.lao.{CreateLao, GreetLao, StateLao}
import ch.epfl.pop.model.objects.{Base64Data, Channel, DbActorNAckException, Hash}
>>>>>>> 9b21cd61
import ch.epfl.pop.pubsub.graph.{ErrorCodes, GraphMessage, PipelineError}
import ch.epfl.pop.storage.DbActor

import scala.concurrent.ExecutionContext.Implicits.global
import scala.concurrent.{Await, Future}
import scala.util.{Failure, Success}

case object LaoHandler extends MessageHandler {


  def handleCreateLao(rpcMessage: JsonRpcRequest): GraphMessage = {
    val params: Option[Message] = rpcMessage.getParamsMessage
    params match {
      case Some(message: Message) =>
        val data: CreateLao = message.decodedData.get.asInstanceOf[CreateLao]

        // we are using the lao id instead of the message_id at lao creation
        val laoChannel: Channel = Channel(s"${Channel.ROOT_CHANNEL_PREFIX}${data.id}")
        val socialChannel: Channel = Channel(s"$laoChannel${Channel.SOCIAL_MEDIA_CHIRPS_PREFIX}")
        val reactionChannel: Channel = Channel(s"$laoChannel${Channel.REACTIONS_CHANNEL_PREFIX}")
<<<<<<< HEAD
=======
        //we get access to the canonical address of the server
        val config = ServerConf(appConf)
        val address: Option[String] = Some(f"ws://${config.interface}:${config.port}/${config.path}")
>>>>>>> 9b21cd61

        val combined = for {
          // check whether the lao already exists in db
          _ <- {
            (dbActor ? DbActor.ChannelExists(laoChannel)).transformWith {
              case Success(_) => Future { throw DbActorNAckException(ErrorCodes.INVALID_ACTION.id, "lao already exists in db") }
              case _ => Future { () }
            }
          }
          // create lao channels
          _ <- dbActor ? DbActor.CreateChannelsFromList(List(
            (laoChannel, ObjectType.LAO),
            (socialChannel, ObjectType.CHIRP),
            (reactionChannel, ObjectType.REACTION)
          ))
          // write lao creation message
          _ <- dbActor ? DbActor.Write(laoChannel, message)
          // write lao data
          _ <- dbActor ? DbActor.WriteLaoData(laoChannel, message)
        } yield ()

        Await.ready(combined, duration).value.get match {
<<<<<<< HEAD
          case Success(_) => Left(rpcMessage)
=======
          case Success(_) =>
            //after creating the lao, we need to send a lao#greet message to the frontend
            val greet: GreetLao = GreetLao(data.id, params.get.sender, address.get, List.empty)
            val broadcastGreet: Base64Data = Base64Data.encode(GreetLaoFormat.write(greet).toString())
            dbBroadcast(rpcMessage, laoChannel, broadcastGreet, laoChannel)

>>>>>>> 9b21cd61
          case Failure(ex: DbActorNAckException) => Right(PipelineError(ex.code, s"handleCreateLao failed : ${ex.message}", rpcMessage.getId))
          case reply => Right(PipelineError(ErrorCodes.SERVER_ERROR.id, s"handleCreateLao failed : unexpected DbActor reply '$reply'", rpcMessage.getId))
        }

      case _ => Right(PipelineError(
        ErrorCodes.SERVER_ERROR.id,
        s"Unable to handle lao message $rpcMessage. Not a Publish/Broadcast message",
        rpcMessage.id
      ))
    }
  }

  def handleStateLao(rpcMessage: JsonRpcRequest): GraphMessage = {
    val modificationId: Hash = rpcMessage.getDecodedData.asInstanceOf[StateLao].modification_id
    Right(PipelineError(ErrorCodes.SERVER_ERROR.id, "NOT IMPLEMENTED : handleStateLao is not implemented", rpcMessage.id))
  }

  def handleUpdateLao(rpcMessage: JsonRpcRequest): GraphMessage = {
    //FIXME: the main channel is not updated
    val ask: Future[GraphMessage] = dbAskWritePropagate(rpcMessage)
    Await.result(ask, duration)
  }
}<|MERGE_RESOLUTION|>--- conflicted
+++ resolved
@@ -2,16 +2,12 @@
 
 import ch.epfl.pop.config.RuntimeEnvironment.appConf
 import ch.epfl.pop.config.ServerConf
+import ch.epfl.pop.json.MessageDataProtocol.GreetLaoFormat
 import ch.epfl.pop.model.network.JsonRpcRequest
 import ch.epfl.pop.model.network.method.message.Message
 import ch.epfl.pop.model.network.method.message.data.ObjectType
-<<<<<<< HEAD
-import ch.epfl.pop.model.network.method.message.data.lao.{CreateLao, StateLao}
-import ch.epfl.pop.model.objects.{Channel, DbActorNAckException, Hash}
-=======
 import ch.epfl.pop.model.network.method.message.data.lao.{CreateLao, GreetLao, StateLao}
 import ch.epfl.pop.model.objects.{Base64Data, Channel, DbActorNAckException, Hash}
->>>>>>> 9b21cd61
 import ch.epfl.pop.pubsub.graph.{ErrorCodes, GraphMessage, PipelineError}
 import ch.epfl.pop.storage.DbActor
 
@@ -32,12 +28,9 @@
         val laoChannel: Channel = Channel(s"${Channel.ROOT_CHANNEL_PREFIX}${data.id}")
         val socialChannel: Channel = Channel(s"$laoChannel${Channel.SOCIAL_MEDIA_CHIRPS_PREFIX}")
         val reactionChannel: Channel = Channel(s"$laoChannel${Channel.REACTIONS_CHANNEL_PREFIX}")
-<<<<<<< HEAD
-=======
         //we get access to the canonical address of the server
         val config = ServerConf(appConf)
         val address: Option[String] = Some(f"ws://${config.interface}:${config.port}/${config.path}")
->>>>>>> 9b21cd61
 
         val combined = for {
           // check whether the lao already exists in db
@@ -56,20 +49,16 @@
           // write lao creation message
           _ <- dbActor ? DbActor.Write(laoChannel, message)
           // write lao data
-          _ <- dbActor ? DbActor.WriteLaoData(laoChannel, message)
+          _ <- dbActor ? DbActor.WriteLaoData(laoChannel, message, address)
         } yield ()
 
         Await.ready(combined, duration).value.get match {
-<<<<<<< HEAD
-          case Success(_) => Left(rpcMessage)
-=======
           case Success(_) =>
             //after creating the lao, we need to send a lao#greet message to the frontend
             val greet: GreetLao = GreetLao(data.id, params.get.sender, address.get, List.empty)
             val broadcastGreet: Base64Data = Base64Data.encode(GreetLaoFormat.write(greet).toString())
             dbBroadcast(rpcMessage, laoChannel, broadcastGreet, laoChannel)
 
->>>>>>> 9b21cd61
           case Failure(ex: DbActorNAckException) => Right(PipelineError(ex.code, s"handleCreateLao failed : ${ex.message}", rpcMessage.getId))
           case reply => Right(PipelineError(ErrorCodes.SERVER_ERROR.id, s"handleCreateLao failed : unexpected DbActor reply '$reply'", rpcMessage.getId))
         }
@@ -80,6 +69,11 @@
         rpcMessage.id
       ))
     }
+  }
+
+  def handleGreetLao(rpcMessage: JsonRpcRequest): GraphMessage = {
+    val ask: Future[GraphMessage] = dbAskWritePropagate(rpcMessage)
+    Await.result(ask, duration)
   }
 
   def handleStateLao(rpcMessage: JsonRpcRequest): GraphMessage = {

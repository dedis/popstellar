--- conflicted
+++ resolved
@@ -19,10 +19,7 @@
 object DbActor extends AskPatternConstants {
 
   final val DATABASE_FOLDER: String = "database"
-<<<<<<< HEAD
   final val DATABASE_MAX_CHANNELS: Int = 1 << 10
-=======
->>>>>>> f5997da9
   final lazy val INSTANCE: AskableActorRef = PublishSubscribe.getDbActorRef
 
   // DbActor Events correspond to messages the actor may receive
@@ -96,11 +93,7 @@
     val laoFolder = new File(s"$DATABASE_FOLDER${Channel.rootChannelPrefix}").toPath
 
     // fetch all channel names (e.g. root/u9n...) stored
-<<<<<<< HEAD
     val initialChannelsMap: Map[Channel, DB] = Try(Files.list(laoFolder)) match {
-=======
-    val initialChannelsMap: Map[Channel, DB] = Try(Files.list(laoFolder).limit(1 << 8)) match {
->>>>>>> f5997da9
       case Success(stream) =>
         val initialChannelsMap: mutable.Map[Channel, DB] = mutable.Map.empty
         val options: Options = new Options()
@@ -119,7 +112,6 @@
 
     DbActor(initialChannelsMap)
   }
-<<<<<<< HEAD
 
   sealed case class DbActor(initialChannelsMap: Map[Channel, DB]) extends Actor with ActorLogging {
     private val channelsMap: mutable.Map[Channel, DB] = initialChannelsMap.to(collection.mutable.Map)
@@ -130,14 +122,6 @@
         log.info(s"Actor $self (db) has surpassed a large number of active lao channels (${initialChannelsMap.size} > $DATABASE_MAX_CHANNELS)")
       }
 
-=======
-
-  sealed case class DbActor(initialChannelsMap: Map[Channel, DB]) extends Actor with ActorLogging {
-    private val channelsMap: mutable.Map[Channel, DB] = initialChannelsMap.to(collection.mutable.Map)
-
-    override def preStart(): Unit = {
-      log.info(s"Actor $self (db) was initialised with a total of ${initialChannelsMap.size} recovered channels")
->>>>>>> f5997da9
       super.preStart()
     }
 

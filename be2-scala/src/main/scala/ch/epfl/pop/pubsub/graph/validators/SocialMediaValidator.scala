package ch.epfl.pop.pubsub.graph.validators

import ch.epfl.pop.model.network.JsonRpcRequest
import ch.epfl.pop.model.network.method.message.data.socialMedia._
import ch.epfl.pop.model.objects.{Channel, PublicKey}
import ch.epfl.pop.pubsub.graph.{GraphMessage, PipelineError}

import scala.concurrent.ExecutionContext.Implicits.global



case object SocialMediaValidator extends MessageDataContentValidator with EventValidator {

    override def EVENT_HASH_PREFIX: String = Channel.SEPARATOR + "posts"

    def validateAddChirp(rpcMessage: JsonRpcRequest): GraphMessage = {
        def validationError(reason: String): PipelineError = super.validationError(reason, "AddChirp", rpcMessage.id)

        rpcMessage.getParamsMessage match {

            // FIXME need more checks
            case Some(message) => {
                val data: AddChirp = message.decodedData.get.asInstanceOf[AddChirp]

                val actualSender: PublicKey = message.sender //sender's PK

                if (!validateTimestampStaleness(data.timestamp)) {
                    Right(validationError(s"stale timestamp (${data.timestamp})"))
                }
                // FIXME: validate parent ID: check with ChannelData object
                else{
                    Left(rpcMessage)
                }
            }
            case _ => Right(validationErrorNoMessage(rpcMessage.id))
        }
    }

    //no need for validation for now, as the server is not supposed to receive the broadcasts
    def validateNotifyAddChirp(rpcMessage: JsonRpcRequest): GraphMessage = {
        Left(rpcMessage)
    }

<<<<<<< HEAD
    def validateAddReaction(rpcMessage: JsonRpcRequest): GraphMessage = {
        def validationError(reason: String): PipelineError = super.validationError(reason, "DeleteReaction", rpcMessage.id)

        rpcMessage.getParamsMessage match {

            case Some(message) => {
                val data: AddReaction = message.decodedData.get.asInstanceOf[AddReaction]

                if (!validateTimestampStaleness(data.timestamp)) {
                    Right(validationError(s"stale timestamp (${data.timestamp})"))
                }
                // FIXME: add more checks
                else{
                    Left(rpcMessage)
                }
            }
            case _ => Right(validationErrorNoMessage(rpcMessage.id))
        }
    }

    def validateDeleteReaction(rpcMessage: JsonRpcRequest): GraphMessage = {
        def validationError(reason: String): PipelineError = super.validationError(reason, "DeleteReaction", rpcMessage.id)

        rpcMessage.getParamsMessage match {

            case Some(message) => {
                val data: DeleteReaction = message.decodedData.get.asInstanceOf[DeleteReaction]

                if (!validateTimestampStaleness(data.timestamp)) {
                    Right(validationError(s"stale timestamp (${data.timestamp})"))
                }
                // FIXME: add more checks
                else{
                    Left(rpcMessage)
                }
            }
            case _ => Right(validationErrorNoMessage(rpcMessage.id))
        }
=======
    //TODO: add validation
    def validateDeleteChirp(rpcMessage: JsonRpcRequest): GraphMessage = {
        Left(rpcMessage)
    }

    //no need for validation for now, as the server is not supposed to receive the broadcasts
    def validateNotifyDeleteChirp(rpcMessage: JsonRpcRequest): GraphMessage = {
        Left(rpcMessage)
>>>>>>> 7a442f6a
    }
}<|MERGE_RESOLUTION|>--- conflicted
+++ resolved
@@ -41,7 +41,16 @@
         Left(rpcMessage)
     }
 
-<<<<<<< HEAD
+    //TODO: add validation
+    def validateDeleteChirp(rpcMessage: JsonRpcRequest): GraphMessage = {
+        Left(rpcMessage)
+    }
+
+    //no need for validation for now, as the server is not supposed to receive the broadcasts
+    def validateNotifyDeleteChirp(rpcMessage: JsonRpcRequest): GraphMessage = {
+        Left(rpcMessage)
+    }
+
     def validateAddReaction(rpcMessage: JsonRpcRequest): GraphMessage = {
         def validationError(reason: String): PipelineError = super.validationError(reason, "DeleteReaction", rpcMessage.id)
 
@@ -80,15 +89,4 @@
             }
             case _ => Right(validationErrorNoMessage(rpcMessage.id))
         }
-=======
-    //TODO: add validation
-    def validateDeleteChirp(rpcMessage: JsonRpcRequest): GraphMessage = {
-        Left(rpcMessage)
-    }
-
-    //no need for validation for now, as the server is not supposed to receive the broadcasts
-    def validateNotifyDeleteChirp(rpcMessage: JsonRpcRequest): GraphMessage = {
-        Left(rpcMessage)
->>>>>>> 7a442f6a
-    }
 }
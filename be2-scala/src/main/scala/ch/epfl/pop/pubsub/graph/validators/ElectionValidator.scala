--- conflicted
+++ resolved
@@ -5,13 +5,8 @@
 import ch.epfl.pop.model.network.method.message.Message
 import ch.epfl.pop.model.network.method.message.data.ObjectType
 import ch.epfl.pop.model.network.method.message.data.election._
-<<<<<<< HEAD
-import ch.epfl.pop.model.objects.ElectionChannel._
-import ch.epfl.pop.model.objects._
-=======
 import ch.epfl.pop.model.objects.{Base64Data, Channel, Hash, PublicKey}
 import ch.epfl.pop.model.objects.ElectionChannel._
->>>>>>> 8a9a6cd5
 import ch.epfl.pop.pubsub.graph.validators.MessageValidator._
 import ch.epfl.pop.pubsub.graph.{ErrorCodes, GraphMessage, PipelineError}
 import ch.epfl.pop.storage.DbActor
@@ -144,15 +139,12 @@
     }
   }
 
-<<<<<<< HEAD
   private def allVoteHaveValidIndex(channel:Channel, votes: List[VoteElection], q2ballots: Map[Hash, List[String]], electionData: ElectionData) =
     votes.forall { voteElection =>
       val voteIndex = channel.getVoteIndex(electionData, voteElection.vote)
       0 <= voteIndex && voteIndex < q2ballots(voteElection.question).size
     }
 
-=======
->>>>>>> 8a9a6cd5
   def validateCastVoteElection(rpcMessage: JsonRpcRequest): GraphMessage = {
     def validationError(reason: String): PipelineError = super.validationError(reason, "CastVoteElection", rpcMessage.id)
 
@@ -161,59 +153,29 @@
         val data: CastVoteElection = message.decodedData.get.asInstanceOf[CastVoteElection]
 
         val channel: Channel = rpcMessage.getParamsChannel
-<<<<<<< HEAD
-
-        val combined = for {
-          setupMessage <- channel.getSetupMessage(dbActorRef)
-          questions = setupMessage.questions
-          DbActorReadElectionDataAck(electionData) <- dbActorRef ? DbActor.ReadElectionData(setupMessage.id)
-          q2Ballots = questions.map(question => question.id -> question.ballot_options).toMap
-        }
-        yield if (!validateTimestampStaleness(data.created_at))
-=======
         val questions = Await.result(channel.getSetupMessage(dbActorRef), duration).questions
         val sender: PublicKey = message.sender
 
         if (!validateTimestampStaleness(data.created_at)) {
->>>>>>> 8a9a6cd5
           Right(validationError(s"stale 'created_at' timestamp (${data.created_at})"))
-        else if (channel.extractChildChannel != data.election)
+        } else if (channel.extractChildChannel != data.election) {
           Right(validationError("unexpected election id"))
-        else if (channel.decodeChannelLaoId.getOrElse(HASH_ERROR) != data.lao)
+        } else if (channel.decodeChannelLaoId.getOrElse(HASH_ERROR) != data.lao) {
           Right(validationError("unexpected lao id"))
-<<<<<<< HEAD
-        //  check it the question id exists
-        else if (!data.votes.map(_.question).forall(question => q2Ballots.contains(question)))
-          Right(validationError(s"Incorrect parameter questionId"))
-        else if (!allVoteHaveValidIndex(channel, data.votes, q2Ballots, electionData))
-          Right(validationError(s"Incorrect parameter ballot"))
-        // check for question id duplication
-        else if (data.votes.map(_.question).distinct.length != data.votes.length)
-          Right(validationError(s"The castvote contains twice the same question id"))
-        // check open and end constraints
-        else if (getOpenMessage(channel).isEmpty)
-=======
         } else if (!validateVoteElection(data.election, data.votes, questions)) {
           Right(validationError(s"invalid votes"))
           // check open and end constraints
         } else if (getOpenMessage(channel).isEmpty) {
->>>>>>> 8a9a6cd5
           Right(validationError(s"This election has not started yet"))
-        else if (getEndMessage(channel).isDefined)
+        } else if (getEndMessage(channel).isDefined) {
           Right(validationError(s"This election has already ended"))
-<<<<<<< HEAD
-        else if (!validateAttendee(message.sender, channel, dbActorRef))
-          Right(validationError(s"Sender ${message.sender} has an invalid PoP token."))
-        else if (!validateChannelType(ObjectType.ELECTION, channel, dbActorRef))
-=======
         } else if (!validateAttendee(sender, channel, dbActorRef)) {
           Right(validationError(s"Sender ${sender} has an invalid PoP token."))
         } else if (!validateChannelType(ObjectType.ELECTION, channel, dbActorRef)) {
->>>>>>> 8a9a6cd5
           Right(validationError(s"trying to send a CastVoteElection message on a wrong type of channel $channel"))
-        else
-          Left(rpcMessage)
-        Await.result(combined, duration)
+        } else {
+          Left(rpcMessage)
+        }
       case _ => Right(validationErrorNoMessage(rpcMessage.id))
     }
   }
@@ -224,7 +186,7 @@
     val questionsId: List[Hash] = questions.map(_.id)
 
     votes.forall( vote => vote.vote match {
-      case Some(v :: _ ) =>
+      case Some(v) =>
         questionsId.contains(vote.question) &&
           v < q2Ballots(vote.question).size &&
           vote.id == Hash.fromStrings("Vote", electionId.toString, vote.question.toString, v.toString)

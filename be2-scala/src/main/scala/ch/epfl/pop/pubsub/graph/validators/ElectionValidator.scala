package ch.epfl.pop.pubsub.graph.validators

import akka.pattern.AskableActorRef
import ch.epfl.pop.model.network.JsonRpcRequest
import ch.epfl.pop.model.network.method.message.Message
import ch.epfl.pop.model.network.method.message.data.ObjectType
import ch.epfl.pop.model.network.method.message.data.election._
<<<<<<< HEAD
import ch.epfl.pop.model.objects.ElectionChannel._
=======
>>>>>>> 53cd64ed
import ch.epfl.pop.model.objects.{Base64Data, Channel, Hash, PublicKey}
import ch.epfl.pop.model.objects.ElectionChannel._
import ch.epfl.pop.pubsub.graph.validators.MessageValidator._
import ch.epfl.pop.pubsub.graph.{ErrorCodes, GraphMessage, PipelineError}
import ch.epfl.pop.storage.DbActor

import scala.concurrent.Await

//Similarly to the handlers, we create a ElectionValidator object which creates a ElectionValidator class instance.
//The defaults dbActorRef is used in the object, but the class can now be mocked with a custom dbActorRef for testing purpose
object ElectionValidator extends MessageDataContentValidator with EventValidator {

  val electionValidator = new ElectionValidator(DbActor.getInstance)

  override val EVENT_HASH_PREFIX: String = electionValidator.EVENT_HASH_PREFIX

  def validateSetupElection(rpcMessage: JsonRpcRequest): GraphMessage = electionValidator.validateSetupElection(rpcMessage)

  def validateOpenElection(rpcMessage: JsonRpcRequest): GraphMessage = electionValidator.validateOpenElection(rpcMessage)

  def validateCastVoteElection(rpcMessage: JsonRpcRequest): GraphMessage = electionValidator.validateCastVoteElection(rpcMessage)

  def validateResultElection(rpcMessage: JsonRpcRequest): GraphMessage = electionValidator.validateResultElection(rpcMessage)

  def validateEndElection(rpcMessage: JsonRpcRequest): GraphMessage = electionValidator.validateEndElection(rpcMessage)
}

sealed class ElectionValidator(dbActorRef: => AskableActorRef) extends MessageDataContentValidator with EventValidator {

  override val EVENT_HASH_PREFIX: String = "Election"

  private val HASH_ERROR: Hash = Hash(Base64Data(""))

  def validateSetupElection(rpcMessage: JsonRpcRequest): GraphMessage = {
    def validationError(reason: String): PipelineError = super.validationError(reason, "SetupElection", rpcMessage.id)

    rpcMessage.getParamsMessage match {
      case Some(message: Message) =>
        val data: SetupElection = message.decodedData.get.asInstanceOf[SetupElection]

        val channel: Channel = rpcMessage.getParamsChannel
        val laoId: Hash = channel.decodeChannelLaoId.getOrElse(HASH_ERROR)
        val expectedHash: Hash = Hash.fromStrings(EVENT_HASH_PREFIX, laoId.toString, data.created_at.toString, data.name)

        val sender: PublicKey = message.sender
<<<<<<< HEAD
=======

        //checks if the question ids are valid wrt protocol
        def validateQuestionId(questions: List[ElectionQuestion], election_id: Hash): Boolean =
          questions.forall(q => q.id == Hash.fromStrings("Question", election_id.toString, q.question))
>>>>>>> 53cd64ed

        if (!validateTimestampStaleness(data.created_at)) {
          Right(validationError(s"stale 'created_at' timestamp (${data.created_at})"))
        } else if (!validateTimestampOrder(data.created_at, data.start_time)) {
          Right(validationError(s"'start_time' (${data.start_time}) timestamp is smaller than 'created_at' (${data.created_at})"))
        } else if (!validateTimestampOrder(data.start_time, data.end_time)) {
          Right(validationError(s"'end_time' (${data.end_time}) timestamp is smaller than 'start_time' (${data.start_time})"))
        } else if (expectedHash != data.id) {
          Right(validationError("unexpected id"))
        } else if (!validateQuestionId(data.questions, data.id)) {
          Right(validationError("unexpected question ids"))
        } else if (!validateOwner(sender, channel, dbActorRef)) {
          Right(validationError(s"invalid sender $sender"))
        } //note: the SetupElection is the only message sent to the main channel, others are sent in an election channel
        else if (!validateChannelType(ObjectType.LAO, channel, dbActorRef)) {
          Right(validationError(s"trying to send a SetupElection message on a wrong type of channel $channel"))
        } else {
          Left(rpcMessage)
        }

      case _ => Right(validationErrorNoMessage(rpcMessage.id))
    }
  }

  def validateOpenElection(rpcMessage: JsonRpcRequest): GraphMessage = {
    def validationError(reason: String): PipelineError = super.validationError(reason, "OpenElection", rpcMessage.id)

    rpcMessage.getParamsMessage match {
      case Some(message: Message) =>
        val data: OpenElection = message.decodedData.get.asInstanceOf[OpenElection]

        val channel: Channel = rpcMessage.getParamsChannel

        val electionId: Hash = channel.extractChildChannel
        val sender: PublicKey = message.sender

        val laoId: Hash = channel.decodeChannelLaoId.getOrElse(HASH_ERROR)

        if (!validateTimestampStaleness(data.opened_at)) {
          Right(validationError(s"stale 'opened_at' timestamp (${data.opened_at})"))
        } else if (electionId != data.election) {
          Right(validationError("Unexpected election id"))
        } else if (laoId != data.lao) {
          Right(validationError("Unexpected lao id"))
        } else if (!validateOwner(sender, channel, dbActorRef)) {
          Right(validationError(s"Sender $sender has an invalid PoP token."))
        } else if (!validateChannelType(ObjectType.ELECTION, channel, dbActorRef)) {
          Right(validationError(s"trying to send a OpenElection message on a wrong type of channel $channel"))
        } else {
          Left(rpcMessage)
        }

      case _ => Right(validationErrorNoMessage(rpcMessage.id))
    }
  }

  private def allVoteHaveValidIndex(votes: List[VoteElection], q2ballots: Map[Hash, List[String]]) =
    votes.forall { voteElection =>
      val vote = voteElection.vote match {
        case Some(v :: _) => v
        case _ => -1
      }
      // check if the ballot is available
      vote < q2ballots(voteElection.question).size
    }

  def validateCastVoteElection(rpcMessage: JsonRpcRequest): GraphMessage = {
    def validationError(reason: String): PipelineError = super.validationError(reason, "CastVoteElection", rpcMessage.id)

    rpcMessage.getParamsMessage match {
      case Some(message: Message) =>
        val data: CastVoteElection = message.decodedData.get.asInstanceOf[CastVoteElection]

        val channel: Channel = rpcMessage.getParamsChannel
<<<<<<< HEAD

        val questions = Await.result(channel.getSetupMessage(dbActorRef), duration).questions
        val q2Ballots = questions.map(question => question.id -> question.ballot_options).toMap
=======
        val questions = Await.result(channel.getSetupMessage(dbActorRef), duration).questions
        val sender: PublicKey = message.sender
>>>>>>> 53cd64ed

        if (!validateTimestampStaleness(data.created_at)) {
          Right(validationError(s"stale 'created_at' timestamp (${data.created_at})"))
        } else if (channel.extractChildChannel != data.election) {
          Right(validationError("unexpected election id"))
        } else if (channel.decodeChannelLaoId.getOrElse(HASH_ERROR) != data.lao) {
          Right(validationError("unexpected lao id"))
<<<<<<< HEAD
          //  check it the question id exists
        } else if (!data.votes.map(_.question).forall(question => q2Ballots.contains(question))) {
          Right(validationError(s"Incorrect parameter questionId"))
        } else if (!allVoteHaveValidIndex(data.votes, q2Ballots)) {
          Right(validationError(s"Incorrect parameter ballot"))
          // check for question id duplication
        } else if (data.votes.map(_.question).distinct.length != data.votes.length) {
          Right(validationError(s"The castvote contains twice the same question id"))
=======
        } else if (!validateVoteElection(data.election, data.votes, questions)) {
          Right(validationError(s"invalid votes"))
>>>>>>> 53cd64ed
          // check open and end constraints
        } else if (getOpenMessage(channel).isEmpty) {
          Right(validationError(s"This election has not started yet"))
        } else if (getEndMessage(channel).isDefined) {
          Right(validationError(s"This election has already ended"))
<<<<<<< HEAD
        } else if (!validateAttendee(message.sender, channel, dbActorRef)) {
          Right(validationError(s"Sender ${message.sender} has an invalid PoP token."))
=======
        } else if (!validateAttendee(sender, channel, dbActorRef)) {
          Right(validationError(s"Sender ${sender} has an invalid PoP token."))
>>>>>>> 53cd64ed
        } else if (!validateChannelType(ObjectType.ELECTION, channel, dbActorRef)) {
          Right(validationError(s"trying to send a CastVoteElection message on a wrong type of channel $channel"))
        } else {
          Left(rpcMessage)
        }
      case _ => Right(validationErrorNoMessage(rpcMessage.id))
    }
  }

<<<<<<< HEAD
  private def getOpenMessage(electionChannel: Channel): Option[OpenElection] =
    Await.result(electionChannel.extractMessages[OpenElection](dbActorRef), duration) match {
      case h :: _ => Some(h._2)
      case _ => None
    }

  private def getEndMessage(electionChannel: Channel): Option[EndElection] =
    Await.result(electionChannel.extractMessages[EndElection](dbActorRef), duration) match {
=======
  //checks if the votes are valid: valid question ids, valid ballot options and valid vote ids
  private def validateVoteElection(electionId: Hash, votes: List[VoteElection], questions: List[ElectionQuestion]): Boolean = {
    val q2Ballots: Map[Hash, List[String]] = questions.map(question => question.id -> question.ballot_options).toMap
    val questionsId: List[Hash] = questions.map(_.id)

    votes.forall( vote => vote.vote match {
      case Some(v :: _ ) =>
        questionsId.contains(vote.question) &&
          v < q2Ballots(vote.question).size &&
          vote.id == Hash.fromStrings("Vote", electionId.toString, vote.question.toString, v.toString)
      case _ => false
    })
  }

  private def getOpenMessage(electionChannel: Channel): Option[OpenElection] =
    Await.result(electionChannel.extractMessages[OpenElection](dbActorRef), duration) match {
>>>>>>> 53cd64ed
      case h :: _ => Some(h._2)
      case _ => None
    }

<<<<<<< HEAD
=======
  private def getEndMessage(electionChannel: Channel): Option[EndElection] =
    Await.result(electionChannel.extractMessages[EndElection](dbActorRef), duration) match {
      case h :: _ => Some(h._2)
      case _ => None
    }

>>>>>>> 53cd64ed
  //not implemented since the back end does not receive a ResultElection message coming from the front end
  def validateResultElection(rpcMessage: JsonRpcRequest): GraphMessage = {
    Right(PipelineError(ErrorCodes.SERVER_ERROR.id, "NOT IMPLEMENTED: ElectionValidator cannot handle ResultElection messages yet", rpcMessage.id))
  }

  def validateEndElection(rpcMessage: JsonRpcRequest): GraphMessage = {
    def validationError(reason: String): PipelineError = super.validationError(reason, "EndElection", rpcMessage.id)

    rpcMessage.getParamsMessage match {
      case Some(message: Message) =>
        val data: EndElection = message.decodedData.get.asInstanceOf[EndElection]

        val channel: Channel = rpcMessage.getParamsChannel

        val sender: PublicKey = message.sender

        val laoId: Hash = channel.decodeChannelLaoId.getOrElse(HASH_ERROR)

        if (!validateTimestampStaleness(data.created_at))
          Right(validationError(s"stale 'created_at' timestamp (${data.created_at})"))
        else if (channel.extractChildChannel != data.election)
          Right(validationError("unexpected election id"))
        else if (laoId != data.lao)
          Right(validationError("unexpected lao id"))
        else if (!validateOwner(sender, channel, dbActorRef))
          Right(validationError(s"invalid sender $sender"))
        else if (!validateChannelType(ObjectType.ELECTION, channel, dbActorRef))
          Right(validationError(s"trying to send a EndElection message on a wrong type of channel $channel"))
        else if (!compareResults(Await.result(channel.getLastVotes(dbActorRef), duration), data.registered_votes))
          Right(validationError(s"Incorrect verification hash"))
        else
          Left(rpcMessage)
      case _ => Right(validationErrorNoMessage(rpcMessage.id))
    }
  }

  /**
   *
   * @param castVotes List of pairs of messages and castVote data
   * @param checkHash The hash of the concatenated votes (i.e. registered_votes)
   * @return True if the hashes are the same, false otherwise
   */
  private def compareResults(castVotes: List[(Message, CastVoteElection)], checkHash: Hash): Boolean = {
    val sortedCastVotes: List[CastVoteElection] = castVotes.sortBy(_._1.message_id.toString.toLowerCase).map(_._2)
    val voteElections: List[VoteElection] = sortedCastVotes.flatMap(_.votes)
    val computedHash = Hash.fromStrings(voteElections.map(_.id.toString): _*)
    computedHash == checkHash
  }
}<|MERGE_RESOLUTION|>--- conflicted
+++ resolved
@@ -5,10 +5,6 @@
 import ch.epfl.pop.model.network.method.message.Message
 import ch.epfl.pop.model.network.method.message.data.ObjectType
 import ch.epfl.pop.model.network.method.message.data.election._
-<<<<<<< HEAD
-import ch.epfl.pop.model.objects.ElectionChannel._
-=======
->>>>>>> 53cd64ed
 import ch.epfl.pop.model.objects.{Base64Data, Channel, Hash, PublicKey}
 import ch.epfl.pop.model.objects.ElectionChannel._
 import ch.epfl.pop.pubsub.graph.validators.MessageValidator._
@@ -54,13 +50,10 @@
         val expectedHash: Hash = Hash.fromStrings(EVENT_HASH_PREFIX, laoId.toString, data.created_at.toString, data.name)
 
         val sender: PublicKey = message.sender
-<<<<<<< HEAD
-=======
 
         //checks if the question ids are valid wrt protocol
         def validateQuestionId(questions: List[ElectionQuestion], election_id: Hash): Boolean =
           questions.forall(q => q.id == Hash.fromStrings("Question", election_id.toString, q.question))
->>>>>>> 53cd64ed
 
         if (!validateTimestampStaleness(data.created_at)) {
           Right(validationError(s"stale 'created_at' timestamp (${data.created_at})"))
@@ -117,16 +110,6 @@
     }
   }
 
-  private def allVoteHaveValidIndex(votes: List[VoteElection], q2ballots: Map[Hash, List[String]]) =
-    votes.forall { voteElection =>
-      val vote = voteElection.vote match {
-        case Some(v :: _) => v
-        case _ => -1
-      }
-      // check if the ballot is available
-      vote < q2ballots(voteElection.question).size
-    }
-
   def validateCastVoteElection(rpcMessage: JsonRpcRequest): GraphMessage = {
     def validationError(reason: String): PipelineError = super.validationError(reason, "CastVoteElection", rpcMessage.id)
 
@@ -135,14 +118,8 @@
         val data: CastVoteElection = message.decodedData.get.asInstanceOf[CastVoteElection]
 
         val channel: Channel = rpcMessage.getParamsChannel
-<<<<<<< HEAD
-
         val questions = Await.result(channel.getSetupMessage(dbActorRef), duration).questions
-        val q2Ballots = questions.map(question => question.id -> question.ballot_options).toMap
-=======
-        val questions = Await.result(channel.getSetupMessage(dbActorRef), duration).questions
-        val sender: PublicKey = message.sender
->>>>>>> 53cd64ed
+        val sender: PublicKey = message.sender
 
         if (!validateTimestampStaleness(data.created_at)) {
           Right(validationError(s"stale 'created_at' timestamp (${data.created_at})"))
@@ -150,31 +127,15 @@
           Right(validationError("unexpected election id"))
         } else if (channel.decodeChannelLaoId.getOrElse(HASH_ERROR) != data.lao) {
           Right(validationError("unexpected lao id"))
-<<<<<<< HEAD
-          //  check it the question id exists
-        } else if (!data.votes.map(_.question).forall(question => q2Ballots.contains(question))) {
-          Right(validationError(s"Incorrect parameter questionId"))
-        } else if (!allVoteHaveValidIndex(data.votes, q2Ballots)) {
-          Right(validationError(s"Incorrect parameter ballot"))
-          // check for question id duplication
-        } else if (data.votes.map(_.question).distinct.length != data.votes.length) {
-          Right(validationError(s"The castvote contains twice the same question id"))
-=======
         } else if (!validateVoteElection(data.election, data.votes, questions)) {
           Right(validationError(s"invalid votes"))
->>>>>>> 53cd64ed
           // check open and end constraints
         } else if (getOpenMessage(channel).isEmpty) {
           Right(validationError(s"This election has not started yet"))
         } else if (getEndMessage(channel).isDefined) {
           Right(validationError(s"This election has already ended"))
-<<<<<<< HEAD
-        } else if (!validateAttendee(message.sender, channel, dbActorRef)) {
-          Right(validationError(s"Sender ${message.sender} has an invalid PoP token."))
-=======
         } else if (!validateAttendee(sender, channel, dbActorRef)) {
           Right(validationError(s"Sender ${sender} has an invalid PoP token."))
->>>>>>> 53cd64ed
         } else if (!validateChannelType(ObjectType.ELECTION, channel, dbActorRef)) {
           Right(validationError(s"trying to send a CastVoteElection message on a wrong type of channel $channel"))
         } else {
@@ -184,16 +145,6 @@
     }
   }
 
-<<<<<<< HEAD
-  private def getOpenMessage(electionChannel: Channel): Option[OpenElection] =
-    Await.result(electionChannel.extractMessages[OpenElection](dbActorRef), duration) match {
-      case h :: _ => Some(h._2)
-      case _ => None
-    }
-
-  private def getEndMessage(electionChannel: Channel): Option[EndElection] =
-    Await.result(electionChannel.extractMessages[EndElection](dbActorRef), duration) match {
-=======
   //checks if the votes are valid: valid question ids, valid ballot options and valid vote ids
   private def validateVoteElection(electionId: Hash, votes: List[VoteElection], questions: List[ElectionQuestion]): Boolean = {
     val q2Ballots: Map[Hash, List[String]] = questions.map(question => question.id -> question.ballot_options).toMap
@@ -210,20 +161,16 @@
 
   private def getOpenMessage(electionChannel: Channel): Option[OpenElection] =
     Await.result(electionChannel.extractMessages[OpenElection](dbActorRef), duration) match {
->>>>>>> 53cd64ed
       case h :: _ => Some(h._2)
       case _ => None
     }
 
-<<<<<<< HEAD
-=======
   private def getEndMessage(electionChannel: Channel): Option[EndElection] =
     Await.result(electionChannel.extractMessages[EndElection](dbActorRef), duration) match {
       case h :: _ => Some(h._2)
       case _ => None
     }
 
->>>>>>> 53cd64ed
   //not implemented since the back end does not receive a ResultElection message coming from the front end
   def validateResultElection(rpcMessage: JsonRpcRequest): GraphMessage = {
     Right(PipelineError(ErrorCodes.SERVER_ERROR.id, "NOT IMPLEMENTED: ElectionValidator cannot handle ResultElection messages yet", rpcMessage.id))

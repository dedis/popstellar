--- conflicted
+++ resolved
@@ -4,12 +4,8 @@
 import ch.epfl.pop.model.network.JsonRpcRequest
 import ch.epfl.pop.model.network.method.message.Message
 import ch.epfl.pop.model.network.method.message.data.ObjectType
-<<<<<<< HEAD
-import ch.epfl.pop.model.network.method.message.data.election.{CastVoteElection, EndElection, KeyElection, OpenElection, ResultElection, SetupElection}
-=======
 import ch.epfl.pop.model.network.method.message.data.election._
 import ch.epfl.pop.model.objects.ElectionChannel._
->>>>>>> 6a1f4bb1
 import ch.epfl.pop.model.objects.{Base64Data, Channel, Hash, PublicKey}
 import ch.epfl.pop.pubsub.graph.validators.MessageValidator._
 import ch.epfl.pop.pubsub.graph.{ErrorCodes, GraphMessage, PipelineError}
@@ -183,6 +179,7 @@
         } else {
           Left(rpcMessage)
         }
+
       case _ => Right(validationErrorNoMessage(rpcMessage.id))
     }
   }

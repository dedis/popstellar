package ch.epfl.pop.pubsub.graph.validators

import akka.pattern.AskableActorRef
import ch.epfl.pop.model.network.JsonRpcRequest
import ch.epfl.pop.model.network.method.message.Message
import ch.epfl.pop.model.network.method.message.data.ObjectType
import ch.epfl.pop.model.network.method.message.data.election._
import ch.epfl.pop.model.objects.{Base64Data, Channel, Hash, PublicKey}
import ch.epfl.pop.model.objects.ElectionChannel._
import ch.epfl.pop.pubsub.graph.validators.MessageValidator._
import ch.epfl.pop.pubsub.graph.{ErrorCodes, GraphMessage, PipelineError}
import ch.epfl.pop.storage.DbActor

import scala.concurrent.Await

//Similarly to the handlers, we create a ElectionValidator object which creates a ElectionValidator class instance.
//The defaults dbActorRef is used in the object, but the class can now be mocked with a custom dbActorRef for testing purpose
object ElectionValidator extends MessageDataContentValidator with EventValidator {

  val electionValidator = new ElectionValidator(DbActor.getInstance)

  override val EVENT_HASH_PREFIX: String = electionValidator.EVENT_HASH_PREFIX

  def validateSetupElection(rpcMessage: JsonRpcRequest): GraphMessage = electionValidator.validateSetupElection(rpcMessage)

  def validateOpenElection(rpcMessage: JsonRpcRequest): GraphMessage = electionValidator.validateOpenElection(rpcMessage)

  def validateCastVoteElection(rpcMessage: JsonRpcRequest): GraphMessage = electionValidator.validateCastVoteElection(rpcMessage)

  def validateResultElection(rpcMessage: JsonRpcRequest): GraphMessage = electionValidator.validateResultElection(rpcMessage)

  def validateEndElection(rpcMessage: JsonRpcRequest): GraphMessage = electionValidator.validateEndElection(rpcMessage)

  def validateKeyElection(rpcMessage: JsonRpcRequest): GraphMessage = electionValidator.validateKeyElection(rpcMessage)
}

sealed class ElectionValidator(dbActorRef: => AskableActorRef) extends MessageDataContentValidator with EventValidator {

  override val EVENT_HASH_PREFIX: String = "Election"

  private val HASH_ERROR: Hash = Hash(Base64Data(""))

  def validateSetupElection(rpcMessage: JsonRpcRequest): GraphMessage = {
    def validationError(reason: String): PipelineError = super.validationError(reason, "SetupElection", rpcMessage.id)

    rpcMessage.getParamsMessage match {
      case Some(message: Message) =>
        val data: SetupElection = message.decodedData.get.asInstanceOf[SetupElection]

        val channel: Channel = rpcMessage.getParamsChannel
        val laoId: Hash = channel.decodeChannelLaoId.getOrElse(HASH_ERROR)
        val expectedHash: Hash = Hash.fromStrings(EVENT_HASH_PREFIX, laoId.toString, data.created_at.toString, data.name)

        val sender: PublicKey = message.sender

        //checks if the question ids are valid wrt protocol
        def validateQuestionId(questions: List[ElectionQuestion], election_id: Hash): Boolean =
          questions.forall(q => q.id == Hash.fromStrings("Question", election_id.toString, q.question))

        if (!validateTimestampStaleness(data.created_at)) {
          Right(validationError(s"stale 'created_at' timestamp (${data.created_at})"))
        } else if (!validateTimestampOrder(data.created_at, data.start_time)) {
          Right(validationError(s"'start_time' (${data.start_time}) timestamp is smaller than 'created_at' (${data.created_at})"))
        } else if (!validateTimestampOrder(data.start_time, data.end_time)) {
          Right(validationError(s"'end_time' (${data.end_time}) timestamp is smaller than 'start_time' (${data.start_time})"))
        } else if (expectedHash != data.id) {
          Right(validationError("unexpected id"))
        } else if (!validateQuestionId(data.questions, data.id)) {
          Right(validationError("unexpected question ids"))
        } else if (!validateOwner(sender, channel, dbActorRef)) {
          Right(validationError(s"invalid sender $sender"))
        } //note: the SetupElection is the only message sent to the main channel, others are sent in an election channel
        else if (!validateChannelType(ObjectType.LAO, channel, dbActorRef)) {
          Right(validationError(s"trying to send a SetupElection message on a wrong type of channel $channel"))
        } else {
          Left(rpcMessage)
        }

      case _ => Right(validationErrorNoMessage(rpcMessage.id))
    }
  }

  def validateKeyElection(rpcMessage: JsonRpcRequest): GraphMessage = {
    def validationError(reason: String): PipelineError = super.validationError(reason, "KeyElection", rpcMessage.id)

    rpcMessage.getParamsMessage match {
      case Some(message: Message) =>
        val data: KeyElection = message.decodedData.get.asInstanceOf[KeyElection]

        val channel: Channel = rpcMessage.getParamsChannel
        val electionId: Hash = channel.extractChildChannel
        val sender: PublicKey = message.sender

        if (electionId != data.election) {
          Right(validationError("Unexpected election id"))
        } else if (!validateChannelType(ObjectType.ELECTION, channel, dbActorRef)) {
          Right(validationError(s"trying to send a KeyElection message on a wrong type of channel $channel"))
        } else if (!validateOwner(sender, channel, dbActorRef)) {
          Right(validationError(s"Sender $sender has an invalid PoP token."))
        } else {
          Left(rpcMessage)
        }

      case _ => Right(validationErrorNoMessage(rpcMessage.id))
    }
  }

  def validateOpenElection(rpcMessage: JsonRpcRequest): GraphMessage = {
    def validationError(reason: String): PipelineError = super.validationError(reason, "OpenElection", rpcMessage.id)

    rpcMessage.getParamsMessage match {
      case Some(message: Message) =>
        val data: OpenElection = message.decodedData.get.asInstanceOf[OpenElection]

        val channel: Channel = rpcMessage.getParamsChannel

        val electionId: Hash = channel.extractChildChannel
        val sender: PublicKey = message.sender

        val laoId: Hash = channel.decodeChannelLaoId.getOrElse(HASH_ERROR)

        if (!validateTimestampStaleness(data.opened_at)) {
          Right(validationError(s"stale 'opened_at' timestamp (${data.opened_at})"))
        } else if (electionId != data.election) {
          Right(validationError("Unexpected election id"))
        } else if (laoId != data.lao) {
          Right(validationError("Unexpected lao id"))
        } else if (!validateOwner(sender, channel, dbActorRef)) {
          Right(validationError(s"Sender $sender has an invalid PoP token."))
        } else if (!validateChannelType(ObjectType.ELECTION, channel, dbActorRef)) {
          Right(validationError(s"trying to send a OpenElection message on a wrong type of channel $channel"))
        } else {
          Left(rpcMessage)
        }

      case _ => Right(validationErrorNoMessage(rpcMessage.id))
    }
  }

  def validateCastVoteElection(rpcMessage: JsonRpcRequest): GraphMessage = {
    def validationError(reason: String): PipelineError = super.validationError(reason, "CastVoteElection", rpcMessage.id)

    rpcMessage.getParamsMessage match {
      case Some(message: Message) =>
        val data: CastVoteElection = message.decodedData.get.asInstanceOf[CastVoteElection]

        val channel: Channel = rpcMessage.getParamsChannel
        val questions = Await.result(channel.getSetupMessage(dbActorRef), duration).questions
        val sender: PublicKey = message.sender

        if (!validateTimestampStaleness(data.created_at)) {
          Right(validationError(s"stale 'created_at' timestamp (${data.created_at})"))
        } else if (channel.extractChildChannel != data.election) {
          Right(validationError("unexpected election id"))
        } else if (channel.decodeChannelLaoId.getOrElse(HASH_ERROR) != data.lao) {
          Right(validationError("unexpected lao id"))
        } else if (!validateVoteElection(data.election, data.votes, questions)) {
          Right(validationError(s"invalid votes"))
          // check open and end constraints
        } else if (getOpenMessage(channel).isEmpty) {
          Right(validationError(s"This election has not started yet"))
        } else if (getEndMessage(channel).isDefined) {
          Right(validationError(s"This election has already ended"))
        } else if (!validateAttendee(sender, channel, dbActorRef)) {
          Right(validationError(s"Sender ${sender} has an invalid PoP token."))
        } else if (!validateChannelType(ObjectType.ELECTION, channel, dbActorRef)) {
          Right(validationError(s"trying to send a CastVoteElection message on a wrong type of channel $channel"))
        } else {
          Left(rpcMessage)
        }
      case _ => Right(validationErrorNoMessage(rpcMessage.id))
    }
  }

  //checks if the votes are valid: valid question ids, valid ballot options and valid vote ids
  private def validateVoteElection(electionId: Hash, votes: List[VoteElection], questions: List[ElectionQuestion]): Boolean = {
    val q2Ballots: Map[Hash, List[String]] = questions.map(question => question.id -> question.ballot_options).toMap
    val questionsId: List[Hash] = questions.map(_.id)

    votes.forall( vote => vote.vote match {
<<<<<<< HEAD
      case Some(v :: _ ) =>
        questionsId.contains(vote.question) &&
          v < q2Ballots(vote.question).size &&
          vote.id == Hash.fromStrings("Vote", electionId.toString, vote.question.toString, v.toString)
=======
      case Some(Left(index)) =>
        questionsId.contains(vote.question) &&
          index < q2Ballots(vote.question).size &&
          vote.id == Hash.fromStrings("Vote", electionId.toString, vote.question.toString, index.toString)
      case Some(Right(encryptedVote)) =>
        questionsId.contains(vote.question) && vote.id == Hash.fromStrings("Vote", electionId.toString, vote.question.toString, encryptedVote.toString)
>>>>>>> e6f7dc75
      case _ => false
    })
  }

  private def getOpenMessage(electionChannel: Channel): Option[OpenElection] =
    Await.result(electionChannel.extractMessages[OpenElection](dbActorRef), duration) match {
      case h :: _ => Some(h._2)
      case _ => None
    }

  private def getEndMessage(electionChannel: Channel): Option[EndElection] =
    Await.result(electionChannel.extractMessages[EndElection](dbActorRef), duration) match {
      case h :: _ => Some(h._2)
      case _ => None
    }

  //not implemented since the back end does not receive a ResultElection message coming from the front end
  def validateResultElection(rpcMessage: JsonRpcRequest): GraphMessage = {
    Right(PipelineError(ErrorCodes.SERVER_ERROR.id, "NOT IMPLEMENTED: ElectionValidator cannot handle ResultElection messages yet", rpcMessage.id))
  }

  def validateEndElection(rpcMessage: JsonRpcRequest): GraphMessage = {
    def validationError(reason: String): PipelineError = super.validationError(reason, "EndElection", rpcMessage.id)

    rpcMessage.getParamsMessage match {
      case Some(message: Message) =>
        val data: EndElection = message.decodedData.get.asInstanceOf[EndElection]

        val channel: Channel = rpcMessage.getParamsChannel

        val sender: PublicKey = message.sender

        val laoId: Hash = channel.decodeChannelLaoId.getOrElse(HASH_ERROR)

        if (!validateTimestampStaleness(data.created_at)) {
          Right(validationError(s"stale 'created_at' timestamp (${data.created_at})"))
        } else if (channel.extractChildChannel != data.election) {
          Right(validationError("unexpected election id"))
        } else if (laoId != data.lao) {
          Right(validationError("unexpected lao id"))
        } else if (!validateOwner(sender, channel, dbActorRef)) {
          Right(validationError(s"invalid sender $sender"))
        } else if (!validateChannelType(ObjectType.ELECTION, channel, dbActorRef)) {
          Right(validationError(s"trying to send a EndElection message on a wrong type of channel $channel"))
        } else if (!compareResults(Await.result(channel.getLastVotes(dbActorRef), duration), data.registered_votes)) {
          Right(validationError(s"Incorrect verification hash"))
        } else {
          Left(rpcMessage)
        }
      case _ => Right(validationErrorNoMessage(rpcMessage.id))
    }
  }

  /**
   *
   * @param castVotes List of pairs of messages and castVote data
   * @param checkHash The hash of the concatenated votes (i.e. registered_votes)
   * @return True if the hashes are the same, false otherwise
   */
  private def compareResults(castVotes: List[CastVoteElection], checkHash: Hash): Boolean = {
    val votes: List[VoteElection] = castVotes.flatMap(_.votes)
    val sortedVotes: List[VoteElection] = votes.sortBy(_.id.toString)
    val computedHash = Hash.fromStrings(sortedVotes.map(_.id.toString): _*)
    computedHash == checkHash
  }
}<|MERGE_RESOLUTION|>--- conflicted
+++ resolved
@@ -178,19 +178,12 @@
     val questionsId: List[Hash] = questions.map(_.id)
 
     votes.forall( vote => vote.vote match {
-<<<<<<< HEAD
-      case Some(v :: _ ) =>
-        questionsId.contains(vote.question) &&
-          v < q2Ballots(vote.question).size &&
-          vote.id == Hash.fromStrings("Vote", electionId.toString, vote.question.toString, v.toString)
-=======
       case Some(Left(index)) =>
         questionsId.contains(vote.question) &&
           index < q2Ballots(vote.question).size &&
           vote.id == Hash.fromStrings("Vote", electionId.toString, vote.question.toString, index.toString)
       case Some(Right(encryptedVote)) =>
         questionsId.contains(vote.question) && vote.id == Hash.fromStrings("Vote", electionId.toString, vote.question.toString, encryptedVote.toString)
->>>>>>> e6f7dc75
       case _ => false
     })
   }

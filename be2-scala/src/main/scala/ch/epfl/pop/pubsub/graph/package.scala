package ch.epfl.pop.pubsub

import ch.epfl.pop.model.network.JsonRpcMessage

package object graph {
  type JsonString = String
<<<<<<< HEAD
  type GraphMessage = Either[JsonRpcMessage, PipelineError] // FIXME convention states that Right(_) is the success value

  def bindToPipe(rpcMessage: JsonRpcMessage, success: Boolean, error: PipelineError) = {
    if (success) Left(rpcMessage) else Right(error)
  }
=======
  type GraphMessage = Either[PipelineError, JsonRpcMessage]
>>>>>>> 6cac25a5
}<|MERGE_RESOLUTION|>--- conflicted
+++ resolved
@@ -4,13 +4,10 @@
 
 package object graph {
   type JsonString = String
-<<<<<<< HEAD
-  type GraphMessage = Either[JsonRpcMessage, PipelineError] // FIXME convention states that Right(_) is the success value
+
+  type GraphMessage = Either[PipelineError, JsonRpcMessage]
 
   def bindToPipe(rpcMessage: JsonRpcMessage, success: Boolean, error: PipelineError) = {
     if (success) Left(rpcMessage) else Right(error)
   }
-=======
-  type GraphMessage = Either[PipelineError, JsonRpcMessage]
->>>>>>> 6cac25a5
 }
--- conflicted
+++ resolved
@@ -30,6 +30,22 @@
 
 import scala.io.{BufferedSource, Source}
 import scala.util.{Failure, Success, Try}
+
+import spray.json._
+
+import java.io.File
+
+
+import com.fasterxml.jackson.databind.JsonNode
+import com.fasterxml.jackson.databind.ObjectMapper
+
+import com.networknt.schema.JsonSchema
+import com.networknt.schema.JsonSchemaFactory
+import com.networknt.schema.ValidationMessage
+import com.networknt.schema.SpecVersion
+
+import scala.io.{BufferedSource, Source}
+import scala.util.{Failure, Success, Try}
 import scala.collection.JavaConverters._
 
 import spray.json._
@@ -45,8 +61,6 @@
     rpcId
   )
 
-<<<<<<< HEAD
-=======
   private def extractRpcId(jsonString: JsonString): Option[Int] = {
     Try(jsonString.parseJson.asJsObject.getFields("id")) match {
       case Success(Seq(JsNumber(id))) => Some(id.toInt)
@@ -57,50 +71,30 @@
   // contains the relative path to our "main" query JsonSchema file
   final val queryPath = "../protocol/query/query.json"
 
->>>>>>> 4d026011
   def validateSchema(jsonString: JsonString): Either[JsonString, PipelineError] = {
 
     val objectMapper: ObjectMapper = new ObjectMapper()
     // Creation of a JsonSchemaFactory that supports the DraftV07 with the schema obtaines from a node created from query.json
     val factory: JsonSchemaFactory = JsonSchemaFactory.getInstance(SpecVersion.VersionFlag.V7)
-<<<<<<< HEAD
-    // Creation of a JsonNode from the given address
-    val jsonSchemaNode: JsonNode = objectMapper.readTree(new File("../protocol/query/query.json"))
-    // Creation of the schema itself using the factory and the node
-=======
     // Creation of a JsonNode using the readTree function from the file query.json (at queryPath)
     // FIXME: error handling for queryPath
     val jsonSchemaNode: JsonNode = objectMapper.readTree(new File(queryPath))
     // Creation of a JsonSchema from the previously created factory and JsonNode
->>>>>>> 4d026011
     val schema: JsonSchema = factory.getSchema(jsonSchemaNode)
 
     // Creation of a JsonNode containing the information from the input jsonString
     val jsonNode: JsonNode = objectMapper.readTree(jsonString)
-    // Validation of the input, the result is a set of errors (if no errors, size == 0)
+    // Validation of the input, the result is a set of errors (if no errors, the set is empty)
+
     val errors: Set[ValidationMessage] = schema.validate(jsonNode).asScala.toSet
 
     if (errors.isEmpty){
       Left(jsonString)
     }
     else {
-<<<<<<< HEAD
-      val rpcId = Try(jsonString.parseJson.asJsObject.getFields("id")) match {
-        case Success(Seq(optId)) =>
-          optId match {
-            case JsNumber(id) => Some(id.toInt)
-            case _ => None
-          }
-        case Success(_) => None
-        case Failure(_) => None
-      }
-      Right(PipelineError(-4, "The Json Schema is invalid.", rpcId))
-
-=======
       val rpcId = extractRpcId(jsonString)
       // we get and concatenate all of the JsonString messages
       Right(PipelineError(ErrorCodes.INVALID_DATA.id, errors.mkString("; "), rpcId))
->>>>>>> 4d026011
     }
 
   }

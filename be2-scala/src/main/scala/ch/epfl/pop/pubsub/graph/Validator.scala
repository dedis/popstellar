--- conflicted
+++ resolved
@@ -8,11 +8,7 @@
 import ch.epfl.pop.model.network.requests.meeting.{JsonRpcRequestCreateMeeting, JsonRpcRequestStateMeeting}
 import ch.epfl.pop.model.network.requests.rollCall.{JsonRpcRequestCloseRollCall, JsonRpcRequestCreateRollCall, JsonRpcRequestOpenRollCall, JsonRpcRequestReopenRollCall}
 import ch.epfl.pop.model.network.requests.witness.JsonRpcRequestWitnessMessage
-<<<<<<< HEAD
 import ch.epfl.pop.model.network.requests.socialMedia._
-=======
-import ch.epfl.pop.model.network.requests.socialMedia.{JsonRpcRequestAddChirp, JsonRpcRequestDeleteChirp}
->>>>>>> 7a442f6a
 import ch.epfl.pop.model.network.{JsonRpcRequest, JsonRpcResponse}
 import ch.epfl.pop.pubsub.graph.validators.ElectionValidator._
 import ch.epfl.pop.pubsub.graph.validators.LaoValidator._
@@ -156,13 +152,12 @@
       case message@(_: JsonRpcRequestEndElection) => validateEndElection(message)
       case message@(_: JsonRpcRequestWitnessMessage) => validateWitnessMessage(message)
       case message@(_: JsonRpcRequestAddChirp) => validateAddChirp(message)
-<<<<<<< HEAD
       case message@(_: JsonRpcRequestNotifyAddChirp) => validateNotifyAddChirp(message)
+      case message@(_: JsonRpcRequestDeleteChirp) => validateDeleteChirp(message)
+      case message@(_: JsonRpcRequestNotifyDeleteChirp) => validateNotifyDeleteChirp(message)
       case message@(_: JsonRpcRequestAddReaction) => validateAddReaction(message)
       case message@(_: JsonRpcRequestDeleteReaction) => validateDeleteReaction(message)
-=======
-      case message@(_: JsonRpcRequestDeleteChirp) => validateDeleteChirp(message)
->>>>>>> 7a442f6a
+
       case _ => Right(validationError(jsonRpcMessage match {
         case r: JsonRpcRequest => r.id
         case r: JsonRpcResponse => r.id

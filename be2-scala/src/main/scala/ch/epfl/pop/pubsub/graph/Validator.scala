--- conflicted
+++ resolved
@@ -1,107 +1,3 @@
-<<<<<<< HEAD
-package ch.epfl.pop.pubsub.graph
-
-import akka.NotUsed
-import akka.stream.scaladsl.Flow
-import ch.epfl.pop.model.network.method._
-import ch.epfl.pop.model.network.{JsonRpcRequest, JsonRpcResponse}
-import ch.epfl.pop.pubsub.MessageRegistry
-import ch.epfl.pop.pubsub.graph.validators.MessageValidator._
-import ch.epfl.pop.pubsub.graph.validators.ParamsValidator._
-import ch.epfl.pop.pubsub.graph.validators.RpcValidator._
-
-object Validator {
-
-  private def validationError(rpcId: Option[Int]): PipelineError = PipelineError(
-    ErrorCodes.INVALID_ACTION.id,
-    "Unsupported action: Validator was given a message it could not recognize",
-    rpcId
-  )
-
-  private def validateJsonRpcContent(graphMessage: GraphMessage): GraphMessage = graphMessage match {
-    case Right(jsonRpcMessage) => jsonRpcMessage match {
-        case message @ (_: JsonRpcRequest)  => validateRpcRequest(message)
-        case message @ (_: JsonRpcResponse) => validateRpcResponse(message)
-        case _                              => Left(validationError(None)) // should never happen
-      }
-    case graphMessage @ _ => graphMessage
-  }
-
-  private def validateMethodContent(graphMessage: GraphMessage): GraphMessage = graphMessage match {
-    case Right(jsonRpcRequest: JsonRpcRequest) => jsonRpcRequest.getParams match {
-        case _: Broadcast       => validateBroadcast(jsonRpcRequest)
-        case _: Catchup         => validateCatchup(jsonRpcRequest)
-        case _: PagedCatchup    => validatePagedCatchup(jsonRpcRequest)
-        case _: Publish         => validatePublish(jsonRpcRequest)
-        case _: Subscribe       => validateSubscribe(jsonRpcRequest)
-        case _: Unsubscribe     => validateUnsubscribe(jsonRpcRequest)
-        case _: Heartbeat       => graphMessage // No check necessary
-        case _: GetMessagesById => graphMessage // No check necessary
-        case _: GreetServer     => graphMessage // No check necessary
-        case _: Rumor           => graphMessage
-        case _                  => Left(validationError(jsonRpcRequest.id))
-      }
-
-    case _ => graphMessage
-  }
-
-  private def validateMessageContent(graphMessage: GraphMessage): GraphMessage = graphMessage match {
-    case Right(jsonRpcRequest: JsonRpcRequest) => jsonRpcRequest.getParams match {
-        case _: Broadcast       => validateMessage(jsonRpcRequest)
-        case _: Catchup         => graphMessage
-        case _: PagedCatchup    => graphMessage
-        case _: Publish         => validateMessage(jsonRpcRequest)
-        case _: Subscribe       => graphMessage
-        case _: Unsubscribe     => graphMessage
-        case _: Heartbeat       => graphMessage
-        case _: GetMessagesById => graphMessage
-        case _: GreetServer     => graphMessage
-        case _: Rumor           => graphMessage
-        case _                  => Left(validationError(jsonRpcRequest.id))
-      }
-    case graphMessage @ _ => graphMessage
-  }
-
-  def validateHighLevelMessage(graphMessage: GraphMessage): GraphMessage = graphMessage match {
-    case Right(_) => validateJsonRpcContent(graphMessage) match {
-        case Right(_) => validateMethodContent(graphMessage) match {
-            case Right(_) => validateMessageContent(graphMessage) match {
-                case graphMessage @ _ => graphMessage
-              }
-            case graphMessage @ _ => graphMessage
-          }
-        case graphMessage @ _ => graphMessage
-      }
-    case graphMessage @ _ => graphMessage
-  }
-
-  def validateMessageDataContent(rpcRequest: JsonRpcRequest, registry: MessageRegistry): GraphMessage = {
-    val (_object, action) = rpcRequest.getDecodedDataHeader
-    registry.getValidator(_object, action) match {
-      case Some(validator) => validator(rpcRequest)
-      case _ => Left(PipelineError(
-          ErrorCodes.SERVER_ERROR.id,
-          s"MessageRegistry could not find any data validator for JsonRpcRequest : $rpcRequest'",
-          rpcRequest.getId
-        ))
-    }
-  }
-
-  // takes a JsonRpcMessage and validates input until Message layer
-  val jsonRpcContentValidator: Flow[GraphMessage, GraphMessage, NotUsed] = Flow[GraphMessage].map(validateHighLevelMessage)
-
-  // validation from Message layer
-  def messageContentValidator(messageRegistry: MessageRegistry): Flow[GraphMessage, GraphMessage, NotUsed] = Flow[GraphMessage].map {
-    case Right(rpcRequest: JsonRpcRequest) => validateMessageDataContent(rpcRequest, messageRegistry)
-    case Right(rpcResponse: JsonRpcResponse) => Left(PipelineError(
-        ErrorCodes.SERVER_ERROR.id,
-        "'messageContentValidator' was called on a JsonRpcResponse, which by definition, does not contain any Message layer'",
-        rpcResponse.getId
-      ))
-    case graphMessage @ _ => graphMessage
-  }
-}
-=======
 package ch.epfl.pop.pubsub.graph
 
 import akka.NotUsed
@@ -135,6 +31,7 @@
     case Right(jsonRpcRequest: JsonRpcRequest) => jsonRpcRequest.getParams match {
         case _: Broadcast       => validateBroadcast(jsonRpcRequest)
         case _: Catchup         => validateCatchup(jsonRpcRequest)
+        case _: PagedCatchup    => validatePagedCatchup(jsonRpcRequest)
         case _: Publish         => validatePublish(jsonRpcRequest)
         case _: Subscribe       => validateSubscribe(jsonRpcRequest)
         case _: Unsubscribe     => validateUnsubscribe(jsonRpcRequest)
@@ -153,6 +50,7 @@
     case Right(jsonRpcRequest: JsonRpcRequest) => jsonRpcRequest.getParams match {
         case _: Broadcast       => validateMessage(jsonRpcRequest)
         case _: Catchup         => graphMessage
+        case _: PagedCatchup    => graphMessage
         case _: Publish         => validateMessage(jsonRpcRequest)
         case _: Subscribe       => graphMessage
         case _: Unsubscribe     => graphMessage
@@ -204,5 +102,4 @@
       ))
     case graphMessage @ _ => graphMessage
   }
-}
->>>>>>> aa04c3a2
+}
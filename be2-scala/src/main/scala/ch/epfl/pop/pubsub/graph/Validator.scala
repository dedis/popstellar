--- conflicted
+++ resolved
@@ -8,6 +8,7 @@
 import ch.epfl.pop.model.network.requests.meeting.{JsonRpcRequestCreateMeeting, JsonRpcRequestStateMeeting}
 import ch.epfl.pop.model.network.requests.rollCall.{JsonRpcRequestCloseRollCall, JsonRpcRequestCreateRollCall, JsonRpcRequestOpenRollCall, JsonRpcRequestReopenRollCall}
 import ch.epfl.pop.model.network.requests.witness.JsonRpcRequestWitnessMessage
+import ch.epfl.pop.model.network.requests.socialMedia.JsonRpcRequestAddChirp
 import ch.epfl.pop.model.network.{JsonRpcRequest, JsonRpcResponse}
 import ch.epfl.pop.pubsub.graph.validators.ElectionValidator._
 import ch.epfl.pop.pubsub.graph.validators.LaoValidator._
@@ -17,9 +18,11 @@
 import ch.epfl.pop.pubsub.graph.validators.RollCallValidator._
 import ch.epfl.pop.pubsub.graph.validators.RpcValidator._
 import ch.epfl.pop.pubsub.graph.validators.WitnessValidator._
+import ch.epfl.pop.pubsub.graph.validators.SocialMediaValidator._
 
 import com.fasterxml.jackson.databind.JsonNode
 import com.fasterxml.jackson.databind.ObjectMapper
+import com.fasterxml.jackson.core.JsonProcessingException
 
 import com.networknt.schema.JsonSchema
 import com.networknt.schema.JsonSchemaFactory
@@ -31,7 +34,7 @@
 
 import spray.json._
 
-import java.io.File
+import java.io.{File, IOException}
 
 
 object Validator {
@@ -42,14 +45,35 @@
     rpcId
   )
 
-<<<<<<< HEAD
-  // FIXME implement schema
+  final val addressQuery = "../protocol/query/query.json"
+
+  // Method to yield a PipelineError with the right rpcId
+  private def rpcIdCheck(jsonString: JsonString): Option[Int] = {
+    Try(jsonString.parseJson.asJsObject.getFields("id")) match {
+        case Success(Seq(optId)) =>
+          optId match {
+            case JsNumber(id) => Some(id.toInt)
+            case _ => None
+          }
+        case Success(_) => None
+        case Failure(_) => None
+      }
+  }
+
   def validateSchema(jsonString: JsonString): Either[JsonString, PipelineError] = {
 
     val objectMapper: ObjectMapper = new ObjectMapper()
     // Creation of a JsonSchemaFactory that supports the DraftV07 with the schema obtaines from a node created from query.json
     val factory: JsonSchemaFactory = JsonSchemaFactory.getInstance(SpecVersion.VersionFlag.V7)
-    val jsonSchemaNode: JsonNode = objectMapper.readTree(new File("../protocol/query/query.json"))
+    // Creation of a JsonNode from the given address
+    val jsonSchemaNode: JsonNode = objectMapper.readTree(new File(addressQuery))
+    /*val jsonSchemaNodeTry: Try[JsonNode] = Try {
+      objectMapper.readTree(new File(addressQuery))
+    } match {
+      case Failure(exc) => Right(PipelineError(ErrorCodes.SERVER_ERROR.id, "Error with the creation of a JsonNode", rpcIdCheck(jsonString)))
+      case Success(node) => node
+    }*/
+    // Creation of the schema itself using the factory and the node
     val schema: JsonSchema = factory.getSchema(jsonSchemaNode)
 
     // Creation of a JsonNode containing the information from the input jsonString
@@ -61,23 +85,11 @@
       Left(jsonString)
     }
     else {
-      val rpcId = Try(jsonString.parseJson.asJsObject.getFields("id")) match {
-        case Success(Seq(optId)) =>
-          optId match {
-            case JsNumber(id) => Some(id.toInt)
-            case _ => None
-          }
-        case Success(_) => None
-        case Failure(_) => None
-      }
-      Right(PipelineError(-4, "The Json Schema is invalid.", rpcId))
+      val rpcId = rpcIdCheck(jsonString)
+      Right(PipelineError(ErrorCodes.INVALID_DATA.id, "The Json Schema is invalid.", rpcId))
     }
 
   }
-=======
-  // FIXME implement json-schema
-  def validateSchema(jsonString: JsonString): Either[JsonString, PipelineError] = Left(jsonString)
->>>>>>> ca8700cc
 
   private def validateJsonRpcContent(graphMessage: GraphMessage): GraphMessage = graphMessage match {
     case Left(jsonRpcMessage) => jsonRpcMessage match {
@@ -147,6 +159,7 @@
       case message@(_: JsonRpcRequestResultElection) => validateResultElection(message)
       case message@(_: JsonRpcRequestEndElection) => validateEndElection(message)
       case message@(_: JsonRpcRequestWitnessMessage) => validateWitnessMessage(message)
+      case message@(_: JsonRpcRequestAddChirp) => validateAddChirp(message)
       case _ => Right(validationError(jsonRpcMessage match {
         case r: JsonRpcRequest => r.id
         case r: JsonRpcResponse => r.id

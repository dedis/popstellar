--- conflicted
+++ resolved
@@ -32,30 +32,6 @@
       case Some(message: Message) =>
         val (data, laoId, sender, channel) = extractData[CreateMeeting](rpcMessage)
         val expectedHash: Hash = Hash.fromStrings(EVENT_HASH_PREFIX, laoId.toString, data.creation.toString, data.name)
-<<<<<<< HEAD
-
-        val sender: PublicKey = message.sender
-        val channel: Channel = rpcMessage.getParamsChannel
-
-        if (!validateTimestampStaleness(data.creation)) {
-          Left(validationError(s"stale 'creation' timestamp (${data.creation})"))
-        } else if (!validateTimestampStaleness(data.start)) {
-          Left(validationError(s"stale 'start' timestamp (${data.start})"))
-        } else if (data.end.isDefined && !validateTimestampOrder(data.creation, data.end.get)) {
-          Left(validationError(s"'end' (${data.end.get}) timestamp is smaller than 'creation' (${data.creation})"))
-        } else if (data.end.isDefined && !validateTimestampOrder(data.start, data.end.get)) {
-          Left(validationError(s"'end' (${data.end.get}) timestamp is smaller than 'start' (${data.start})"))
-        } else if (expectedHash != data.id) {
-          Left(validationError("unexpected id"))
-        } else if (!validateOwner(sender, channel, dbActorRef)) {
-          Left(validationError(s"invalid sender $sender"))
-        } else if (!validateChannelType(ObjectType.LAO, channel, dbActorRef)) {
-          Left(validationError(s"trying to send an CreateMeeting message on a wrong type of channel $channel"))
-        } else {
-          Right(rpcMessage)
-        }
-      case _ => Left(validationErrorNoMessage(rpcMessage.id))
-=======
         runChecks(
           checkTimestampStaleness(
             rpcMessage,
@@ -89,8 +65,7 @@
             validationError(s"trying to send an CreateMeeting message on a wrong type of channel $channel")
           )
         )
-      case _ => Right(validationErrorNoMessage(rpcMessage.id))
->>>>>>> 3f01b5f1
+      case _ => Left(validationErrorNoMessage(rpcMessage.id))
     }
   }
 
@@ -102,26 +77,6 @@
         val (data, laoId, _, _) = extractData[StateMeeting](rpcMessage)
         val expectedHash: Hash = Hash.fromStrings(EVENT_HASH_PREFIX, laoId.toString, data.creation.toString, data.name)
 
-<<<<<<< HEAD
-        if (!validateTimestampStaleness(data.creation)) {
-          Left(validationError(s"stale 'creation' timestamp (${data.creation})"))
-        } else if (!validateTimestampOrder(data.creation, data.last_modified)) {
-          Left(validationError(s"'last_modified' (${data.last_modified}) timestamp is smaller than 'creation' (${data.creation})"))
-        } else if (!validateTimestampStaleness(data.start)) {
-          Left(validationError(s"stale 'start' timestamp (${data.start})"))
-        } else if (data.end.isDefined && !validateTimestampOrder(data.creation, data.end.get)) {
-          Left(validationError(s"'end' (${data.end.get}) timestamp is smaller than 'creation' (${data.creation})"))
-        } else if (data.end.isDefined && !validateTimestampOrder(data.start, data.end.get)) {
-          Left(validationError(s"'end' (${data.end.get}) timestamp is smaller than 'start' (${data.start})"))
-        } else if (!validateWitnessSignatures(data.modification_signatures, data.modification_id)) {
-          Left(validationError("witness key-signature pairs are not valid for the given modification_id"))
-        } else if (expectedHash != data.id) {
-          Left(validationError("unexpected id"))
-        } else {
-          Right(rpcMessage)
-        }
-      case _ => Left(validationErrorNoMessage(rpcMessage.id))
-=======
         runChecks(
           checkTimestampStaleness(
             rpcMessage,
@@ -159,8 +114,7 @@
             validationError("witness key-signature pairs are not valid for the given modification_id")
           )
         )
-      case _ => Right(validationErrorNoMessage(rpcMessage.id))
->>>>>>> 3f01b5f1
+      case _ => Left(validationErrorNoMessage(rpcMessage.id))
     }
   }
 

package ch.epfl.pop.pubsub

import akka.NotUsed
import akka.actor.{ActorRef, ActorSystem}
import akka.http.scaladsl.model.ws.{Message, TextMessage}
import akka.pattern.{AskableActorRef, ask}
import akka.stream.FlowShape
import akka.stream.scaladsl.{Broadcast, Flow, GraphDSL, Merge, Partition, Sink}
import ch.epfl.pop.decentralized.{GossipManager, Monitor}
import ch.epfl.pop.model.network.MethodType.*
import ch.epfl.pop.model.network.{JsonRpcRequest, JsonRpcResponse, MethodType}
import ch.epfl.pop.pubsub.graph.*
import ch.epfl.pop.pubsub.graph.handlers.{ProcessMessagesHandler, ParamsHandler, ParamsWithMapHandler, ParamsWithMessageHandler}

object PublishSubscribe {

  private var dbActorRef: AskableActorRef = _
  private var securityModuleActorRef: AskableActorRef = _
  private var connectionMediatorRef: AskableActorRef = _
  private var mediatorActorRef: ActorRef = _
  private var gossipManager: AskableActorRef = _

  def getDbActorRef: AskableActorRef = dbActorRef
  def getSecurityModuleActorRef: AskableActorRef = securityModuleActorRef
  def getConnectionMediatorRef: AskableActorRef = connectionMediatorRef
  def getMediatorActorRef: ActorRef = mediatorActorRef
  def getGossipManager: AskableActorRef = gossipManager

  def buildGraph(
      mediatorActorRefT: ActorRef,
      dbActorRefT: AskableActorRef,
      securityModuleActorRefT: AskableActorRef,
      messageRegistry: MessageRegistry,
      monitorRef: ActorRef,
      connectionMediatorRefT: ActorRef,
      gossipManagerT: AskableActorRef,
      isServer: Boolean,
      initGreetServer: Boolean = false
  )(implicit system: ActorSystem): Flow[Message, Message, NotUsed] = Flow.fromGraph(GraphDSL.create() {
    implicit builder: GraphDSL.Builder[NotUsed] =>
      {
        import GraphDSL.Implicits._

        val clientActorRef: ActorRef = system.actorOf(ClientActor.props(mediatorActorRefT, connectionMediatorRefT, isServer, initGreetServer))
        dbActorRef = dbActorRefT
        connectionMediatorRef = connectionMediatorRefT
        mediatorActorRef = mediatorActorRefT
        securityModuleActorRef = securityModuleActorRefT
        gossipManager = gossipManagerT

        /* partitioner port numbers */
        val portPipelineError = 0
        val portRpcRequest = 1
        val portRpcResponse = 2
        val totalPorts = 3

        val totalBroadcastPort = 2

        /* building blocks */
        // input message from the client
        val input = builder.add(Flow[Message].collect { case TextMessage.Strict(s) => println(s">>> Incoming message : $s"); s })
        val schemaVerifier = builder.add(SchemaVerifier.rpcSchemaVerifier)
        val jsonRpcDecoder = builder.add(MessageDecoder.jsonRpcParser)

        val methodPartitioner = builder.add(Partition[GraphMessage](
          totalPorts,
          {
            case Right(_: JsonRpcRequest)  => portRpcRequest
            case Right(_: JsonRpcResponse) => portRpcResponse
            case _                         => portPipelineError // Pipeline error goes directly in merger
          }
        ))

        val requestPartition = builder.add(validateRequests(clientActorRef, messageRegistry))

        val gossipMonitorPartition = builder.add(GossipManager.monitorResponse(gossipManager))
        val getMsgByIdResponsePartition = builder.add(ProcessMessagesHandler.getMsgByIdResponseHandler(messageRegistry))

        // ResponseHandler messages do not go in the merger
        val merger = builder.add(Merge[GraphMessage](totalPorts - 1))
        val broadcast = builder.add(Broadcast[GraphMessage](totalBroadcastPort))

        val monitorSink = builder.add(Monitor.sink(monitorRef))
        val jsonRpcAnswerGenerator = builder.add(AnswerGenerator.generator)
        val jsonRpcAnswerer = builder.add(Answerer.answerer(clientActorRef, mediatorActorRef))

        // output message (answer) for the client
        val output = builder.add(Flow[Message])
        val droppingSink = builder.add(Sink.foreach(println))

        /* glue the components together */
        input ~> schemaVerifier ~> jsonRpcDecoder ~> methodPartitioner

        methodPartitioner.out(portPipelineError) ~> merger
        methodPartitioner.out(portRpcRequest) ~> requestPartition ~> merger
        methodPartitioner.out(portRpcResponse) ~> gossipMonitorPartition ~> getMsgByIdResponsePartition ~> droppingSink

        merger ~> broadcast
        broadcast ~> jsonRpcAnswerGenerator ~> jsonRpcAnswerer ~> output
        broadcast ~> monitorSink

        /* close the shape */
        FlowShape(input.in, output.out)
      }
  })

  def validateRequests(clientActorRef: ActorRef, messageRegistry: MessageRegistry)(implicit system: ActorSystem): Flow[GraphMessage, GraphMessage, NotUsed] =
    Flow.fromGraph(GraphDSL.create() {
      implicit builder: GraphDSL.Builder[NotUsed] =>
        {
          import GraphDSL.Implicits._

          /* partitioner port numbers */
          val portPipelineError = 0
          val portParamsWithMessage = 1
          val portSubscribe = 2
          val portUnsubscribe = 3
          val portCatchup = 4
          val portHeartbeat = 5
          val portGetMessagesById = 6
          val portGreetServer = 7
          val portRumor = 8
          val portPagedCatchup = 9
          val totalPorts = 10

          /* building blocks */
          val input = builder.add(Flow[GraphMessage].collect { case msg: GraphMessage => msg })
          val jsonRpcContentValidator = builder.add(Validator.jsonRpcContentValidator)

          val methodPartitioner = builder.add(Partition[GraphMessage](
            totalPorts,
            {
              case Right(m: JsonRpcRequest) => m.method match {
                  case MethodType.broadcast          => portParamsWithMessage
                  case MethodType.publish            => portParamsWithMessage
                  case MethodType.subscribe          => portSubscribe
                  case MethodType.unsubscribe        => portUnsubscribe
                  case MethodType.catchup            => portCatchup
                  case MethodType.heartbeat          => portHeartbeat
                  case MethodType.get_messages_by_id => portGetMessagesById
                  case MethodType.greet_server       => portGreetServer
                  case MethodType.rumor              => portRumor
                  case MethodType.paged_catchup      => portPagedCatchup
                  case _                             => portPipelineError
                }

              case _ => portPipelineError // Pipeline error goes directly in merger
            }
          ))

          val hasMessagePartition = builder.add(ParamsWithMessageHandler.graph(messageRegistry))
          val subscribePartition = builder.add(ParamsHandler.subscribeHandler(clientActorRef))
          val unsubscribePartition = builder.add(ParamsHandler.unsubscribeHandler(clientActorRef))
          val catchupPartition = builder.add(ParamsHandler.catchupHandler(clientActorRef))
          val heartbeatPartition = builder.add(ParamsWithMapHandler.heartbeatHandler(dbActorRef))
          val getMessagesByIdPartition = builder.add(ParamsWithMapHandler.getMessagesByIdHandler(dbActorRef))
          val greetServerPartition = builder.add(ParamsHandler.greetServerHandler(clientActorRef))
          val rumorPartition = builder.add(ParamsHandler.rumorHandler(dbActorRef, messageRegistry))
          val gossipManagerPartition = builder.add(GossipManager.gossipHandler(gossipManager))
<<<<<<< HEAD
          val pagedCatchupPartition = builder.add(ParamsHandler.pagedCatchupHandler(clientActorRef))
=======
          val gossipStartPartition = builder.add(GossipManager.startGossip(gossipManager, clientActorRef))
>>>>>>> cbd31e92

          val merger = builder.add(Merge[GraphMessage](totalPorts))

          /* glue the components together */
          input ~> jsonRpcContentValidator ~> methodPartitioner

          methodPartitioner.out(portPipelineError) ~> merger
          methodPartitioner.out(portParamsWithMessage) ~> gossipStartPartition ~> hasMessagePartition ~> merger
          methodPartitioner.out(portSubscribe) ~> subscribePartition ~> merger
          methodPartitioner.out(portUnsubscribe) ~> unsubscribePartition ~> merger
          methodPartitioner.out(portCatchup) ~> catchupPartition ~> merger
          methodPartitioner.out(portHeartbeat) ~> heartbeatPartition ~> merger
          methodPartitioner.out(portGetMessagesById) ~> getMessagesByIdPartition ~> merger
          methodPartitioner.out(portGreetServer) ~> greetServerPartition ~> merger
          methodPartitioner.out(portRumor) ~> gossipManagerPartition ~> rumorPartition ~> merger
          methodPartitioner.out(portPagedCatchup) ~> pagedCatchupPartition ~> merger

          /* close the shape */
          FlowShape(input.in, merger.out)
        }
    })
}<|MERGE_RESOLUTION|>--- conflicted
+++ resolved
@@ -157,11 +157,8 @@
           val greetServerPartition = builder.add(ParamsHandler.greetServerHandler(clientActorRef))
           val rumorPartition = builder.add(ParamsHandler.rumorHandler(dbActorRef, messageRegistry))
           val gossipManagerPartition = builder.add(GossipManager.gossipHandler(gossipManager))
-<<<<<<< HEAD
+          val gossipStartPartition = builder.add(GossipManager.startGossip(gossipManager, clientActorRef))
           val pagedCatchupPartition = builder.add(ParamsHandler.pagedCatchupHandler(clientActorRef))
-=======
-          val gossipStartPartition = builder.add(GossipManager.startGossip(gossipManager, clientActorRef))
->>>>>>> cbd31e92
 
           val merger = builder.add(Merge[GraphMessage](totalPorts))
 

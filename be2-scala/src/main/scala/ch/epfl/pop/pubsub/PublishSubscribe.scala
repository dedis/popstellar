--- conflicted
+++ resolved
@@ -74,12 +74,7 @@
 
         val requestPartition = builder.add(validateRequests(clientActorRef, messageRegistry))
 
-<<<<<<< HEAD
-        val gossipMonitorPartition = builder.add(GossipManager.monitorResponse(gossipManager, clientActorRef))
-        val getMsgByIdResponsePartition = builder.add(ProcessMessagesHandler.getMsgByIdResponseHandler(messageRegistry))
-=======
         val responsePartitionGraph = builder.add(responsePartition(messageRegistry, gossipManager))
->>>>>>> d926615a
 
         // ResponseHandler messages do not go in the merger
         val merger = builder.add(Merge[GraphMessage](totalPorts - 1))
@@ -214,7 +209,7 @@
           val getMessagesByIdPartition = builder.add(ParamsWithMapHandler.getMessagesByIdHandler(dbActorRef))
           val greetServerPartition = builder.add(ParamsHandler.greetServerHandler(clientActorRef))
           val rumorPartition = builder.add(ParamsHandler.rumorHandler(dbActorRef, messageRegistry))
-          val gossipManagerPartition = builder.add(GossipManager.gossipHandler(gossipManager, clientActorRef))
+          val gossipManagerPartition = builder.add(GossipManager.gossipHandler(gossipManager))
           val gossipStartPartition = builder.add(GossipManager.startGossip(gossipManager, clientActorRef))
           val rumorStatePartition = builder.add(ParamsHandler.rumorStateHandler(dbActorRef))
 

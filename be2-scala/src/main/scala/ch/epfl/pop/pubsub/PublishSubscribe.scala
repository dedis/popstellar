--- conflicted
+++ resolved
@@ -74,12 +74,9 @@
 
         val requestPartition = builder.add(validateRequests(clientActorRef, messageRegistry))
 
-<<<<<<< HEAD
         val responsePartitionGraph = builder.add(responsePartition(messageRegistry, gossipManager))
-=======
         val gossipMonitorPartition = builder.add(GossipManager.monitorResponse(gossipManager, clientActorRef))
         val getMsgByIdResponsePartition = builder.add(ProcessMessagesHandler.getMsgByIdResponseHandler(messageRegistry))
->>>>>>> c4612101
 
         // ResponseHandler messages do not go in the merger
         val merger = builder.add(Merge[GraphMessage](totalPorts - 1))

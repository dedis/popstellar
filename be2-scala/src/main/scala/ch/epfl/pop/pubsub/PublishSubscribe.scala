--- conflicted
+++ resolved
@@ -37,15 +37,11 @@
       {
         import GraphDSL.Implicits._
 
-<<<<<<< HEAD
-        val clientActorRef: ActorRef = system.actorOf(ClientActor.props(mediatorActorRef, connectionMediatorRefT, isServer, initGreetServer))
+        val clientActorRef: ActorRef = system.actorOf(ClientActor.props(mediatorActorRefT, connectionMediatorRefT, isServer, initGreetServer))
         dbActorRef = dbActorRefT
         connectionMediatorRef = connectionMediatorRefT
-=======
-        val clientActorRef: ActorRef = system.actorOf(ClientActor.props(mediatorActorRefT, connectionMediatorRef, isServer))
-        dbActorRef = dbActorRefT
         mediatorActorRef = mediatorActorRefT
->>>>>>> 92efb8a9
+
 
         /* partitioner port numbers */
         val portPipelineError = 0

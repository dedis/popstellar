--- conflicted
+++ resolved
@@ -118,13 +118,9 @@
           val portHeartbeat = 5
           val portGetMessagesById = 6
           val portGreetServer = 7
-<<<<<<< HEAD
-          val totalPorts = 8
+          val portRumor = 8
           val portPagedCatchup = 9
-=======
-          val portRumor = 8
-          val totalPorts = 9
->>>>>>> abf0af1a
+          val totalPorts = 10
 
           /* building blocks */
           val input = builder.add(Flow[GraphMessage].collect { case msg: GraphMessage => msg })
@@ -142,11 +138,8 @@
                   case MethodType.heartbeat          => portHeartbeat
                   case MethodType.get_messages_by_id => portGetMessagesById
                   case MethodType.greet_server       => portGreetServer
-<<<<<<< HEAD
+                  case MethodType.rumor              => portRumor
                   case MethodType.paged_catchup      => portPagedCatchup
-=======
-                  case MethodType.rumor              => portRumor
->>>>>>> abf0af1a
                   case _                             => portPipelineError
                 }
 
@@ -161,12 +154,9 @@
           val heartbeatPartition = builder.add(ParamsWithMapHandler.heartbeatHandler(dbActorRef))
           val getMessagesByIdPartition = builder.add(ParamsWithMapHandler.getMessagesByIdHandler(dbActorRef))
           val greetServerPartition = builder.add(ParamsHandler.greetServerHandler(clientActorRef))
-<<<<<<< HEAD
-          val pagedCatchupPartition = builder.add(ParamsHandler.pagedCatchupHandler(clientActorRef))
-=======
           val rumorPartition = builder.add(ParamsHandler.rumorHandler(dbActorRef, messageRegistry))
           val gossipManagerPartition = builder.add(GossipManager.gossipHandler(gossipManager))
->>>>>>> abf0af1a
+          val pagedCatchupPartition = builder.add(ParamsHandler.pagedCatchupHandler(clientActorRef))
 
           val merger = builder.add(Merge[GraphMessage](totalPorts))
 
@@ -181,11 +171,8 @@
           methodPartitioner.out(portHeartbeat) ~> heartbeatPartition ~> merger
           methodPartitioner.out(portGetMessagesById) ~> getMessagesByIdPartition ~> merger
           methodPartitioner.out(portGreetServer) ~> greetServerPartition ~> merger
-<<<<<<< HEAD
+          methodPartitioner.out(portRumor) ~> gossipManagerPartition ~> rumorPartition ~> merger
           methodPartitioner.out(portPagedCatchup) ~> pagedCatchupPartition ~> merger
-=======
-          methodPartitioner.out(portRumor) ~> gossipManagerPartition ~> rumorPartition ~> merger
->>>>>>> abf0af1a
 
           /* close the shape */
           FlowShape(input.in, merger.out)

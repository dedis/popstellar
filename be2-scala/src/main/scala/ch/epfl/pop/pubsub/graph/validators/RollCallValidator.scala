--- conflicted
+++ resolved
@@ -51,13 +51,7 @@
 
     rpcMessage.getParamsMessage match {
       case Some(message: Message) =>
-<<<<<<< HEAD
-        //FIXME: cast is wrong if the validatorName is ReopenRollCall
-        val data: OpenRollCall = message.decodedData.get.asInstanceOf[OpenRollCall]
-
-=======
         val data: IOpenRollCall = message.decodedData.get.asInstanceOf[IOpenRollCall]
->>>>>>> 4eff05e8
         val laoId: Hash = rpcMessage.extractLaoId
         val expectedRollCallId: Hash = Hash.fromStrings(
           EVENT_HASH_PREFIX, laoId.toString, data.opens.toString, data.opened_at.toString

package ch.epfl.pop.pubsub.graph.validators

import akka.pattern.AskableActorRef
import ch.epfl.pop.model.network.JsonRpcRequest
import ch.epfl.pop.model.network.method.message.Message
import ch.epfl.pop.model.network.method.message.data.ActionType.{CLOSE, CREATE, OPEN, REOPEN}
import ch.epfl.pop.model.network.method.message.data.ObjectType
import ch.epfl.pop.model.network.method.message.data.rollCall.{CloseRollCall, CreateRollCall, IOpenRollCall}
import ch.epfl.pop.model.objects.{Channel, Hash, PublicKey, RollCallData}
import ch.epfl.pop.pubsub.graph.validators.MessageValidator._
import ch.epfl.pop.pubsub.graph.{GraphMessage, PipelineError}
import ch.epfl.pop.storage.DbActor
<<<<<<< HEAD
=======
import ch.epfl.pop.storage.DbActor.DbActorReadRollCallDataAck
>>>>>>> e6f7dc75

import scala.concurrent.Await
import scala.util.Success


object RollCallValidator extends MessageDataContentValidator with EventValidator {

  val rollCallValidator = new RollCallValidator(DbActor.getInstance)

  override val EVENT_HASH_PREFIX: String = rollCallValidator.EVENT_HASH_PREFIX

  def validateCreateRollCall(rpcMessage: JsonRpcRequest): GraphMessage = rollCallValidator.validateCreateRollCall(rpcMessage)

  def validateOpenRollCall(rpcMessage: JsonRpcRequest): GraphMessage = rollCallValidator.validateOpenRollCall(rpcMessage)

  def validateReopenRollCall(rpcMessage: JsonRpcRequest): GraphMessage = rollCallValidator.validateReopenRollCall(rpcMessage)

  def validateCloseRollCall(rpcMessage: JsonRpcRequest): GraphMessage = rollCallValidator.validateCloseRollCall(rpcMessage)

}

sealed class RollCallValidator(dbActorRef: => AskableActorRef) extends MessageDataContentValidator with EventValidator {

<<<<<<< HEAD
object RollCallValidator extends MessageDataContentValidator with EventValidator {

  val rollCallValidator = new RollCallValidator(DbActor.getInstance)

  override val EVENT_HASH_PREFIX: String = rollCallValidator.EVENT_HASH_PREFIX

  def validateCreateRollCall(rpcMessage: JsonRpcRequest): GraphMessage = rollCallValidator.validateCreateRollCall(rpcMessage)

  def validateOpenRollCall(rpcMessage: JsonRpcRequest): GraphMessage = rollCallValidator.validateOpenRollCall(rpcMessage)

  def validateReopenRollCall(rpcMessage: JsonRpcRequest): GraphMessage = rollCallValidator.validateReopenRollCall(rpcMessage)

  def validateCloseRollCall(rpcMessage: JsonRpcRequest): GraphMessage = rollCallValidator.validateCloseRollCall(rpcMessage)

}

sealed class RollCallValidator(dbActorRef: => AskableActorRef) extends MessageDataContentValidator with EventValidator {

  override val EVENT_HASH_PREFIX: String = "R"

=======
  override val EVENT_HASH_PREFIX: String = "R"

  /**
   * @param laoId  LAO id of the channel
   * @return       Rollcall Data of the channel
   */
  private def getRollCallData(laoId: Hash): Option[RollCallData] = {
    val ask = dbActorRef ? DbActor.ReadRollCallData(laoId)
    Await.ready(ask, duration).value match {
      case Some(Success(DbActorReadRollCallDataAck(rollcallData))) => Some(rollcallData)
      case _ => None
    }
  }

>>>>>>> e6f7dc75
  //remark: in all the validation functions, the channel type is ObjectType.LAO, which is the default ObjectType for all other messages apart from social media and elections
  def validateCreateRollCall(rpcMessage: JsonRpcRequest): GraphMessage = {
    def validationError(reason: String): PipelineError = super.validationError(reason, "CreateRollCall", rpcMessage.id)

    rpcMessage.getParamsMessage match {
      case Some(message: Message) =>
        val data: CreateRollCall = message.decodedData.get.asInstanceOf[CreateRollCall]

        val laoId: Hash = rpcMessage.extractLaoId
        val expectedRollCallId: Hash = Hash.fromStrings(EVENT_HASH_PREFIX, laoId.toString, data.creation.toString, data.name)

        val sender: PublicKey = message.sender
        val channel: Channel = rpcMessage.getParamsChannel

        if (!validateTimestampStaleness(data.creation)) {
          Right(validationError(s"stale 'creation' timestamp (${data.creation})"))
        } else if (!validateTimestampOrder(data.creation, data.proposed_start)) {
          Right(validationError(s"'proposed_start' (${data.proposed_start}) timestamp is smaller than 'creation' (${data.creation})"))
        } else if (!validateTimestampOrder(data.proposed_start, data.proposed_end)) {
          Right(validationError(s"'proposed_end' (${data.proposed_end}) timestamp is smaller than 'proposed_start' (${data.proposed_start})"))
        } else if (expectedRollCallId != data.id) {
          Right(validationError(s"unexpected id"))
        } else if (!validateOwner(sender, channel, dbActorRef)) {
          Right(validationError(s"invalid sender $sender"))
        } else if (!validateChannelType(ObjectType.LAO, channel, dbActorRef)) {
          Right(validationError(s"trying to send a CreateRollCall message on a wrong type of channel $channel"))
        } else {
          Left(rpcMessage)
        }
      case _ => Right(validationErrorNoMessage(rpcMessage.id))
    }
  }

  /**
   * Validates an rpcMessage for OpenRollCall message
   *
   * @param rpcMessage rpc message to validate
   * @return GraphMessage: passes the rpcMessages to Left if successful
   *         right with pipeline error
   */
  def validateOpenRollCall(rpcMessage: JsonRpcRequest, validatorName: String = "OpenRollCall"): GraphMessage = {
    def validationError(reason: String): PipelineError = super.validationError(reason, validatorName, rpcMessage.id)

    rpcMessage.getParamsMessage match {
      case Some(message: Message) =>
        val data: IOpenRollCall = message.decodedData.get.asInstanceOf[IOpenRollCall]
        val laoId: Hash = rpcMessage.extractLaoId
        val expectedRollCallId: Hash = Hash.fromStrings(
          EVENT_HASH_PREFIX, laoId.toString, data.opens.toString, data.opened_at.toString
        )

        val sender: PublicKey = message.sender
        val channel: Channel = rpcMessage.getParamsChannel

        if (!validateTimestampStaleness(data.opened_at)) {
          Right(validationError(s"stale 'opened_at' timestamp (${data.opened_at})"))
        } else if (expectedRollCallId != data.update_id) {
          Right(validationError("unexpected id 'update_id'"))
<<<<<<< HEAD
=======
        } else if (!validateOpens(laoId, data.opens)) {
          Right(validationError("unexpected id 'opens'"))
>>>>>>> e6f7dc75
        } else if (!validateOwner(sender, channel, dbActorRef)) {
          Right(validationError(s"invalid sender $sender"))
        } else if (!validateChannelType(ObjectType.LAO, channel, dbActorRef)) {
          Right(validationError(s"trying to send a $validatorName message on a wrong type of channel $channel"))
        } else {
          Left(rpcMessage)
        }
      case _ => Right(validationErrorNoMessage(rpcMessage.id))
    }
  }

  private def validateOpens(laoId: Hash, opens: Hash): Boolean = {
    val rollCallData: Option[RollCallData] = getRollCallData(laoId)
    rollCallData match {
      case Some(data) =>
        (data.state == CREATE || data.state == CLOSE) && data.updateId == opens
      case _ => false
    }
  }

  /**
   * Validates the rpcMessage for a ReOpenRollCall
   * similar to [[validateOpenRollCall]]
   *
   * @param rpcMessage rpc message to validate
   * @return GraphMessage: passes the rpcMessages to Left if successful
   *         right with pipeline error
   */
  def validateReopenRollCall(rpcMessage: JsonRpcRequest): GraphMessage = {
    validateOpenRollCall(rpcMessage, "ReopenRollCall")
  }

  def validateCloseRollCall(rpcMessage: JsonRpcRequest): GraphMessage = {
    def validationError(reason: String): PipelineError = super.validationError(reason, "CloseRollCall", rpcMessage.id)

    rpcMessage.getParamsMessage match {
      case Some(message: Message) =>
        val data: CloseRollCall = message.decodedData.get.asInstanceOf[CloseRollCall]

        val laoId: Hash = rpcMessage.extractLaoId
        val expectedRollCallId: Hash = Hash.fromStrings(
          EVENT_HASH_PREFIX, laoId.toString, data.closes.toString, data.closed_at.toString
        )

        val sender: PublicKey = message.sender
        val channel: Channel = rpcMessage.getParamsChannel

        if (!validateTimestampStaleness(data.closed_at)) {
          Right(validationError(s"stale 'closed_at' timestamp (${data.closed_at})"))
        } else if (data.attendees.size != data.attendees.toSet.size) {
          Right(validationError("duplicate attendees keys"))
        } else if (!validateAttendee(sender, channel, dbActorRef)) {
          Right(validationError("unexpected attendees keys"))
        } else if (expectedRollCallId != data.update_id) {
          Right(validationError("unexpected id 'update_id'"))
<<<<<<< HEAD
        } else if (data.update_id == data.closes) {
          Right(validationError("a closed roll call cannot be closed once again"))
=======
        } else if (!validateCloses(laoId, data.closes)) {
          Right(validationError("unexpected id 'closes'"))
>>>>>>> e6f7dc75
        } else if (!validateOwner(sender, channel, dbActorRef)) {
          Right(validationError(s"invalid sender $sender"))
        } else if (!validateChannelType(ObjectType.LAO, channel, dbActorRef)) {
          Right(validationError(s"trying to send a CloseRollCall message on a wrong type of channel $channel"))
        } else {
          Left(rpcMessage)
        }
      case _ => Right(validationErrorNoMessage(rpcMessage.id))
    }
  }

  private def validateCloses(laoId: Hash, closes: Hash): Boolean = {
    val rollCallData: Option[RollCallData] = getRollCallData(laoId)
    rollCallData match {
      case Some(data) => (data.state == OPEN || data.state == REOPEN) && data.updateId == closes
      case _ => false
    }
  }
}<|MERGE_RESOLUTION|>--- conflicted
+++ resolved
@@ -10,10 +10,7 @@
 import ch.epfl.pop.pubsub.graph.validators.MessageValidator._
 import ch.epfl.pop.pubsub.graph.{GraphMessage, PipelineError}
 import ch.epfl.pop.storage.DbActor
-<<<<<<< HEAD
-=======
 import ch.epfl.pop.storage.DbActor.DbActorReadRollCallDataAck
->>>>>>> e6f7dc75
 
 import scala.concurrent.Await
 import scala.util.Success
@@ -37,28 +34,6 @@
 
 sealed class RollCallValidator(dbActorRef: => AskableActorRef) extends MessageDataContentValidator with EventValidator {
 
-<<<<<<< HEAD
-object RollCallValidator extends MessageDataContentValidator with EventValidator {
-
-  val rollCallValidator = new RollCallValidator(DbActor.getInstance)
-
-  override val EVENT_HASH_PREFIX: String = rollCallValidator.EVENT_HASH_PREFIX
-
-  def validateCreateRollCall(rpcMessage: JsonRpcRequest): GraphMessage = rollCallValidator.validateCreateRollCall(rpcMessage)
-
-  def validateOpenRollCall(rpcMessage: JsonRpcRequest): GraphMessage = rollCallValidator.validateOpenRollCall(rpcMessage)
-
-  def validateReopenRollCall(rpcMessage: JsonRpcRequest): GraphMessage = rollCallValidator.validateReopenRollCall(rpcMessage)
-
-  def validateCloseRollCall(rpcMessage: JsonRpcRequest): GraphMessage = rollCallValidator.validateCloseRollCall(rpcMessage)
-
-}
-
-sealed class RollCallValidator(dbActorRef: => AskableActorRef) extends MessageDataContentValidator with EventValidator {
-
-  override val EVENT_HASH_PREFIX: String = "R"
-
-=======
   override val EVENT_HASH_PREFIX: String = "R"
 
   /**
@@ -73,7 +48,6 @@
     }
   }
 
->>>>>>> e6f7dc75
   //remark: in all the validation functions, the channel type is ObjectType.LAO, which is the default ObjectType for all other messages apart from social media and elections
   def validateCreateRollCall(rpcMessage: JsonRpcRequest): GraphMessage = {
     def validationError(reason: String): PipelineError = super.validationError(reason, "CreateRollCall", rpcMessage.id)
@@ -132,11 +106,8 @@
           Right(validationError(s"stale 'opened_at' timestamp (${data.opened_at})"))
         } else if (expectedRollCallId != data.update_id) {
           Right(validationError("unexpected id 'update_id'"))
-<<<<<<< HEAD
-=======
         } else if (!validateOpens(laoId, data.opens)) {
           Right(validationError("unexpected id 'opens'"))
->>>>>>> e6f7dc75
         } else if (!validateOwner(sender, channel, dbActorRef)) {
           Right(validationError(s"invalid sender $sender"))
         } else if (!validateChannelType(ObjectType.LAO, channel, dbActorRef)) {
@@ -192,13 +163,8 @@
           Right(validationError("unexpected attendees keys"))
         } else if (expectedRollCallId != data.update_id) {
           Right(validationError("unexpected id 'update_id'"))
-<<<<<<< HEAD
-        } else if (data.update_id == data.closes) {
-          Right(validationError("a closed roll call cannot be closed once again"))
-=======
         } else if (!validateCloses(laoId, data.closes)) {
           Right(validationError("unexpected id 'closes'"))
->>>>>>> e6f7dc75
         } else if (!validateOwner(sender, channel, dbActorRef)) {
           Right(validationError(s"invalid sender $sender"))
         } else if (!validateChannelType(ObjectType.LAO, channel, dbActorRef)) {

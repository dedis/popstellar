--- conflicted
+++ resolved
@@ -1,6 +1,5 @@
 package ch.epfl.pop.json
 
-//import ch.epfl.pop.json.MessageDataProtocol._
 import ch.epfl.pop.model.objects._
 import ch.epfl.pop.model.network.method.message.data.ObjectType.ObjectType
 import spray.json._
@@ -34,7 +33,6 @@
     override def write(obj: Hash): JsValue = obj.base64Data.toJson
   }
 
-<<<<<<< HEAD
   implicit object PrivateKeyFormat extends JsonFormat[PrivateKey] {
     override def read(json: JsValue): PrivateKey = json match {
       case dataJs@JsString(_) => PrivateKey(dataJs.convertTo[Base64Data])
@@ -42,53 +40,6 @@
     }
 
     override def write(obj: PrivateKey): JsValue = obj.base64Data.toJson
-=======
-  implicit object ChannelDataFormat extends JsonFormat[ChannelData] {
-    final private val PARAM_CHANNELTYPE: String = "channelType"
-    final private val PARAM_MESSAGES: String = "messages"
-
-    override def read(json: JsValue): ChannelData = json.asJsObject().getFields(PARAM_CHANNELTYPE, PARAM_MESSAGES) match {
-      case Seq(channelType@JsString(_), messages@JsString(_)) => ChannelData(
-        MessageDataProtocol.objectTypeFormat.read(channelType),
-        messages.convertTo[List[Hash]]
-      )
-      case _ => throw new IllegalArgumentException(s"Can't parse json value $json to a ChannelData object")
-    }
-
-    override def write(obj: ChannelData): JsValue = JsObject(
-      PARAM_CHANNELTYPE -> MessageDataProtocol.objectTypeFormat.write(obj.channelType),
-      PARAM_MESSAGES -> obj.messages.toJson
-    )
-
-  }
-
-  implicit object LaoDataFormat extends JsonFormat[LaoData] {
-    final private val PARAM_OWNER: String = "owner"
-    final private val PARAM_ATTENDEES: String = "attendees"
-    final private val PARAM_PRIVATEKEY: String = "privateKey"
-    final private val PARAM_PUBLICKEY: String = "publicKey"
-    final private val PARAM_WITNESSES: String = "witnesses"
-
-    override def read(json: JsValue): LaoData = json.asJsObject().getFields(PARAM_OWNER, PARAM_ATTENDEES, PARAM_PRIVATEKEY, PARAM_PUBLICKEY, PARAM_WITNESSES) match {
-      case Seq(owner@JsString(_), attendees@JsString(_), privateKey@JsString(_), publicKey@JsString(_), witnesses@JsString(_)) => LaoData(
-        owner.convertTo[PublicKey],
-        attendees.convertTo[List[PublicKey]],
-        privateKey.convertTo[PrivateKey],
-        publicKey.convertTo[PublicKey],
-        witnesses.convertTo[List[PublicKey]]
-      )
-      case _ => throw new IllegalArgumentException(s"Can't parse json value $json to a LaoData object")
-    }
-
-    override def write(obj: LaoData): JsValue = JsObject(
-      PARAM_OWNER -> obj.publicKey.toJson,
-      PARAM_ATTENDEES -> obj.attendees.toJson,
-      PARAM_PRIVATEKEY -> obj.privateKey.toJson,
-      PARAM_PUBLICKEY -> obj.publicKey.toJson,
-      PARAM_WITNESSES -> obj.witnesses.toJson
-    )
-
->>>>>>> b5f38d81
   }
 
   implicit object PublicKeyFormat extends JsonFormat[PublicKey] {

<<<<<<< HEAD
package ch.epfl.pop.json

import ch.epfl.pop.json.ObjectProtocol._
import ch.epfl.pop.model.network.MethodType
import ch.epfl.pop.model.network._
import ch.epfl.pop.model.network.method._
import ch.epfl.pop.model.network.method.message.Message
import ch.epfl.pop.model.objects._
import spray.json._

import scala.collection.immutable.{HashMap, ListMap}
import scala.collection.mutable

object HighLevelProtocol extends DefaultJsonProtocol {

  final private val PARAM_CHANNEL: String = "channel"

  // ----------------------------------- ENUM FORMATTERS ----------------------------------- //
  implicit object methodTypeFormat extends RootJsonFormat[MethodType] {
    override def read(json: JsValue): MethodType = json match {
      case JsString(method) if method != "INVALID" => MethodType.valueOf(method)
      case _                                       => throw new IllegalArgumentException(s"Can't parse json value $json to a MethodType")
    }

    override def write(obj: MethodType): JsValue = JsString(obj.toString)
  }

  // ----------------------------------- HIGH-LEVEL FORMAT ----------------------------------- //
  implicit object messageFormat extends RootJsonFormat[Message] {
    final private val PARAM_DATA: String = "data"
    final private val PARAM_SENDER: String = "sender"
    final private val PARAM_SIGNATURE: String = "signature"
    final private val PARAM_MESSAGE_ID: String = "message_id"
    final private val PARAM_WITNESS_SIG: String = "witness_signatures"

    override def read(json: JsValue): Message =
      json.asJsObject.getFields(PARAM_DATA, PARAM_SENDER, PARAM_SIGNATURE, PARAM_MESSAGE_ID, PARAM_WITNESS_SIG) match {
        case Seq(data @ JsString(_), sender @ JsString(_), signature @ JsString(_), messageId @ JsString(_), JsArray(witnessSig)) =>
          Message(
            data.convertTo[Base64Data],
            sender.convertTo[PublicKey],
            signature.convertTo[Signature],
            messageId.convertTo[Hash],
            witnessSig.map(_.convertTo[WitnessSignaturePair]).toList
          )
        case _ => throw new IllegalArgumentException(s"Can't parse json value $json to a Message object")
      }

    override def write(obj: Message): JsValue = JsObject(
      PARAM_DATA -> obj.data.toJson,
      PARAM_SENDER -> obj.sender.toJson,
      PARAM_SIGNATURE -> obj.signature.toJson,
      PARAM_MESSAGE_ID -> obj.message_id.toJson,
      PARAM_WITNESS_SIG -> obj.witness_signatures.toJson
    )
  }

  implicit object ParamsWithChannelFormat extends RootJsonFormat[ParamsWithChannel] {
    final private val OPTIONAL_PARAM_MESSAGE: String = "message"

    override def read(json: JsValue): ParamsWithChannel = json.asJsObject.getFields(PARAM_CHANNEL) match {
      case Seq(channel @ JsString(_)) => json.asJsObject.getFields(OPTIONAL_PARAM_MESSAGE) match {
          case Seq(message @ JsObject(_)) => new ParamsWithMessage(channel.convertTo[Channel], message.convertTo[Message])
          case Seq(_)                     => throw new IllegalArgumentException(s"Unrecognizable '$OPTIONAL_PARAM_MESSAGE' value in $json")
          case _                          => new ParamsWithChannel(channel.convertTo[Channel])
        }
      case _ => throw new IllegalArgumentException(s"Unrecognizable '$PARAM_CHANNEL' value in $json")
    }

    override def write(obj: ParamsWithChannel): JsValue = {
      var jsObjectContent: ListMap[String, JsValue] = ListMap[String, JsValue](PARAM_CHANNEL -> obj.channel.toJson)

      obj match {
        case params: ParamsWithMessage => jsObjectContent += (OPTIONAL_PARAM_MESSAGE -> params.message.toJson)
        case _                         =>
      }

      JsObject(jsObjectContent)
    }
  }

  implicit object ParamsWithMapFormat extends RootJsonFormat[ParamsWithMap] {

    override def read(json: JsValue): ParamsWithMap = {
      val map = mutable.HashMap[Channel, Set[Hash]]()
      json.asJsObject.fields.foreach {
        case (k: String, JsArray(v)) => map.put(Channel(k), v.map(_.convertTo[Hash]).toSet)
        case _                       => throw new IllegalArgumentException(s"Unrecognizable value in $json")
      }

      new ParamsWithMap(HashMap.from(map))
    }

    override def write(obj: ParamsWithMap): JsValue = {
      val map = mutable.HashMap[String, JsValue]()
      obj.channelsToMessageIds.foreach {
        case (channel, set) =>
          map.put(channel.channel, set.toJson)
      }

      JsObject.apply(HashMap.from(map))
    }
  }

  implicit object ParamsFormat extends RootJsonFormat[Params] {

    override def read(json: JsValue): Params =
      json.asJsObject.getFields(PARAM_CHANNEL) match {
        case Seq(_) => ParamsWithChannelFormat.read(json)
        // if no Seq can be retrieved, the json is of type ParamsWithMap or faulty
        case _ => ParamsWithMapFormat.read(json)
      }

    override def write(obj: Params): JsValue =
      obj match {
        case paramsWithChannel: ParamsWithChannel => paramsWithChannel.toJson
        case paramsWithMap: ParamsWithMap         => paramsWithMap.toJson
        case greetServer: GreetServer             => greetServer.toJson(GreetServerFormat)
        case rumor: Rumor                         => rumor.toJson(RumorFormat)
        case pagedCatchup: PagedCatchup           => pagedCatchup.toJson(PagedCatchupFormat)
      }

  }

  implicit object BroadcastFormat extends RootJsonFormat[Broadcast] {
    override def read(json: JsValue): Broadcast = {
      val params: ParamsWithMessage = json.convertTo[ParamsWithChannel].asInstanceOf[ParamsWithMessage]
      Broadcast(params.channel, params.message)
    }

    override def write(obj: Broadcast): JsValue = obj.toJson(ParamsFormat.write(_))
  }

  implicit object CatchupFormat extends RootJsonFormat[Catchup] {
    override def read(json: JsValue): Catchup = Catchup(json.convertTo[ParamsWithChannel].channel)

    override def write(obj: Catchup): JsValue = obj.toJson(ParamsFormat.write(_))
  }

  implicit object PublishFormat extends RootJsonFormat[Publish] {
    override def read(json: JsValue): Publish = {
      val params: ParamsWithMessage = json.convertTo[ParamsWithChannel].asInstanceOf[ParamsWithMessage]
      Publish(params.channel, params.message)
    }

    override def write(obj: Publish): JsValue = obj.toJson(ParamsFormat.write(_))
  }

  implicit object SubscribeFormat extends RootJsonFormat[Subscribe] {
    override def read(json: JsValue): Subscribe = Subscribe(json.convertTo[ParamsWithChannel].channel)

    override def write(obj: Subscribe): JsValue = obj.toJson(ParamsFormat.write(_))
  }

  implicit object UnsubscribeFormat extends RootJsonFormat[Unsubscribe] {
    override def read(json: JsValue): Unsubscribe = Unsubscribe(json.convertTo[ParamsWithChannel].channel)

    override def write(obj: Unsubscribe): JsValue = obj.toJson(ParamsFormat.write(_))
  }

  implicit object HeartbeatFormat extends RootJsonFormat[Heartbeat] {
    override def read(json: JsValue): Heartbeat =
      Heartbeat(json.convertTo[ParamsWithMap].channelsToMessageIds)

    override def write(obj: Heartbeat): JsValue = obj.toJson(ParamsWithMapFormat.write(_))
  }

  implicit object GetMessagesByIdFormat extends RootJsonFormat[GetMessagesById] {
    override def read(json: JsValue): GetMessagesById =
      GetMessagesById(json.convertTo[ParamsWithMap].channelsToMessageIds)

    override def write(obj: GetMessagesById): JsValue = obj.toJson(ParamsWithMapFormat.write(_))
  }

  implicit object GreetServerFormat extends RootJsonFormat[GreetServer] {
    final private val PARAM_PUBLIC_KEY: String = "public_key"
    final private val PARAM_CLIENT_ADDRESS: String = "client_address"
    final private val PARAM_SERVER_ADDRESS: String = "server_address"

    override def read(json: JsValue): GreetServer = {
      val jsonObject: JsObject = json.asJsObject
      jsonObject.getFields(PARAM_PUBLIC_KEY, PARAM_CLIENT_ADDRESS, PARAM_SERVER_ADDRESS) match {
        case Seq(publicKey @ JsString(_), clientAddress @ JsString(_), serverAddress @ JsString(_)) =>
          GreetServer(
            publicKey.convertTo[PublicKey],
            clientAddress.convertTo[String],
            serverAddress.convertTo[String]
          )
        case _ => throw new IllegalArgumentException(s"Can't parse json value $json to a GreetServer object")
      }
    }

    override def write(obj: GreetServer): JsValue = {
      val jsObjectContent: ListMap[String, JsValue] = ListMap[String, JsValue](
        PARAM_PUBLIC_KEY -> obj.publicKey.toJson,
        PARAM_CLIENT_ADDRESS -> obj.clientAddress.toJson,
        PARAM_SERVER_ADDRESS -> obj.serverAddress.toJson
      )
      JsObject(jsObjectContent)
    }
  }

  implicit object RumorFormat extends RootJsonFormat[Rumor] {
    final private val PARAM_SENDER_PK: String = "sender_id"
    final private val PARAM_RUMOR_ID: String = "rumor_id"
    final private val PARAM_MESSAGES: String = "messages"

    override def read(json: JsValue): Rumor = {
      json.asJsObject.getFields(PARAM_SENDER_PK, PARAM_RUMOR_ID, PARAM_MESSAGES) match {
        case Seq(senderPk @ JsString(_), rumorId @ JsNumber(_), rumors @ JsObject(_)) =>
          val map: Map[Channel, List[Message]] = rumors.asJsObject.fields.map {
            case (k: String, JsArray(v)) => Channel(k) -> v.map(_.convertTo[Message]).toList
            case _                       => throw new IllegalArgumentException(s"Unrecognizable rumor in $json")
          }
          new Rumor(senderPk.convertTo[PublicKey], rumorId.convertTo[Int], HashMap.from(map))
        case _ => throw new IllegalArgumentException(s"Can't parse json value $json to a Rumor object")
      }
    }

    override def write(obj: Rumor): JsValue = {
      val jsObjContent: ListMap[String, JsValue] = ListMap[String, JsValue](
        PARAM_SENDER_PK -> obj.senderPk.toJson,
        PARAM_RUMOR_ID -> obj.rumorId.toJson,
        PARAM_MESSAGES -> obj.messages.toJson
      )
      JsObject(jsObjContent)
    }

  }

  implicit object PagedCatchupFormat extends RootJsonFormat[PagedCatchup] {
    final private val PARAM_CHANNEL: String = "channel"
    final private val PARAM_NUMBER_OF_MESSAGES: String = "number_of_messages"
    final private val PARAM_BEFORE_MESSAGE_ID: String = "before_message_id"

    override def read(json: JsValue): PagedCatchup = {
      json.asJsObject.getFields(PARAM_CHANNEL, PARAM_NUMBER_OF_MESSAGES, PARAM_BEFORE_MESSAGE_ID) match {
        case Seq(channel @ JsString(_), numberOfMessages @ JsNumber(_), beforeMessageID @ JsString(_)) =>
          PagedCatchup(
            channel.convertTo[Channel],
            numberOfMessages.convertTo[Int],
            beforeMessageID.convertTo[Option[String]]
          )
        case Seq(channel @ JsString(_), numberOfMessages @ JsNumber(_)) =>
          PagedCatchup(
            channel.convertTo[Channel],
            numberOfMessages.convertTo[Int],
            null
          )
        case _ => throw new IllegalArgumentException(s"Can't parse json value $json to a PagedCatchup object")
      }
    }

    override def write(obj: PagedCatchup): JsValue = {
      if (obj.beforeMessageID.nonEmpty) {
        val jsObjContent: ListMap[String, JsValue] = ListMap[String, JsValue](
          PARAM_CHANNEL -> obj.channel.toJson,
          PARAM_NUMBER_OF_MESSAGES -> obj.numberOfMessages.toJson,
          PARAM_BEFORE_MESSAGE_ID -> obj.beforeMessageID.toJson
        )
        JsObject(jsObjContent)
      } else {
        val jsObjContent: ListMap[String, JsValue] = ListMap[String, JsValue](
          PARAM_CHANNEL -> obj.channel.toJson,
          PARAM_NUMBER_OF_MESSAGES -> obj.numberOfMessages.toJson
        )
        JsObject(jsObjContent)
      }
    }

  }

  implicit val errorObjectFormat: JsonFormat[ErrorObject] = jsonFormat2(ErrorObject.apply)

  implicit object ResultObjectFormat extends RootJsonFormat[ResultObject] {
    override def read(json: JsValue): ResultObject = json match {
      case JsNumber(resultInt)  => new ResultObject(resultInt.toInt)
      case JsArray(resultArray) => new ResultObject(resultArray.map(_.convertTo[Message]).toList)
      case JsObject(resultMap)  => new ResultObject(resultMap.map { case (k, v) => (Channel(k), v.convertTo[Set[Message]]) })
      case _                    => throw new IllegalArgumentException(s"Unrecognizable channel value in $json")
    }

    override def write(obj: ResultObject): JsValue = {
      if (obj.isIntResult) {
        JsNumber(obj.resultInt.getOrElse(0))
      } else if (obj.resultMap.isDefined) {
        JsObject(obj.resultMap.get.map { case (chan, set) => (chan.channel, set.toJson) })
      } else {
        JsArray(obj.resultMessages.getOrElse(Nil).map(m => m.toJson).toVector)
      }
    }
  }

  implicit object jsonRpcRequestFormat extends RootJsonFormat[JsonRpcRequest] {
    final private val PARAM_JSON_RPC: String = "jsonrpc"
    final private val PARAM_METHOD: String = "method"
    final private val PARAM_PARAMS: String = "params"
    final private val PARAM_ID: String = "id"

    override def read(json: JsValue): JsonRpcRequest = json.asJsObject.getFields(PARAM_JSON_RPC, PARAM_METHOD, PARAM_PARAMS, PARAM_ID) match {
      case Seq(JsString(version), methodJsString @ JsString(_), paramsJsObject @ JsObject(_), optId) =>
        val method: MethodType = methodJsString.convertTo[MethodType]
        val params = method match {
          case MethodType.publish            => paramsJsObject.convertTo[Publish]
          case MethodType.subscribe          => paramsJsObject.convertTo[Subscribe]
          case MethodType.unsubscribe        => paramsJsObject.convertTo[Unsubscribe]
          case MethodType.catchup            => paramsJsObject.convertTo[Catchup]
          case MethodType.get_messages_by_id => paramsJsObject.convertTo[GetMessagesById]
          case MethodType.rumor              => paramsJsObject.convertTo[Rumor]
          case MethodType.paged_catchup      => paramsJsObject.convertTo[PagedCatchup]
          case _                             => throw new IllegalArgumentException(s"Can't parse json value $json with unknown method ${method.toString}")
        }

        val id: Option[Int] = optId match {
          case JsNumber(id) => Some(id.toInt)
          case JsNull       => None
          case _            => throw new IllegalArgumentException(s"Can't parse json value $optId to an id (number or null)")
        }

        JsonRpcRequest(version, method, params, id)

      // Heartbeat and Broadcast do not have an Id and should be treated separately
      case Seq(JsString(version), methodJsString @ JsString(_), paramsJsObject @ JsObject(_)) =>
        val method: MethodType = methodJsString.convertTo[MethodType]
        val params = method match {
          case MethodType.heartbeat    => paramsJsObject.convertTo[Heartbeat]
          case MethodType.broadcast    => paramsJsObject.convertTo[Broadcast]
          case MethodType.greet_server => paramsJsObject.convertTo[GreetServer]
          case _                       => throw new IllegalArgumentException(s"Can't parse json value $json with unknown method ${method.toString}")
        }
        JsonRpcRequest(version, method, params, None)
      case _ => throw new IllegalArgumentException(s"Can't parse json value $json to a JsonRpcRequest object")
    }

    override def write(obj: JsonRpcRequest): JsValue = {

      var jsObjectContent: ListMap[String, JsValue] = ListMap.empty[String, JsValue]

      jsObjectContent += (PARAM_JSON_RPC -> obj.jsonrpc.toJson)
      jsObjectContent += (PARAM_METHOD -> obj.method.toJson)
      jsObjectContent += (PARAM_PARAMS -> obj.params.toJson)

      /* Add the id key iff it's non null */
      obj.id.foreach(id => jsObjectContent += (PARAM_ID -> id.toJson))

      JsObject(jsObjectContent)

    }
  }

  implicit object jsonRpcResponseFormat extends RootJsonFormat[JsonRpcResponse] {
    final private val PARAM_JSON_RPC: String = "jsonrpc"
    final private val PARAM_RESULT: String = "result"
    final private val PARAM_ERROR: String = "error"
    final private val PARAM_ID: String = "id"

    override def read(json: JsValue): JsonRpcResponse = json.asJsObject.getFields(PARAM_JSON_RPC, PARAM_ID) match {
      case Seq(JsString(version), id) =>
        val idOpt: Option[Int] = id match {
          case JsNumber(idx) => Some(idx.toInt)
          case JsNull        => None
          case _             => throw new IllegalArgumentException(s"Unable to parse json value $id to an id (number or null)")
        }

        val resultOpt: Option[ResultObject] = json.asJsObject.getFields(PARAM_RESULT) match {
          case Seq(result) => Some(result.convertTo[ResultObject])
          case _           => None
        }
        val errorOpt: Option[ErrorObject] = json.asJsObject.getFields(PARAM_ERROR) match {
          case Seq(error) => Some(error.convertTo[ErrorObject])
          case _          => None
        }

        if (resultOpt.isEmpty && errorOpt.isEmpty) {
          throw new IllegalArgumentException(
            s"Unable to parse json answer $json to a JsonRpcResponse object: 'result' and 'error' fields are missing or wrongly formatted"
          )
        } else {
          JsonRpcResponse(version, resultOpt, errorOpt, idOpt)
        }

      case _ => throw new IllegalArgumentException(
          s"Unable to parse json answer $json to a JsonRpcResponse object: 'jsonrpc' or 'id' field missing or wrongly formatted"
        )
    }

    override def write(obj: JsonRpcResponse): JsValue = {
      var jsObjectContent: ListMap[String, JsValue] = ListMap[String, JsValue](PARAM_JSON_RPC -> obj.jsonrpc.toJson)

      obj.id match {
        case Some(idx) => jsObjectContent += (PARAM_ID -> idx.toJson)
        case _         => jsObjectContent += (PARAM_ID -> JsNull)
      }

      // Adding either the result value of the error value depending on which is defined
      obj.result.foreach { r => jsObjectContent += (PARAM_RESULT -> r.toJson) }
      obj.error.foreach { e => jsObjectContent += (PARAM_ERROR -> e.toJson) }

      JsObject(jsObjectContent)
    }
  }

}
=======
package ch.epfl.pop.json

import ch.epfl.pop.json.ObjectProtocol._
import ch.epfl.pop.model.network.MethodType
import ch.epfl.pop.model.network._
import ch.epfl.pop.model.network.method._
import ch.epfl.pop.model.network.method.message.Message
import ch.epfl.pop.model.objects._
import spray.json._

import scala.collection.immutable.{HashMap, ListMap}
import scala.collection.mutable

object HighLevelProtocol extends DefaultJsonProtocol {

  final private val PARAM_CHANNEL: String = "channel"

  // ----------------------------------- ENUM FORMATTERS ----------------------------------- //
  implicit object methodTypeFormat extends RootJsonFormat[MethodType] {
    override def read(json: JsValue): MethodType = json match {
      case JsString(method) if method != "INVALID" => MethodType.valueOf(method)
      case _                                       => throw new IllegalArgumentException(s"Can't parse json value $json to a MethodType")
    }

    override def write(obj: MethodType): JsValue = JsString(obj.toString)
  }

  // ----------------------------------- HIGH-LEVEL FORMAT ----------------------------------- //
  implicit object messageFormat extends RootJsonFormat[Message] {
    final private val PARAM_DATA: String = "data"
    final private val PARAM_SENDER: String = "sender"
    final private val PARAM_SIGNATURE: String = "signature"
    final private val PARAM_MESSAGE_ID: String = "message_id"
    final private val PARAM_WITNESS_SIG: String = "witness_signatures"

    override def read(json: JsValue): Message =
      json.asJsObject.getFields(PARAM_DATA, PARAM_SENDER, PARAM_SIGNATURE, PARAM_MESSAGE_ID, PARAM_WITNESS_SIG) match {
        case Seq(data @ JsString(_), sender @ JsString(_), signature @ JsString(_), messageId @ JsString(_), JsArray(witnessSig)) =>
          Message(
            data.convertTo[Base64Data],
            sender.convertTo[PublicKey],
            signature.convertTo[Signature],
            messageId.convertTo[Hash],
            witnessSig.map(_.convertTo[WitnessSignaturePair]).toList
          )
        case _ => throw new IllegalArgumentException(s"Can't parse json value $json to a Message object")
      }

    override def write(obj: Message): JsValue = JsObject(
      PARAM_DATA -> obj.data.toJson,
      PARAM_SENDER -> obj.sender.toJson,
      PARAM_SIGNATURE -> obj.signature.toJson,
      PARAM_MESSAGE_ID -> obj.message_id.toJson,
      PARAM_WITNESS_SIG -> obj.witness_signatures.toJson
    )

    def fields: Set[String] = Set(PARAM_SENDER, PARAM_DATA, PARAM_SIGNATURE, PARAM_WITNESS_SIG, PARAM_MESSAGE_ID)
  }

  implicit object ParamsWithChannelFormat extends RootJsonFormat[ParamsWithChannel] {
    final private val OPTIONAL_PARAM_MESSAGE: String = "message"

    override def read(json: JsValue): ParamsWithChannel = json.asJsObject.getFields(PARAM_CHANNEL) match {
      case Seq(channel @ JsString(_)) => json.asJsObject.getFields(OPTIONAL_PARAM_MESSAGE) match {
          case Seq(message @ JsObject(_)) => new ParamsWithMessage(channel.convertTo[Channel], message.convertTo[Message])
          case Seq(_)                     => throw new IllegalArgumentException(s"Unrecognizable '$OPTIONAL_PARAM_MESSAGE' value in $json")
          case _                          => new ParamsWithChannel(channel.convertTo[Channel])
        }
      case _ => throw new IllegalArgumentException(s"Unrecognizable '$PARAM_CHANNEL' value in $json")
    }

    override def write(obj: ParamsWithChannel): JsValue = {
      var jsObjectContent: ListMap[String, JsValue] = ListMap[String, JsValue](PARAM_CHANNEL -> obj.channel.toJson)

      obj match {
        case params: ParamsWithMessage => jsObjectContent += (OPTIONAL_PARAM_MESSAGE -> params.message.toJson)
        case _                         =>
      }

      JsObject(jsObjectContent)
    }
  }

  implicit object ParamsWithMapFormat extends RootJsonFormat[ParamsWithMap] {

    override def read(json: JsValue): ParamsWithMap = {
      val map = mutable.HashMap[Channel, Set[Hash]]()
      json.asJsObject.fields.foreach {
        case (k: String, JsArray(v)) => map.put(Channel(k), v.map(_.convertTo[Hash]).toSet)
        case _                       => throw new IllegalArgumentException(s"Unrecognizable value in $json")
      }

      new ParamsWithMap(HashMap.from(map))
    }

    override def write(obj: ParamsWithMap): JsValue = {
      val map = mutable.HashMap[String, JsValue]()
      obj.channelsToMessageIds.foreach {
        case (channel, set) =>
          map.put(channel.channel, set.toJson)
      }

      JsObject.apply(HashMap.from(map))
    }
  }

  implicit object ParamsFormat extends RootJsonFormat[Params] {

    override def read(json: JsValue): Params =
      json.asJsObject.getFields(PARAM_CHANNEL) match {
        case Seq(_) => ParamsWithChannelFormat.read(json)
        // if no Seq can be retrieved, the json is of type ParamsWithMap or faulty
        case _ => ParamsWithMapFormat.read(json)
      }

    override def write(obj: Params): JsValue =
      obj match {
        case paramsWithChannel: ParamsWithChannel => paramsWithChannel.toJson
        case paramsWithMap: ParamsWithMap         => paramsWithMap.toJson
        case greetServer: GreetServer             => greetServer.toJson(GreetServerFormat)
        case rumor: Rumor                         => rumor.toJson(RumorFormat)
        case rumorState: RumorState               => rumorState.toJson(RumorStateFormat)
      }

  }

  implicit object BroadcastFormat extends RootJsonFormat[Broadcast] {
    override def read(json: JsValue): Broadcast = {
      val params: ParamsWithMessage = json.convertTo[ParamsWithChannel].asInstanceOf[ParamsWithMessage]
      Broadcast(params.channel, params.message)
    }

    override def write(obj: Broadcast): JsValue = obj.toJson(ParamsFormat.write(_))
  }

  implicit object CatchupFormat extends RootJsonFormat[Catchup] {
    override def read(json: JsValue): Catchup = Catchup(json.convertTo[ParamsWithChannel].channel)

    override def write(obj: Catchup): JsValue = obj.toJson(ParamsFormat.write(_))
  }

  implicit object PublishFormat extends RootJsonFormat[Publish] {
    override def read(json: JsValue): Publish = {
      val params: ParamsWithMessage = json.convertTo[ParamsWithChannel].asInstanceOf[ParamsWithMessage]
      Publish(params.channel, params.message)
    }

    override def write(obj: Publish): JsValue = obj.toJson(ParamsFormat.write(_))
  }

  implicit object SubscribeFormat extends RootJsonFormat[Subscribe] {
    override def read(json: JsValue): Subscribe = Subscribe(json.convertTo[ParamsWithChannel].channel)

    override def write(obj: Subscribe): JsValue = obj.toJson(ParamsFormat.write(_))
  }

  implicit object UnsubscribeFormat extends RootJsonFormat[Unsubscribe] {
    override def read(json: JsValue): Unsubscribe = Unsubscribe(json.convertTo[ParamsWithChannel].channel)

    override def write(obj: Unsubscribe): JsValue = obj.toJson(ParamsFormat.write(_))
  }

  implicit object HeartbeatFormat extends RootJsonFormat[Heartbeat] {
    override def read(json: JsValue): Heartbeat =
      Heartbeat(json.convertTo[ParamsWithMap].channelsToMessageIds)

    override def write(obj: Heartbeat): JsValue = obj.toJson(ParamsWithMapFormat.write(_))
  }

  implicit object GetMessagesByIdFormat extends RootJsonFormat[GetMessagesById] {
    override def read(json: JsValue): GetMessagesById =
      GetMessagesById(json.convertTo[ParamsWithMap].channelsToMessageIds)

    override def write(obj: GetMessagesById): JsValue = obj.toJson(ParamsWithMapFormat.write(_))
  }

  implicit object GreetServerFormat extends RootJsonFormat[GreetServer] {
    final private val PARAM_PUBLIC_KEY: String = "public_key"
    final private val PARAM_CLIENT_ADDRESS: String = "client_address"
    final private val PARAM_SERVER_ADDRESS: String = "server_address"

    override def read(json: JsValue): GreetServer = {
      val jsonObject: JsObject = json.asJsObject
      jsonObject.getFields(PARAM_PUBLIC_KEY, PARAM_CLIENT_ADDRESS, PARAM_SERVER_ADDRESS) match {
        case Seq(publicKey @ JsString(_), clientAddress @ JsString(_), serverAddress @ JsString(_)) =>
          GreetServer(
            publicKey.convertTo[PublicKey],
            clientAddress.convertTo[String],
            serverAddress.convertTo[String]
          )
        case _ => throw new IllegalArgumentException(s"Can't parse json value $json to a GreetServer object")
      }
    }

    override def write(obj: GreetServer): JsValue = {
      val jsObjectContent: ListMap[String, JsValue] = ListMap[String, JsValue](
        PARAM_PUBLIC_KEY -> obj.publicKey.toJson,
        PARAM_CLIENT_ADDRESS -> obj.clientAddress.toJson,
        PARAM_SERVER_ADDRESS -> obj.serverAddress.toJson
      )
      JsObject(jsObjectContent)
    }
  }

  implicit object RumorFormat extends RootJsonFormat[Rumor] {
    final private val PARAM_SENDER_PK: String = "sender_id"
    final private val PARAM_RUMOR_ID: String = "rumor_id"
    final private val PARAM_MESSAGES: String = "messages"

    override def read(json: JsValue): Rumor = {
      json.asJsObject.getFields(PARAM_SENDER_PK, PARAM_RUMOR_ID, PARAM_MESSAGES) match {
        case Seq(senderPk @ JsString(_), rumorId @ JsNumber(_), rumors @ JsObject(_)) =>
          val map: Map[Channel, List[Message]] = rumors.asJsObject.fields.map {
            case (k: String, JsArray(v)) => Channel(k) -> v.map(_.convertTo[Message]).toList
            case _                       => throw new IllegalArgumentException(s"Unrecognizable rumor in $json")
          }
          new Rumor(senderPk.convertTo[PublicKey], rumorId.convertTo[Int], HashMap.from(map))
        case _ => throw new IllegalArgumentException(s"Can't parse json value $json to a Rumor object")
      }
    }

    override def write(obj: Rumor): JsValue = {
      val jsObjContent: ListMap[String, JsValue] = ListMap[String, JsValue](
        PARAM_SENDER_PK -> obj.senderPk.toJson,
        PARAM_RUMOR_ID -> obj.rumorId.toJson,
        PARAM_MESSAGES -> obj.messages.toJson
      )
      JsObject(jsObjContent)
    }
    def fields: Set[String] = Set(PARAM_SENDER_PK, PARAM_RUMOR_ID, PARAM_MESSAGES)
  }

  implicit object RumorStateFormat extends RootJsonFormat[RumorState] {

    final private val PARAM_STATE = "state"

    override def read(json: JsValue): RumorState = {
      json.asJsObject.getFields(PARAM_STATE) match
        case Seq(stateObject @ JsObject(_)) =>
          val state: Map[PublicKey, Int] = stateObject.fields.map((pk, rumorId) => (PublicKey(Base64Data(pk)), rumorId.convertTo[Int]))
          RumorState(state)
        case _ => throw new IllegalArgumentException(s"Can't parse json value $json to a RumorState object")
    }
    override def write(rumorState: RumorState): JsValue = {
      val rumorStateObject = JsObject(rumorState.state.map((pk, rumorId) => pk.base64Data.data -> rumorId.toJson))
      JsObject(PARAM_STATE -> rumorStateObject)
    }
  }

  implicit val errorObjectFormat: JsonFormat[ErrorObject] = jsonFormat2(ErrorObject.apply)

  implicit object ResultObjectFormat extends RootJsonFormat[ResultObject] {
    override def read(json: JsValue): ResultObject = json match {
      case JsNumber(resultInt)  => new ResultObject(resultInt.toInt)
      case JsArray(resultArray) =>
        // in case of empty array, we cannot differentiate List[Rumor] and List[Message]
        // We don't differentiate and use an EmptyList to make result available to different response handler
        if (resultArray.isEmpty)
          new ResultObject(ResultEmptyList())
        resultArray.head.asJsObject.fields.keySet match
          case keys if keys == RumorFormat.fields =>
            new ResultObject(ResultRumor(resultArray.map(_.convertTo[Rumor]).toList))
          case keys if keys == messageFormat.fields =>
            new ResultObject(ResultMessage(resultArray.map(_.convertTo[Message]).toList))
          case _ => throw new IllegalArgumentException(s"Can't parse jsArray $json to a ResultObject object")
      case JsObject(resultMap) => new ResultObject(resultMap.map { case (k, v) => (Channel(k), v.convertTo[Set[Message]]) })
      case _                   => throw new IllegalArgumentException(s"Unrecognizable channel value in $json")
    }

    override def write(obj: ResultObject): JsValue = {
      if (obj.isIntResult) {
        JsNumber(obj.resultInt.getOrElse(0))
      } else if (obj.resultMap.isDefined) {
        JsObject(obj.resultMap.get.map { case (chan, set) => (chan.channel, set.toJson) })
      } else if (obj.resultMessages.isDefined) {
        JsArray(obj.resultMessages.get.map(m => m.toJson).toVector)
      } else {
        JsArray(obj.resultRumor.getOrElse(Nil).map(r => r.toJson).toVector)
      }
    }
  }

  implicit object jsonRpcRequestFormat extends RootJsonFormat[JsonRpcRequest] {
    final private val PARAM_JSON_RPC: String = "jsonrpc"
    final private val PARAM_METHOD: String = "method"
    final private val PARAM_PARAMS: String = "params"
    final private val PARAM_ID: String = "id"

    override def read(json: JsValue): JsonRpcRequest = json.asJsObject.getFields(PARAM_JSON_RPC, PARAM_METHOD, PARAM_PARAMS, PARAM_ID) match {
      case Seq(JsString(version), methodJsString @ JsString(_), paramsJsObject @ JsObject(_), optId) =>
        val method: MethodType = methodJsString.convertTo[MethodType]
        val params = method match {
          case MethodType.publish            => paramsJsObject.convertTo[Publish]
          case MethodType.subscribe          => paramsJsObject.convertTo[Subscribe]
          case MethodType.unsubscribe        => paramsJsObject.convertTo[Unsubscribe]
          case MethodType.catchup            => paramsJsObject.convertTo[Catchup]
          case MethodType.get_messages_by_id => paramsJsObject.convertTo[GetMessagesById]
          case MethodType.rumor              => paramsJsObject.convertTo[Rumor]
          case MethodType.rumor_state        => paramsJsObject.convertTo[RumorState]
          case _                             => throw new IllegalArgumentException(s"Can't parse json value $json with unknown method ${method.toString}")
        }

        val id: Option[Int] = optId match {
          case JsNumber(id) => Some(id.toInt)
          case JsNull       => None
          case _            => throw new IllegalArgumentException(s"Can't parse json value $optId to an id (number or null)")
        }

        JsonRpcRequest(version, method, params, id)

      // Heartbeat and Broadcast do not have an Id and should be treated separately
      case Seq(JsString(version), methodJsString @ JsString(_), paramsJsObject @ JsObject(_)) =>
        val method: MethodType = methodJsString.convertTo[MethodType]
        val params = method match {
          case MethodType.heartbeat    => paramsJsObject.convertTo[Heartbeat]
          case MethodType.broadcast    => paramsJsObject.convertTo[Broadcast]
          case MethodType.greet_server => paramsJsObject.convertTo[GreetServer]
          case _                       => throw new IllegalArgumentException(s"Can't parse json value $json with unknown method ${method.toString}")
        }
        JsonRpcRequest(version, method, params, None)
      case _ => throw new IllegalArgumentException(s"Can't parse json value $json to a JsonRpcRequest object")
    }

    override def write(obj: JsonRpcRequest): JsValue = {

      var jsObjectContent: ListMap[String, JsValue] = ListMap.empty[String, JsValue]

      jsObjectContent += (PARAM_JSON_RPC -> obj.jsonrpc.toJson)
      jsObjectContent += (PARAM_METHOD -> obj.method.toJson)
      jsObjectContent += (PARAM_PARAMS -> obj.params.toJson)

      /* Add the id key iff it's non null */
      obj.id.foreach(id => jsObjectContent += (PARAM_ID -> id.toJson))

      JsObject(jsObjectContent)

    }
  }

  implicit object jsonRpcResponseFormat extends RootJsonFormat[JsonRpcResponse] {
    final private val PARAM_JSON_RPC: String = "jsonrpc"
    final private val PARAM_RESULT: String = "result"
    final private val PARAM_ERROR: String = "error"
    final private val PARAM_ID: String = "id"

    override def read(json: JsValue): JsonRpcResponse = json.asJsObject.getFields(PARAM_JSON_RPC, PARAM_ID) match {
      case Seq(JsString(version), id) =>
        val idOpt: Option[Int] = id match {
          case JsNumber(idx) => Some(idx.toInt)
          case JsNull        => None
          case _             => throw new IllegalArgumentException(s"Unable to parse json value $id to an id (number or null)")
        }

        val resultOpt: Option[ResultObject] = json.asJsObject.getFields(PARAM_RESULT) match {
          case Seq(result) => Some(result.convertTo[ResultObject])
          case _           => None
        }
        val errorOpt: Option[ErrorObject] = json.asJsObject.getFields(PARAM_ERROR) match {
          case Seq(error) => Some(error.convertTo[ErrorObject])
          case _          => None
        }

        if (resultOpt.isEmpty && errorOpt.isEmpty) {
          throw new IllegalArgumentException(
            s"Unable to parse json answer $json to a JsonRpcResponse object: 'result' and 'error' fields are missing or wrongly formatted"
          )
        } else {
          JsonRpcResponse(version, resultOpt, errorOpt, idOpt)
        }

      case _ => throw new IllegalArgumentException(
          s"Unable to parse json answer $json to a JsonRpcResponse object: 'jsonrpc' or 'id' field missing or wrongly formatted"
        )
    }

    override def write(obj: JsonRpcResponse): JsValue = {
      var jsObjectContent: ListMap[String, JsValue] = ListMap[String, JsValue](PARAM_JSON_RPC -> obj.jsonrpc.toJson)

      obj.id match {
        case Some(idx) => jsObjectContent += (PARAM_ID -> idx.toJson)
        case _         => jsObjectContent += (PARAM_ID -> JsNull)
      }

      // Adding either the result value of the error value depending on which is defined
      obj.result.foreach { r => jsObjectContent += (PARAM_RESULT -> r.toJson) }
      obj.error.foreach { e => jsObjectContent += (PARAM_ERROR -> e.toJson) }

      JsObject(jsObjectContent)
    }
  }

}
>>>>>>> aa04c3a2
<|MERGE_RESOLUTION|>--- conflicted
+++ resolved
@@ -1,798 +1,436 @@
-<<<<<<< HEAD
-package ch.epfl.pop.json
-
-import ch.epfl.pop.json.ObjectProtocol._
-import ch.epfl.pop.model.network.MethodType
-import ch.epfl.pop.model.network._
-import ch.epfl.pop.model.network.method._
-import ch.epfl.pop.model.network.method.message.Message
-import ch.epfl.pop.model.objects._
-import spray.json._
-
-import scala.collection.immutable.{HashMap, ListMap}
-import scala.collection.mutable
-
-object HighLevelProtocol extends DefaultJsonProtocol {
-
-  final private val PARAM_CHANNEL: String = "channel"
-
-  // ----------------------------------- ENUM FORMATTERS ----------------------------------- //
-  implicit object methodTypeFormat extends RootJsonFormat[MethodType] {
-    override def read(json: JsValue): MethodType = json match {
-      case JsString(method) if method != "INVALID" => MethodType.valueOf(method)
-      case _                                       => throw new IllegalArgumentException(s"Can't parse json value $json to a MethodType")
-    }
-
-    override def write(obj: MethodType): JsValue = JsString(obj.toString)
-  }
-
-  // ----------------------------------- HIGH-LEVEL FORMAT ----------------------------------- //
-  implicit object messageFormat extends RootJsonFormat[Message] {
-    final private val PARAM_DATA: String = "data"
-    final private val PARAM_SENDER: String = "sender"
-    final private val PARAM_SIGNATURE: String = "signature"
-    final private val PARAM_MESSAGE_ID: String = "message_id"
-    final private val PARAM_WITNESS_SIG: String = "witness_signatures"
-
-    override def read(json: JsValue): Message =
-      json.asJsObject.getFields(PARAM_DATA, PARAM_SENDER, PARAM_SIGNATURE, PARAM_MESSAGE_ID, PARAM_WITNESS_SIG) match {
-        case Seq(data @ JsString(_), sender @ JsString(_), signature @ JsString(_), messageId @ JsString(_), JsArray(witnessSig)) =>
-          Message(
-            data.convertTo[Base64Data],
-            sender.convertTo[PublicKey],
-            signature.convertTo[Signature],
-            messageId.convertTo[Hash],
-            witnessSig.map(_.convertTo[WitnessSignaturePair]).toList
-          )
-        case _ => throw new IllegalArgumentException(s"Can't parse json value $json to a Message object")
-      }
-
-    override def write(obj: Message): JsValue = JsObject(
-      PARAM_DATA -> obj.data.toJson,
-      PARAM_SENDER -> obj.sender.toJson,
-      PARAM_SIGNATURE -> obj.signature.toJson,
-      PARAM_MESSAGE_ID -> obj.message_id.toJson,
-      PARAM_WITNESS_SIG -> obj.witness_signatures.toJson
-    )
-  }
-
-  implicit object ParamsWithChannelFormat extends RootJsonFormat[ParamsWithChannel] {
-    final private val OPTIONAL_PARAM_MESSAGE: String = "message"
-
-    override def read(json: JsValue): ParamsWithChannel = json.asJsObject.getFields(PARAM_CHANNEL) match {
-      case Seq(channel @ JsString(_)) => json.asJsObject.getFields(OPTIONAL_PARAM_MESSAGE) match {
-          case Seq(message @ JsObject(_)) => new ParamsWithMessage(channel.convertTo[Channel], message.convertTo[Message])
-          case Seq(_)                     => throw new IllegalArgumentException(s"Unrecognizable '$OPTIONAL_PARAM_MESSAGE' value in $json")
-          case _                          => new ParamsWithChannel(channel.convertTo[Channel])
-        }
-      case _ => throw new IllegalArgumentException(s"Unrecognizable '$PARAM_CHANNEL' value in $json")
-    }
-
-    override def write(obj: ParamsWithChannel): JsValue = {
-      var jsObjectContent: ListMap[String, JsValue] = ListMap[String, JsValue](PARAM_CHANNEL -> obj.channel.toJson)
-
-      obj match {
-        case params: ParamsWithMessage => jsObjectContent += (OPTIONAL_PARAM_MESSAGE -> params.message.toJson)
-        case _                         =>
-      }
-
-      JsObject(jsObjectContent)
-    }
-  }
-
-  implicit object ParamsWithMapFormat extends RootJsonFormat[ParamsWithMap] {
-
-    override def read(json: JsValue): ParamsWithMap = {
-      val map = mutable.HashMap[Channel, Set[Hash]]()
-      json.asJsObject.fields.foreach {
-        case (k: String, JsArray(v)) => map.put(Channel(k), v.map(_.convertTo[Hash]).toSet)
-        case _                       => throw new IllegalArgumentException(s"Unrecognizable value in $json")
-      }
-
-      new ParamsWithMap(HashMap.from(map))
-    }
-
-    override def write(obj: ParamsWithMap): JsValue = {
-      val map = mutable.HashMap[String, JsValue]()
-      obj.channelsToMessageIds.foreach {
-        case (channel, set) =>
-          map.put(channel.channel, set.toJson)
-      }
-
-      JsObject.apply(HashMap.from(map))
-    }
-  }
-
-  implicit object ParamsFormat extends RootJsonFormat[Params] {
-
-    override def read(json: JsValue): Params =
-      json.asJsObject.getFields(PARAM_CHANNEL) match {
-        case Seq(_) => ParamsWithChannelFormat.read(json)
-        // if no Seq can be retrieved, the json is of type ParamsWithMap or faulty
-        case _ => ParamsWithMapFormat.read(json)
-      }
-
-    override def write(obj: Params): JsValue =
-      obj match {
-        case paramsWithChannel: ParamsWithChannel => paramsWithChannel.toJson
-        case paramsWithMap: ParamsWithMap         => paramsWithMap.toJson
-        case greetServer: GreetServer             => greetServer.toJson(GreetServerFormat)
-        case rumor: Rumor                         => rumor.toJson(RumorFormat)
-        case pagedCatchup: PagedCatchup           => pagedCatchup.toJson(PagedCatchupFormat)
-      }
-
-  }
-
-  implicit object BroadcastFormat extends RootJsonFormat[Broadcast] {
-    override def read(json: JsValue): Broadcast = {
-      val params: ParamsWithMessage = json.convertTo[ParamsWithChannel].asInstanceOf[ParamsWithMessage]
-      Broadcast(params.channel, params.message)
-    }
-
-    override def write(obj: Broadcast): JsValue = obj.toJson(ParamsFormat.write(_))
-  }
-
-  implicit object CatchupFormat extends RootJsonFormat[Catchup] {
-    override def read(json: JsValue): Catchup = Catchup(json.convertTo[ParamsWithChannel].channel)
-
-    override def write(obj: Catchup): JsValue = obj.toJson(ParamsFormat.write(_))
-  }
-
-  implicit object PublishFormat extends RootJsonFormat[Publish] {
-    override def read(json: JsValue): Publish = {
-      val params: ParamsWithMessage = json.convertTo[ParamsWithChannel].asInstanceOf[ParamsWithMessage]
-      Publish(params.channel, params.message)
-    }
-
-    override def write(obj: Publish): JsValue = obj.toJson(ParamsFormat.write(_))
-  }
-
-  implicit object SubscribeFormat extends RootJsonFormat[Subscribe] {
-    override def read(json: JsValue): Subscribe = Subscribe(json.convertTo[ParamsWithChannel].channel)
-
-    override def write(obj: Subscribe): JsValue = obj.toJson(ParamsFormat.write(_))
-  }
-
-  implicit object UnsubscribeFormat extends RootJsonFormat[Unsubscribe] {
-    override def read(json: JsValue): Unsubscribe = Unsubscribe(json.convertTo[ParamsWithChannel].channel)
-
-    override def write(obj: Unsubscribe): JsValue = obj.toJson(ParamsFormat.write(_))
-  }
-
-  implicit object HeartbeatFormat extends RootJsonFormat[Heartbeat] {
-    override def read(json: JsValue): Heartbeat =
-      Heartbeat(json.convertTo[ParamsWithMap].channelsToMessageIds)
-
-    override def write(obj: Heartbeat): JsValue = obj.toJson(ParamsWithMapFormat.write(_))
-  }
-
-  implicit object GetMessagesByIdFormat extends RootJsonFormat[GetMessagesById] {
-    override def read(json: JsValue): GetMessagesById =
-      GetMessagesById(json.convertTo[ParamsWithMap].channelsToMessageIds)
-
-    override def write(obj: GetMessagesById): JsValue = obj.toJson(ParamsWithMapFormat.write(_))
-  }
-
-  implicit object GreetServerFormat extends RootJsonFormat[GreetServer] {
-    final private val PARAM_PUBLIC_KEY: String = "public_key"
-    final private val PARAM_CLIENT_ADDRESS: String = "client_address"
-    final private val PARAM_SERVER_ADDRESS: String = "server_address"
-
-    override def read(json: JsValue): GreetServer = {
-      val jsonObject: JsObject = json.asJsObject
-      jsonObject.getFields(PARAM_PUBLIC_KEY, PARAM_CLIENT_ADDRESS, PARAM_SERVER_ADDRESS) match {
-        case Seq(publicKey @ JsString(_), clientAddress @ JsString(_), serverAddress @ JsString(_)) =>
-          GreetServer(
-            publicKey.convertTo[PublicKey],
-            clientAddress.convertTo[String],
-            serverAddress.convertTo[String]
-          )
-        case _ => throw new IllegalArgumentException(s"Can't parse json value $json to a GreetServer object")
-      }
-    }
-
-    override def write(obj: GreetServer): JsValue = {
-      val jsObjectContent: ListMap[String, JsValue] = ListMap[String, JsValue](
-        PARAM_PUBLIC_KEY -> obj.publicKey.toJson,
-        PARAM_CLIENT_ADDRESS -> obj.clientAddress.toJson,
-        PARAM_SERVER_ADDRESS -> obj.serverAddress.toJson
-      )
-      JsObject(jsObjectContent)
-    }
-  }
-
-  implicit object RumorFormat extends RootJsonFormat[Rumor] {
-    final private val PARAM_SENDER_PK: String = "sender_id"
-    final private val PARAM_RUMOR_ID: String = "rumor_id"
-    final private val PARAM_MESSAGES: String = "messages"
-
-    override def read(json: JsValue): Rumor = {
-      json.asJsObject.getFields(PARAM_SENDER_PK, PARAM_RUMOR_ID, PARAM_MESSAGES) match {
-        case Seq(senderPk @ JsString(_), rumorId @ JsNumber(_), rumors @ JsObject(_)) =>
-          val map: Map[Channel, List[Message]] = rumors.asJsObject.fields.map {
-            case (k: String, JsArray(v)) => Channel(k) -> v.map(_.convertTo[Message]).toList
-            case _                       => throw new IllegalArgumentException(s"Unrecognizable rumor in $json")
-          }
-          new Rumor(senderPk.convertTo[PublicKey], rumorId.convertTo[Int], HashMap.from(map))
-        case _ => throw new IllegalArgumentException(s"Can't parse json value $json to a Rumor object")
-      }
-    }
-
-    override def write(obj: Rumor): JsValue = {
-      val jsObjContent: ListMap[String, JsValue] = ListMap[String, JsValue](
-        PARAM_SENDER_PK -> obj.senderPk.toJson,
-        PARAM_RUMOR_ID -> obj.rumorId.toJson,
-        PARAM_MESSAGES -> obj.messages.toJson
-      )
-      JsObject(jsObjContent)
-    }
-
-  }
-
-  implicit object PagedCatchupFormat extends RootJsonFormat[PagedCatchup] {
-    final private val PARAM_CHANNEL: String = "channel"
-    final private val PARAM_NUMBER_OF_MESSAGES: String = "number_of_messages"
-    final private val PARAM_BEFORE_MESSAGE_ID: String = "before_message_id"
-
-    override def read(json: JsValue): PagedCatchup = {
-      json.asJsObject.getFields(PARAM_CHANNEL, PARAM_NUMBER_OF_MESSAGES, PARAM_BEFORE_MESSAGE_ID) match {
-        case Seq(channel @ JsString(_), numberOfMessages @ JsNumber(_), beforeMessageID @ JsString(_)) =>
-          PagedCatchup(
-            channel.convertTo[Channel],
-            numberOfMessages.convertTo[Int],
-            beforeMessageID.convertTo[Option[String]]
-          )
-        case Seq(channel @ JsString(_), numberOfMessages @ JsNumber(_)) =>
-          PagedCatchup(
-            channel.convertTo[Channel],
-            numberOfMessages.convertTo[Int],
-            null
-          )
-        case _ => throw new IllegalArgumentException(s"Can't parse json value $json to a PagedCatchup object")
-      }
-    }
-
-    override def write(obj: PagedCatchup): JsValue = {
-      if (obj.beforeMessageID.nonEmpty) {
-        val jsObjContent: ListMap[String, JsValue] = ListMap[String, JsValue](
-          PARAM_CHANNEL -> obj.channel.toJson,
-          PARAM_NUMBER_OF_MESSAGES -> obj.numberOfMessages.toJson,
-          PARAM_BEFORE_MESSAGE_ID -> obj.beforeMessageID.toJson
-        )
-        JsObject(jsObjContent)
-      } else {
-        val jsObjContent: ListMap[String, JsValue] = ListMap[String, JsValue](
-          PARAM_CHANNEL -> obj.channel.toJson,
-          PARAM_NUMBER_OF_MESSAGES -> obj.numberOfMessages.toJson
-        )
-        JsObject(jsObjContent)
-      }
-    }
-
-  }
-
-  implicit val errorObjectFormat: JsonFormat[ErrorObject] = jsonFormat2(ErrorObject.apply)
-
-  implicit object ResultObjectFormat extends RootJsonFormat[ResultObject] {
-    override def read(json: JsValue): ResultObject = json match {
-      case JsNumber(resultInt)  => new ResultObject(resultInt.toInt)
-      case JsArray(resultArray) => new ResultObject(resultArray.map(_.convertTo[Message]).toList)
-      case JsObject(resultMap)  => new ResultObject(resultMap.map { case (k, v) => (Channel(k), v.convertTo[Set[Message]]) })
-      case _                    => throw new IllegalArgumentException(s"Unrecognizable channel value in $json")
-    }
-
-    override def write(obj: ResultObject): JsValue = {
-      if (obj.isIntResult) {
-        JsNumber(obj.resultInt.getOrElse(0))
-      } else if (obj.resultMap.isDefined) {
-        JsObject(obj.resultMap.get.map { case (chan, set) => (chan.channel, set.toJson) })
-      } else {
-        JsArray(obj.resultMessages.getOrElse(Nil).map(m => m.toJson).toVector)
-      }
-    }
-  }
-
-  implicit object jsonRpcRequestFormat extends RootJsonFormat[JsonRpcRequest] {
-    final private val PARAM_JSON_RPC: String = "jsonrpc"
-    final private val PARAM_METHOD: String = "method"
-    final private val PARAM_PARAMS: String = "params"
-    final private val PARAM_ID: String = "id"
-
-    override def read(json: JsValue): JsonRpcRequest = json.asJsObject.getFields(PARAM_JSON_RPC, PARAM_METHOD, PARAM_PARAMS, PARAM_ID) match {
-      case Seq(JsString(version), methodJsString @ JsString(_), paramsJsObject @ JsObject(_), optId) =>
-        val method: MethodType = methodJsString.convertTo[MethodType]
-        val params = method match {
-          case MethodType.publish            => paramsJsObject.convertTo[Publish]
-          case MethodType.subscribe          => paramsJsObject.convertTo[Subscribe]
-          case MethodType.unsubscribe        => paramsJsObject.convertTo[Unsubscribe]
-          case MethodType.catchup            => paramsJsObject.convertTo[Catchup]
-          case MethodType.get_messages_by_id => paramsJsObject.convertTo[GetMessagesById]
-          case MethodType.rumor              => paramsJsObject.convertTo[Rumor]
-          case MethodType.paged_catchup      => paramsJsObject.convertTo[PagedCatchup]
-          case _                             => throw new IllegalArgumentException(s"Can't parse json value $json with unknown method ${method.toString}")
-        }
-
-        val id: Option[Int] = optId match {
-          case JsNumber(id) => Some(id.toInt)
-          case JsNull       => None
-          case _            => throw new IllegalArgumentException(s"Can't parse json value $optId to an id (number or null)")
-        }
-
-        JsonRpcRequest(version, method, params, id)
-
-      // Heartbeat and Broadcast do not have an Id and should be treated separately
-      case Seq(JsString(version), methodJsString @ JsString(_), paramsJsObject @ JsObject(_)) =>
-        val method: MethodType = methodJsString.convertTo[MethodType]
-        val params = method match {
-          case MethodType.heartbeat    => paramsJsObject.convertTo[Heartbeat]
-          case MethodType.broadcast    => paramsJsObject.convertTo[Broadcast]
-          case MethodType.greet_server => paramsJsObject.convertTo[GreetServer]
-          case _                       => throw new IllegalArgumentException(s"Can't parse json value $json with unknown method ${method.toString}")
-        }
-        JsonRpcRequest(version, method, params, None)
-      case _ => throw new IllegalArgumentException(s"Can't parse json value $json to a JsonRpcRequest object")
-    }
-
-    override def write(obj: JsonRpcRequest): JsValue = {
-
-      var jsObjectContent: ListMap[String, JsValue] = ListMap.empty[String, JsValue]
-
-      jsObjectContent += (PARAM_JSON_RPC -> obj.jsonrpc.toJson)
-      jsObjectContent += (PARAM_METHOD -> obj.method.toJson)
-      jsObjectContent += (PARAM_PARAMS -> obj.params.toJson)
-
-      /* Add the id key iff it's non null */
-      obj.id.foreach(id => jsObjectContent += (PARAM_ID -> id.toJson))
-
-      JsObject(jsObjectContent)
-
-    }
-  }
-
-  implicit object jsonRpcResponseFormat extends RootJsonFormat[JsonRpcResponse] {
-    final private val PARAM_JSON_RPC: String = "jsonrpc"
-    final private val PARAM_RESULT: String = "result"
-    final private val PARAM_ERROR: String = "error"
-    final private val PARAM_ID: String = "id"
-
-    override def read(json: JsValue): JsonRpcResponse = json.asJsObject.getFields(PARAM_JSON_RPC, PARAM_ID) match {
-      case Seq(JsString(version), id) =>
-        val idOpt: Option[Int] = id match {
-          case JsNumber(idx) => Some(idx.toInt)
-          case JsNull        => None
-          case _             => throw new IllegalArgumentException(s"Unable to parse json value $id to an id (number or null)")
-        }
-
-        val resultOpt: Option[ResultObject] = json.asJsObject.getFields(PARAM_RESULT) match {
-          case Seq(result) => Some(result.convertTo[ResultObject])
-          case _           => None
-        }
-        val errorOpt: Option[ErrorObject] = json.asJsObject.getFields(PARAM_ERROR) match {
-          case Seq(error) => Some(error.convertTo[ErrorObject])
-          case _          => None
-        }
-
-        if (resultOpt.isEmpty && errorOpt.isEmpty) {
-          throw new IllegalArgumentException(
-            s"Unable to parse json answer $json to a JsonRpcResponse object: 'result' and 'error' fields are missing or wrongly formatted"
-          )
-        } else {
-          JsonRpcResponse(version, resultOpt, errorOpt, idOpt)
-        }
-
-      case _ => throw new IllegalArgumentException(
-          s"Unable to parse json answer $json to a JsonRpcResponse object: 'jsonrpc' or 'id' field missing or wrongly formatted"
-        )
-    }
-
-    override def write(obj: JsonRpcResponse): JsValue = {
-      var jsObjectContent: ListMap[String, JsValue] = ListMap[String, JsValue](PARAM_JSON_RPC -> obj.jsonrpc.toJson)
-
-      obj.id match {
-        case Some(idx) => jsObjectContent += (PARAM_ID -> idx.toJson)
-        case _         => jsObjectContent += (PARAM_ID -> JsNull)
-      }
-
-      // Adding either the result value of the error value depending on which is defined
-      obj.result.foreach { r => jsObjectContent += (PARAM_RESULT -> r.toJson) }
-      obj.error.foreach { e => jsObjectContent += (PARAM_ERROR -> e.toJson) }
-
-      JsObject(jsObjectContent)
-    }
-  }
-
-}
-=======
-package ch.epfl.pop.json
-
-import ch.epfl.pop.json.ObjectProtocol._
-import ch.epfl.pop.model.network.MethodType
-import ch.epfl.pop.model.network._
-import ch.epfl.pop.model.network.method._
-import ch.epfl.pop.model.network.method.message.Message
-import ch.epfl.pop.model.objects._
-import spray.json._
-
-import scala.collection.immutable.{HashMap, ListMap}
-import scala.collection.mutable
-
-object HighLevelProtocol extends DefaultJsonProtocol {
-
-  final private val PARAM_CHANNEL: String = "channel"
-
-  // ----------------------------------- ENUM FORMATTERS ----------------------------------- //
-  implicit object methodTypeFormat extends RootJsonFormat[MethodType] {
-    override def read(json: JsValue): MethodType = json match {
-      case JsString(method) if method != "INVALID" => MethodType.valueOf(method)
-      case _                                       => throw new IllegalArgumentException(s"Can't parse json value $json to a MethodType")
-    }
-
-    override def write(obj: MethodType): JsValue = JsString(obj.toString)
-  }
-
-  // ----------------------------------- HIGH-LEVEL FORMAT ----------------------------------- //
-  implicit object messageFormat extends RootJsonFormat[Message] {
-    final private val PARAM_DATA: String = "data"
-    final private val PARAM_SENDER: String = "sender"
-    final private val PARAM_SIGNATURE: String = "signature"
-    final private val PARAM_MESSAGE_ID: String = "message_id"
-    final private val PARAM_WITNESS_SIG: String = "witness_signatures"
-
-    override def read(json: JsValue): Message =
-      json.asJsObject.getFields(PARAM_DATA, PARAM_SENDER, PARAM_SIGNATURE, PARAM_MESSAGE_ID, PARAM_WITNESS_SIG) match {
-        case Seq(data @ JsString(_), sender @ JsString(_), signature @ JsString(_), messageId @ JsString(_), JsArray(witnessSig)) =>
-          Message(
-            data.convertTo[Base64Data],
-            sender.convertTo[PublicKey],
-            signature.convertTo[Signature],
-            messageId.convertTo[Hash],
-            witnessSig.map(_.convertTo[WitnessSignaturePair]).toList
-          )
-        case _ => throw new IllegalArgumentException(s"Can't parse json value $json to a Message object")
-      }
-
-    override def write(obj: Message): JsValue = JsObject(
-      PARAM_DATA -> obj.data.toJson,
-      PARAM_SENDER -> obj.sender.toJson,
-      PARAM_SIGNATURE -> obj.signature.toJson,
-      PARAM_MESSAGE_ID -> obj.message_id.toJson,
-      PARAM_WITNESS_SIG -> obj.witness_signatures.toJson
-    )
-
-    def fields: Set[String] = Set(PARAM_SENDER, PARAM_DATA, PARAM_SIGNATURE, PARAM_WITNESS_SIG, PARAM_MESSAGE_ID)
-  }
-
-  implicit object ParamsWithChannelFormat extends RootJsonFormat[ParamsWithChannel] {
-    final private val OPTIONAL_PARAM_MESSAGE: String = "message"
-
-    override def read(json: JsValue): ParamsWithChannel = json.asJsObject.getFields(PARAM_CHANNEL) match {
-      case Seq(channel @ JsString(_)) => json.asJsObject.getFields(OPTIONAL_PARAM_MESSAGE) match {
-          case Seq(message @ JsObject(_)) => new ParamsWithMessage(channel.convertTo[Channel], message.convertTo[Message])
-          case Seq(_)                     => throw new IllegalArgumentException(s"Unrecognizable '$OPTIONAL_PARAM_MESSAGE' value in $json")
-          case _                          => new ParamsWithChannel(channel.convertTo[Channel])
-        }
-      case _ => throw new IllegalArgumentException(s"Unrecognizable '$PARAM_CHANNEL' value in $json")
-    }
-
-    override def write(obj: ParamsWithChannel): JsValue = {
-      var jsObjectContent: ListMap[String, JsValue] = ListMap[String, JsValue](PARAM_CHANNEL -> obj.channel.toJson)
-
-      obj match {
-        case params: ParamsWithMessage => jsObjectContent += (OPTIONAL_PARAM_MESSAGE -> params.message.toJson)
-        case _                         =>
-      }
-
-      JsObject(jsObjectContent)
-    }
-  }
-
-  implicit object ParamsWithMapFormat extends RootJsonFormat[ParamsWithMap] {
-
-    override def read(json: JsValue): ParamsWithMap = {
-      val map = mutable.HashMap[Channel, Set[Hash]]()
-      json.asJsObject.fields.foreach {
-        case (k: String, JsArray(v)) => map.put(Channel(k), v.map(_.convertTo[Hash]).toSet)
-        case _                       => throw new IllegalArgumentException(s"Unrecognizable value in $json")
-      }
-
-      new ParamsWithMap(HashMap.from(map))
-    }
-
-    override def write(obj: ParamsWithMap): JsValue = {
-      val map = mutable.HashMap[String, JsValue]()
-      obj.channelsToMessageIds.foreach {
-        case (channel, set) =>
-          map.put(channel.channel, set.toJson)
-      }
-
-      JsObject.apply(HashMap.from(map))
-    }
-  }
-
-  implicit object ParamsFormat extends RootJsonFormat[Params] {
-
-    override def read(json: JsValue): Params =
-      json.asJsObject.getFields(PARAM_CHANNEL) match {
-        case Seq(_) => ParamsWithChannelFormat.read(json)
-        // if no Seq can be retrieved, the json is of type ParamsWithMap or faulty
-        case _ => ParamsWithMapFormat.read(json)
-      }
-
-    override def write(obj: Params): JsValue =
-      obj match {
-        case paramsWithChannel: ParamsWithChannel => paramsWithChannel.toJson
-        case paramsWithMap: ParamsWithMap         => paramsWithMap.toJson
-        case greetServer: GreetServer             => greetServer.toJson(GreetServerFormat)
-        case rumor: Rumor                         => rumor.toJson(RumorFormat)
-        case rumorState: RumorState               => rumorState.toJson(RumorStateFormat)
-      }
-
-  }
-
-  implicit object BroadcastFormat extends RootJsonFormat[Broadcast] {
-    override def read(json: JsValue): Broadcast = {
-      val params: ParamsWithMessage = json.convertTo[ParamsWithChannel].asInstanceOf[ParamsWithMessage]
-      Broadcast(params.channel, params.message)
-    }
-
-    override def write(obj: Broadcast): JsValue = obj.toJson(ParamsFormat.write(_))
-  }
-
-  implicit object CatchupFormat extends RootJsonFormat[Catchup] {
-    override def read(json: JsValue): Catchup = Catchup(json.convertTo[ParamsWithChannel].channel)
-
-    override def write(obj: Catchup): JsValue = obj.toJson(ParamsFormat.write(_))
-  }
-
-  implicit object PublishFormat extends RootJsonFormat[Publish] {
-    override def read(json: JsValue): Publish = {
-      val params: ParamsWithMessage = json.convertTo[ParamsWithChannel].asInstanceOf[ParamsWithMessage]
-      Publish(params.channel, params.message)
-    }
-
-    override def write(obj: Publish): JsValue = obj.toJson(ParamsFormat.write(_))
-  }
-
-  implicit object SubscribeFormat extends RootJsonFormat[Subscribe] {
-    override def read(json: JsValue): Subscribe = Subscribe(json.convertTo[ParamsWithChannel].channel)
-
-    override def write(obj: Subscribe): JsValue = obj.toJson(ParamsFormat.write(_))
-  }
-
-  implicit object UnsubscribeFormat extends RootJsonFormat[Unsubscribe] {
-    override def read(json: JsValue): Unsubscribe = Unsubscribe(json.convertTo[ParamsWithChannel].channel)
-
-    override def write(obj: Unsubscribe): JsValue = obj.toJson(ParamsFormat.write(_))
-  }
-
-  implicit object HeartbeatFormat extends RootJsonFormat[Heartbeat] {
-    override def read(json: JsValue): Heartbeat =
-      Heartbeat(json.convertTo[ParamsWithMap].channelsToMessageIds)
-
-    override def write(obj: Heartbeat): JsValue = obj.toJson(ParamsWithMapFormat.write(_))
-  }
-
-  implicit object GetMessagesByIdFormat extends RootJsonFormat[GetMessagesById] {
-    override def read(json: JsValue): GetMessagesById =
-      GetMessagesById(json.convertTo[ParamsWithMap].channelsToMessageIds)
-
-    override def write(obj: GetMessagesById): JsValue = obj.toJson(ParamsWithMapFormat.write(_))
-  }
-
-  implicit object GreetServerFormat extends RootJsonFormat[GreetServer] {
-    final private val PARAM_PUBLIC_KEY: String = "public_key"
-    final private val PARAM_CLIENT_ADDRESS: String = "client_address"
-    final private val PARAM_SERVER_ADDRESS: String = "server_address"
-
-    override def read(json: JsValue): GreetServer = {
-      val jsonObject: JsObject = json.asJsObject
-      jsonObject.getFields(PARAM_PUBLIC_KEY, PARAM_CLIENT_ADDRESS, PARAM_SERVER_ADDRESS) match {
-        case Seq(publicKey @ JsString(_), clientAddress @ JsString(_), serverAddress @ JsString(_)) =>
-          GreetServer(
-            publicKey.convertTo[PublicKey],
-            clientAddress.convertTo[String],
-            serverAddress.convertTo[String]
-          )
-        case _ => throw new IllegalArgumentException(s"Can't parse json value $json to a GreetServer object")
-      }
-    }
-
-    override def write(obj: GreetServer): JsValue = {
-      val jsObjectContent: ListMap[String, JsValue] = ListMap[String, JsValue](
-        PARAM_PUBLIC_KEY -> obj.publicKey.toJson,
-        PARAM_CLIENT_ADDRESS -> obj.clientAddress.toJson,
-        PARAM_SERVER_ADDRESS -> obj.serverAddress.toJson
-      )
-      JsObject(jsObjectContent)
-    }
-  }
-
-  implicit object RumorFormat extends RootJsonFormat[Rumor] {
-    final private val PARAM_SENDER_PK: String = "sender_id"
-    final private val PARAM_RUMOR_ID: String = "rumor_id"
-    final private val PARAM_MESSAGES: String = "messages"
-
-    override def read(json: JsValue): Rumor = {
-      json.asJsObject.getFields(PARAM_SENDER_PK, PARAM_RUMOR_ID, PARAM_MESSAGES) match {
-        case Seq(senderPk @ JsString(_), rumorId @ JsNumber(_), rumors @ JsObject(_)) =>
-          val map: Map[Channel, List[Message]] = rumors.asJsObject.fields.map {
-            case (k: String, JsArray(v)) => Channel(k) -> v.map(_.convertTo[Message]).toList
-            case _                       => throw new IllegalArgumentException(s"Unrecognizable rumor in $json")
-          }
-          new Rumor(senderPk.convertTo[PublicKey], rumorId.convertTo[Int], HashMap.from(map))
-        case _ => throw new IllegalArgumentException(s"Can't parse json value $json to a Rumor object")
-      }
-    }
-
-    override def write(obj: Rumor): JsValue = {
-      val jsObjContent: ListMap[String, JsValue] = ListMap[String, JsValue](
-        PARAM_SENDER_PK -> obj.senderPk.toJson,
-        PARAM_RUMOR_ID -> obj.rumorId.toJson,
-        PARAM_MESSAGES -> obj.messages.toJson
-      )
-      JsObject(jsObjContent)
-    }
-    def fields: Set[String] = Set(PARAM_SENDER_PK, PARAM_RUMOR_ID, PARAM_MESSAGES)
-  }
-
-  implicit object RumorStateFormat extends RootJsonFormat[RumorState] {
-
-    final private val PARAM_STATE = "state"
-
-    override def read(json: JsValue): RumorState = {
-      json.asJsObject.getFields(PARAM_STATE) match
-        case Seq(stateObject @ JsObject(_)) =>
-          val state: Map[PublicKey, Int] = stateObject.fields.map((pk, rumorId) => (PublicKey(Base64Data(pk)), rumorId.convertTo[Int]))
-          RumorState(state)
-        case _ => throw new IllegalArgumentException(s"Can't parse json value $json to a RumorState object")
-    }
-    override def write(rumorState: RumorState): JsValue = {
-      val rumorStateObject = JsObject(rumorState.state.map((pk, rumorId) => pk.base64Data.data -> rumorId.toJson))
-      JsObject(PARAM_STATE -> rumorStateObject)
-    }
-  }
-
-  implicit val errorObjectFormat: JsonFormat[ErrorObject] = jsonFormat2(ErrorObject.apply)
-
-  implicit object ResultObjectFormat extends RootJsonFormat[ResultObject] {
-    override def read(json: JsValue): ResultObject = json match {
-      case JsNumber(resultInt)  => new ResultObject(resultInt.toInt)
-      case JsArray(resultArray) =>
-        // in case of empty array, we cannot differentiate List[Rumor] and List[Message]
-        // We don't differentiate and use an EmptyList to make result available to different response handler
-        if (resultArray.isEmpty)
-          new ResultObject(ResultEmptyList())
-        resultArray.head.asJsObject.fields.keySet match
-          case keys if keys == RumorFormat.fields =>
-            new ResultObject(ResultRumor(resultArray.map(_.convertTo[Rumor]).toList))
-          case keys if keys == messageFormat.fields =>
-            new ResultObject(ResultMessage(resultArray.map(_.convertTo[Message]).toList))
-          case _ => throw new IllegalArgumentException(s"Can't parse jsArray $json to a ResultObject object")
-      case JsObject(resultMap) => new ResultObject(resultMap.map { case (k, v) => (Channel(k), v.convertTo[Set[Message]]) })
-      case _                   => throw new IllegalArgumentException(s"Unrecognizable channel value in $json")
-    }
-
-    override def write(obj: ResultObject): JsValue = {
-      if (obj.isIntResult) {
-        JsNumber(obj.resultInt.getOrElse(0))
-      } else if (obj.resultMap.isDefined) {
-        JsObject(obj.resultMap.get.map { case (chan, set) => (chan.channel, set.toJson) })
-      } else if (obj.resultMessages.isDefined) {
-        JsArray(obj.resultMessages.get.map(m => m.toJson).toVector)
-      } else {
-        JsArray(obj.resultRumor.getOrElse(Nil).map(r => r.toJson).toVector)
-      }
-    }
-  }
-
-  implicit object jsonRpcRequestFormat extends RootJsonFormat[JsonRpcRequest] {
-    final private val PARAM_JSON_RPC: String = "jsonrpc"
-    final private val PARAM_METHOD: String = "method"
-    final private val PARAM_PARAMS: String = "params"
-    final private val PARAM_ID: String = "id"
-
-    override def read(json: JsValue): JsonRpcRequest = json.asJsObject.getFields(PARAM_JSON_RPC, PARAM_METHOD, PARAM_PARAMS, PARAM_ID) match {
-      case Seq(JsString(version), methodJsString @ JsString(_), paramsJsObject @ JsObject(_), optId) =>
-        val method: MethodType = methodJsString.convertTo[MethodType]
-        val params = method match {
-          case MethodType.publish            => paramsJsObject.convertTo[Publish]
-          case MethodType.subscribe          => paramsJsObject.convertTo[Subscribe]
-          case MethodType.unsubscribe        => paramsJsObject.convertTo[Unsubscribe]
-          case MethodType.catchup            => paramsJsObject.convertTo[Catchup]
-          case MethodType.get_messages_by_id => paramsJsObject.convertTo[GetMessagesById]
-          case MethodType.rumor              => paramsJsObject.convertTo[Rumor]
-          case MethodType.rumor_state        => paramsJsObject.convertTo[RumorState]
-          case _                             => throw new IllegalArgumentException(s"Can't parse json value $json with unknown method ${method.toString}")
-        }
-
-        val id: Option[Int] = optId match {
-          case JsNumber(id) => Some(id.toInt)
-          case JsNull       => None
-          case _            => throw new IllegalArgumentException(s"Can't parse json value $optId to an id (number or null)")
-        }
-
-        JsonRpcRequest(version, method, params, id)
-
-      // Heartbeat and Broadcast do not have an Id and should be treated separately
-      case Seq(JsString(version), methodJsString @ JsString(_), paramsJsObject @ JsObject(_)) =>
-        val method: MethodType = methodJsString.convertTo[MethodType]
-        val params = method match {
-          case MethodType.heartbeat    => paramsJsObject.convertTo[Heartbeat]
-          case MethodType.broadcast    => paramsJsObject.convertTo[Broadcast]
-          case MethodType.greet_server => paramsJsObject.convertTo[GreetServer]
-          case _                       => throw new IllegalArgumentException(s"Can't parse json value $json with unknown method ${method.toString}")
-        }
-        JsonRpcRequest(version, method, params, None)
-      case _ => throw new IllegalArgumentException(s"Can't parse json value $json to a JsonRpcRequest object")
-    }
-
-    override def write(obj: JsonRpcRequest): JsValue = {
-
-      var jsObjectContent: ListMap[String, JsValue] = ListMap.empty[String, JsValue]
-
-      jsObjectContent += (PARAM_JSON_RPC -> obj.jsonrpc.toJson)
-      jsObjectContent += (PARAM_METHOD -> obj.method.toJson)
-      jsObjectContent += (PARAM_PARAMS -> obj.params.toJson)
-
-      /* Add the id key iff it's non null */
-      obj.id.foreach(id => jsObjectContent += (PARAM_ID -> id.toJson))
-
-      JsObject(jsObjectContent)
-
-    }
-  }
-
-  implicit object jsonRpcResponseFormat extends RootJsonFormat[JsonRpcResponse] {
-    final private val PARAM_JSON_RPC: String = "jsonrpc"
-    final private val PARAM_RESULT: String = "result"
-    final private val PARAM_ERROR: String = "error"
-    final private val PARAM_ID: String = "id"
-
-    override def read(json: JsValue): JsonRpcResponse = json.asJsObject.getFields(PARAM_JSON_RPC, PARAM_ID) match {
-      case Seq(JsString(version), id) =>
-        val idOpt: Option[Int] = id match {
-          case JsNumber(idx) => Some(idx.toInt)
-          case JsNull        => None
-          case _             => throw new IllegalArgumentException(s"Unable to parse json value $id to an id (number or null)")
-        }
-
-        val resultOpt: Option[ResultObject] = json.asJsObject.getFields(PARAM_RESULT) match {
-          case Seq(result) => Some(result.convertTo[ResultObject])
-          case _           => None
-        }
-        val errorOpt: Option[ErrorObject] = json.asJsObject.getFields(PARAM_ERROR) match {
-          case Seq(error) => Some(error.convertTo[ErrorObject])
-          case _          => None
-        }
-
-        if (resultOpt.isEmpty && errorOpt.isEmpty) {
-          throw new IllegalArgumentException(
-            s"Unable to parse json answer $json to a JsonRpcResponse object: 'result' and 'error' fields are missing or wrongly formatted"
-          )
-        } else {
-          JsonRpcResponse(version, resultOpt, errorOpt, idOpt)
-        }
-
-      case _ => throw new IllegalArgumentException(
-          s"Unable to parse json answer $json to a JsonRpcResponse object: 'jsonrpc' or 'id' field missing or wrongly formatted"
-        )
-    }
-
-    override def write(obj: JsonRpcResponse): JsValue = {
-      var jsObjectContent: ListMap[String, JsValue] = ListMap[String, JsValue](PARAM_JSON_RPC -> obj.jsonrpc.toJson)
-
-      obj.id match {
-        case Some(idx) => jsObjectContent += (PARAM_ID -> idx.toJson)
-        case _         => jsObjectContent += (PARAM_ID -> JsNull)
-      }
-
-      // Adding either the result value of the error value depending on which is defined
-      obj.result.foreach { r => jsObjectContent += (PARAM_RESULT -> r.toJson) }
-      obj.error.foreach { e => jsObjectContent += (PARAM_ERROR -> e.toJson) }
-
-      JsObject(jsObjectContent)
-    }
-  }
-
-}
->>>>>>> aa04c3a2
+package ch.epfl.pop.json
+
+import ch.epfl.pop.json.ObjectProtocol._
+import ch.epfl.pop.model.network.MethodType
+import ch.epfl.pop.model.network._
+import ch.epfl.pop.model.network.method._
+import ch.epfl.pop.model.network.method.message.Message
+import ch.epfl.pop.model.objects._
+import spray.json._
+
+import scala.collection.immutable.{HashMap, ListMap}
+import scala.collection.mutable
+
+object HighLevelProtocol extends DefaultJsonProtocol {
+
+  final private val PARAM_CHANNEL: String = "channel"
+
+  // ----------------------------------- ENUM FORMATTERS ----------------------------------- //
+  implicit object methodTypeFormat extends RootJsonFormat[MethodType] {
+    override def read(json: JsValue): MethodType = json match {
+      case JsString(method) if method != "INVALID" => MethodType.valueOf(method)
+      case _                                       => throw new IllegalArgumentException(s"Can't parse json value $json to a MethodType")
+    }
+
+    override def write(obj: MethodType): JsValue = JsString(obj.toString)
+  }
+
+  // ----------------------------------- HIGH-LEVEL FORMAT ----------------------------------- //
+  implicit object messageFormat extends RootJsonFormat[Message] {
+    final private val PARAM_DATA: String = "data"
+    final private val PARAM_SENDER: String = "sender"
+    final private val PARAM_SIGNATURE: String = "signature"
+    final private val PARAM_MESSAGE_ID: String = "message_id"
+    final private val PARAM_WITNESS_SIG: String = "witness_signatures"
+
+    override def read(json: JsValue): Message =
+      json.asJsObject.getFields(PARAM_DATA, PARAM_SENDER, PARAM_SIGNATURE, PARAM_MESSAGE_ID, PARAM_WITNESS_SIG) match {
+        case Seq(data @ JsString(_), sender @ JsString(_), signature @ JsString(_), messageId @ JsString(_), JsArray(witnessSig)) =>
+          Message(
+            data.convertTo[Base64Data],
+            sender.convertTo[PublicKey],
+            signature.convertTo[Signature],
+            messageId.convertTo[Hash],
+            witnessSig.map(_.convertTo[WitnessSignaturePair]).toList
+          )
+        case _ => throw new IllegalArgumentException(s"Can't parse json value $json to a Message object")
+      }
+
+    override def write(obj: Message): JsValue = JsObject(
+      PARAM_DATA -> obj.data.toJson,
+      PARAM_SENDER -> obj.sender.toJson,
+      PARAM_SIGNATURE -> obj.signature.toJson,
+      PARAM_MESSAGE_ID -> obj.message_id.toJson,
+      PARAM_WITNESS_SIG -> obj.witness_signatures.toJson
+    )
+
+    def fields: Set[String] = Set(PARAM_SENDER, PARAM_DATA, PARAM_SIGNATURE, PARAM_WITNESS_SIG, PARAM_MESSAGE_ID)
+  }
+
+  implicit object ParamsWithChannelFormat extends RootJsonFormat[ParamsWithChannel] {
+    final private val OPTIONAL_PARAM_MESSAGE: String = "message"
+
+    override def read(json: JsValue): ParamsWithChannel = json.asJsObject.getFields(PARAM_CHANNEL) match {
+      case Seq(channel @ JsString(_)) => json.asJsObject.getFields(OPTIONAL_PARAM_MESSAGE) match {
+          case Seq(message @ JsObject(_)) => new ParamsWithMessage(channel.convertTo[Channel], message.convertTo[Message])
+          case Seq(_)                     => throw new IllegalArgumentException(s"Unrecognizable '$OPTIONAL_PARAM_MESSAGE' value in $json")
+          case _                          => new ParamsWithChannel(channel.convertTo[Channel])
+        }
+      case _ => throw new IllegalArgumentException(s"Unrecognizable '$PARAM_CHANNEL' value in $json")
+    }
+
+    override def write(obj: ParamsWithChannel): JsValue = {
+      var jsObjectContent: ListMap[String, JsValue] = ListMap[String, JsValue](PARAM_CHANNEL -> obj.channel.toJson)
+
+      obj match {
+        case params: ParamsWithMessage => jsObjectContent += (OPTIONAL_PARAM_MESSAGE -> params.message.toJson)
+        case _                         =>
+      }
+
+      JsObject(jsObjectContent)
+    }
+  }
+
+  implicit object ParamsWithMapFormat extends RootJsonFormat[ParamsWithMap] {
+
+    override def read(json: JsValue): ParamsWithMap = {
+      val map = mutable.HashMap[Channel, Set[Hash]]()
+      json.asJsObject.fields.foreach {
+        case (k: String, JsArray(v)) => map.put(Channel(k), v.map(_.convertTo[Hash]).toSet)
+        case _                       => throw new IllegalArgumentException(s"Unrecognizable value in $json")
+      }
+
+      new ParamsWithMap(HashMap.from(map))
+    }
+
+    override def write(obj: ParamsWithMap): JsValue = {
+      val map = mutable.HashMap[String, JsValue]()
+      obj.channelsToMessageIds.foreach {
+        case (channel, set) =>
+          map.put(channel.channel, set.toJson)
+      }
+
+      JsObject.apply(HashMap.from(map))
+    }
+  }
+
+  implicit object ParamsFormat extends RootJsonFormat[Params] {
+
+    override def read(json: JsValue): Params =
+      json.asJsObject.getFields(PARAM_CHANNEL) match {
+        case Seq(_) => ParamsWithChannelFormat.read(json)
+        // if no Seq can be retrieved, the json is of type ParamsWithMap or faulty
+        case _ => ParamsWithMapFormat.read(json)
+      }
+
+    override def write(obj: Params): JsValue =
+      obj match {
+        case paramsWithChannel: ParamsWithChannel => paramsWithChannel.toJson
+        case paramsWithMap: ParamsWithMap         => paramsWithMap.toJson
+        case greetServer: GreetServer             => greetServer.toJson(GreetServerFormat)
+        case rumor: Rumor                         => rumor.toJson(RumorFormat)
+        case rumorState: RumorState               => rumorState.toJson(RumorStateFormat)
+        case pagedCatchup: PagedCatchup           => pagedCatchup.toJson(PagedCatchupFormat)
+      }
+
+  }
+
+  implicit object BroadcastFormat extends RootJsonFormat[Broadcast] {
+    override def read(json: JsValue): Broadcast = {
+      val params: ParamsWithMessage = json.convertTo[ParamsWithChannel].asInstanceOf[ParamsWithMessage]
+      Broadcast(params.channel, params.message)
+    }
+
+    override def write(obj: Broadcast): JsValue = obj.toJson(ParamsFormat.write(_))
+  }
+
+  implicit object CatchupFormat extends RootJsonFormat[Catchup] {
+    override def read(json: JsValue): Catchup = Catchup(json.convertTo[ParamsWithChannel].channel)
+
+    override def write(obj: Catchup): JsValue = obj.toJson(ParamsFormat.write(_))
+  }
+
+  implicit object PublishFormat extends RootJsonFormat[Publish] {
+    override def read(json: JsValue): Publish = {
+      val params: ParamsWithMessage = json.convertTo[ParamsWithChannel].asInstanceOf[ParamsWithMessage]
+      Publish(params.channel, params.message)
+    }
+
+    override def write(obj: Publish): JsValue = obj.toJson(ParamsFormat.write(_))
+  }
+
+  implicit object SubscribeFormat extends RootJsonFormat[Subscribe] {
+    override def read(json: JsValue): Subscribe = Subscribe(json.convertTo[ParamsWithChannel].channel)
+
+    override def write(obj: Subscribe): JsValue = obj.toJson(ParamsFormat.write(_))
+  }
+
+  implicit object UnsubscribeFormat extends RootJsonFormat[Unsubscribe] {
+    override def read(json: JsValue): Unsubscribe = Unsubscribe(json.convertTo[ParamsWithChannel].channel)
+
+    override def write(obj: Unsubscribe): JsValue = obj.toJson(ParamsFormat.write(_))
+  }
+
+  implicit object HeartbeatFormat extends RootJsonFormat[Heartbeat] {
+    override def read(json: JsValue): Heartbeat =
+      Heartbeat(json.convertTo[ParamsWithMap].channelsToMessageIds)
+
+    override def write(obj: Heartbeat): JsValue = obj.toJson(ParamsWithMapFormat.write(_))
+  }
+
+  implicit object GetMessagesByIdFormat extends RootJsonFormat[GetMessagesById] {
+    override def read(json: JsValue): GetMessagesById =
+      GetMessagesById(json.convertTo[ParamsWithMap].channelsToMessageIds)
+
+    override def write(obj: GetMessagesById): JsValue = obj.toJson(ParamsWithMapFormat.write(_))
+  }
+
+  implicit object GreetServerFormat extends RootJsonFormat[GreetServer] {
+    final private val PARAM_PUBLIC_KEY: String = "public_key"
+    final private val PARAM_CLIENT_ADDRESS: String = "client_address"
+    final private val PARAM_SERVER_ADDRESS: String = "server_address"
+
+    override def read(json: JsValue): GreetServer = {
+      val jsonObject: JsObject = json.asJsObject
+      jsonObject.getFields(PARAM_PUBLIC_KEY, PARAM_CLIENT_ADDRESS, PARAM_SERVER_ADDRESS) match {
+        case Seq(publicKey @ JsString(_), clientAddress @ JsString(_), serverAddress @ JsString(_)) =>
+          GreetServer(
+            publicKey.convertTo[PublicKey],
+            clientAddress.convertTo[String],
+            serverAddress.convertTo[String]
+          )
+        case _ => throw new IllegalArgumentException(s"Can't parse json value $json to a GreetServer object")
+      }
+    }
+
+    override def write(obj: GreetServer): JsValue = {
+      val jsObjectContent: ListMap[String, JsValue] = ListMap[String, JsValue](
+        PARAM_PUBLIC_KEY -> obj.publicKey.toJson,
+        PARAM_CLIENT_ADDRESS -> obj.clientAddress.toJson,
+        PARAM_SERVER_ADDRESS -> obj.serverAddress.toJson
+      )
+      JsObject(jsObjectContent)
+    }
+  }
+
+  implicit object RumorFormat extends RootJsonFormat[Rumor] {
+    final private val PARAM_SENDER_PK: String = "sender_id"
+    final private val PARAM_RUMOR_ID: String = "rumor_id"
+    final private val PARAM_MESSAGES: String = "messages"
+
+    override def read(json: JsValue): Rumor = {
+      json.asJsObject.getFields(PARAM_SENDER_PK, PARAM_RUMOR_ID, PARAM_MESSAGES) match {
+        case Seq(senderPk @ JsString(_), rumorId @ JsNumber(_), rumors @ JsObject(_)) =>
+          val map: Map[Channel, List[Message]] = rumors.asJsObject.fields.map {
+            case (k: String, JsArray(v)) => Channel(k) -> v.map(_.convertTo[Message]).toList
+            case _                       => throw new IllegalArgumentException(s"Unrecognizable rumor in $json")
+          }
+          new Rumor(senderPk.convertTo[PublicKey], rumorId.convertTo[Int], HashMap.from(map))
+        case _ => throw new IllegalArgumentException(s"Can't parse json value $json to a Rumor object")
+      }
+    }
+
+    override def write(obj: Rumor): JsValue = {
+      val jsObjContent: ListMap[String, JsValue] = ListMap[String, JsValue](
+        PARAM_SENDER_PK -> obj.senderPk.toJson,
+        PARAM_RUMOR_ID -> obj.rumorId.toJson,
+        PARAM_MESSAGES -> obj.messages.toJson
+      )
+      JsObject(jsObjContent)
+    }
+    def fields: Set[String] = Set(PARAM_SENDER_PK, PARAM_RUMOR_ID, PARAM_MESSAGES)
+  }
+
+  implicit object RumorStateFormat extends RootJsonFormat[RumorState] {
+
+    final private val PARAM_STATE = "state"
+
+    override def read(json: JsValue): RumorState = {
+      json.asJsObject.getFields(PARAM_STATE) match
+        case Seq(stateObject @ JsObject(_)) =>
+          val state: Map[PublicKey, Int] = stateObject.fields.map((pk, rumorId) => (PublicKey(Base64Data(pk)), rumorId.convertTo[Int]))
+          RumorState(state)
+        case _ => throw new IllegalArgumentException(s"Can't parse json value $json to a RumorState object")
+    }
+    override def write(rumorState: RumorState): JsValue = {
+      val rumorStateObject = JsObject(rumorState.state.map((pk, rumorId) => pk.base64Data.data -> rumorId.toJson))
+      JsObject(PARAM_STATE -> rumorStateObject)
+    }
+  }
+
+  implicit object PagedCatchupFormat extends RootJsonFormat[PagedCatchup] {
+    final private val PARAM_CHANNEL: String = "channel"
+    final private val PARAM_NUMBER_OF_MESSAGES: String = "number_of_messages"
+    final private val PARAM_BEFORE_MESSAGE_ID: String = "before_message_id"
+
+    override def read(json: JsValue): PagedCatchup = {
+      json.asJsObject.getFields(PARAM_CHANNEL, PARAM_NUMBER_OF_MESSAGES, PARAM_BEFORE_MESSAGE_ID) match {
+        case Seq(channel @ JsString(_), numberOfMessages @ JsNumber(_), beforeMessageID @ JsString(_)) =>
+          PagedCatchup(
+            channel.convertTo[Channel],
+            numberOfMessages.convertTo[Int],
+            beforeMessageID.convertTo[Option[String]]
+          )
+        case Seq(channel @ JsString(_), numberOfMessages @ JsNumber(_)) =>
+          PagedCatchup(
+            channel.convertTo[Channel],
+            numberOfMessages.convertTo[Int],
+            null
+          )
+        case _ => throw new IllegalArgumentException(s"Can't parse json value $json to a PagedCatchup object")
+      }
+    }
+
+    override def write(obj: PagedCatchup): JsValue = {
+      if (obj.beforeMessageID.nonEmpty) {
+        val jsObjContent: ListMap[String, JsValue] = ListMap[String, JsValue](
+          PARAM_CHANNEL -> obj.channel.toJson,
+          PARAM_NUMBER_OF_MESSAGES -> obj.numberOfMessages.toJson,
+          PARAM_BEFORE_MESSAGE_ID -> obj.beforeMessageID.toJson
+        )
+        JsObject(jsObjContent)
+      } else {
+        val jsObjContent: ListMap[String, JsValue] = ListMap[String, JsValue](
+          PARAM_CHANNEL -> obj.channel.toJson,
+          PARAM_NUMBER_OF_MESSAGES -> obj.numberOfMessages.toJson
+        )
+        JsObject(jsObjContent)
+      }
+    }
+
+  }
+
+  implicit val errorObjectFormat: JsonFormat[ErrorObject] = jsonFormat2(ErrorObject.apply)
+
+  implicit object ResultObjectFormat extends RootJsonFormat[ResultObject] {
+    override def read(json: JsValue): ResultObject = json match {
+      case JsNumber(resultInt)  => new ResultObject(resultInt.toInt)
+      case JsArray(resultArray) =>
+        // in case of empty array, we cannot differentiate List[Rumor] and List[Message]
+        // We don't differentiate and use an EmptyList to make result available to different response handler
+        if (resultArray.isEmpty)
+          new ResultObject(ResultEmptyList())
+        resultArray.head.asJsObject.fields.keySet match
+          case keys if keys == RumorFormat.fields =>
+            new ResultObject(ResultRumor(resultArray.map(_.convertTo[Rumor]).toList))
+          case keys if keys == messageFormat.fields =>
+            new ResultObject(ResultMessage(resultArray.map(_.convertTo[Message]).toList))
+          case _ => throw new IllegalArgumentException(s"Can't parse jsArray $json to a ResultObject object")
+      case JsObject(resultMap) => new ResultObject(resultMap.map { case (k, v) => (Channel(k), v.convertTo[Set[Message]]) })
+      case _                   => throw new IllegalArgumentException(s"Unrecognizable channel value in $json")
+    }
+
+    override def write(obj: ResultObject): JsValue = {
+      if (obj.isIntResult) {
+        JsNumber(obj.resultInt.getOrElse(0))
+      } else if (obj.resultMap.isDefined) {
+        JsObject(obj.resultMap.get.map { case (chan, set) => (chan.channel, set.toJson) })
+      } else if (obj.resultMessages.isDefined) {
+        JsArray(obj.resultMessages.get.map(m => m.toJson).toVector)
+      } else {
+        JsArray(obj.resultRumor.getOrElse(Nil).map(r => r.toJson).toVector)
+      }
+    }
+  }
+
+  implicit object jsonRpcRequestFormat extends RootJsonFormat[JsonRpcRequest] {
+    final private val PARAM_JSON_RPC: String = "jsonrpc"
+    final private val PARAM_METHOD: String = "method"
+    final private val PARAM_PARAMS: String = "params"
+    final private val PARAM_ID: String = "id"
+
+    override def read(json: JsValue): JsonRpcRequest = json.asJsObject.getFields(PARAM_JSON_RPC, PARAM_METHOD, PARAM_PARAMS, PARAM_ID) match {
+      case Seq(JsString(version), methodJsString @ JsString(_), paramsJsObject @ JsObject(_), optId) =>
+        val method: MethodType = methodJsString.convertTo[MethodType]
+        val params = method match {
+          case MethodType.publish            => paramsJsObject.convertTo[Publish]
+          case MethodType.subscribe          => paramsJsObject.convertTo[Subscribe]
+          case MethodType.unsubscribe        => paramsJsObject.convertTo[Unsubscribe]
+          case MethodType.catchup            => paramsJsObject.convertTo[Catchup]
+          case MethodType.get_messages_by_id => paramsJsObject.convertTo[GetMessagesById]
+          case MethodType.rumor              => paramsJsObject.convertTo[Rumor]
+          case MethodType.rumor_state        => paramsJsObject.convertTo[RumorState]
+          case MethodType.paged_catchup      => paramsJsObject.convertTo[PagedCatchup]
+          case _                             => throw new IllegalArgumentException(s"Can't parse json value $json with unknown method ${method.toString}")
+        }
+
+        val id: Option[Int] = optId match {
+          case JsNumber(id) => Some(id.toInt)
+          case JsNull       => None
+          case _            => throw new IllegalArgumentException(s"Can't parse json value $optId to an id (number or null)")
+        }
+
+        JsonRpcRequest(version, method, params, id)
+
+      // Heartbeat and Broadcast do not have an Id and should be treated separately
+      case Seq(JsString(version), methodJsString @ JsString(_), paramsJsObject @ JsObject(_)) =>
+        val method: MethodType = methodJsString.convertTo[MethodType]
+        val params = method match {
+          case MethodType.heartbeat    => paramsJsObject.convertTo[Heartbeat]
+          case MethodType.broadcast    => paramsJsObject.convertTo[Broadcast]
+          case MethodType.greet_server => paramsJsObject.convertTo[GreetServer]
+          case _                       => throw new IllegalArgumentException(s"Can't parse json value $json with unknown method ${method.toString}")
+        }
+        JsonRpcRequest(version, method, params, None)
+      case _ => throw new IllegalArgumentException(s"Can't parse json value $json to a JsonRpcRequest object")
+    }
+
+    override def write(obj: JsonRpcRequest): JsValue = {
+
+      var jsObjectContent: ListMap[String, JsValue] = ListMap.empty[String, JsValue]
+
+      jsObjectContent += (PARAM_JSON_RPC -> obj.jsonrpc.toJson)
+      jsObjectContent += (PARAM_METHOD -> obj.method.toJson)
+      jsObjectContent += (PARAM_PARAMS -> obj.params.toJson)
+
+      /* Add the id key iff it's non null */
+      obj.id.foreach(id => jsObjectContent += (PARAM_ID -> id.toJson))
+
+      JsObject(jsObjectContent)
+
+    }
+  }
+
+  implicit object jsonRpcResponseFormat extends RootJsonFormat[JsonRpcResponse] {
+    final private val PARAM_JSON_RPC: String = "jsonrpc"
+    final private val PARAM_RESULT: String = "result"
+    final private val PARAM_ERROR: String = "error"
+    final private val PARAM_ID: String = "id"
+
+    override def read(json: JsValue): JsonRpcResponse = json.asJsObject.getFields(PARAM_JSON_RPC, PARAM_ID) match {
+      case Seq(JsString(version), id) =>
+        val idOpt: Option[Int] = id match {
+          case JsNumber(idx) => Some(idx.toInt)
+          case JsNull        => None
+          case _             => throw new IllegalArgumentException(s"Unable to parse json value $id to an id (number or null)")
+        }
+
+        val resultOpt: Option[ResultObject] = json.asJsObject.getFields(PARAM_RESULT) match {
+          case Seq(result) => Some(result.convertTo[ResultObject])
+          case _           => None
+        }
+        val errorOpt: Option[ErrorObject] = json.asJsObject.getFields(PARAM_ERROR) match {
+          case Seq(error) => Some(error.convertTo[ErrorObject])
+          case _          => None
+        }
+
+        if (resultOpt.isEmpty && errorOpt.isEmpty) {
+          throw new IllegalArgumentException(
+            s"Unable to parse json answer $json to a JsonRpcResponse object: 'result' and 'error' fields are missing or wrongly formatted"
+          )
+        } else {
+          JsonRpcResponse(version, resultOpt, errorOpt, idOpt)
+        }
+
+      case _ => throw new IllegalArgumentException(
+          s"Unable to parse json answer $json to a JsonRpcResponse object: 'jsonrpc' or 'id' field missing or wrongly formatted"
+        )
+    }
+
+    override def write(obj: JsonRpcResponse): JsValue = {
+      var jsObjectContent: ListMap[String, JsValue] = ListMap[String, JsValue](PARAM_JSON_RPC -> obj.jsonrpc.toJson)
+
+      obj.id match {
+        case Some(idx) => jsObjectContent += (PARAM_ID -> idx.toJson)
+        case _         => jsObjectContent += (PARAM_ID -> JsNull)
+      }
+
+      // Adding either the result value of the error value depending on which is defined
+      obj.result.foreach { r => jsObjectContent += (PARAM_RESULT -> r.toJson) }
+      obj.error.foreach { e => jsObjectContent += (PARAM_ERROR -> e.toJson) }
+
+      JsObject(jsObjectContent)
+    }
+  }
+
+}
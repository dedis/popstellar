--- conflicted
+++ resolved
@@ -263,10 +263,7 @@
           case MethodType.unsubscribe        => paramsJsObject.convertTo[Unsubscribe]
           case MethodType.catchup            => paramsJsObject.convertTo[Catchup]
           case MethodType.get_messages_by_id => paramsJsObject.convertTo[GetMessagesById]
-<<<<<<< HEAD
-=======
           case MethodType.rumor              => paramsJsObject.convertTo[Rumor]
->>>>>>> a7cf8568
           case _                             => throw new IllegalArgumentException(s"Can't parse json value $json with unknown method ${method.toString}")
         }
 

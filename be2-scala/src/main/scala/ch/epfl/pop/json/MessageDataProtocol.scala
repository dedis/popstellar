package ch.epfl.pop.json

import ch.epfl.pop.json.HighLevelProtocol.messageFormat
import ch.epfl.pop.json.ObjectProtocol.*
import ch.epfl.pop.model.network.method.message.Message
import ch.epfl.pop.model.network.method.message.data.coin.*
import ch.epfl.pop.model.network.method.message.data.election.*
import ch.epfl.pop.model.network.method.message.data.federation.*
import ch.epfl.pop.model.network.method.message.data.lao.*
import ch.epfl.pop.model.network.method.message.data.meeting.*
import ch.epfl.pop.model.network.method.message.data.popcha.Authenticate
import ch.epfl.pop.model.network.method.message.data.rollCall.*
import ch.epfl.pop.model.network.method.message.data.socialMedia.*
import ch.epfl.pop.model.network.method.message.data.witness.*
import ch.epfl.pop.model.network.method.message.data.{ActionType, MessageData, ObjectType}
import ch.epfl.pop.model.objects.*
import spray.json.*

import scala.collection.immutable.ListMap
import scala.util.Try

object MessageDataProtocol extends DefaultJsonProtocol {
  final private val PARAM_OBJECT = "object"
  final private val PARAM_ACTION = "action"

  // ----------------------------------- ENUM FORMATTERS ----------------------------------- //
  implicit object objectTypeFormat extends RootJsonFormat[ObjectType] {
    override def read(json: JsValue): ObjectType = json match {
      // We check for INVALID so that we cannot legitimately pass INVALID as version
      // We still keep INVALID as a possible version in case we want to show an error somewhere
      case JsString(method) if method != "INVALID" => ObjectType.valueOf(method)
      case _                                       => throw new IllegalArgumentException(s"Can't parse json value $json to an ObjectType")
    }

    override def write(obj: ObjectType): JsValue = JsString(obj.toString)
  }

  implicit object actionTypeFormat extends RootJsonFormat[ActionType] {
    override def read(json: JsValue): ActionType = json match {
      case JsString(method) if method != "INVALID" => ActionType.valueOf(method)
      case _                                       => throw new IllegalArgumentException(s"Can't parse json value $json to an ActionType")
    }

    override def write(obj: ActionType): JsValue = JsString(obj.toString)
  }

  implicit object versionTypeFormat extends RootJsonFormat[VersionType] {
    override def read(json: JsValue): VersionType = json match {
      case JsString(version) if version != "INVALID" => VersionType.valueOf(version)
      case _                                         => throw new IllegalArgumentException(s"Can't parse json value $json to a VersionType")
    }

    override def write(obj: VersionType): JsValue = JsString(obj.toString)
  }

  // ------------------------------- METADATA UTILITY -------------------------------------- //
  // retrieve information from the header if it is correct.
  //
  // Succeeds if both 'object' and 'action' are present and are strings
  def parseHeader(data: String): Try[(ObjectType, ActionType)] =
    Try {
      data.parseJson.asJsObject.getFields(PARAM_OBJECT, PARAM_ACTION) match {
        case Seq(objectString @ JsString(_), actionString @ JsString(_)) =>
          (objectString.convertTo[ObjectType], actionString.convertTo[ActionType])
        case _ => throw new IllegalArgumentException("parseHeader: header fields not found")
      }
    }

  // ------------------------------- DATA FORMATTERS UTILITY ------------------------------- //

  // Decorate a JsonFormat to add the header fields when serializing.
  private def annotateHeader[T <: MessageData](fmt: RootJsonFormat[T]): RootJsonFormat[T] =
    new RootJsonFormat[T] {
      val inner = fmt

      override def read(json: JsValue): T = inner.read(json)

      override def write(obj: T): JsValue = inner.write(obj) match {
        case JsObject(fields) => JsObject(fields.updated(PARAM_OBJECT, obj._object.toJson).updated(PARAM_ACTION, obj.action.toJson))
        case _                => throw new IllegalArgumentException("annotateHeader: inner format must produce an object")
      }
    }

  implicit object VoteElectionFormat extends RootJsonFormat[VoteElection] {
    final private val PARAM_ID: String = "id"
    final private val PARAM_QUESTION: String = "question"
    final private val PARAM_VOTE: String = "vote"
    final private val PARAM_WRITE_IN: String = "write_in"

    override def read(json: JsValue): VoteElection = json.asJsObject.getFields(PARAM_ID, PARAM_QUESTION) match {
      case Seq(id @ JsString(_), question @ JsString(_)) =>
        val voteOpt: Option[Either[Int, Base64Data]] = json.asJsObject.getFields(PARAM_VOTE) match {
          case Seq(JsNumber(value)) => Some(Left(value.intValue))
          case Seq(JsString(s))     => Some(Right(Base64Data(s)))
          case _                    => None
        }
        val writeInOpt: Option[String] = json.asJsObject.getFields(PARAM_WRITE_IN) match {
          case Seq(JsString(writeIn)) => Some(writeIn)
          case _                      => None
        }

        if (voteOpt.isEmpty && writeInOpt.isEmpty) {
          throw new IllegalArgumentException(
            s"Unable to parse vote election $json to a VoteElection object: '$PARAM_VOTE' and '$PARAM_WRITE_IN' fields are missing or wrongly formatted"
          )
        } else {
          VoteElection(id.convertTo[Hash], question.convertTo[Hash], voteOpt, writeInOpt)
        }

      case _ => throw new IllegalArgumentException(
          s"Unable to parse vote election $json to a VoteElection object: '$PARAM_ID' or '$PARAM_QUESTION' field missing or wrongly formatted"
        )
    }

    override def write(obj: VoteElection): JsValue = {
      var jsObjectContent: ListMap[String, JsValue] = ListMap[String, JsValue](
        PARAM_ID -> obj.id.toJson,
        PARAM_QUESTION -> obj.question.toJson
      )

      // Adding either of the optional values depending on which is defined
      obj.write_in.foreach { w => jsObjectContent += (PARAM_WRITE_IN -> w.toJson) }
      jsObjectContent += (PARAM_VOTE -> obj.vote.toJson)

      JsObject(jsObjectContent)
    }
  }

  implicit val electionQuestionFormat: JsonFormat[ElectionQuestion] = jsonFormat5(ElectionQuestion.apply)
  implicit val electionBallotVotesFormat: JsonFormat[ElectionBallotVotes] = jsonFormat2(ElectionBallotVotes.apply)
  implicit val electionQuestionResultFormat: JsonFormat[ElectionQuestionResult] = jsonFormat2(ElectionQuestionResult.apply)

  // ----------------------------------- DATA FORMATTERS ----------------------------------- //
  /*
   * NOTE : I had to use 'jsonFormat' instead of 'jsonFormatN' (which directly infers both
   * parameter types and parameter names) because of the fact the MessageData subclasses
   * override two val from the MessageData trait. The solution is to explicitly state every
   * argument type and name
   */

  implicit val createLaoFormat: JsonFormat[CreateLao] = annotateHeader(jsonFormat[Hash, String, Timestamp, PublicKey, List[PublicKey], CreateLao](CreateLao.apply, "id", "name", "creation", "organizer", "witnesses"))
  implicit val stateLaoFormat: JsonFormat[StateLao] = annotateHeader(jsonFormat[Hash, String, Timestamp, Timestamp, PublicKey, List[PublicKey], Hash, List[WitnessSignaturePair], StateLao](StateLao.apply, "id", "name", "creation", "last_modified", "organizer", "witnesses", "modification_id", "modification_signatures"))
  implicit val updateLaoFormat: JsonFormat[UpdateLao] = annotateHeader(jsonFormat[Hash, String, Timestamp, List[PublicKey], UpdateLao](UpdateLao.apply, "id", "name", "last_modified", "witnesses"))

  implicit object GreetLaoFormat extends RootJsonFormat[GreetLao] {
    final private val PARAM_LAO: String = "lao"
    final private val PARAM_FRONTEND: String = "frontend"
    final private val PARAM_ADDRESS: String = "address"
    final private val PARAM_PEERS: String = "peers"

    override def read(json: JsValue): GreetLao = {
      val jsonObject: JsObject = json.asJsObject
      jsonObject.getFields(PARAM_LAO, PARAM_FRONTEND, PARAM_ADDRESS, PARAM_PEERS) match {
        case Seq(lao @ JsString(_), frontend @ JsString(_), JsString(address), JsArray(peers)) =>
          GreetLao(
            lao.convertTo[Hash],
            frontend.convertTo[PublicKey],
            address,
            peers.map(jsValue =>
              jsValue.asJsObject.getFields(PARAM_ADDRESS) match {
                case Seq(JsString(address)) => address
                case _                      => throw new IllegalArgumentException(s"Can't parse json value $jsValue to get an address")
              }
            ).toList
          )
        case _ => throw new IllegalArgumentException(s"Can't parse json value $json to a GreetLao object")
      }
    }

    override def write(obj: GreetLao): JsValue = {
      val jsObjectContent: ListMap[String, JsValue] = ListMap[String, JsValue](
        PARAM_OBJECT -> JsString(obj._object.toString),
        PARAM_ACTION -> JsString(obj.action.toString),
        PARAM_LAO -> obj.lao.toJson,
        PARAM_FRONTEND -> obj.frontend.toJson,
        PARAM_ADDRESS -> obj.address.toJson,
        PARAM_PEERS -> obj.peers.map(str =>
          new JsObject(Map(PARAM_ADDRESS -> str.toJson))
        ).toJson
      )
      JsObject(jsObjectContent)
    }
  }

  implicit object CreateMeetingFormat extends RootJsonFormat[CreateMeeting] {
    final private val PARAM_ID: String = "id"
    final private val PARAM_NAME: String = "name"
    final private val PARAM_CREATION: String = "creation"
    final private val PARAM_LOCATION: String = "location"
    final private val PARAM_START: String = "start"
    final private val PARAM_END: String = "end"
    final private val PARAM_EXTRA: String = "extra"

    override def read(json: JsValue): CreateMeeting = {
      val jsonObject: JsObject = json.asJsObject
      jsonObject.getFields(PARAM_ID, PARAM_NAME, PARAM_CREATION, PARAM_START) match {
        case Seq(id @ JsString(_), JsString(name), creation @ JsNumber(_), start @ JsNumber(_)) =>
          CreateMeeting(
            id.convertTo[Hash],
            name,
            creation.convertTo[Timestamp],
            jsonObject.getFields(PARAM_LOCATION) match {
              case Seq(JsString(location)) => Some(location)
              case _                       => None
            },
            start.convertTo[Timestamp],
            jsonObject.getFields(PARAM_END) match {
              case Seq(end @ JsNumber(_)) => Some(end.convertTo[Timestamp])
              case _                      => None
            },
            jsonObject.getFields(PARAM_EXTRA) match {
              case _ => None // FIXME todo extra
              // case _ => None
            }
          )
        case _ => throw new IllegalArgumentException(s"Can't parse json value $json to a CreateMeeting object")
      }
    }

    override def write(obj: CreateMeeting): JsValue = {
      var jsObjectContent: ListMap[String, JsValue] = ListMap[String, JsValue](
        PARAM_OBJECT -> JsString(obj._object.toString),
        PARAM_ACTION -> JsString(obj.action.toString),
        PARAM_ID -> obj.id.toJson,
        PARAM_NAME -> obj.name.toJson,
        PARAM_CREATION -> obj.creation.toJson,
        PARAM_START -> obj.start.toJson
      )

      obj.location.foreach { l => jsObjectContent += (PARAM_LOCATION -> l.toJson) }
      obj.end.foreach { e => jsObjectContent += (PARAM_END -> e.toJson) }
      obj.extra.foreach { _ => jsObjectContent += (PARAM_EXTRA -> ???) } // TODO extra

      JsObject(jsObjectContent)
    }
  }

  implicit object StateMeetingFormat extends RootJsonFormat[StateMeeting] {
    final private val PARAM_ID: String = "id"
    final private val PARAM_NAME: String = "name"
    final private val PARAM_CREATION: String = "creation"
    final private val PARAM_LAST_MODIFIED: String = "last_modified"
    final private val PARAM_LOCATION: String = "location"
    final private val PARAM_START: String = "start"
    final private val PARAM_END: String = "end"
    final private val PARAM_EXTRA: String = "extra"
    final private val PARAM_MOD_ID: String = "modification_id"
    final private val PARAM_MOD_SIGNATURES: String = "modification_signatures"

    override def read(json: JsValue): StateMeeting = {
      val jsonObject: JsObject = json.asJsObject
      jsonObject.getFields(PARAM_ID, PARAM_NAME, PARAM_CREATION, PARAM_LAST_MODIFIED, PARAM_START, PARAM_MOD_ID, PARAM_MOD_SIGNATURES) match {
        case Seq(id @ JsString(_), JsString(name), creation @ JsNumber(_), lastMod @ JsNumber(_), start @ JsNumber(_), modId @ JsString(_), JsArray(modSig)) =>
          StateMeeting(
            id.convertTo[Hash],
            name,
            creation.convertTo[Timestamp],
            lastMod.convertTo[Timestamp],
            jsonObject.getFields(PARAM_LOCATION) match {
              case Seq(JsString(location)) => Some(location)
              case _                       => None
            },
            start.convertTo[Timestamp],
            jsonObject.getFields(PARAM_END) match {
              case Seq(end @ JsNumber(_)) => Some(end.convertTo[Timestamp])
              case _                      => None
            },
            jsonObject.getFields(PARAM_EXTRA) match {
              case _ => None // FIXME todo extra
              // case _ => None
            },
            modId.convertTo[Hash],
            modSig.map(_.convertTo[WitnessSignaturePair]).toList
          )
        case _ => throw new IllegalArgumentException(s"Can't parse json value $json to a StateMeeting object")
      }
    }

    override def write(obj: StateMeeting): JsValue = {
      var jsObjectContent: ListMap[String, JsValue] = ListMap[String, JsValue](
        PARAM_OBJECT -> JsString(obj._object.toString),
        PARAM_ACTION -> JsString(obj.action.toString),
        PARAM_ID -> obj.id.toJson,
        PARAM_NAME -> obj.name.toJson,
        PARAM_CREATION -> obj.creation.toJson,
        PARAM_LAST_MODIFIED -> obj.last_modified.toJson,
        PARAM_START -> obj.start.toJson,
        PARAM_MOD_ID -> obj.modification_id.toJson,
        PARAM_MOD_SIGNATURES -> obj.modification_signatures.toJson
      )

      obj.location.foreach { l => jsObjectContent += (PARAM_LOCATION -> l.toJson) }
      obj.end.foreach { e => jsObjectContent += (PARAM_END -> e.toJson) }
      obj.extra.foreach { _ => jsObjectContent += (PARAM_EXTRA -> ???) } // TODO extra

      JsObject(jsObjectContent)
    }
  }

  implicit val closeRollCallFormat: JsonFormat[CloseRollCall] = annotateHeader(jsonFormat[Hash, Hash, Timestamp, List[PublicKey], CloseRollCall](CloseRollCall.apply, "update_id", "closes", "closed_at", "attendees"))
  implicit val createRollCallFormat: JsonFormat[CreateRollCall] = annotateHeader(jsonFormat[Hash, String, Timestamp, Timestamp, Timestamp, String, Option[String], CreateRollCall](CreateRollCall.apply, "id", "name", "creation", "proposed_start", "proposed_end", "location", "roll_call_description"))
  implicit val openRollCallFormat: JsonFormat[OpenRollCall] = annotateHeader(jsonFormat[Hash, Hash, Timestamp, OpenRollCall](OpenRollCall.apply, "update_id", "opens", "opened_at"))
  implicit val reopenRollCallFormat: JsonFormat[ReopenRollCall] = annotateHeader(jsonFormat[Hash, Hash, Timestamp, ReopenRollCall](ReopenRollCall.apply, "update_id", "opens", "opened_at"))

  implicit val witnessMessageFormat: JsonFormat[WitnessMessage] = annotateHeader(jsonFormat[Hash, Signature, WitnessMessage](WitnessMessage.apply, "message_id", "signature"))

  implicit val castVoteElectionFormat: JsonFormat[CastVoteElection] = annotateHeader(jsonFormat[Hash, Hash, Timestamp, List[VoteElection], CastVoteElection](CastVoteElection.apply, "lao", "election", "created_at", "votes"))
  implicit val setupElectionFormat: JsonFormat[SetupElection] = annotateHeader(jsonFormat[Hash, Hash, String, VersionType, Timestamp, Timestamp, Timestamp, List[ElectionQuestion], SetupElection](SetupElection.apply, "id", "lao", "name", "version", "created_at", "start_time", "end_time", "questions"))
  implicit val resultElectionFormat: JsonFormat[ResultElection] = annotateHeader(jsonFormat[List[ElectionQuestionResult], List[Signature], ResultElection](ResultElection.apply, "questions", "witness_signatures"))
  implicit val endElectionFormat: JsonFormat[EndElection] = annotateHeader(jsonFormat[Hash, Hash, Timestamp, Hash, EndElection](EndElection.apply, "lao", "election", "created_at", "registered_votes"))
  implicit val openElectionFormat: JsonFormat[OpenElection] = jsonFormat[Hash, Hash, Timestamp, OpenElection](OpenElection.apply, "lao", "election", "opened_at")

  implicit object KeyElectionFormat extends JsonFormat[KeyElection] {
    final private val PARAM_ELECTION_ID: String = "election"
    final private val PARAM_ELECTION_KEY: String = "election_key"

    override def read(json: JsValue): KeyElection = json.asJsObject().getFields(PARAM_ELECTION_ID, PARAM_ELECTION_KEY) match {
      case Seq(election @ JsString(_), election_key @ JsString(_)) => KeyElection(
          election.convertTo[Hash],
          election_key.convertTo[PublicKey]
        )
      case _ => throw new IllegalArgumentException(s"Can't parse json value $json to a KeyElection object")
    }

    override def write(obj: KeyElection): JsValue = {
      var jsObjectContent: ListMap[String, JsValue] = ListMap[String, JsValue](
        PARAM_OBJECT -> JsString(obj._object.toString),
        PARAM_ACTION -> JsString(obj.action.toString),
        PARAM_ELECTION_ID -> obj.election.toJson,
        PARAM_ELECTION_KEY -> obj.election_key.toJson
      )
      JsObject(jsObjectContent)
    }
  }

  implicit val addChirpFormat: JsonFormat[AddChirp] = annotateHeader(jsonFormat[String, Option[Hash], Timestamp, AddChirp](AddChirp.apply, "text", "parent_id", "timestamp"))
  implicit val notifyAddChirpFormat: JsonFormat[NotifyAddChirp] = annotateHeader(jsonFormat[Hash, Channel, Timestamp, NotifyAddChirp](NotifyAddChirp.apply, "chirp_id", "channel", "timestamp"))
  implicit val deleteChirpFormat: JsonFormat[DeleteChirp] = annotateHeader(jsonFormat[Hash, Timestamp, DeleteChirp](DeleteChirp.apply, "chirp_id", "timestamp"))
  implicit val notifyDeleteChirpFormat: JsonFormat[NotifyDeleteChirp] = annotateHeader(jsonFormat[Hash, Channel, Timestamp, NotifyDeleteChirp](NotifyDeleteChirp.apply, "chirp_id", "channel", "timestamp"))

  implicit val addReactionFormat: JsonFormat[AddReaction] = annotateHeader(jsonFormat[String, Hash, Timestamp, AddReaction](AddReaction.apply, "reaction_codepoint", "chirp_id", "timestamp"))
  implicit val deleteReactionFormat: JsonFormat[DeleteReaction] = annotateHeader(jsonFormat[Hash, Timestamp, DeleteReaction](DeleteReaction.apply, "reaction_id", "timestamp"))

  implicit val postTransactionFormat: JsonFormat[PostTransaction] = jsonFormat[Transaction, Hash, PostTransaction](PostTransaction.apply, "transaction", "transaction_id")

  implicit object ChannelDataFormat extends JsonFormat[ChannelData] {
    final private val PARAM_CHANNEL_TYPE: String = "channelType"
    final private val PARAM_MESSAGES: String = "messages"

    override def read(json: JsValue): ChannelData = json.asJsObject().getFields(PARAM_CHANNEL_TYPE, PARAM_MESSAGES) match {
      case Seq(channelType @ JsString(_), JsArray(messages)) => ChannelData(
          channelType.convertTo[ObjectType],
          messages.map(_.convertTo[Hash]).toList
        )
      case _ => throw new IllegalArgumentException(s"Can't parse json value $json to a ChannelData object")
    }

    override def write(obj: ChannelData): JsValue = JsObject(
      PARAM_CHANNEL_TYPE -> obj.channelType.toJson,
      PARAM_MESSAGES -> obj.messages.toJson
    )

  }

  implicit object RollCallDataFormat extends JsonFormat[RollCallData] {
    final private val PARAM_UPDATE_ID: String = "update_id"
    final private val PARAM_STATE: String = "state"

    override def read(json: JsValue): RollCallData = json.asJsObject().getFields(PARAM_UPDATE_ID, PARAM_STATE) match {
      case Seq(updateId @ JsString(_), state @ JsString(_)) => RollCallData(
          updateId.convertTo[Hash],
          state.convertTo[ActionType]
        )
      case _ => throw new IllegalArgumentException(s"Can't parse json value $json to a RollcallData object")
    }

    override def write(obj: RollCallData): JsValue = JsObject(
      PARAM_UPDATE_ID -> obj.updateId.toJson,
      PARAM_STATE -> obj.state.toJson
    )
  }

  implicit object ElectionDataFormat extends JsonFormat[ElectionData] {
    final private val PARAM_ELECTION_ID: String = "electionId"
    final private val PARAM_PRIVATE_KEY: String = "privateKey"
    final private val PARAM_PUBLIC_KEY: String = "publicKey"

    override def read(json: JsValue): ElectionData = json.asJsObject().getFields(PARAM_ELECTION_ID, PARAM_PRIVATE_KEY, PARAM_PUBLIC_KEY) match {
      case Seq(electionId @ JsString(_), privateKey @ JsString(_), publicKey @ JsString(_)) => ElectionData(
          electionId.convertTo[Hash],
          KeyPair(privateKey.convertTo[PrivateKey], publicKey.convertTo[PublicKey])
        )
      case _ => throw new IllegalArgumentException(s"Can't parse json value $json to a ChannelData object")
    }

    override def write(obj: ElectionData): JsValue = JsObject(
      PARAM_ELECTION_ID -> obj.electionId.toJson,
      PARAM_PRIVATE_KEY -> obj.keyPair.privateKey.toJson,
      PARAM_PUBLIC_KEY -> obj.keyPair.publicKey.toJson
    )
  }

  implicit object LaoDataFormat extends JsonFormat[LaoData] {
    final private val PARAM_OWNER: String = "owner"
    final private val PARAM_ATTENDEES: String = "attendees"
    final private val PARAM_PRIVATE_KEY: String = "privateKey"
    final private val PARAM_PUBLIC_KEY: String = "publicKey"
    final private val PARAM_WITNESSES: String = "witnesses"
    final private val PARAM_ADDRESS: String = "address"

    override def read(json: JsValue): LaoData = json.asJsObject().getFields(PARAM_OWNER, PARAM_ATTENDEES, PARAM_PRIVATE_KEY, PARAM_PUBLIC_KEY, PARAM_WITNESSES, PARAM_ADDRESS) match {
      case Seq(owner @ JsString(_), JsArray(attendees), privateKey @ JsString(_), publicKey @ JsString(_), JsArray(witnesses), address @ JsString(_)) => LaoData(
          owner.convertTo[PublicKey],
          attendees.map(_.convertTo[PublicKey]).toList,
          privateKey.convertTo[PrivateKey],
          publicKey.convertTo[PublicKey],
          witnesses.map(_.convertTo[PublicKey]).toList,
          address.value
        )
      case _ => throw new IllegalArgumentException(s"Can't parse json value $json to a LaoData object")
    }

    override def write(obj: LaoData): JsValue = JsObject(
      PARAM_OWNER -> obj.owner.toJson,
      PARAM_ATTENDEES -> obj.attendees.toJson,
      PARAM_PRIVATE_KEY -> obj.privateKey.toJson,
      PARAM_PUBLIC_KEY -> obj.publicKey.toJson,
      PARAM_WITNESSES -> obj.witnesses.toJson,
      PARAM_ADDRESS -> obj.address.toJson
    )
  }

  implicit object AuthenticateDataFormat extends JsonFormat[Authenticate] {
    final private val CLIENT_ID = "client_id"
    final private val NONCE = "nonce"
    final private val IDENTIFIER = "identifier"
    final private val IDENTIFIER_PROOF = "identifier_proof"
    final private val STATE = "state"
    final private val RESPONSE_MODE = "response_mode"
    final private val POPCHA_ADDRESS = "popcha_address"

    override def read(json: JsValue): Authenticate = json.asJsObject().getFields(CLIENT_ID, NONCE, IDENTIFIER, IDENTIFIER_PROOF, STATE, RESPONSE_MODE, POPCHA_ADDRESS) match {
      case Seq(clientId @ JsString(_), nonce @ JsString(_), identifier @ JsString(_), identifierProof @ JsString(_), state @ JsString(_), responseMode @ JsString(_), popchaAddress @ JsString(_)) => Authenticate(
          clientId.convertTo[String],
          nonce.convertTo[Base64Data],
          identifier.convertTo[PublicKey],
          identifierProof.convertTo[Signature],
          state.convertTo[String],
          responseMode.convertTo[String],
          popchaAddress.convertTo[String]
        )
    }

    override def write(obj: Authenticate): JsValue = JsObject(
      CLIENT_ID -> obj.clientId.toJson,
      NONCE -> obj.nonce.toJson,
      IDENTIFIER -> obj.identifier.toJson,
      IDENTIFIER_PROOF -> obj.identifierProof.toJson,
      STATE -> obj.state.toJson,
      RESPONSE_MODE -> obj.responseMode.toJson,
      POPCHA_ADDRESS -> obj.popchaAddress.toJson
    )
  }

  implicit object FederationChallengeFormat extends JsonFormat[FederationChallenge] {
    final private val PARAM_CHALLENGE_VALUE: String = "value"
<<<<<<< HEAD
    final private val PARAM_CHALLENGE_VALID_UNTIL: String = "validUntil"

    override def read(json: JsValue): FederationChallenge = json.asJsObject().getFields(PARAM_CHALLENGE_VALUE, PARAM_CHALLENGE_VALID_UNTIL) match {
      case Seq(value @ JsString(_), validUntil @ JsNumber(_)) => FederationChallenge(
          value.convertTo[Base16Data],
          validUntil.convertTo[Timestamp]
=======
    final private val PARAM_CHALLENGE_VALID_UNTIL: String = "valid_until"

    override def read(json: JsValue): FederationChallenge = json.asJsObject().getFields(PARAM_CHALLENGE_VALUE, PARAM_CHALLENGE_VALID_UNTIL) match {
      case Seq(value @ JsString(_), valid_until @ JsNumber(_)) => FederationChallenge(
          value.convertTo[Base16Data],
          valid_until.convertTo[Timestamp]
>>>>>>> 4ac5741d
        )
      case _ => throw new IllegalArgumentException(s"Can't parse json value $json to a FederationChallenge object")
    }

    override def write(obj: FederationChallenge): JsValue = {
      var jsObjectContent: ListMap[String, JsValue] = ListMap[String, JsValue](
        PARAM_OBJECT -> JsString(obj._object.toString),
        PARAM_ACTION -> JsString(obj.action.toString),
        PARAM_CHALLENGE_VALUE -> obj.value.toJson,
<<<<<<< HEAD
        PARAM_CHALLENGE_VALID_UNTIL -> obj.validUntil.toJson
=======
        PARAM_CHALLENGE_VALID_UNTIL -> obj.valid_until.toJson
>>>>>>> 4ac5741d
      )
      JsObject(jsObjectContent)
    }
  }

  implicit object FederationExpectFormat extends JsonFormat[FederationExpect] {
<<<<<<< HEAD
    final private val PARAM_ID: String = "laoId"
    final private val PARAM_SERVER_ADDRESS: String = "serverAddress"
    final private val PARAM_OTHER_ORGANIZER: String = "other_organizer"
    final private val PARAM_CHALLENGE: String = "challenge"

    override def read(json: JsValue): FederationExpect = json.asJsObject().getFields(PARAM_ID, PARAM_SERVER_ADDRESS, PARAM_OTHER_ORGANIZER, PARAM_CHALLENGE) match {
      case Seq(laoId @ JsString(_), JsString(serverAddress), other_organizer @ JsString(_), challenge @ JsObject(_)) =>
        FederationExpect(
          laoId.convertTo[Hash],
          serverAddress,
          other_organizer.convertTo[PublicKey],
=======
    final private val PARAM_ID: String = "lao_id"
    final private val PARAM_SERVER_ADDRESS: String = "server_address"
    final private val PARAM_PUBLIC_KEY: String = "public_key"
    final private val PARAM_CHALLENGE: String = "challenge"

    override def read(json: JsValue): FederationExpect = json.asJsObject().getFields(PARAM_ID, PARAM_SERVER_ADDRESS, PARAM_PUBLIC_KEY, PARAM_CHALLENGE) match {
      case Seq(lao_id @ JsString(_), JsString(server_address), public_key @ JsString(_), challenge @ JsObject(_)) =>
        FederationExpect(
          lao_id.convertTo[Hash],
          server_address,
          public_key.convertTo[PublicKey],
>>>>>>> 4ac5741d
          challenge.convertTo[Message]
        )
      case _ => throw new IllegalArgumentException(s"Can't parse json value $json to a FederationExpect object")
    }

    override def write(obj: FederationExpect): JsValue = {
      var jsObjectContent: ListMap[String, JsValue] = ListMap[String, JsValue](
        PARAM_OBJECT -> JsString(obj._object.toString),
        PARAM_ACTION -> JsString(obj.action.toString),
<<<<<<< HEAD
        PARAM_ID -> obj.laoId.toJson,
        PARAM_SERVER_ADDRESS -> obj.serverAddress.toJson,
        PARAM_OTHER_ORGANIZER -> obj.other_organizer.toJson,
=======
        PARAM_ID -> obj.lao_id.toJson,
        PARAM_SERVER_ADDRESS -> obj.server_address.toJson,
        PARAM_PUBLIC_KEY -> obj.public_key.toJson,
>>>>>>> 4ac5741d
        PARAM_CHALLENGE -> obj.challenge.toJson
      )
      JsObject(jsObjectContent)
    }
  }

  implicit object FederationInitFormat extends JsonFormat[FederationInit] {
<<<<<<< HEAD
    final private val PARAM_ID: String = "laoId"
    final private val PARAM_SERVER_ADDRESS: String = "serverAddress"
    final private val PARAM_OTHER_ORGANIZER: String = "other_organizer"
    final private val PARAM_CHALLENGE: String = "challenge"

    override def read(json: JsValue): FederationInit = json.asJsObject().getFields(PARAM_ID, PARAM_SERVER_ADDRESS, PARAM_OTHER_ORGANIZER, PARAM_CHALLENGE) match {
      case Seq(laoId @ JsString(_), JsString(serverAddress), other_organizer @ JsString(_), challenge @ JsObject(_)) =>
        FederationInit(
          laoId.convertTo[Hash],
          serverAddress,
          other_organizer.convertTo[PublicKey],
=======
    final private val PARAM_ID: String = "lao_id"
    final private val PARAM_SERVER_ADDRESS: String = "server_address"
    final private val PARAM_PUBLIC_KEY: String = "public_key"
    final private val PARAM_CHALLENGE: String = "challenge"

    override def read(json: JsValue): FederationInit = json.asJsObject().getFields(PARAM_ID, PARAM_SERVER_ADDRESS, PARAM_PUBLIC_KEY, PARAM_CHALLENGE) match {
      case Seq(lao_id @ JsString(_), JsString(server_address), public_key @ JsString(_), challenge @ JsObject(_)) =>
        FederationInit(
          lao_id.convertTo[Hash],
          server_address,
          public_key.convertTo[PublicKey],
>>>>>>> 4ac5741d
          challenge.convertTo[Message]
        )
      case _ => throw new IllegalArgumentException(s"Can't parse json value $json to a FederationInit object")
    }

    override def write(obj: FederationInit): JsValue = {
      var jsObjectContent: ListMap[String, JsValue] = ListMap[String, JsValue](
        PARAM_OBJECT -> JsString(obj._object.toString),
        PARAM_ACTION -> JsString(obj.action.toString),
<<<<<<< HEAD
        PARAM_ID -> obj.laoId.toJson,
        PARAM_SERVER_ADDRESS -> obj.serverAddress.toJson,
        PARAM_OTHER_ORGANIZER -> obj.other_organizer.toJson,
=======
        PARAM_ID -> obj.lao_id.toJson,
        PARAM_SERVER_ADDRESS -> obj.server_address.toJson,
        PARAM_PUBLIC_KEY -> obj.public_key.toJson,
>>>>>>> 4ac5741d
        PARAM_CHALLENGE -> obj.challenge.toJson
      )
      JsObject(jsObjectContent)
    }
  }

<<<<<<< HEAD
  implicit object FederationRequestChallengeFormat extends JsonFormat[FederationRequestChallenge] {
    final private val PARAM_TIMESTAMP: String = "timestamp"

    override def read(json: JsValue): FederationRequestChallenge = json.asJsObject().getFields(PARAM_TIMESTAMP) match {
      case Seq(timestamp @ JsNumber(_)) => FederationRequestChallenge(
=======
  implicit object FederationChallengeRequestFormat extends JsonFormat[FederationChallengeRequest] {
    final private val PARAM_TIMESTAMP: String = "timestamp"

    override def read(json: JsValue): FederationChallengeRequest = json.asJsObject().getFields(PARAM_TIMESTAMP) match {
      case Seq(timestamp @ JsNumber(_)) => FederationChallengeRequest(
>>>>>>> 4ac5741d
          timestamp.convertTo[Timestamp]
        )
      case _ => throw new IllegalArgumentException(s"Can't parse json value $json to a FederationChallengeRequest object")
    }

<<<<<<< HEAD
    override def write(obj: FederationRequestChallenge): JsValue = {
=======
    override def write(obj: FederationChallengeRequest): JsValue = {
>>>>>>> 4ac5741d
      var jsObjectContent: ListMap[String, JsValue] = ListMap[String, JsValue](
        PARAM_OBJECT -> JsString(obj._object.toString),
        PARAM_ACTION -> JsString(obj.action.toString),
        PARAM_TIMESTAMP -> obj.timestamp.toJson
      )
      JsObject(jsObjectContent)
    }
  }

  implicit object FederationResultFormat extends JsonFormat[FederationResult] {
    final private val PARAM_STATUS: String = "status"
    final private val PARAM_REASON: String = "reason"
<<<<<<< HEAD
    final private val PARAM_ORGANIZER: String = "organizer"
    final private val PARAM_CHALLENGE_MESSAGE = "challenge_message"
=======
    final private val PARAM_PUBLIC_KEY: String = "public_key"
    final private val PARAM_CHALLENGE = "challenge"
>>>>>>> 4ac5741d

    override def read(json: JsValue): FederationResult =
      val jsObj = json.asJsObject
      val status = jsObj.fields.get(PARAM_STATUS).collect {
        case JsString(s) => s
      }.getOrElse(throw new IllegalArgumentException(s"Can't parse json value $json to a FederationResult object"))

      val reason = jsObj.fields.get(PARAM_REASON).collect {
        case JsString(r) => r
      }

<<<<<<< HEAD
      val organizer = jsObj.fields.get(PARAM_ORGANIZER).flatMap(_.convertTo[Option[PublicKey]])

      val challengeMessage = jsObj.fields.get(PARAM_CHALLENGE_MESSAGE).collect {
        case jsObj: JsObject => jsObj.convertTo[Message]
      }.getOrElse(throw new IllegalArgumentException(s"Can't parse json value $json to a FederationResult object"))

      (reason, organizer) match {
        case (None, Some(o)) => FederationResult(status, o, challengeMessage)
        case (Some(r), None) => FederationResult(status, r, challengeMessage)
        case _               => throw new IllegalArgumentException(s"Can't parse json value $json to a FederationResult object")
=======
      val public_key = jsObj.fields.get(PARAM_PUBLIC_KEY).collect {
        case key @ JsString(_) => key.convertTo[PublicKey]
      }

      val challengeMessage = jsObj.fields.get(PARAM_CHALLENGE).collect {
        case jsObj: JsObject => jsObj.convertTo[Message]
      }.getOrElse(throw new IllegalArgumentException(s"Can't parse json value $json to a FederationResult object"))

      (reason, public_key) match {
        case (None, Some(key)) => FederationResult(status, key, challengeMessage)
        case (Some(r), None)   => FederationResult(status, r, challengeMessage)
        case _                 => throw new IllegalArgumentException(s"Can't parse json value $json to a FederationResult object")
>>>>>>> 4ac5741d
      }

    override def write(obj: FederationResult): JsValue = {
      val fields = scala.collection.mutable.Map[String, JsValue]()
      fields += PARAM_STATUS -> obj.status.toJson
<<<<<<< HEAD
      fields += PARAM_CHALLENGE_MESSAGE -> obj.challenge_message.toJson

      obj.reason.foreach(r => fields += PARAM_REASON -> JsString(r))
      obj.organizer.foreach(o => fields += PARAM_ORGANIZER -> o.toJson)
      print(JsObject(fields.toMap))
=======
      fields += PARAM_CHALLENGE -> obj.challenge.toJson

      obj.reason.foreach(r => fields += PARAM_REASON -> JsString(r))
      obj.public_key.foreach(key => fields += PARAM_PUBLIC_KEY -> key.toJson)
>>>>>>> 4ac5741d
      JsObject(fields.toMap)

    }
  }

}<|MERGE_RESOLUTION|>--- conflicted
+++ resolved
@@ -464,21 +464,12 @@
 
   implicit object FederationChallengeFormat extends JsonFormat[FederationChallenge] {
     final private val PARAM_CHALLENGE_VALUE: String = "value"
-<<<<<<< HEAD
-    final private val PARAM_CHALLENGE_VALID_UNTIL: String = "validUntil"
-
-    override def read(json: JsValue): FederationChallenge = json.asJsObject().getFields(PARAM_CHALLENGE_VALUE, PARAM_CHALLENGE_VALID_UNTIL) match {
-      case Seq(value @ JsString(_), validUntil @ JsNumber(_)) => FederationChallenge(
-          value.convertTo[Base16Data],
-          validUntil.convertTo[Timestamp]
-=======
     final private val PARAM_CHALLENGE_VALID_UNTIL: String = "valid_until"
 
     override def read(json: JsValue): FederationChallenge = json.asJsObject().getFields(PARAM_CHALLENGE_VALUE, PARAM_CHALLENGE_VALID_UNTIL) match {
       case Seq(value @ JsString(_), valid_until @ JsNumber(_)) => FederationChallenge(
           value.convertTo[Base16Data],
           valid_until.convertTo[Timestamp]
->>>>>>> 4ac5741d
         )
       case _ => throw new IllegalArgumentException(s"Can't parse json value $json to a FederationChallenge object")
     }
@@ -488,30 +479,13 @@
         PARAM_OBJECT -> JsString(obj._object.toString),
         PARAM_ACTION -> JsString(obj.action.toString),
         PARAM_CHALLENGE_VALUE -> obj.value.toJson,
-<<<<<<< HEAD
-        PARAM_CHALLENGE_VALID_UNTIL -> obj.validUntil.toJson
-=======
         PARAM_CHALLENGE_VALID_UNTIL -> obj.valid_until.toJson
->>>>>>> 4ac5741d
       )
       JsObject(jsObjectContent)
     }
   }
 
   implicit object FederationExpectFormat extends JsonFormat[FederationExpect] {
-<<<<<<< HEAD
-    final private val PARAM_ID: String = "laoId"
-    final private val PARAM_SERVER_ADDRESS: String = "serverAddress"
-    final private val PARAM_OTHER_ORGANIZER: String = "other_organizer"
-    final private val PARAM_CHALLENGE: String = "challenge"
-
-    override def read(json: JsValue): FederationExpect = json.asJsObject().getFields(PARAM_ID, PARAM_SERVER_ADDRESS, PARAM_OTHER_ORGANIZER, PARAM_CHALLENGE) match {
-      case Seq(laoId @ JsString(_), JsString(serverAddress), other_organizer @ JsString(_), challenge @ JsObject(_)) =>
-        FederationExpect(
-          laoId.convertTo[Hash],
-          serverAddress,
-          other_organizer.convertTo[PublicKey],
-=======
     final private val PARAM_ID: String = "lao_id"
     final private val PARAM_SERVER_ADDRESS: String = "server_address"
     final private val PARAM_PUBLIC_KEY: String = "public_key"
@@ -523,7 +497,6 @@
           lao_id.convertTo[Hash],
           server_address,
           public_key.convertTo[PublicKey],
->>>>>>> 4ac5741d
           challenge.convertTo[Message]
         )
       case _ => throw new IllegalArgumentException(s"Can't parse json value $json to a FederationExpect object")
@@ -533,15 +506,9 @@
       var jsObjectContent: ListMap[String, JsValue] = ListMap[String, JsValue](
         PARAM_OBJECT -> JsString(obj._object.toString),
         PARAM_ACTION -> JsString(obj.action.toString),
-<<<<<<< HEAD
-        PARAM_ID -> obj.laoId.toJson,
-        PARAM_SERVER_ADDRESS -> obj.serverAddress.toJson,
-        PARAM_OTHER_ORGANIZER -> obj.other_organizer.toJson,
-=======
         PARAM_ID -> obj.lao_id.toJson,
         PARAM_SERVER_ADDRESS -> obj.server_address.toJson,
         PARAM_PUBLIC_KEY -> obj.public_key.toJson,
->>>>>>> 4ac5741d
         PARAM_CHALLENGE -> obj.challenge.toJson
       )
       JsObject(jsObjectContent)
@@ -549,19 +516,6 @@
   }
 
   implicit object FederationInitFormat extends JsonFormat[FederationInit] {
-<<<<<<< HEAD
-    final private val PARAM_ID: String = "laoId"
-    final private val PARAM_SERVER_ADDRESS: String = "serverAddress"
-    final private val PARAM_OTHER_ORGANIZER: String = "other_organizer"
-    final private val PARAM_CHALLENGE: String = "challenge"
-
-    override def read(json: JsValue): FederationInit = json.asJsObject().getFields(PARAM_ID, PARAM_SERVER_ADDRESS, PARAM_OTHER_ORGANIZER, PARAM_CHALLENGE) match {
-      case Seq(laoId @ JsString(_), JsString(serverAddress), other_organizer @ JsString(_), challenge @ JsObject(_)) =>
-        FederationInit(
-          laoId.convertTo[Hash],
-          serverAddress,
-          other_organizer.convertTo[PublicKey],
-=======
     final private val PARAM_ID: String = "lao_id"
     final private val PARAM_SERVER_ADDRESS: String = "server_address"
     final private val PARAM_PUBLIC_KEY: String = "public_key"
@@ -573,7 +527,6 @@
           lao_id.convertTo[Hash],
           server_address,
           public_key.convertTo[PublicKey],
->>>>>>> 4ac5741d
           challenge.convertTo[Message]
         )
       case _ => throw new IllegalArgumentException(s"Can't parse json value $json to a FederationInit object")
@@ -583,44 +536,26 @@
       var jsObjectContent: ListMap[String, JsValue] = ListMap[String, JsValue](
         PARAM_OBJECT -> JsString(obj._object.toString),
         PARAM_ACTION -> JsString(obj.action.toString),
-<<<<<<< HEAD
-        PARAM_ID -> obj.laoId.toJson,
-        PARAM_SERVER_ADDRESS -> obj.serverAddress.toJson,
-        PARAM_OTHER_ORGANIZER -> obj.other_organizer.toJson,
-=======
         PARAM_ID -> obj.lao_id.toJson,
         PARAM_SERVER_ADDRESS -> obj.server_address.toJson,
         PARAM_PUBLIC_KEY -> obj.public_key.toJson,
->>>>>>> 4ac5741d
         PARAM_CHALLENGE -> obj.challenge.toJson
       )
       JsObject(jsObjectContent)
     }
   }
 
-<<<<<<< HEAD
-  implicit object FederationRequestChallengeFormat extends JsonFormat[FederationRequestChallenge] {
-    final private val PARAM_TIMESTAMP: String = "timestamp"
-
-    override def read(json: JsValue): FederationRequestChallenge = json.asJsObject().getFields(PARAM_TIMESTAMP) match {
-      case Seq(timestamp @ JsNumber(_)) => FederationRequestChallenge(
-=======
   implicit object FederationChallengeRequestFormat extends JsonFormat[FederationChallengeRequest] {
     final private val PARAM_TIMESTAMP: String = "timestamp"
 
     override def read(json: JsValue): FederationChallengeRequest = json.asJsObject().getFields(PARAM_TIMESTAMP) match {
       case Seq(timestamp @ JsNumber(_)) => FederationChallengeRequest(
->>>>>>> 4ac5741d
           timestamp.convertTo[Timestamp]
         )
       case _ => throw new IllegalArgumentException(s"Can't parse json value $json to a FederationChallengeRequest object")
     }
 
-<<<<<<< HEAD
-    override def write(obj: FederationRequestChallenge): JsValue = {
-=======
     override def write(obj: FederationChallengeRequest): JsValue = {
->>>>>>> 4ac5741d
       var jsObjectContent: ListMap[String, JsValue] = ListMap[String, JsValue](
         PARAM_OBJECT -> JsString(obj._object.toString),
         PARAM_ACTION -> JsString(obj.action.toString),
@@ -633,13 +568,8 @@
   implicit object FederationResultFormat extends JsonFormat[FederationResult] {
     final private val PARAM_STATUS: String = "status"
     final private val PARAM_REASON: String = "reason"
-<<<<<<< HEAD
-    final private val PARAM_ORGANIZER: String = "organizer"
-    final private val PARAM_CHALLENGE_MESSAGE = "challenge_message"
-=======
     final private val PARAM_PUBLIC_KEY: String = "public_key"
     final private val PARAM_CHALLENGE = "challenge"
->>>>>>> 4ac5741d
 
     override def read(json: JsValue): FederationResult =
       val jsObj = json.asJsObject
@@ -651,18 +581,6 @@
         case JsString(r) => r
       }
 
-<<<<<<< HEAD
-      val organizer = jsObj.fields.get(PARAM_ORGANIZER).flatMap(_.convertTo[Option[PublicKey]])
-
-      val challengeMessage = jsObj.fields.get(PARAM_CHALLENGE_MESSAGE).collect {
-        case jsObj: JsObject => jsObj.convertTo[Message]
-      }.getOrElse(throw new IllegalArgumentException(s"Can't parse json value $json to a FederationResult object"))
-
-      (reason, organizer) match {
-        case (None, Some(o)) => FederationResult(status, o, challengeMessage)
-        case (Some(r), None) => FederationResult(status, r, challengeMessage)
-        case _               => throw new IllegalArgumentException(s"Can't parse json value $json to a FederationResult object")
-=======
       val public_key = jsObj.fields.get(PARAM_PUBLIC_KEY).collect {
         case key @ JsString(_) => key.convertTo[PublicKey]
       }
@@ -675,24 +593,15 @@
         case (None, Some(key)) => FederationResult(status, key, challengeMessage)
         case (Some(r), None)   => FederationResult(status, r, challengeMessage)
         case _                 => throw new IllegalArgumentException(s"Can't parse json value $json to a FederationResult object")
->>>>>>> 4ac5741d
       }
 
     override def write(obj: FederationResult): JsValue = {
       val fields = scala.collection.mutable.Map[String, JsValue]()
       fields += PARAM_STATUS -> obj.status.toJson
-<<<<<<< HEAD
-      fields += PARAM_CHALLENGE_MESSAGE -> obj.challenge_message.toJson
-
-      obj.reason.foreach(r => fields += PARAM_REASON -> JsString(r))
-      obj.organizer.foreach(o => fields += PARAM_ORGANIZER -> o.toJson)
-      print(JsObject(fields.toMap))
-=======
       fields += PARAM_CHALLENGE -> obj.challenge.toJson
 
       obj.reason.foreach(r => fields += PARAM_REASON -> JsString(r))
       obj.public_key.foreach(key => fields += PARAM_PUBLIC_KEY -> key.toJson)
->>>>>>> 4ac5741d
       JsObject(fields.toMap)
 
     }

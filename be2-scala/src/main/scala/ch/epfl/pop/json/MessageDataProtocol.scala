--- conflicted
+++ resolved
@@ -357,7 +357,6 @@
 
   }
 
-<<<<<<< HEAD
   implicit object RollcallDataFormat extends JsonFormat[RollCallData] {
     final private val PARAM_UPDATE_ID: String = "update_id"
     final private val PARAM_STATE: String = "state"
@@ -374,7 +373,8 @@
       PARAM_UPDATE_ID -> obj.update_id.toJson,
       PARAM_STATE -> obj.state.toJson
     )
-=======
+  }
+  
   implicit object ElectionDataFormat extends JsonFormat[ElectionData] {
     final private val PARAM_ELECTION_ID: String = "electionId"
     final private val PARAM_PRIVATE_KEY: String = "privateKey"
@@ -393,8 +393,6 @@
       PARAM_PRIVATE_KEY -> obj.keyPair.privateKey.toJson,
       PARAM_PUBLIC_KEY -> obj.keyPair.publicKey.toJson
     )
-
->>>>>>> 5a63f618
   }
 
   implicit object LaoDataFormat extends JsonFormat[LaoData] {

import scala.util.{Try, Success, Failure}
import sbtsonar.SonarPlugin.autoImport.sonarProperties
import sbt.IO._

name := "pop"

version := "0.1"

<<<<<<< HEAD
scalaVersion := "2.13.5"
=======
scalaVersion := "2.13.7"
>>>>>>> 3ba63846

parallelExecution in ThisBuild := false
//Create task to copy the protocol folder to resources
lazy val copyProtocolTask = taskKey[Unit]("Copy protocol to resources")
copyProtocolTask := {
    val log = streams.value.log
    log.info("Executing Protocol folder copy...")
    val scalaDest = "be2-scala"
    baseDirectory.value.name
    if(! baseDirectory.value.name.equals(scalaDest)){
        log.error(s"Please make sure you working dir is $scalaDest !")
    }else{
        val source = new File("../protocol")
        val dest   = new File("./src/main/resources/protocol")
        Try(IO.copyDirectory(source,dest, true)) match {
            case Success(_) => log.info("Copied !!")
            case Failure(exception) =>
                log.error("Could not copy protocol to ressource folder")
                exception.printStackTrace()
        }
    }
}
//Add the copyProtocolTask to compile time
(Compile/ compile) := ((Compile/ compile) dependsOn copyProtocolTask).value
resourceDirectory in (Compile, packageBin) := file(".") / "./src/main/resources"
//Make resourceDirectory setting global to remove sbt warning
(Global / excludeLintKeys) += resourceDirectory

//Setup main calass task context/confiuration
mainClass in (Compile, run) := Some("ch.epfl.pop.Server")
mainClass in (Compile, packageBin) := Some("ch.epfl.pop.Server")

lazy val scoverageSettings = Seq(
  coverageEnabled in Compile := true,
  coverageEnabled in Test := true,
  coverageEnabled in packageBin := false,
)



scapegoatVersion in ThisBuild := "1.4.11"
scapegoatReports := Seq("xml")

// temporarily report scapegoat errors as warnings, to avoid broken builds
scalacOptions in Scapegoat += "-P:scapegoat:overrideLevels:all=Warning"

// Configure Sonar
sonarProperties := Map(
  "sonar.organization" -> "dedis",
  "sonar.projectKey" -> "dedis_student_21_pop_be2",

  "sonar.sources" -> "src/main/scala",
  "sonar.tests" -> "src/test/scala",

  "sonar.sourceEncoding" -> "UTF-8",
  "sonar.scala.version" -> "2.13.7",
  // Paths to the test and coverage reports
  "sonar.scala.coverage.reportPaths" -> "./target/scala-2.13/scoverage-report/scoverage.xml",
  "sonar.scala.scapegoat.reportPaths" -> "./target/scala-2.13/scapegoat-report/scapegoat.xml"
)

assemblyMergeStrategy in assembly := {
    case PathList("module-info.class") => MergeStrategy.discard
    case PathList("reference.conf") => MergeStrategy.concat
    case PathList("META-INF","MANIFEST.MF") => MergeStrategy.discard
    case _ => MergeStrategy.defaultMergeStrategy("")
}

// For websockets
val AkkaVersion = "2.6.8"
val AkkaHttpVersion = "10.2.0"
libraryDependencies ++= Seq(
  "com.typesafe.akka" %% "akka-stream-typed" % AkkaVersion,
  "com.typesafe.akka" %% "akka-http" % AkkaHttpVersion)

// Logging for akka
libraryDependencies += "ch.qos.logback" % "logback-classic" % "1.1.3" % Runtime

// distributed pub sub cluster
libraryDependencies += "com.typesafe.akka" %% "akka-cluster-tools" % AkkaVersion

// Akka actor test kit
libraryDependencies += "com.typesafe.akka" %% "akka-testkit" % AkkaVersion % Test

// For LevelDB database
// https://mvnrepository.com/artifact/org.iq80.leveldb/leveldb
libraryDependencies += "org.iq80.leveldb" % "leveldb" % "0.12"
libraryDependencies += "org.xerial.snappy" % "snappy-java" % "1.1.7.3"
// missing binary dependency, leveldbjni
//libraryDependencies += "com.typesafe.akka" %% "akka-persistence" % AkkaVersion


// Json Parser (https://github.com/spray/spray-json)
libraryDependencies += "io.spray" %%  "spray-json" % "1.3.5"

// Encryption
libraryDependencies += "com.google.crypto.tink" % "tink" % "1.5.0"

// Scala unit tests
libraryDependencies += "org.scalatest" %% "scalatest" % "3.0.8" % Test

// Jackson Databind (for Json Schema Validation)
libraryDependencies += "com.fasterxml.jackson.core" % "jackson-databind" % "2.0.0-RC3"

// Json Schema Validator
libraryDependencies += "com.networknt" % "json-schema-validator" % "1.0.60"



conflictManager := ConflictManager.latestCompatible<|MERGE_RESOLUTION|>--- conflicted
+++ resolved
@@ -6,11 +6,7 @@
 
 version := "0.1"
 
-<<<<<<< HEAD
-scalaVersion := "2.13.5"
-=======
 scalaVersion := "2.13.7"
->>>>>>> 3ba63846
 
 parallelExecution in ThisBuild := false
 //Create task to copy the protocol folder to resources

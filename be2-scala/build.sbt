--- conflicted
+++ resolved
@@ -1,10 +1,7 @@
-<<<<<<< HEAD
 import scala.util.{Try, Success, Failure}
 import sbtsonar.SonarPlugin.autoImport.sonarProperties
 import sbt.IO._
-=======
-import sbtsonar.SonarPlugin.autoImport.sonarProperties
->>>>>>> 0366404d
+
 
 name := "pop"
 
@@ -12,7 +9,7 @@
 
 scalaVersion := "2.13.5"
 
-<<<<<<< HEAD
+
 //Create task to copy the protocol folder to resources
 lazy val copyProtocolTask = taskKey[Unit]("Copy protocol to resources")
 copyProtocolTask := {
@@ -38,8 +35,6 @@
 resourceDirectory in (Compile, packageBin) := file(".") / "./src/main/resources"
 
 //Setup main calass task context/confiuration
-=======
->>>>>>> 0366404d
 mainClass in (Compile, run) := Some("ch.epfl.pop.Server")
 mainClass in (Compile, packageBin) := Some("ch.epfl.pop.Server")
 

--- conflicted
+++ resolved
@@ -13,11 +13,7 @@
         "update_id": {
             "type": "string",
             "contentEncoding": "base64",
-<<<<<<< HEAD
-            "$comment": "Hash : SHA256('R', lao_id, opens, opened_at)"
-=======
             "$comment": "Hash : HashLen('R', lao_id, opens, opened_at)"
->>>>>>> 4d026011
         },
         "opens": {
             "type": "string",

--- conflicted
+++ resolved
@@ -27,11 +27,7 @@
         },
         "challenge": {
             "$ref": "../message.json",
-<<<<<<< HEAD
-            "$comment": "message/message containing a FederationChallenge data"
-=======
             "$comment": "message containing a FederationChallenge"
->>>>>>> f911ba3f
         }
     },
     "additionalProperties": false,

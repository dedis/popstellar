--- conflicted
+++ resolved
@@ -13,11 +13,7 @@
         "id": {
             "type": "string",
             "contentEncoding": "base64",
-<<<<<<< HEAD
-            "$comment": "Hash : SHA256('M', lao_id, creation, name)"
-=======
             "$comment": "Hash : HashLen('M', lao_id, creation, name)"
->>>>>>> 4d026011
         },
         "name": {
             "type": "string"

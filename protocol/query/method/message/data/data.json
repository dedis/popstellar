--- conflicted
+++ resolved
@@ -44,17 +44,10 @@
             "$ref": "dataWitnessMessage.json"
         },
         {
-<<<<<<< HEAD
-            "$ref": "dataAddPost.json"
-        },
-        {
-            "$ref": "dataAddPostBroadcast.json"
-=======
             "$ref": "dataAddChirp.json"
         },
         {
             "$ref": "dataAddChirpBroadcast.json"
->>>>>>> 610c4df7
         }
     ]
 }
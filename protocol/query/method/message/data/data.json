{
    "$schema": "http://json-schema.org/draft-07/schema#",
    "$id": "https://raw.githubusercontent.com/dedis/student_21_pop/master/protocol/query/method/message/data/data.json",
    "description": "Match one type of data",
    "type": "object",
    "oneOf": [
        {
            "$ref": "dataCastVote.json"
        },
        {
            "$ref": "dataCloseRollCall.json"
        },
        {
            "$ref": "dataCreateLao.json"
        },
        {
            "$ref": "dataCreateMeeting.json"
        },
        {
            "$ref": "dataCreateRollCall.json"
        },
        {
            "$ref": "dataEndElection.json"
        },
        {
            "$ref": "dataResultElection.json"
        },
        {
            "$ref": "dataSetupElection.json"
        },
        {
            "$ref": "dataOpenRollCall.json"
        },
        {
            "$ref": "dataStateLao.json"
        },
        {
            "$ref": "dataStateMeeting.json"
        },
        {
            "$ref": "dataUpdateLao.json"
        },
        {
            "$ref": "dataWitnessMessage.json"
        },
        {
            "$ref": "dataAddChirp.json"
        },
        {
            "$ref": "dataAddChirpBroadcast.json"
<<<<<<< HEAD
=======
        },
        {
            "$ref": "dataElect.json"
        },
        {
            "$ref": "dataElectAccept.json"
        },
        {
            "$ref": "dataLearn.json"
>>>>>>> 4d026011
        }
    ]
}<|MERGE_RESOLUTION|>--- conflicted
+++ resolved
@@ -48,8 +48,6 @@
         },
         {
             "$ref": "dataAddChirpBroadcast.json"
-<<<<<<< HEAD
-=======
         },
         {
             "$ref": "dataElect.json"
@@ -59,7 +57,6 @@
         },
         {
             "$ref": "dataLearn.json"
->>>>>>> 4d026011
         }
     ]
 }
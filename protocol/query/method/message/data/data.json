{
    "$schema": "http://json-schema.org/draft-07/schema#",
    "$id": "https://raw.githubusercontent.com/dedis/popstellar/master/protocol/query/method/message/data/data.json",
    "description": "Match one type of data",
    "type": "object",
    "oneOf": [
        {
            "$ref": "dataCastVote.json"
        },
        {
            "$ref": "dataAuthenticateUser.json"
        },
        {
            "$ref": "dataCloseRollCall.json"
        },
        {
            "$ref": "dataCreateLao.json"
        },
        {
            "$ref": "dataCreateMeeting.json"
        },
        {
            "$ref": "dataCreateRollCall.json"
        },
        {
            "$ref": "dataKeyElection.json"
        },
        {
            "$ref": "dataEndElection.json"
        },
        {
            "$ref": "dataResultElection.json"
        },
        {
            "$ref": "dataSetupElection.json"
        },
        {
            "$ref": "dataOpenElection.json"
        },
        {
            "$ref": "dataOpenRollCall.json"
        },
        {
            "$ref": "dataStateLao.json"
        },
        {
            "$ref": "dataGreetLao.json"
        },
        {
            "$ref": "dataStateMeeting.json"
        },
        {
            "$ref": "dataUpdateLao.json"
        },
        {
            "$ref": "dataFederationInit.json"
        },
        {
            "$ref": "dataFederationExpect.json"
        },
        {
            "$ref": "dataFederationChallengeRequest.json"
        },
        {
            "$ref": "dataFederationChallenge.json"
        },
        {
<<<<<<< HEAD
            "$ref": "dataFederationAuthenticate.json"
        },
        {
=======
>>>>>>> a631f5c1
            "$ref": "dataFederationResult.json"
        },
        {
            "$ref": "dataWitnessMessage.json"
        },
        {
            "$ref": "dataAddChirp.json"
        },
        {
            "$ref": "dataNotifyAddChirp.json"
        },
        {
            "$ref": "dataDeleteChirp.json"
        },
        {
            "$ref": "dataNotifyDeleteChirp.json"
        },
        {
            "$ref": "dataAddReaction.json"
        },
        {
            "$ref": "dataDeleteReaction.json"
        },
        {
            "$ref": "dataElect.json"
        },
        {
            "$ref": "dataElectAccept.json"
        },
        {
            "$ref": "dataPrepare.json"
        },
        {
            "$ref": "dataPromise.json"
        },
        {
            "$ref": "dataPropose.json"
        },
        {
            "$ref": "dataAccept.json"
        },
        {
            "$ref": "dataLearn.json"
        },
        {
            "$ref": "dataFailure.json"
        },
        {
            "$ref": "dataPostTransactionCoin.json"
        }
    ]
}<|MERGE_RESOLUTION|>--- conflicted
+++ resolved
@@ -65,12 +65,6 @@
             "$ref": "dataFederationChallenge.json"
         },
         {
-<<<<<<< HEAD
-            "$ref": "dataFederationAuthenticate.json"
-        },
-        {
-=======
->>>>>>> a631f5c1
             "$ref": "dataFederationResult.json"
         },
         {

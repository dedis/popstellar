--- conflicted
+++ resolved
@@ -36,11 +36,7 @@
                             "id": {
                                 "type": "string",
                                 "contentEncoding": "base64",
-<<<<<<< HEAD
-                                "$comment": "Hash : SHA256('Vote', election_id, question_id, (vote_index(es)|write_in)), concatenate vote indexes - must use delimiter"
-=======
                                 "$comment": "Hash : HashLen('Vote', election_id, question_id, (vote_index(es)|write_in)), concatenate vote indexes - must use delimiter"
->>>>>>> 4d026011
                             },
                             "question": {
                                 "type": "string",

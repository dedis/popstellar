{
    "$schema": "http://json-schema.org/draft-07/schema#",
    "$id": "https://raw.githubusercontent.com/dedis/popstellar/master/protocol/query/method/message/data/dataCastVote.json",
    "description": "Match a cast vote query",
    "type": "object",
    "properties": {
        "object": {
            "const": "election"
        },
        "action": {
            "const": "cast_vote"
        },
        "lao": {
            "type": "string",
            "contentEncoding": "base64",
            "$comment": "ID of the LAO"
        },
        "election": {
            "type": "string",
            "contentEncoding": "base64",
            "$comment": "ID of the election"
        },
        "created_at": {
            "description": "[Timestamp] time created in UTC",
            "type": "integer",
            "minimum": 0
        },
        "votes": {
            "description": "Array of votes",
            "type": "array",
            "items": {
                "type": "object",
<<<<<<< HEAD
                "properties": {
                    "id": {
                        "type": "string",
                        "contentEncoding": "base64",
                        "$comment": "Hash : HashLen('Vote', election_id, question_id, vote_index(es)), concatenate vote indexes - must sort in ascending order and use delimiter ','"
                    },
                    "question": {
                        "type": "string",
                        "contentEncoding": "base64",
                        "$comment": "ID of the question : Hash : SHA256('Question'||election_id||question)"
=======
                "allOf": [
                    {
                        "properties": {
                            "id": {
                                "type": "string",
                                "contentEncoding": "base64",
                                "$comment": "Hash : HashLen('Vote', election_id, question_id, (vote_index(es)|write_in)), concatenate vote indexes - must sort in ascending order and use delimiter ','"
                            },
                            "question": {
                                "type": "string",
                                "contentEncoding": "base64",
                                "$comment": "ID of the question : Hash : SHA256('Question'||election_id||question)"
                            }
                        },
                        "required": ["id", "question"]
>>>>>>> 83ba3d3c
                    },
                    "vote": {
                        "description": "[Array[Integer]] index(es) corresponding to the ballot_options",
                        "type": "array",
                        "items": {
                            "type": "integer",
                            "$comment": "vote index"
                        },
                        "minItems": 1,
                        "uniqueItems": true
                    }
                },
                "required": ["id", "question", "vote"]
            },
            "minItems": 1,
            "uniqueItems": true
        }
    },
    "additionalProperties": false,
    "required": ["object", "action", "lao", "election", "created_at", "votes"]
}<|MERGE_RESOLUTION|>--- conflicted
+++ resolved
@@ -30,34 +30,16 @@
             "type": "array",
             "items": {
                 "type": "object",
-<<<<<<< HEAD
                 "properties": {
                     "id": {
                         "type": "string",
                         "contentEncoding": "base64",
-                        "$comment": "Hash : HashLen('Vote', election_id, question_id, vote_index(es)), concatenate vote indexes - must sort in ascending order and use delimiter ','"
+                        "$comment": "Hash : HashLen('Vote', election_id, question_id, (vote_index(es)|write_in))), concatenate vote indexes - must sort in ascending order and use delimiter ','"
                     },
                     "question": {
                         "type": "string",
                         "contentEncoding": "base64",
                         "$comment": "ID of the question : Hash : SHA256('Question'||election_id||question)"
-=======
-                "allOf": [
-                    {
-                        "properties": {
-                            "id": {
-                                "type": "string",
-                                "contentEncoding": "base64",
-                                "$comment": "Hash : HashLen('Vote', election_id, question_id, (vote_index(es)|write_in)), concatenate vote indexes - must sort in ascending order and use delimiter ','"
-                            },
-                            "question": {
-                                "type": "string",
-                                "contentEncoding": "base64",
-                                "$comment": "ID of the question : Hash : SHA256('Question'||election_id||question)"
-                            }
-                        },
-                        "required": ["id", "question"]
->>>>>>> 83ba3d3c
                     },
                     "vote": {
                         "description": "[Array[Integer]] index(es) corresponding to the ballot_options",

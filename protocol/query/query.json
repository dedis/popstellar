{
    "$schema": "http://json-schema.org/draft-07/schema#",
    "$id": "https://raw.githubusercontent.com/dedis/popstellar/master/protocol/query/query.json",
    "title": "Match a custom JsonRpc 2.0 query message",
    "description": "Match a client query",
    "type": "object",
    "properties": {
        "jsonrpc": {
            "$comment": "Defined by the parent, but needed here for the validation"
        },

        "method": {
            "type": "string"
        },

        "params": {
            "type": "object"
        }
    },
    "oneOf": [
        {
            "$ref": "method/subscribe.json"
        },
        {
            "$ref": "method/broadcast.json"
        },
        {
            "$ref": "method/unsubscribe.json"
        },
        {
            "$ref": "method/publish.json"
        },
        {
            "$ref": "method/catchup.json"
        },
        {
            "$ref": "method/heartbeat.json"
        },
        {
            "$ref": "method/get_messages_by_id.json"
        },
        {
            "$ref": "method/greet_server.json"
        },
        {
            "$ref": "method/rumor.json"
        },
        {
<<<<<<< HEAD
            "$ref": "method/rumor_state.json"
=======
            "$ref": "method/paged_catchup.json"
>>>>>>> cbd31e92
        }
    ],

    "required": ["method", "params", "jsonrpc"],

    "$comment": "can have an additional property `id` if not a broadcast"
}<|MERGE_RESOLUTION|>--- conflicted
+++ resolved
@@ -46,11 +46,10 @@
             "$ref": "method/rumor.json"
         },
         {
-<<<<<<< HEAD
             "$ref": "method/rumor_state.json"
-=======
+        },
+        {
             "$ref": "method/paged_catchup.json"
->>>>>>> cbd31e92
         }
     ],
 

const Ajv = require("ajv");
const path = require("path");
const fs = require("fs");

const ajv = require("./main");

const rootSchema =
    "https://raw.githubusercontent.com/dedis/popstellar/master/protocol/jsonRPC.json";

const messageDataSchema =
    "https://raw.githubusercontent.com/dedis/popstellar/master/protocol/query/method/message/data/data.json";

// custom validator to display better error message.
expect.extend({
    toBeValid(filename, schemaID) {
        const valid = ajv.validate(schemaID, filename);

        if (valid) {
            return {
                message: () => `Schema should NOT be valid`,
                pass: true
            };
        } else {
            return {
                message: () =>
                    `Schema should be valid: ${printError(ajv.errors)}`,
                pass: false
            };
        }
    }
});

// Tests all files in specified directories.
const checkDirectoriesAgainstSchema = (directories, schema) => {
    let data = [];

    directories.forEach((directory) => {
        let absolutePath = path.join(__dirname, "..", "examples", directory);

        // add all files from directory
        var files = fs.readdirSync(absolutePath);
        files.forEach((file) => {
            const filePath = path.join(absolutePath, file);
            var stats = fs.statSync(filePath);
            if (
                stats.isFile() &&
                !file.startsWith(".") &&
                file.endsWith(".json")
            ) {
                data.push(filePath);
            }
        });
    });

    // Iterate over files. Automatically makes an assert false with files
    // starting with `wrong_`.
    test.each(data)("validate %s", (filePath) => {
        const file = require(filePath);

        const filename = path.basename(filePath);

        if (filename.startsWith("wrong_")) {
            expect(file).not.toBeValid(schema);
        } else {
            expect(file).toBeValid(schema);
        }
    });
};

describe("Check root schema", () => {
    checkDirectoriesAgainstSchema(
        [
            ".",
            "answer",
            "query",
            "query/broadcast",
            "query/subscribe",
            "query/unsubscribe",
            "query/publish",
            "query/catchup",
            "query/heartbeat",
            "query/get_messages_by_id",
            "query/greet_server",
            "query/rumor",
<<<<<<< HEAD
            "query/rumor_state"
=======
            "query/paged_catchup"
>>>>>>> cbd31e92
        ],
        rootSchema
    );
});

describe("Check message schema", () => {
    checkDirectoriesAgainstSchema(["messageData/lao_greet"], messageDataSchema);
});

test("message data: lao", () => {
    lao_create = require("../examples/messageData/lao_create/lao_create.json");
    expect(lao_create).toBeValid(messageDataSchema);

    lao_create = require("../examples/messageData/lao_create/wrong_lao_create_additional_params.json");
    expect(lao_create).not.toBeValid(messageDataSchema);

    lao_create = require("../examples/messageData/lao_create/wrong_lao_create_missing_params.json");
    expect(lao_create).not.toBeValid(messageDataSchema);

    lao_state = require("../examples/messageData/lao_state/lao_state.json");
    expect(lao_state).toBeValid(messageDataSchema);

    lao_state = require("../examples/messageData/lao_state/wrong_lao_state_additional_params.json");
    expect(lao_state).not.toBeValid(messageDataSchema);

    lao_state = require("../examples/messageData/lao_state/wrong_lao_state_missing_params.json");
    expect(lao_state).not.toBeValid(messageDataSchema);

    lao_update = require("../examples/messageData/lao_update/lao_update.json");
    expect(lao_update).toBeValid(messageDataSchema);

    lao_update = require("../examples/messageData/lao_update/wrong_lao_update_additional_params.json");
    expect(lao_update).not.toBeValid(messageDataSchema);

    lao_update = require("../examples/messageData/lao_update/wrong_lao_update_missing_params.json");
    expect(lao_update).not.toBeValid(messageDataSchema);
});

test("message data: vote", () => {
    vote_cast_vote = require("../examples/messageData/vote_cast_vote/vote_cast_vote.json");
    expect(vote_cast_vote).toBeValid(messageDataSchema);

    vote_cast_vote_encrypted = require("../examples/messageData/vote_cast_vote/vote_cast_vote_encrypted.json");
    expect(vote_cast_vote_encrypted).toBeValid(messageDataSchema);
});

test("message data: roll call", () => {
    roll_call_close = require("../examples/messageData/roll_call_close.json");
    expect(roll_call_close).toBeValid(messageDataSchema);

    roll_call_create = require("../examples/messageData/roll_call_create.json");
    expect(roll_call_create).toBeValid(messageDataSchema);

    roll_call_open = require("../examples/messageData/roll_call_open.json");
    expect(roll_call_open).toBeValid(messageDataSchema);

    roll_call_reopen = require("../examples/messageData/roll_call_reopen.json");
    expect(roll_call_reopen).toBeValid(messageDataSchema);
});

test("message data: meeting", () => {
    meeting_create = require("../examples/messageData/meeting_create.json");
    expect(meeting_create).toBeValid(messageDataSchema);

    meeting_state = require("../examples/messageData/meeting_state.json");
    expect(meeting_state).toBeValid(messageDataSchema);
});

test("message data: election", () => {
    election_key = require("../examples/messageData/election_key/election_key.json");
    expect(election_key).toBeValid(messageDataSchema);

    election_setup = require("../examples/messageData/election_setup/election_setup.json");
    expect(election_setup).toBeValid(messageDataSchema);

    election_setup_secret_ballot = require("../examples/messageData/election_setup/election_setup_secret_ballot.json");
    expect(election_setup_secret_ballot).toBeValid(messageDataSchema);

    election_open = require("../examples/messageData/election_open/election_open.json");
    expect(election_open).toBeValid(messageDataSchema);

    election_end = require("../examples/messageData/election_end/election_end.json");
    expect(election_end).toBeValid(messageDataSchema);

    election_result = require("../examples/messageData/election_result.json");
    expect(election_result).toBeValid(messageDataSchema);

    // Failures

    // election#key
    failure = require("../examples/messageData/election_key/wrong_election_key_additional_property.json");
    expect(failure).not.toBeValid(messageDataSchema);

    failure = require("../examples/messageData/election_key/wrong_election_key_missing_action.json");
    expect(failure).not.toBeValid(messageDataSchema);

    failure = require("../examples/messageData/election_key/wrong_election_key_missing_election.json");
    expect(failure).not.toBeValid(messageDataSchema);

    failure = require("../examples/messageData/election_key/wrong_election_key_missing_election_key.json");
    expect(failure).not.toBeValid(messageDataSchema);

    failure = require("../examples/messageData/election_key/wrong_election_key_missing_object.json");
    expect(failure).not.toBeValid(messageDataSchema);

    // election#setup
    failure = require("../examples/messageData/election_setup/bad_election_setup_created_at_negative.json");
    expect(failure).not.toBeValid(messageDataSchema);

    // this is something that cannot be checked using json schemas
    // failure = require("../examples/messageData/election_setup/bad_election_setup_end_time_before_created_at.json");
    // expect(failure).not.toBeValid(messageDataSchema);

    failure = require("../examples/messageData/election_setup/bad_election_setup_end_time_negative.json");
    expect(failure).not.toBeValid(messageDataSchema);

    // this is something that cannot be checked using json schemas
    // failure = require("../examples/messageData/election_setup/bad_election_setup_id_invalid_hash.json");
    // expect(failure).not.toBeValid(messageDataSchema);

    // this is something that cannot be checked using json schemas
    // failure = require("../examples/messageData/election_setup/bad_election_setup_id_not_base64.json");
    // expect(failure).not.toBeValid(messageDataSchema);

    // this is something that cannot be checked using json schemas
    // failure = require("../examples/messageData/election_setup/bad_election_setup_lao_id_invalid_hash.json");
    // expect(failure).not.toBeValid(messageDataSchema);

    // this is something that apparently is not checked by ajv
    // failure = require("../examples/messageData/election_setup/bad_election_setup_lao_id_not_base64.json");
    // expect(failure).not.toBeValid(messageDataSchema);

    failure = require("../examples/messageData/election_setup/bad_election_setup_missing_name.json");
    expect(failure).not.toBeValid(messageDataSchema);

    failure = require("../examples/messageData/election_setup/bad_election_setup_name_empty.json");
    expect(failure).not.toBeValid(messageDataSchema);

    failure = require("../examples/messageData/election_setup/bad_election_setup_question_empty.json");
    expect(failure).not.toBeValid(messageDataSchema);

    // this is something that cannot be checked using json schemas
    // failure = require("../examples/messageData/election_setup/bad_election_setup_question_id_invalid_hash.json");
    // expect(failure).not.toBeValid(messageDataSchema);

    // this is something that apparently is not checked by ajv
    // failure = require("../examples/messageData/election_setup/bad_election_setup_question_id_not_base64.json");
    // expect(failure).not.toBeValid(messageDataSchema);

    failure = require("../examples/messageData/election_setup/bad_election_setup_question_voting_method_invalid.json");
    expect(failure).not.toBeValid(messageDataSchema);

    // this is something that cannot be checked using json schemas
    // failure = require("../examples/messageData/election_setup/bad_election_setup_start_time_before_created_at.json");
    // expect(failure).not.toBeValid(messageDataSchema);

    failure = require("../examples/messageData/election_setup/bad_election_setup_start_time_negative.json");
    expect(failure).not.toBeValid(messageDataSchema);

    //this is something that cannot be checked using json schemas
    //failure = require("../examples/messageData/election_setup/bad_election_setup_question_identical_id.json");
    //expect(failure).not.toBeValid(messageDataSchema);
});

test("message data: message", () => {
    message_witness = require("../examples/messageData/message_witness.json");
    expect(message_witness).toBeValid(messageDataSchema);
});

test("message data: federation", () => {
    federation_init = require("../examples/messageData/federation_init/federation_init.json");
    expect(federation_init).toBeValid(messageDataSchema);

    federation_expect = require("../examples/messageData/federation_expect/federation_expect.json");
    expect(federation_expect).toBeValid(messageDataSchema);

    federation_challenge_request = require("../examples/messageData/federation_challenge_request/federation_challenge_request.json");
    expect(federation_challenge_request).toBeValid(messageDataSchema);

    federation_challenge = require("../examples/messageData/federation_challenge/federation_challenge.json");
    expect(federation_challenge).toBeValid(messageDataSchema);

    federation_result = require("../examples/messageData/federation_result/federation_result.json");
    expect(federation_result).toBeValid(messageDataSchema);

});

test("message data: chirp", () => {
    chirp_add = require("../examples/messageData/chirp_add_publish/chirp_add_publish.json");
    expect(chirp_add).toBeValid(messageDataSchema);

    chirp_notify_add = require("../examples/messageData/chirp_notify_add/chirp_notify_add.json");
    expect(chirp_notify_add).toBeValid(messageDataSchema);

    chirp_delete = require("../examples/messageData/chirp_delete_publish/chirp_delete_publish.json");
    expect(chirp_delete).toBeValid(messageDataSchema);

    chirp_notify_delete = require("../examples/messageData/chirp_notify_delete/chirp_notify_delete.json");
    expect(chirp_notify_delete).toBeValid(messageDataSchema);

    reaction_add = require("../examples/messageData/reaction_add/reaction_add.json");
    expect(reaction_add).toBeValid(messageDataSchema);

    reaction_delete = require("../examples/messageData/reaction_delete/reaction_delete.json");
    expect(reaction_delete).toBeValid(messageDataSchema);
});

test("message data: cash", () => {
    cash_transaction = require("../examples/messageData/coin/post_transaction.json");
    expect(cash_transaction).toBeValid(messageDataSchema);

    cash_transaction_coinbase = require("../examples/messageData/coin/post_transaction_coinbase.json");
    expect(cash_transaction_coinbase).toBeValid(messageDataSchema);

    cash_transaction_multipleinandout = require("../examples/messageData/coin/post_transaction_multipleinpandout.json");
    expect(cash_transaction_multipleinandout).toBeValid(messageDataSchema);

    cash_transaction_nooutput = require("../examples/messageData/coin/post_transaction_nooutput.json");
    expect(cash_transaction_nooutput).not.toBeValid(messageDataSchema);

    cash_transaction_wrongid = require("../examples/messageData/coin/post_transaction_wrong_transaction_id.json");
    expect(cash_transaction_wrongid).toBeValid(messageDataSchema);
});

test("message data: consensus", () => {
    elect = require("../examples/messageData/consensus_elect/elect.json");
    expect(elect).toBeValid(messageDataSchema);

    elect_accept = require("../examples/messageData/consensus_elect_accept/elect_accept.json");
    expect(elect_accept).toBeValid(messageDataSchema);

    // Prepare
    prepare = require("../examples/messageData/consensus_prepare/prepare.json");
    expect(prepare).toBeValid(messageDataSchema);

    prepare = require("../examples/messageData/consensus_prepare/wrong_prepare_negative_created_at.json");
    expect(prepare).not.toBeValid(messageDataSchema);

    prepare = require("../examples/messageData/consensus_prepare/wrong_prepare_negative_proposed_try.json");
    expect(prepare).not.toBeValid(messageDataSchema);

    // Promise
    promise = require("../examples/messageData/consensus_promise/promise.json");
    expect(promise).toBeValid(messageDataSchema);

    promise = require("../examples/messageData/consensus_promise/wrong_promise_negative_created_at.json");
    expect(promise).not.toBeValid(messageDataSchema);

    promise = require("../examples/messageData/consensus_promise/wrong_promise_negative_accepted_try.json");
    expect(promise).not.toBeValid(messageDataSchema);

    // Propose
    propose = require("../examples/messageData/consensus_propose/propose.json");
    expect(propose).toBeValid(messageDataSchema);

    propose = require("../examples/messageData/consensus_propose/wrong_propose_negative_created_at.json");
    expect(propose).not.toBeValid(messageDataSchema);

    propose = require("../examples/messageData/consensus_propose/wrong_propose_negative_proposed_try.json");
    expect(propose).not.toBeValid(messageDataSchema);

    // Accept
    accept = require("../examples/messageData/consensus_accept/wrong_accept_negative_created_at.json");
    expect(accept).not.toBeValid(messageDataSchema);

    accept = require("../examples/messageData/consensus_accept/wrong_accept_negative_accepted_try.json");
    expect(accept).not.toBeValid(messageDataSchema);

    // Learn
    learn = require("../examples/messageData/consensus_learn/learn.json");
    expect(learn).toBeValid(messageDataSchema);

    // Failure
    failure = require("../examples/messageData/consensus_failure/failure.json");
    expect(failure).toBeValid(messageDataSchema);

    failure = require("../examples/messageData/consensus_failure/wrong_failure_negative_created_at.json");
    expect(failure).not.toBeValid(messageDataSchema);
});

function printError(errors) {
    return errors
        .map((e) => JSON.stringify(e, null, "  "))
        .reduce((text, msg) => text + "\n" + msg);
}<|MERGE_RESOLUTION|>--- conflicted
+++ resolved
@@ -82,11 +82,9 @@
             "query/get_messages_by_id",
             "query/greet_server",
             "query/rumor",
-<<<<<<< HEAD
-            "query/rumor_state"
-=======
+            "query/rumor_state",
+            "query/rumor",
             "query/paged_catchup"
->>>>>>> cbd31e92
         ],
         rootSchema
     );

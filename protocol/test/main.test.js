const Ajv = require("ajv");
const path = require("path");
const fs = require("fs");

const ajv = require("./main");

const rootSchema = "https://raw.githubusercontent.com/dedis/student_21_pop/master/protocol/jsonRPC.json"
const messageDataSchema = "https://raw.githubusercontent.com/dedis/student_21_pop/master/protocol/query/method/message/data/data.json"

// custom validator to display better error message.
expect.extend({
    toBeValid(filename, schemaID) {
        const valid = ajv.validate(
            schemaID,
            filename
        );

        if (valid) {
            return {
                message: () => `Schema should NOT be valid`,
                pass: true
            };
        } else {
            return {
                message: () =>
                    `Schema should be valid: ${printError(ajv.errors)}`,
                pass: false
            };
        }
    }
});

// Tests all files in specified directories.
describe("Check files", () => {
    let data = [];

    const directories = [
        ".",
        "answer",
        "query",
        "query/broadcast",
        "query/subscribe",
        "query/unsubscribe",
        "query/publish",
        "query/catchup"
    ];

    directories.forEach((directory) => {
        let absolutePath = path.join(__dirname, "..", "examples", directory);

        // add all files from directory
        var files = fs.readdirSync(absolutePath);
        files.forEach((file) => {
            const filePath = path.join(absolutePath, file);
            var stats = fs.statSync(filePath);
            if (
                stats.isFile() &&
                !file.startsWith(".") &&
                file.endsWith(".json")
            ) {
                data.push(filePath);
            }
        });
    });

    // Iterate over files. Automatically makes an assert false with files
    // starting with `wrong_`.
    test.each(data)("validate %s", (filePath) => {
        const file = require(filePath);

        const filename = path.basename(filePath);

        if (filename.startsWith("wrong_")) {
            expect(file).not.toBeValid(rootSchema);
        } else {
            expect(file).toBeValid(rootSchema);
        }
    });
});

test("message data: lao", () => {
    lao_create = require("../examples/messageData/lao_create/lao_create.json")
    expect(lao_create).toBeValid(messageDataSchema);

    lao_create = require("../examples/messageData/lao_create/wrong_lao_create_additional_params.json")
    expect(lao_create).not.toBeValid(messageDataSchema);

    lao_create = require("../examples/messageData/lao_create/wrong_lao_create_missing_params.json")
    expect(lao_create).not.toBeValid(messageDataSchema);

    lao_state = require("../examples/messageData/lao_state/lao_state.json")
    expect(lao_state).toBeValid(messageDataSchema);

    lao_state = require("../examples/messageData/lao_state/wrong_lao_state_additional_params.json")
    expect(lao_state).not.toBeValid(messageDataSchema);

    lao_state = require("../examples/messageData/lao_state/wrong_lao_state_missing_params.json")
    expect(lao_state).not.toBeValid(messageDataSchema);

    lao_update = require("../examples/messageData/lao_update/lao_update.json")
    expect(lao_update).toBeValid(messageDataSchema);

    lao_update = require("../examples/messageData/lao_update/wrong_lao_update_additional_params.json")
    expect(lao_update).not.toBeValid(messageDataSchema);

    lao_update = require("../examples/messageData/lao_update/wrong_lao_update_missing_params.json")
    expect(lao_update).not.toBeValid(messageDataSchema);
})

test("message data: vote", () => {
    vote_cast_vote = require("../examples/messageData/vote_cast_vote.json")
    expect(vote_cast_vote).toBeValid(messageDataSchema)

    vote_cast_write_in = require("../examples/messageData/vote_cast_write_in.json")
    expect(vote_cast_write_in).toBeValid(messageDataSchema)
})

test("message data: roll call", () => {
    roll_call_close = require("../examples/messageData/roll_call_close.json")
    expect(roll_call_close).toBeValid(messageDataSchema)

    roll_call_create = require("../examples/messageData/roll_call_create.json")
    expect(roll_call_create).toBeValid(messageDataSchema)

    roll_call_open = require("../examples/messageData/roll_call_open.json")
    expect(roll_call_open).toBeValid(messageDataSchema)

    roll_call_reopen = require("../examples/messageData/roll_call_reopen.json")
    expect(roll_call_reopen).toBeValid(messageDataSchema)
})

test("message data: meeting", () => {
    meeting_create = require("../examples/messageData/meeting_create.json")
    expect(meeting_create).toBeValid(messageDataSchema)

    meeting_state = require("../examples/messageData/meeting_state.json")
    expect(meeting_state).toBeValid(messageDataSchema)
})

test("message data: election", () => {
    election_end = require("../examples/messageData/election_end.json")
    expect(election_end).toBeValid(messageDataSchema)

    election_result = require("../examples/messageData/election_result.json")
    expect(election_result).toBeValid(messageDataSchema)

    election_setup = require("../examples/messageData/election_setup.json")
    expect(election_setup).toBeValid(messageDataSchema)
})

test("message data: message", () => {
    message_witness = require("../examples/messageData/message_witness.json")
    expect(message_witness).toBeValid(messageDataSchema)
})

test("message data: chirp", () => {
    chirp_add = require("../examples/messageData/chirp_add_publish.json")
    expect(chirp_add).toBeValid(messageDataSchema)

    chirp_add_broadcast = require("../examples/messageData/chirp_add_broadcast.json")
    expect(chirp_add_broadcast).toBeValid(messageDataSchema)

})

test("message data: consensus", () => {
    elect = require("../examples/messageData/consensus_elect/elect.json");
    expect(elect).toBeValid(messageDataSchema)

    elect_accept = require("../examples/messageData/consensus_elect_accept/elect_accept.json");
    expect(elect_accept).toBeValid(messageDataSchema)

<<<<<<< HEAD
    prepare = require("../examples/messageData/prepare.json");
    expect(prepare).toBeValid(messageDataSchema)

    promise = require("../examples/messageData/promise.json");
    expect(promise).toBeValid(messageDataSchema)

    propose = require("../examples/messageData/propose.json");
    expect(propose).toBeValid(messageDataSchema)

    accept = require("../examples/messageData/accept.json");
    expect(accept).toBeValid(messageDataSchema)

    learn = require("../examples/messageData/learn.json");
=======
    learn = require("../examples/messageData/consensus_learn/learn.json");
>>>>>>> 6132305b
    expect(learn).toBeValid(messageDataSchema)
})

function printError(errors) {
    return errors
        .map((e) => JSON.stringify(e, null, "  "))
        .reduce((text, msg) => text + "\n" + msg);
}<|MERGE_RESOLUTION|>--- conflicted
+++ resolved
@@ -169,7 +169,6 @@
     elect_accept = require("../examples/messageData/consensus_elect_accept/elect_accept.json");
     expect(elect_accept).toBeValid(messageDataSchema)
 
-<<<<<<< HEAD
     prepare = require("../examples/messageData/prepare.json");
     expect(prepare).toBeValid(messageDataSchema)
 
@@ -183,9 +182,6 @@
     expect(accept).toBeValid(messageDataSchema)
 
     learn = require("../examples/messageData/learn.json");
-=======
-    learn = require("../examples/messageData/consensus_learn/learn.json");
->>>>>>> 6132305b
     expect(learn).toBeValid(messageDataSchema)
 })
 

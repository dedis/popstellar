const Ajv = require("ajv");
const path = require("path");
const fs = require("fs");

const ajv = require("./main");

const rootSchema = "https://raw.githubusercontent.com/dedis/student_21_pop/master/protocol/jsonRPC.json"
const messageDataSchema = "https://raw.githubusercontent.com/dedis/student_21_pop/master/protocol/query/method/message/data/data.json"

// custom validator to display better error message.
expect.extend({
    toBeValid(filename, schemaID) {
        const valid = ajv.validate(
            schemaID,
            filename
        );

        if (valid) {
            return {
                message: () => `Schema should NOT be valid`,
                pass: true
            };
        } else {
            return {
                message: () =>
                    `Schema should be valid: ${printError(ajv.errors)}`,
                pass: false
            };
        }
    }
});

// Tests all files in specified directories.
describe("Check files", () => {
    let data = [];

    const directories = [
        ".",
        "answer",
        "query",
        "query/broadcast",
        "query/subscribe",
        "query/unsubscribe",
        "query/publish",
        "query/catchup"
    ];

    directories.forEach((directory) => {
        let absolutePath = path.join(__dirname, "..", "examples", directory);

        // add all files from directory
        var files = fs.readdirSync(absolutePath);
        files.forEach((file) => {
            const filePath = path.join(absolutePath, file);
            var stats = fs.statSync(filePath);
            if (
                stats.isFile() &&
                !file.startsWith(".") &&
                file.endsWith(".json")
            ) {
                data.push(filePath);
            }
        });
    });

    // Iterate over files. Automatically makes an assert false with files
    // starting with `wrong_`.
    test.each(data)("validate %s", (filePath) => {
        const file = require(filePath);

        const filename = path.basename(filePath);

        if (filename.startsWith("wrong_")) {
            expect(file).not.toBeValid(rootSchema);
        } else {
            expect(file).toBeValid(rootSchema);
        }
    });
});

test("message data: lao", () => {
    lao_create = require("../examples/messageData/lao_create.json")
    expect(lao_create).toBeValid(messageDataSchema);

    lao_state = require("../examples/messageData/lao_state.json")
    expect(lao_state).toBeValid(messageDataSchema);

    lao_update = require("../examples/messageData/lao_update.json")
    expect(lao_update).toBeValid(messageDataSchema);
})

test("message data: vote", () => {
    vote_cast_vote = require("../examples/messageData/vote_cast_vote.json")
    expect(vote_cast_vote).toBeValid(messageDataSchema)

    vote_cast_write_in = require("../examples/messageData/vote_cast_write_in.json")
    expect(vote_cast_write_in).toBeValid(messageDataSchema)
})

test("message data: roll call", () => {
    roll_call_close = require("../examples/messageData/roll_call_close.json")
    expect(roll_call_close).toBeValid(messageDataSchema)

    roll_call_create = require("../examples/messageData/roll_call_create.json")
    expect(roll_call_create).toBeValid(messageDataSchema)

    roll_call_open = require("../examples/messageData/roll_call_open.json")
    expect(roll_call_open).toBeValid(messageDataSchema)

    roll_call_reopen = require("../examples/messageData/roll_call_reopen.json")
    expect(roll_call_reopen).toBeValid(messageDataSchema)
})

test("message data: meeting", () => {
    meeting_create = require("../examples/messageData/meeting_create.json")
    expect(meeting_create).toBeValid(messageDataSchema)

    meeting_state = require("../examples/messageData/meeting_state.json")
    expect(meeting_state).toBeValid(messageDataSchema)
})

test("message data: election", () => {
    election_end = require("../examples/messageData/election_end.json")
    expect(election_end).toBeValid(messageDataSchema)

    election_result = require("../examples/messageData/election_result.json")
    expect(election_result).toBeValid(messageDataSchema)

    election_setup = require("../examples/messageData/election_setup.json")
    expect(election_setup).toBeValid(messageDataSchema)
})

test("message data: message", () => {
    message_witness = require("../examples/messageData/message_witness.json")
    expect(message_witness).toBeValid(messageDataSchema)
})

test("message data: chirp", () => {
    chirp_add = require("../examples/messageData/chirp_add_publish.json")
    expect(chirp_add).toBeValid(messageDataSchema)

    chirp_add_broadcast = require("../examples/messageData/chirp_add_broadcast.json")
    expect(chirp_add_broadcast).toBeValid(messageDataSchema)

})

<<<<<<< HEAD
=======
test("message data: consensus", () => {
    elect = require("../examples/messageData/elect.json");
    expect(elect).toBeValid(messageDataSchema)

    elect_accept = require("../examples/messageData/elect_accept.json");
    expect(elect_accept).toBeValid(messageDataSchema)

    learn = require("../examples/messageData/learn.json");
    expect(learn).toBeValid(messageDataSchema)
})

>>>>>>> 4d026011
function printError(errors) {
    return errors
        .map((e) => JSON.stringify(e, null, "  "))
        .reduce((text, msg) => text + "\n" + msg);
}<|MERGE_RESOLUTION|>--- conflicted
+++ resolved
@@ -144,8 +144,6 @@
 
 })
 
-<<<<<<< HEAD
-=======
 test("message data: consensus", () => {
     elect = require("../examples/messageData/elect.json");
     expect(elect).toBeValid(messageDataSchema)
@@ -157,7 +155,6 @@
     expect(learn).toBeValid(messageDataSchema)
 })
 
->>>>>>> 4d026011
 function printError(errors) {
     return errors
         .map((e) => JSON.stringify(e, null, "  "))

<<<<<<< HEAD
/* This file implements useful functions for the publish-subscribe paradigm. */
=======
/* This file contains functions to manage subscribers of one channel. */
>>>>>>> fc14ffb3

package db

import (
	"encoding/json"
	"fmt"
	"github.com/boltdb/bolt"
	"strings"
	"student20_pop/define"
)

const bucketSubscribers = "sub"

/**
 * Function that subscribe a user to a channel. ONLY AT THE PUB/SUB LAYER
 * if user was already subscribed, does nothing
 * does not change LAO's member field
 */
func Subscribe(userId int, channelId []byte) error {

	db, err := OpenDB(define.SubscribeDB)
	if err != nil {
		return err
	}
	defer db.Close()

	err = db.Update(func(tx *bolt.Tx) error {
		b, err1 := tx.CreateBucketIfNotExists([]byte(bucketSubscribers))
		if err1 != nil {
			return err1
		}
		var ints []int
		//gets the list of subscribers if exists, converts it to a list of int
		data := b.Get(channelId)
		if data != nil {
			err1 = json.Unmarshal(data, &ints)
			if err1 != nil {
				return err1
			}
		}

		//check if was already susbscribed
		if _, found := define.Find(ints, userId); found {
			fmt.Println("user was already subscribed")
			return define.ErrResourceAlreadyExists
		}
		ints = append(ints, userId)
		//converts []int to string to []byte
		data = []byte(strings.Trim(strings.Join(strings.Split(fmt.Sprint(ints), " "), ","), ""))
		//push values back
		err1 = b.Put(channelId, data)
		return err1
	})

	return err
}

/*
 function that unsubscribes a user from a channel. ONLY AT THE PUB/SUB LAYER
 does nothing if that user was not already subscribed
 does not change LAO's member field
*/
func Unsubscribe(userId int, channelId []byte) error {

	db, err := OpenDB(define.SubscribeDB)
	if err != nil {
		return err
	}
	defer db.Close()

	err = db.Update(func(tx *bolt.Tx) error {
		b, err1 := tx.CreateBucketIfNotExists([]byte(bucketSubscribers))
		if err1 != nil {
			return err1
		}
		var ints []int
		//gets the list of subscribers if exists, converts it to a list of int
		data := b.Get(channelId)
		if data != nil {
			err1 = json.Unmarshal(data, &ints)
			if err1 != nil {
				return err1
			}
		}

		//check if was already susbscribed
		i, found := define.Find(ints, userId)
		if !found {
			fmt.Println("this user was not subscribed to this channel")
			return define.ErrInvalidResource
		}
		//remove elem from array
		ints[i] = ints[len(ints)-1]
		ints = ints[:len(ints)-1]

		//converts []int to string to []byte
		data = []byte(strings.Trim(strings.Join(strings.Split(fmt.Sprint(ints), " "), ","), ""))
		//push values back
		err1 = b.Put(channelId, data)
		return err1
	})

	return err
}

/*helper function to find a channel's subscribers */
func GetSubscribers(channel []byte) ([]int, error) {
	db, err := OpenDB(define.SubscribeDB)
	if err != nil {
		return nil, err
	}
	defer db.Close()

	var data []int

	err = db.View(func(tx *bolt.Tx) error {
		bkt := tx.Bucket([]byte(bucketSubscribers))
		if bkt == nil {
			return nil
		}

		content := bkt.Get(channel)
		err = json.Unmarshal(content, &data)

		return err
	})

	return data, nil
}<|MERGE_RESOLUTION|>--- conflicted
+++ resolved
@@ -1,8 +1,4 @@
-<<<<<<< HEAD
-/* This file implements useful functions for the publish-subscribe paradigm. */
-=======
 /* This file contains functions to manage subscribers of one channel. */
->>>>>>> fc14ffb3
 
 package db
 

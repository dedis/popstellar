--- conflicted
+++ resolved
@@ -1,8 +1,4 @@
-<<<<<<< HEAD
-/* This file implements useful functions for the publish-subscribe paradigm. */
-=======
 /* This file contains functions to manage subscribers of one channel. */
->>>>>>> 51d78b41
 
 package db
 

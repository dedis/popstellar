--- conflicted
+++ resolved
@@ -3,10 +3,7 @@
 import (
 	"errors"
 	"github.com/boltdb/bolt"
-<<<<<<< HEAD
 	"../src"
-=======
->>>>>>> eddd1041
 )
 
 const DatabaseChannel = "channel.db"
@@ -20,14 +17,11 @@
 }
 
 /**
- * Function to create a new user and store it in the DB
+ * Function to create a new lao in the ChannelDB
+ * @param : a src.MessageLaoCreate. all fields are stored in DB
  * @returns : the id of the created user (+ event error)
  */
-<<<<<<< HEAD
-func CreateChannel(event src.MessageEventCreate) error {
-=======
 func CreateChannel(id string) error {
->>>>>>> eddd1041
 
 	db, e := OpenChannelDB()
 	defer db.Close()
@@ -36,21 +30,11 @@
 	}
 	err := db.Update(func(tx *bolt.Tx) error {
 
-<<<<<<< HEAD
 		bkt := tx.Bucket([]byte("ids"))
 		if bkt == nil {
 			return errors.New("bkt does not exist")
 		}
 
-=======
-	err := db.Update(func(tx *bolt.Tx) error {
-
-		bkt := tx.Bucket([]byte("ids"))
-		if bkt == nil {
-			return errors.New("bkt does not exist")
-		}
-
->>>>>>> eddd1041
 		// instantiate a user with no subscribe nor publish rights
 		err1 := bkt.Put([]byte(id), []byte(""))
 		if err1 != nil {

package db

import (
	"errors"
	"github.com/boltdb/bolt"
<<<<<<< HEAD
	"strconv"
	"../src"
=======
	"student20_pop/channel"
>>>>>>> 263d7da0
)

const DatabaseLao = "channel.db"

// would be nice to have an interface that contains methods add, remove and edit for LAO, event and vote

/*
 * opens the LAO DB. creates it if not exists.
 * don't forget to close the database afterwards
 * TODO : Keep it ? or put everything in the Channel DB ?
 */
func OpenLAODB() (*bolt.DB, error) {
	return OpenDB(DatabaseLao)
}

/**
 * Function to create a new LAO and store it in the DB
 * @returns : the id of the created LAO (+ event error)
 */
func CreateLAO(create channel.MessageLaoCreate) error {

	db, e := OpenLAODB()
	defer db.Close()
	if e != nil {
		return e
	}

	ctime := create.Timestamp

	err := db.Update(func(tx *bolt.Tx) error {

		bkt := tx.Bucket([]byte("general"))
		if bkt == nil {
			return errors.New("bkt does not exist")
		}

		b := bkt.Bucket(create.ID)
		if b != nil {
			return errors.New("unable to create new lao because of hash collision")
		}
		//create bkt for the lao
		b, err1 := bkt.CreateBucket(create.ID)
		if err1 != nil {
			return err1
		}

		// instantiate the lao
		err1 = b.Put([]byte("name"), create.Name)
		if err1 != nil {
			return err1
		}
		err1 = b.Put([]byte("timestamp"), make([]byte, ctime))
		if err1 != nil {
			return err1
		}
		err1 = b.Put([]byte("organizerPkey"), create.OrganizerPkey)
		if err1 != nil {
			return err1
		}
		err1 = b.Put([]byte("IP"), create.Ip)
		if err1 != nil {
			return err1
		}
		b.CreateBucket([]byte("witness"))
		b.CreateBucket([]byte("member"))
		b.CreateBucket([]byte("event"))
		b.CreateBucket([]byte("signature"))

		return nil
	})

	//TODO cleanup if failed
	return err
}

//TODO
func WriteLao(lao channel.LAO) error {
	return nil
}

func GetFromID(id []byte) (channel.LAO, error) {
	//TODO
	return channel.LAO{}, errors.New("empty")
}<|MERGE_RESOLUTION|>--- conflicted
+++ resolved
@@ -3,12 +3,7 @@
 import (
 	"errors"
 	"github.com/boltdb/bolt"
-<<<<<<< HEAD
-	"strconv"
-	"../src"
-=======
-	"student20_pop/channel"
->>>>>>> 263d7da0
+	"../channel"
 )
 
 const DatabaseLao = "channel.db"

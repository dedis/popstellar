--- conflicted
+++ resolved
@@ -1,9 +1,5 @@
-<<<<<<< HEAD
-/* This file implements useful functions to work with messages in the database, such as Create/edit and GetInfos */
-=======
 /* This file contains functions used to deal with messages in the database. Like create/update a channel and
 get a message in particular. */
->>>>>>> 51d78b41
 
 package db
 

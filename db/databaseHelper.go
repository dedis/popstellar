<<<<<<< HEAD
/*global helper for the database, currently Write is not used but we keep it as a syntactic helper */
=======
/* Just global functions used for every databases. Write is currently not used but we keep it as a syntactic guide. */

>>>>>>> fc14ffb3
package db

import (
	"github.com/boltdb/bolt"
)

func OpenDB(dbName string) (*bolt.DB, error) {
	db, err := bolt.Open(dbName, 0600, nil)
	if err != nil {
		return nil, err
	}
	return db, nil
}

/**
 * Functions that writes a pair (key, val) in the bucket "bkt" in the database
 * Currently not used, but we keep it as syntactic reminder
 */
func Write(key []byte, val []byte, bkt []byte, database *bolt.DB) error {
	err := database.Update(func(tx *bolt.Tx) error {
		b, err1 := tx.CreateBucketIfNotExists(bkt)
		if err1 != nil {
			return err1
		}
		err2 := b.Put(key, val)
		return err2

	})
	return err
}<|MERGE_RESOLUTION|>--- conflicted
+++ resolved
@@ -1,9 +1,5 @@
-<<<<<<< HEAD
-/*global helper for the database, currently Write is not used but we keep it as a syntactic helper */
-=======
 /* Just global functions used for every databases. Write is currently not used but we keep it as a syntactic guide. */
 
->>>>>>> fc14ffb3
 package db
 
 import (

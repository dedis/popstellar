--- conflicted
+++ resolved
@@ -621,7 +621,7 @@
 
 	//we provide the id of the channel
 	laoId := strings.TrimPrefix(chann, "/root/")
-	if !security.RollCallOpenedIsValid(openRollCall, laoId, rollCallData.Creation,rollCallData.Name) {
+	if !security.RollCallOpenedIsValid(openRollCall, laoId, rollCallData.Creation, rollCallData.Name) {
 		log.Printf("roll call data invalid. Roll call not created")
 		return nil, lib.ErrInvalidResource
 	}
@@ -671,13 +671,8 @@
 	}
 
 	//we provide the id of the channel
-<<<<<<< HEAD
 	laoId := strings.TrimPrefix(chann, "/root/")
 	if !security.RollCallClosedIsValid(closeRollCall, laoId, rollCallData) {
-=======
-	laoId := strings.TrimPrefix(chann, "/root")
-	if !security.RollCallClosedIsValid(closeRollCall, laoId, rollCallData.Creation,rollCallData.Name) {
->>>>>>> e56a3fa5
 		return nil, lib.ErrInvalidResource
 	}
 

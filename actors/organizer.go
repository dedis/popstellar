/*
This class implements the functions an organizer provides. It stores messages in the database using the db package
and create and sends appropriate response depending on what message was received.
*/
package actors

import (
	"fmt"
	"log"
	"encoding/json"
	"student20_pop/db"
	"student20_pop/event"
	"student20_pop/lib"
	"student20_pop/message"
	"student20_pop/parser"
	"student20_pop/security"
)

type Organizer struct {
	PublicKey string
	database  string
	channels  map[string][]int
}

func NewOrganizer(pkey string, db string) *Organizer {
	return &Organizer{
		PublicKey: pkey,
		database:  db,
		channels:  make(map[string][]int),
	}
}

/** processes what is received from the websocket */
// message_ stands for message but renamed to avoid clashing with package name
func (o *Organizer) HandleWholeMessage(receivedMsg []byte, userId int) (msgAndChannel []lib.MessageAndChannel, responseToSender []byte) {
	// in case the message is already an answer message (positive ack or error), ignore and answer noting to avoid falling into infinite error loops
	isAnswer, err := filterAnswers(receivedMsg)
	if err != nil {
<<<<<<< HEAD
		return nil, parser.ComposeResponse(lib.ErrIdNotDecoded, nil, message.Query{})
=======
		return nil, nil, parser.ComposeResponse(err, nil, message.Query{})
>>>>>>> 816f13ca
	}
	if isAnswer {
		return nil, nil
	}

	query, err := parser.ParseQuery(receivedMsg)
	if err != nil {
<<<<<<< HEAD
		return nil, parser.ComposeResponse(lib.ErrIdNotDecoded, nil, query)
=======
		return nil, nil, parser.ComposeResponse(err, nil, query)
>>>>>>> 816f13ca
	}

	var history []byte = nil
	var msg []lib.MessageAndChannel = nil

	switch query.Method {
	case "subscribe":
		msg, err = nil, o.handleSubscribe(query, userId)
	case "unsubscribe":
		msg, err = nil, o.handleUnsubscribe(query, userId)
	case "publish":
		msg, err = o.handlePublish(query)
	case "message":
		msg, err = o.handleMessage(query)
	//Or they are only notification, and we just want to check that it was a success
	case "catchup":
		history, err = o.handleCatchup(query)
	default:
		log.Printf("method not recognized, generating default response")
		msg, err = nil, lib.ErrRequestDataInvalid
	}

	return msg, parser.ComposeResponse(err, history, query)
}

func (o *Organizer) handleMessage(query message.Query) (msgAndChannel []lib.MessageAndChannel, err error) {
	params, errs := parser.ParseParamsIncludingMessage(query.Params)
	if errs != nil {
		fmt.Printf("unable to analyse paramsLight in handleMessage()")
		return nil, lib.ErrRequestDataInvalid
	}

	msg, errs := parser.ParseMessage(params.Message)
	if errs != nil {
		fmt.Printf("unable to analyse Message in handleMessage()")
		return nil, lib.ErrRequestDataInvalid
	}

	data, errs := parser.ParseData(string(msg.Data))
	if errs != nil {
		fmt.Printf("unable to analyse data in handleMessage()")
		return nil, lib.ErrRequestDataInvalid
	}

	errs = db.CreateMessage(msg, params.Channel, o.database)
	if errs != nil {
		return nil, errs
	}

	switch data["object"] {
	case "message":
		switch data["action"] {
		case "witness":
			return o.handleWitnessMessage(msg, params.Channel, query)
		default:
			return nil, lib.ErrRequestDataInvalid
		}
	case "state":
		{
			return o.handleLAOState(msg, params.Channel, query)
		}
	default:
		return nil, lib.ErrRequestDataInvalid
	}

}

/* handles a received publish message */
func (o *Organizer) handlePublish(query message.Query) (msgAndChannel []lib.MessageAndChannel, err error) {
	params, errs := parser.ParseParamsIncludingMessage(query.Params)
	if errs != nil {
		fmt.Printf("1. unable to analyse paramsLight in handlePublish()")
		return nil, lib.ErrRequestDataInvalid
	}

	msg, errs := parser.ParseMessage(params.Message)
	if errs != nil {
		fmt.Printf("2. unable to analyse Message in handlePublish()")
		return nil, lib.ErrRequestDataInvalid
	}

	errs = security.MessageIsValid(msg)
	if errs != nil {
		fmt.Printf("7")
		return nil, lib.ErrRequestDataInvalid
	}

	data, errs := parser.ParseData(string(msg.Data))
	if errs != nil {
		fmt.Printf("3. unable to analyse data in handlePublish()")
		return nil, lib.ErrRequestDataInvalid
	}

	switch data["object"] {
	case "lao":
		switch data["action"] {
		case "create":
			return o.handleCreateLAO(msg, params.Channel, query)
		case "update_properties":
			return o.handleUpdateProperties(msg, params.Channel, query)
		case "state":
			return o.handleLAOState(msg, params.Channel, query) // should never happen
		default:
			return nil, lib.ErrInvalidAction
		}

	case "message":
		switch data["action"] {
		case "witness":
			// TODO : send state broadcast if more signatures than threshold
			return o.handleWitnessMessage(msg, params.Channel, query)
			// TODO : state broadcast done on root
		default:
			return nil, lib.ErrInvalidAction
		}
	case "roll call":
		switch data["action"] {
		case "create":
			return o.handleCreateRollCall(msg, params.Channel, query)
		//case "state":  TODO : waiting on protocol definition
		default:
			return nil, lib.ErrInvalidAction
		}
	case "meeting":
		switch data["action"] {
		case "create":
			return o.handleCreateMeeting(msg, params.Channel, query)
		case "state": //
			// TODO: waiting on protocol definition
			return nil, lib.ErrNotYetImplemented
		default:
			return nil, lib.ErrInvalidAction
		}
	case "poll":
		switch data["action"] {
		case "create":
			return o.handleCreatePoll(msg, params.Channel, query)
		case "state":
			// TODO: waiting on protocol definition
			return nil, lib.ErrNotYetImplemented
		default:
			return nil, lib.ErrInvalidAction
		}
	default:
		fmt.Printf("data[action] (%v) not recognized in handlepublish, generating default response ", data["action"])
		return nil, lib.ErrRequestDataInvalid
	}
}

/* handles the creation of a LAO */
func (o *Organizer) handleCreateLAO(msg message.Message, canal string, query message.Query) (msgAndChannel []lib.MessageAndChannel, err error) {

	if canal != "/root" {
		return nil, lib.ErrInvalidResource
	}

	data, errs := parser.ParseDataCreateLAO(msg.Data)
	if errs != nil {
		return nil, lib.ErrInvalidResource
	}

	if !security.LAOIsValid(data, true) {
		return nil, lib.ErrInvalidResource
	}

	errs = db.CreateMessage(msg, canal, o.database)
	if errs != nil {
		return nil, err
	}

	lao := event.LAO{
		ID:            string(data.ID),
		Name:          data.Name,
		Creation:      data.Creation,
		OrganizerPKey: string(data.Organizer),
		Witnesses:     lib.ConvertSliceSliceByteToSliceString(data.Witnesses),
	}

	msgAndChan := []lib.MessageAndChannel{{
		Message: parser.ComposeBroadcastMessage(query),
		Channel: []byte(canal),
	}}

	if SIG_THRESHOLD == 0 {
		errs = db.CreateChannel(lao, o.database)
		if errs != nil {
			return nil, err
		}

		state := message.DataStateLAO{
			Object:       "lao",
			Action:       "state",
			ID:           lao.ID,
			Name:         lao.Name,
			Creation:     lao.Creation,
			LastModified: lao.Creation,
			Organizer:    lao.OrganizerPKey,
			Witnesses:    lao.Witnesses,
		}

		msgAndChan = append(msgAndChan, lib.MessageAndChannel{Channel: []byte(canal), Message: parser.ComposeBroadcastMessage(query)})
	}

	return msgAndChan, nil
}

func (o *Organizer) handleCreateRollCall(msg message.Message, canal string, query message.Query) (msgAndChannel []lib.MessageAndChannel, err error) {
	if canal == "/root" {
		return nil, lib.ErrInvalidResource
	}

	data, errs := parser.ParseDataCreateRollCall(msg.Data)
	if errs != nil {
		return nil, lib.ErrInvalidResource
	}

	if !security.RollCallCreatedIsValid(data, msg) {
		return nil, errs
	}

	// don't need to check for validity if we use json schema
<<<<<<< HEAD
	rollCall := event.RollCall{ID: data.ID,
=======
	event := event.RollCall{ID: string(data.ID),
>>>>>>> 816f13ca
		Name:     data.Name,
		Creation: data.Creation,
		Location: data.Location,
		Start:    data.Start,
		End:      data.End,
		Extra:    data.Extra,
	}
	errs = db.CreateChannel(rollCall, o.database)
	if errs != nil {
		return nil, errs
	}

	errs = db.CreateMessage(msg, canal, o.database)
	if errs != nil {
		return nil, errs
	}

	msgAndChan := []lib.MessageAndChannel{{
		Message: parser.ComposeBroadcastMessage(query),
		Channel: []byte(canal),
	}}

	return msgAndChan, nil
}

func (o *Organizer) handleCreateMeeting(msg message.Message, canal string, query message.Query) (msgAndChannel []lib.MessageAndChannel, err error) {

	if canal == "/root" {
		return nil, lib.ErrInvalidResource
	}

	data, errs := parser.ParseDataCreateMeeting(msg.Data)
	if errs != nil {
		return nil, lib.ErrInvalidResource
	}

	// don't need to check for validity if we use json schema
<<<<<<< HEAD
	meeting := event.Meeting{ID: data.ID,
=======
	event := event.Meeting{
		ID: string(data.ID),
>>>>>>> 816f13ca
		Name:     data.Name,
		Creation: data.Creation,
		Location: data.Location,
		Start:    data.Start,
		End:      data.End,
		Extra:    data.Extra,
	}
	errs = db.CreateChannel(meeting, o.database)
	if errs != nil {
		return nil, errs
	}
	errs = db.CreateMessage(msg, canal, o.database)
	if errs != nil {
		return nil, errs
	}

	msgAndChan := []lib.MessageAndChannel{{
		Message: parser.ComposeBroadcastMessage(query),
		Channel: []byte(canal),
	}}

	return msgAndChan, nil
}

func (o *Organizer) handleCreatePoll(msg message.Message, canal string, query message.Query) (msgAndChannel []lib.MessageAndChannel, err error) {

	if canal == "/root" {
		return nil, lib.ErrInvalidResource
	}

	data, errs := parser.ParseDataCreatePoll(msg.Data)
	if errs != nil {
		return nil, lib.ErrInvalidResource
	}

<<<<<<< HEAD
	poll := event.Poll{ID: data.ID,
=======
	event := event.Poll{
		ID: string(data.ID),
>>>>>>> 816f13ca
		Name:     data.Name,
		Creation: data.Creation,
		Location: data.Location,
		Start:    data.Start,
		End:      data.End,
		Extra:    data.Extra,
	}

	errs = db.CreateChannel(poll, o.database)
	if errs != nil {
		return nil, err
	}

	msgAndChan := []lib.MessageAndChannel{{
		Message: parser.ComposeBroadcastMessage(query),
		Channel: []byte(canal),
	}}

	return msgAndChan, nil
}

func (o *Organizer) handleUpdateProperties(msg message.Message, canal string, query message.Query) (msgAndChannel []lib.MessageAndChannel, err error) {
	msgAndChan := []lib.MessageAndChannel{{
		Message: parser.ComposeBroadcastMessage(query),
		Channel: []byte(canal),
	}}
	return msgAndChan, db.CreateMessage(msg, canal, o.database)
}

<<<<<<< HEAD
func (o *Organizer) handleWitnessMessage(msg message.Message, canal string, query message.Query) (msgAndChannel []lib.MessageAndChannel, err error) {
=======
func (o *Organizer) handleWitnessMessage(msg message.Message, canal string, query message.Query) (message_, channel []byte, err error) {
>>>>>>> 816f13ca

	data, errs := parser.ParseDataWitnessMessage(msg.Data)
	if errs != nil {
		log.Printf("unable to parse received Message in handleWitnessMessage()")
		return nil, errs
	}

	//retrieve message to sign from database
	toSign := db.GetMessage([]byte(canal), []byte(data.Message_id), o.database)
	if toSign == nil {
		return nil, lib.ErrInvalidResource
	}

	toSignStruct, errs := parser.ParseMessage(toSign)
	if errs != nil {
		log.Printf("unable to parse stored Message in handleWitnessMessage()")
		return nil, lib.ErrRequestDataInvalid
	}

	errs = security.VerifySignature(msg.Sender, toSignStruct.Data, data.Signature)
	if errs != nil {
		return nil, errs
	}



	//if message was already signed by this witness, returns an error
	var signaturesOnly []string
	for _, item := range toSignStruct.WitnessSignatures {
		witnessSignature, err := parser.ParseWitnessSignature(item)
		if err != nil {
			log.Println("couldn't unMarshal the ItemWitnessSignatures from the DB")
		}
		signaturesOnly = append(signaturesOnly, string(witnessSignature.Signature))
	}
	_, found := lib.FindStr(signaturesOnly, string(data.Signature))
	if found {
		return nil, lib.ErrResourceAlreadyExists
	}

	iws, err := json.Marshal(message.ItemWitnessSignatures{Witness: msg.Sender, Signature: data.Signature})
	if err != nil {
		log.Println("couldn't Marshal the ItemWitnessSignatures")
	}
	toSignStruct.WitnessSignatures = append(toSignStruct.WitnessSignatures, iws)

	// update "LAOUpdateProperties" message in DB
	errs = db.UpdateMessage(toSignStruct, canal, o.database)
	if errs != nil {
		return nil, lib.ErrDBFault
	}
	//store received message in DB
	errs = db.CreateMessage(msg, canal, o.database)
	if errs != nil {
		return nil, lib.ErrDBFault
	}
	msgAndChan := []lib.MessageAndChannel{{
		Message: parser.ComposeBroadcastMessage(query),
		Channel: []byte(canal),
	}}
	//broadcast received message
	return msgAndChan, nil
}

func (o *Organizer) handleCatchup(query message.Query) ([]byte, error) {
	// TODO maybe pass userId as an arg in order to check access rights later on?
	params, err := parser.ParseParams(query.Params)
	if err != nil {
		fmt.Printf("unable to analyse paramsLight in handleCatchup()")
		return nil, lib.ErrRequestDataInvalid
	}
	history := db.GetChannel([]byte(params.Channel), o.database)

	return history, nil
}

//just to implement the interface, this function is not needed for the Organizer (as he's the one sending this message)
func (o *Organizer) handleLAOState(msg message.Message, chann string, query message.Query) (msgAndChannel []lib.MessageAndChannel, err error) {
	return nil, lib.ErrInvalidAction
}<|MERGE_RESOLUTION|>--- conflicted
+++ resolved
@@ -36,11 +36,7 @@
 	// in case the message is already an answer message (positive ack or error), ignore and answer noting to avoid falling into infinite error loops
 	isAnswer, err := filterAnswers(receivedMsg)
 	if err != nil {
-<<<<<<< HEAD
 		return nil, parser.ComposeResponse(lib.ErrIdNotDecoded, nil, message.Query{})
-=======
-		return nil, nil, parser.ComposeResponse(err, nil, message.Query{})
->>>>>>> 816f13ca
 	}
 	if isAnswer {
 		return nil, nil
@@ -48,11 +44,7 @@
 
 	query, err := parser.ParseQuery(receivedMsg)
 	if err != nil {
-<<<<<<< HEAD
 		return nil, parser.ComposeResponse(lib.ErrIdNotDecoded, nil, query)
-=======
-		return nil, nil, parser.ComposeResponse(err, nil, query)
->>>>>>> 816f13ca
 	}
 
 	var history []byte = nil
@@ -198,7 +190,7 @@
 		}
 	default:
 		fmt.Printf("data[action] (%v) not recognized in handlepublish, generating default response ", data["action"])
-		return nil, lib.ErrRequestDataInvalid
+		return nil, nil, lib.ErrRequestDataInvalid
 	}
 }
 
@@ -211,7 +203,7 @@
 
 	data, errs := parser.ParseDataCreateLAO(msg.Data)
 	if errs != nil {
-		return nil, lib.ErrInvalidResource
+		return nil, nil, lib.ErrInvalidResource
 	}
 
 	if !security.LAOIsValid(data, true) {
@@ -270,15 +262,11 @@
 	}
 
 	if !security.RollCallCreatedIsValid(data, msg) {
-		return nil, errs
+		return nil, nil, errs
 	}
 
 	// don't need to check for validity if we use json schema
-<<<<<<< HEAD
 	rollCall := event.RollCall{ID: data.ID,
-=======
-	event := event.RollCall{ID: string(data.ID),
->>>>>>> 816f13ca
 		Name:     data.Name,
 		Creation: data.Creation,
 		Location: data.Location,
@@ -316,12 +304,7 @@
 	}
 
 	// don't need to check for validity if we use json schema
-<<<<<<< HEAD
 	meeting := event.Meeting{ID: data.ID,
-=======
-	event := event.Meeting{
-		ID: string(data.ID),
->>>>>>> 816f13ca
 		Name:     data.Name,
 		Creation: data.Creation,
 		Location: data.Location,
@@ -357,12 +340,8 @@
 		return nil, lib.ErrInvalidResource
 	}
 
-<<<<<<< HEAD
-	poll := event.Poll{ID: data.ID,
-=======
-	event := event.Poll{
+	poll := event.Poll{
 		ID: string(data.ID),
->>>>>>> 816f13ca
 		Name:     data.Name,
 		Creation: data.Creation,
 		Location: data.Location,
@@ -392,11 +371,7 @@
 	return msgAndChan, db.CreateMessage(msg, canal, o.database)
 }
 
-<<<<<<< HEAD
 func (o *Organizer) handleWitnessMessage(msg message.Message, canal string, query message.Query) (msgAndChannel []lib.MessageAndChannel, err error) {
-=======
-func (o *Organizer) handleWitnessMessage(msg message.Message, canal string, query message.Query) (message_, channel []byte, err error) {
->>>>>>> 816f13ca
 
 	data, errs := parser.ParseDataWitnessMessage(msg.Data)
 	if errs != nil {
@@ -420,8 +395,6 @@
 	if errs != nil {
 		return nil, errs
 	}
-
-
 
 	//if message was already signed by this witness, returns an error
 	var signaturesOnly []string

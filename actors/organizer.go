package actors

import (
	"encoding/json"
	"log"
	"strings"
	"student20_pop/db"
	"student20_pop/event"
	"student20_pop/lib"
	"student20_pop/message"
	"student20_pop/parser"
	"student20_pop/security"
)

// Organizer implements how the organizer's back end server must behave.
// It stores received messages in a database using the db package, composes and sends the appropriate response to the received message.
type Organizer struct {
	PublicKey string
	database  string
	channels  map[string][]int
}

// NewOrganizer is the constructor for the Organizer struct. db should be a a file path (existing or not) and pkey is
// the Organizer's public key.
func NewOrganizer(pkey string, db string) *Organizer {
	return &Organizer{
		PublicKey: pkey,
		database:  db,
		channels:  make(map[string][]int),
	}
}

// HandleReceivedMessage processes the received message. It parses it and calls sub-handler functions depending on
// 	the message's method field.
func (o *Organizer) HandleReceivedMessage(receivedMsg []byte, userId int) (msgAndChannel []lib.MessageAndChannel, responseToSender []byte) {
	// if the message is an answer message (positive ack or error), ignore it
	isAnswer, err := parser.FilterAnswers(receivedMsg)
	if err != nil {
		return nil, parser.ComposeResponse(lib.ErrIdNotDecoded, nil, message.Query{})
	}
	if isAnswer {
		return nil, nil
	}

	query, err := parser.ParseQuery(receivedMsg)
	if err != nil {
		return nil, parser.ComposeResponse(lib.ErrIdNotDecoded, nil, query)
	}

	var history []byte = nil
	var msg []lib.MessageAndChannel = nil

	switch query.Method {
	case "subscribe":
		msg, err = nil, o.handleSubscribe(query, userId)
	case "unsubscribe":
		msg, err = nil, o.handleUnsubscribe(query, userId)
	case "publish":
		msg, err = o.handlePublish(query)
	case "broadcast":
		msg, err = o.handleBroadcast(query)
	// Or they are only notification, and we just want to check that it was a success
	case "catchup":
		history, err = o.handleCatchup(query)
	default:
		log.Printf("method not recognized, generating default response")
		msg, err = nil, lib.ErrRequestDataInvalid
	}

	return msg, parser.ComposeResponse(err, history, query)
}

// handleBroadcast is the function to handle a received message which method was "broadcast"
// It is called by the function HandleReceivedMessage.
// It returns an error as, in the current implementation there is only one Organizer, and he's the only one sending broadcast message. Hence he should not be receiving some.
func (o *Organizer) handleBroadcast(query message.Query) (msgAndChannel []lib.MessageAndChannel, err error) {
	// In the current specification, only organizer BEs should emit broadcasts, so currently, incoming broadcast messages are considered erroneous with requestDataInvalid
	log.Printf("received a broadcast message on an organizer back-end()")
	return nil, lib.ErrRequestDataInvalid

	/*
	Legacy code which might be helpful for future protocol modifications?
	params, errs := parser.ParseParams(query.Params)
	if errs != nil {
		log.Printf("unable to analyse paramsLight in handleBroadcast()")
		return nil, lib.ErrRequestDataInvalid
	}

	msg, errs := parser.ParseMessage(params.Message)
	if errs != nil {
		log.Printf("unable to analyse Message in handleBroadcast()")
		return nil, lib.ErrRequestDataInvalid
	}

	data, errs := parser.ParseData(string(msg.Data))
	if errs != nil {
		log.Printf("unable to analyse data in handleBroadcast()")
		return nil, lib.ErrRequestDataInvalid
	}

	errs = db.CreateMessage(msg, params.Channel, o.database)
	if errs != nil {
		return nil, errs
	}

	switch data["object"] {
	case "message":
		switch data["action"] {
		case "witness":
			return o.handleWitnessMessage(msg, params.Channel, query)
			
		default:
			return nil, lib.ErrRequestDataInvalid
		}
	case "state":
		{
			return o.handleLAOState(msg, params.Channel, query)
		}
	default:
		return nil, lib.ErrRequestDataInvalid
	}*/

}

// handlePublish is the function to handle a received message which method was "publish"
// It is called by the function HandleReceivedMessage. It Analyses the message's object and action fields, and delegate the
// work to other functions.
func (o *Organizer) handlePublish(query message.Query) (msgAndChannel []lib.MessageAndChannel, err_ error) {
	params, errs := parser.ParseParams(query.Params)
	if errs != nil {
		log.Printf("1. unable to analyse paramsLight in handlePublish()")
		return nil, lib.ErrRequestDataInvalid
	}

	msg, errs := parser.ParseMessage(params.Message)
	if errs != nil {
		log.Printf("2. unable to analyse Message in handlePublish()")
		return nil, lib.ErrRequestDataInvalid
	}

	errs = security.MessageIsValid(msg)
	if errs != nil {
		log.Printf("7")
		return nil, lib.ErrRequestDataInvalid
	}

	data, errs := parser.ParseData(string(msg.Data))
	if errs != nil {
		log.Printf("3. unable to analyse data in handlePublish()")
		return nil, lib.ErrRequestDataInvalid
	}

	switch data["object"] {
	case "lao":
		switch data["action"] {
		case "create":
			return o.handleCreateLAO(msg, params.Channel, query)
		case "update_properties":
			return o.handleUpdateProperties(msg, params.Channel, query)
		case "state":
			return o.handleLAOState(msg, params.Channel, query) // should never happen
		default:
			return nil, lib.ErrInvalidAction
		}

	case "message":
		switch data["action"] {
		case "witness":
			return o.handleWitnessMessage(msg, params.Channel, query)
		default:
			return nil, lib.ErrInvalidAction
		}
	case "roll_call":
		switch data["action"] {
		case "create":
			return o.handleCreateRollCall(msg, params.Channel, query)
		case "open", "reopen":
			return o.handleOpenRollCall(msg, params.Channel, query)
		case "close":
			return o.handleCloseRollCall(msg, params.Channel, query)
		default:
			return nil, lib.ErrInvalidAction
		}
	case "meeting":
		switch data["action"] {
		case "create":
			return o.handleCreateMeeting(msg, params.Channel, query)
		case "state": //
			// TODO: waiting on protocol definition
			return nil, lib.ErrNotYetImplemented
		default:
			return nil, lib.ErrInvalidAction
		}
	case "poll":
		switch data["action"] {
		case "create":
			return o.handleCreatePoll(msg, params.Channel, query)
		case "state":
			// TODO: waiting on protocol definition
			return nil, lib.ErrNotYetImplemented
		default:
			return nil, lib.ErrInvalidAction
		}
	default:
		log.Printf("data[object] (%v) not recognized in handlepublish, generating default response ", data["object"])
		return nil, lib.ErrRequestDataInvalid
	}
}

// handleCreateLAO is the function to handle a received message requesting a LAO Creation.
// It is called by the function handlePublish.
// The received message had the object field set to "lao" and action field to "create"
// It will check for the validity of the received message, store the received message in the database, and store the new
// LAO in the database.
func (o *Organizer) handleCreateLAO(msg message.Message, canal string, query message.Query) (msgAndChannel []lib.MessageAndChannel, err error) {

	if canal != "L3Jvb3Q=" {
		return nil, lib.ErrInvalidResource
	}

	data, errs := parser.ParseDataCreateLAO(msg.Data)
	if errs != nil {
		return nil, lib.ErrInvalidResource
	}

	if !security.LAOIsValid(data, true) {
		return nil, lib.ErrInvalidResource
	}

	errs = db.CreateMessage(msg, canal, o.database)
	if errs != nil {
		return nil, err
	}

	lao := event.LAO{
		ID:            string(data.ID),
		Name:          data.Name,
		Creation:      data.Creation,
		OrganizerPKey: string(data.Organizer),
		Witnesses:     lib.ArrayArrayByteToArrayString(data.Witnesses),
	}

	errs = db.CreateChannel(lao, o.database)
	if errs != nil {
		return nil, err
	}

	// as per hub.go, this msgAndChan will never be broadcasted as Channel should be on root. We still create it in case this functionality could change in the future.
	msgAndChan := []lib.MessageAndChannel{{
		Message: parser.ComposeBroadcastMessage(query),
		Channel: []byte(canal),
	}}

	return msgAndChan, nil
}

// handleCreateRollCall is the function to handle a received message requesting a Roll Call Creation.
// It is called by the function handlePublish.
// The received message had the object field set to "roll_call" and action field to "create"
// It will check for the validity of the received message, store the received message in the database, and store the new
// Roll Call in the database.
func (o *Organizer) handleCreateRollCall(msg message.Message, canal string, query message.Query) (msgAndChannel []lib.MessageAndChannel, err error) {
	if canal == "L3Jvb3Q=" {
		return nil, lib.ErrInvalidResource
	}

	data, errs := parser.ParseDataCreateRollCall(msg.Data)
	if errs != nil {
		return nil, lib.ErrInvalidResource
	}
	//we provide the id of the channel
	laoId := strings.TrimPrefix(canal, "L3Jvb3Qv")
	if !security.RollCallCreatedIsValid(data, laoId) {
		return nil, errs
	}

	rollCall := event.RollCall{
		ID:       string(data.ID),
		Name:     data.Name,
		Creation: data.Creation,
		Location: data.Location,
		Start:    data.Start,
		Scheduled:    data.Scheduled,
		RollCallDescription: data.RollCallDescription,

	}
	errs = db.CreateChannel(rollCall, o.database)
	if errs != nil {
		return nil, errs
	}

	errs = db.CreateMessage(msg, canal, o.database)
	if errs != nil {
		return nil, errs
	}

	msgAndChan := []lib.MessageAndChannel{{
		Message: parser.ComposeBroadcastMessage(query),
		Channel: []byte(canal),
	}}

	return msgAndChan, nil
}

// handleCreateMeeting is the function to handle a received message requesting a meeting Creation.
// It is called by the function handlePublish.
// The received message had the object field set to "meeting" and action field to "create"
// It will check for the validity of the received message, store the received message in the database, and store the new
// meeting in the database.
func (o *Organizer) handleCreateMeeting(msg message.Message, canal string, query message.Query) (msgAndChannel []lib.MessageAndChannel, err error) {

	if canal == "L3Jvb3Q=" {
		return nil, lib.ErrInvalidResource
	}

	data, errs := parser.ParseDataCreateMeeting(msg.Data)
	if errs != nil {
		return nil, lib.ErrInvalidResource
	}

	meeting := event.Meeting{
		ID:       string(data.ID),
		Name:     data.Name,
		Creation: data.Creation,
		Location: data.Location,
		Start:    data.Start,
		End:      data.End,
		Extra:    data.Extra,
	}

	errs = db.CreateChannel(meeting, o.database)
	if errs != nil {
		return nil, errs
	}
	errs = db.CreateMessage(msg, canal, o.database)
	if errs != nil {
		return nil, errs
	}

	msgAndChan := []lib.MessageAndChannel{{
		Message: parser.ComposeBroadcastMessage(query),
		Channel: []byte(canal),
	}}

	return msgAndChan, nil
}

// handleCreatePoll is the function to handle a received message requesting a poll Creation.
// It is called by the function handlePublish.
// The received message had the object field set to "poll" and action field to "create"
// It will check for the validity of the received message, store the received message in the database, and store the new
// poll in the database.
func (o *Organizer) handleCreatePoll(msg message.Message, canal string, query message.Query) (msgAndChannel []lib.MessageAndChannel, err error) {

	if canal == "L3Jvb3Q=" {
		return nil, lib.ErrInvalidResource
	}

	data, errs := parser.ParseDataCreatePoll(msg.Data)
	if errs != nil {
		return nil, lib.ErrInvalidResource
	}

	poll := event.Poll{
		ID:       string(data.ID),
		Name:     data.Name,
		Creation: data.Creation,
		Location: data.Location,
		Start:    data.Start,
		End:      data.End,
		Extra:    data.Extra,
	}

	errs = db.CreateChannel(poll, o.database)
	if errs != nil {
		return nil, err
	}

	msgAndChan := []lib.MessageAndChannel{{
		Message: parser.ComposeBroadcastMessage(query),
		Channel: []byte(canal),
	}}

	return msgAndChan, nil
}

// handleUpdateProperties is the function to handle a received message requesting a change of some properties of a LAO.
// It is called by the function handlePublish.
// The received message had the object field set to "lao" and action field to "update_properties"
// It will store the received message in the database, and send the change request to every subscriber of this LAO,
// waiting for Witnesse's validation to make the update.
func (o *Organizer) handleUpdateProperties(msg message.Message, canal string, query message.Query) (msgAndChannel []lib.MessageAndChannel, err error) {
	msgAndChan := []lib.MessageAndChannel{{
		Message: parser.ComposeBroadcastMessage(query),
		Channel: []byte(canal),
	}}
	return msgAndChan, db.CreateMessage(msg, canal, o.database)
}

// handleWitnessMessage is the function to handle a received message validating a previously received message.
// It retrieves the message that had to be signed, verifies the received signature and checks every received signature already received
// (as they are stored on the disk we have no guarantee they were not tempered with). If they are enough signatures,
// it should append to the list of returned message a reacting message (like a state broadcast for example). This is still to be
// implemented.
func (o *Organizer) handleWitnessMessage(msg message.Message, canal string, query message.Query) (msgAndChannel []lib.MessageAndChannel, err_ error) {

	data, err := parser.ParseDataWitnessMessage(msg.Data)
	if err != nil {
		log.Printf("unable to parse received Message in handleWitnessMessage()")
		return nil, err
	}

	//retrieve message to sign from database
	toSign := db.GetMessage([]byte(canal), data.MessageId, o.database)
	if toSign == nil {
		return nil, lib.ErrInvalidResource
	}

	toSignStruct, err := parser.ParseMessage(toSign)
	if err != nil {
		log.Printf("unable to parse stored Message in handleWitnessMessage()")
		return nil, lib.ErrRequestDataInvalid
	}

<<<<<<< HEAD
	laoData, err := parser.ParseDataCreateLAO(toSignStruct.Data)
	if err != nil {
		log.Printf("unable to parse stored LAO infos in handleWitnessMessage()")
		return nil, err
	}
=======
	// verify signature correctness
>>>>>>> cc9a9217
	err = security.VerifySignature(msg.Sender, toSignStruct.Data, data.Signature)
	if err != nil {
		return nil, err
	}

	//retrieves all the existing signatures for this message
	var signaturesOnly []string
	count := 0
	for i, item := range toSignStruct.WitnessSignatures {
		witnessSignature, err := parser.ParseWitnessSignature(item)
		if err != nil {
			log.Println("couldn't unMarshal the ItemWitnessSignatures from the DB")
			continue
		}
		err = security.VerifySignature(witnessSignature.WitnessKey, toSignStruct.Data, witnessSignature.Signature)
		if err != nil {
			count--
			log.Printf("Invalid signature found in signature lists: index %d", i)
		}
		count++
		signaturesOnly = append(signaturesOnly, string(witnessSignature.Signature))
	}
	//if new signature already exists, returns error
	_, found := lib.FindStr(signaturesOnly, string(data.Signature))
	if found {
		return nil, lib.ErrResourceAlreadyExists
	}

	iws, err := json.Marshal(message.ItemWitnessSignatures{WitnessKey: msg.Sender, Signature: data.Signature})
	if err != nil {
		log.Println("couldn't Marshal the ItemWitnessSignatures")
	}
	toSignStruct.WitnessSignatures = append(toSignStruct.WitnessSignatures, iws)

	// update "LAOUpdateProperties" message in DB
	err = db.UpdateMessage(toSignStruct, canal, o.database)
	if err != nil {
		return nil, lib.ErrDBFault
	}
	//store received message in DB
	err = db.CreateMessage(msg, canal, o.database)
	if err != nil {
		return nil, lib.ErrDBFault
	}

	//broadcast received message
	msgAndChan := []lib.MessageAndChannel{{
		Message: parser.ComposeBroadcastMessage(query),
		Channel: []byte(canal),
	}}

	common, err := parser.ParseDataCommon(toSignStruct.Data)
	if err != nil {
		return nil, lib.ErrDBFault
	}

	var eventStruct interface{}
	var queryStr []byte

	if count == SIG_THRESHOLD-1 {
		switch common.Object {
		case "lao":
			laoData, err := parser.ParseDataCreateLAO(toSignStruct.Data)
			if err != nil {
				log.Printf("unable to parse stored LAO infos in handleWitnessMessage()")
				return nil, err
			}

			eventStruct = event.LAO{
				ID:            string(laoData.ID),
				Name:          laoData.Name,
				Creation:      laoData.Creation,
				OrganizerPKey: string(laoData.Organizer),
				Witnesses:     lib.ArrayArrayByteToArrayString(laoData.Witnesses),
			}
			queryStr, err = parser.ComposeBroadcastStateLAO(eventStruct.(event.LAO), laoData, o.PublicKey)
			if err != nil {
				return nil, err
			}

		default:
			log.Printf("Witness not able to witness something else than LAO state update for now")
			return nil, lib.ErrNotYetImplemented

		}
<<<<<<< HEAD
		queryStr, err := parser.ComposeBroadcastStateLAO(lao, laoData, o.PublicKey,data.Signature)
=======

		err = db.UpdateChannel(eventStruct, o.database)
>>>>>>> cc9a9217
		if err != nil {
			log.Printf("error updating the message in the database")
			return nil, err
		}
	}

	msgAndChan = append(msgAndChan, lib.MessageAndChannel{Channel: []byte(canal), Message: queryStr})

	return msgAndChan, nil
}

// handleCatchup is the function to handle a received message requesting a catchup on a channel.
// It is called by HandleReceivedMessage, and returns the current state of a channel.
func (o *Organizer) handleCatchup(query message.Query) ([]byte, error) {
	// TODO maybe pass userId as an arg in order to check access rights later on?
	params, err := parser.ParseParams(query.Params)
	if err != nil {
		log.Printf("unable to analyse params in handleCatchup()")
		return nil, lib.ErrRequestDataInvalid
	}
	history := db.GetChannel([]byte(params.Channel), o.database)

	return history, nil
}

//handleLAOState is just here to implement the Actor interface. It returns an error as, in the current implementation there
// is only one Organizer, and he's the one sending this message. Hence he should not be receiving it.
func (o *Organizer) handleLAOState(msg message.Message, chann string, query message.Query) (msgAndChannel []lib.MessageAndChannel, err error) {
	return nil, lib.ErrInvalidAction
}

//If the roll-call was started in future mode (see create roll-call), it can be opened using
//		the open roll-call query. If it was closed, but it need to be reopened later (e.g. the
//		organizer forgot to scan the public key of one attendee), then it can reopen it by using
//		the open query. In this case, the action should be set to reopen.
func (o *Organizer) handleOpenRollCall(msg message.Message, chann string, query message.Query) (msgAndChannel []lib.MessageAndChannel, err error) {
	openRollCall, err := parser.ParseDataOpenRollCall(msg.Data)
	if err != nil {
		log.Printf("unable to analyse params in handlOpenRollCall()")
		return nil, lib.ErrRequestDataInvalid
	}
	//retrieve roll Call to open from database
	storedRollCall := db.GetMessage([]byte(chann), openRollCall.ID, o.database)
	if storedRollCall == nil{
		log.Printf("unable to access the stored roll call : message, channel or DB does not exist ")
		return nil, lib.ErrInvalidResource
	}

	rollCallData, err := parser.ParseDataCreateRollCall(storedRollCall)
	if err != nil {
		log.Printf("unable to parse stored roll call infos in handleOpenRollRall()")
		return nil, err
	}

	updatedRollCall := event.RollCall{
		ID:           string(rollCallData.ID),
		Name:         rollCallData.Name,
		Creation:     rollCallData.Creation,
		LastModified: rollCallData.Creation,
		Location:     rollCallData.Location,
		//openRollCall !
		Start: openRollCall.Start,
		RollCallDescription: rollCallData.RollCallDescription,
	}

	err = db.UpdateChannel(updatedRollCall, o.database)
	if err != nil {
		return nil, err
	}
	msgAndChan := []lib.MessageAndChannel{{
		Message: parser.ComposeBroadcastMessage(query),
		Channel: []byte(chann),
	}}
	return msgAndChan, db.CreateMessage(msg, chann, o.database)
}

func (o *Organizer) handleCloseRollCall(msg message.Message, chann string, query message.Query) (msgAndChannel []lib.MessageAndChannel, err error) {
	closeRollCall, err := parser.ParseDataCloseRollCall(msg.Data)
	if err != nil {
		log.Printf("unable to analyse params in handlOpenRollCall()")
		return nil, lib.ErrRequestDataInvalid
	}
	//retrieve roll Call to open from database
	storedRollCall := db.GetMessage([]byte(chann), closeRollCall.ID, o.database)

	rollCallData, err := parser.ParseDataCreateRollCall(storedRollCall)
	if err != nil {
		log.Printf("unable to parse stored roll call infos in handleOpenRollRall()")
		return nil, err
	}
	updatedRollCall := event.RollCall{
		ID:           string(rollCallData.ID),
		Name:         rollCallData.Name,
		Creation:     rollCallData.Creation,
		LastModified: rollCallData.Creation,
		Location:     rollCallData.Location,
		RollCallDescription: rollCallData.RollCallDescription,
		// TODO de we always take the new start ? (even when it's not a reopening)
		Start: closeRollCall.Start,
		Attendees: closeRollCall.Attendees,
		End: closeRollCall.End,
	}
	err = db.UpdateChannel(updatedRollCall, o.database)
	if err != nil {
		return nil, err
	}
	msgAndChan := []lib.MessageAndChannel{{
		Message: parser.ComposeBroadcastMessage(query),
		Channel: []byte(chann),
	}}
	return msgAndChan, db.CreateMessage(msg, chann, o.database)
}<|MERGE_RESOLUTION|>--- conflicted
+++ resolved
@@ -79,46 +79,46 @@
 	return nil, lib.ErrRequestDataInvalid
 
 	/*
-	Legacy code which might be helpful for future protocol modifications?
-	params, errs := parser.ParseParams(query.Params)
-	if errs != nil {
-		log.Printf("unable to analyse paramsLight in handleBroadcast()")
-		return nil, lib.ErrRequestDataInvalid
-	}
-
-	msg, errs := parser.ParseMessage(params.Message)
-	if errs != nil {
-		log.Printf("unable to analyse Message in handleBroadcast()")
-		return nil, lib.ErrRequestDataInvalid
-	}
-
-	data, errs := parser.ParseData(string(msg.Data))
-	if errs != nil {
-		log.Printf("unable to analyse data in handleBroadcast()")
-		return nil, lib.ErrRequestDataInvalid
-	}
-
-	errs = db.CreateMessage(msg, params.Channel, o.database)
-	if errs != nil {
-		return nil, errs
-	}
-
-	switch data["object"] {
-	case "message":
-		switch data["action"] {
-		case "witness":
-			return o.handleWitnessMessage(msg, params.Channel, query)
-			
+		Legacy code which might be helpful for future protocol modifications?
+		params, errs := parser.ParseParams(query.Params)
+		if errs != nil {
+			log.Printf("unable to analyse paramsLight in handleBroadcast()")
+			return nil, lib.ErrRequestDataInvalid
+		}
+
+		msg, errs := parser.ParseMessage(params.Message)
+		if errs != nil {
+			log.Printf("unable to analyse Message in handleBroadcast()")
+			return nil, lib.ErrRequestDataInvalid
+		}
+
+		data, errs := parser.ParseData(string(msg.Data))
+		if errs != nil {
+			log.Printf("unable to analyse data in handleBroadcast()")
+			return nil, lib.ErrRequestDataInvalid
+		}
+
+		errs = db.CreateMessage(msg, params.Channel, o.database)
+		if errs != nil {
+			return nil, errs
+		}
+
+		switch data["object"] {
+		case "message":
+			switch data["action"] {
+			case "witness":
+				return o.handleWitnessMessage(msg, params.Channel, query)
+
+			default:
+				return nil, lib.ErrRequestDataInvalid
+			}
+		case "state":
+			{
+				return o.handleLAOState(msg, params.Channel, query)
+			}
 		default:
 			return nil, lib.ErrRequestDataInvalid
-		}
-	case "state":
-		{
-			return o.handleLAOState(msg, params.Channel, query)
-		}
-	default:
-		return nil, lib.ErrRequestDataInvalid
-	}*/
+		}*/
 
 }
 
@@ -275,14 +275,13 @@
 	}
 
 	rollCall := event.RollCall{
-		ID:       string(data.ID),
-		Name:     data.Name,
-		Creation: data.Creation,
-		Location: data.Location,
-		Start:    data.Start,
-		Scheduled:    data.Scheduled,
+		ID:                  string(data.ID),
+		Name:                data.Name,
+		Creation:            data.Creation,
+		Location:            data.Location,
+		Start:               data.Start,
+		Scheduled:           data.Scheduled,
 		RollCallDescription: data.RollCallDescription,
-
 	}
 	errs = db.CreateChannel(rollCall, o.database)
 	if errs != nil {
@@ -422,15 +421,7 @@
 		return nil, lib.ErrRequestDataInvalid
 	}
 
-<<<<<<< HEAD
-	laoData, err := parser.ParseDataCreateLAO(toSignStruct.Data)
-	if err != nil {
-		log.Printf("unable to parse stored LAO infos in handleWitnessMessage()")
-		return nil, err
-	}
-=======
 	// verify signature correctness
->>>>>>> cc9a9217
 	err = security.VerifySignature(msg.Sender, toSignStruct.Data, data.Signature)
 	if err != nil {
 		return nil, err
@@ -506,7 +497,7 @@
 				OrganizerPKey: string(laoData.Organizer),
 				Witnesses:     lib.ArrayArrayByteToArrayString(laoData.Witnesses),
 			}
-			queryStr, err = parser.ComposeBroadcastStateLAO(eventStruct.(event.LAO), laoData, o.PublicKey)
+			queryStr, err = parser.ComposeBroadcastStateLAO(eventStruct.(event.LAO), laoData, o.PublicKey, data.Signature)
 			if err != nil {
 				return nil, err
 			}
@@ -516,12 +507,8 @@
 			return nil, lib.ErrNotYetImplemented
 
 		}
-<<<<<<< HEAD
-		queryStr, err := parser.ComposeBroadcastStateLAO(lao, laoData, o.PublicKey,data.Signature)
-=======
 
 		err = db.UpdateChannel(eventStruct, o.database)
->>>>>>> cc9a9217
 		if err != nil {
 			log.Printf("error updating the message in the database")
 			return nil, err
@@ -565,7 +552,7 @@
 	}
 	//retrieve roll Call to open from database
 	storedRollCall := db.GetMessage([]byte(chann), openRollCall.ID, o.database)
-	if storedRollCall == nil{
+	if storedRollCall == nil {
 		log.Printf("unable to access the stored roll call : message, channel or DB does not exist ")
 		return nil, lib.ErrInvalidResource
 	}
@@ -583,7 +570,7 @@
 		LastModified: rollCallData.Creation,
 		Location:     rollCallData.Location,
 		//openRollCall !
-		Start: openRollCall.Start,
+		Start:               openRollCall.Start,
 		RollCallDescription: rollCallData.RollCallDescription,
 	}
 
@@ -613,16 +600,16 @@
 		return nil, err
 	}
 	updatedRollCall := event.RollCall{
-		ID:           string(rollCallData.ID),
-		Name:         rollCallData.Name,
-		Creation:     rollCallData.Creation,
-		LastModified: rollCallData.Creation,
-		Location:     rollCallData.Location,
+		ID:                  string(rollCallData.ID),
+		Name:                rollCallData.Name,
+		Creation:            rollCallData.Creation,
+		LastModified:        rollCallData.Creation,
+		Location:            rollCallData.Location,
 		RollCallDescription: rollCallData.RollCallDescription,
 		// TODO de we always take the new start ? (even when it's not a reopening)
-		Start: closeRollCall.Start,
+		Start:     closeRollCall.Start,
 		Attendees: closeRollCall.Attendees,
-		End: closeRollCall.End,
+		End:       closeRollCall.End,
 	}
 	err = db.UpdateChannel(updatedRollCall, o.database)
 	if err != nil {

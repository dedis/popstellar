--- conflicted
+++ resolved
@@ -1,181 +1,3 @@
-<<<<<<< HEAD
-package actors
-
-import (
-	"testing"
-	"student20_pop/lib"
-	"reflect"
-	"sync"
-	ed "crypto/ed25519"
-	"crypto/sha256"
-	"math/rand"
-	b64 "encoding/base64"
-	"strings"
-	"time"
-	"strconv"
-)
-
-type hub struct {
-	// the mutex to protect connections
-	connectionsMx sync.RWMutex
-
-	// Registered connections.
-	connections map[*connection]struct{}
-
-	idOfSender int
-	//msg received from the sender through the websocket
-	receivedMessage chan []byte
-
-	logMx sync.RWMutex
-	log   [][]byte
-
-	actor Actor
-
-	connIndex int
-}
-
-type connection struct {
-	// Buffered channel of outbound messages.
-	send chan []byte
-	id   int
-	// The hub.
-	h *hub
-}
-
-
-////////////////////////////////////////////
-
-func createKeyPair() ([]byte, ed.PrivateKey) {
-	//randomize the key
-	randomSeed := make([]byte, 32)
-	rand.Read(randomSeed)
-	privkey := ed.NewKeyFromSeed(randomSeed)
-	return privkey.Public().(ed.PublicKey), privkey
-}
-
-func getCorrectDataCreateLAO(publicKey []byte) string {
-	pkeyb64 := b64.StdEncoding.EncodeToString(publicKey)
-	creationstr := strconv.FormatInt(time.Now().Unix(), 10)
-	tohash := lib.ComputeAsJsonArray([]string{string(publicKey),creationstr,"my_lao"})
-	hashid := sha256.Sum256( []byte(tohash) )
-	id := b64.StdEncoding.EncodeToString( hashid[:] )
-	data := `{
-		"object": "lao",
-		"action": "create",
-		"id": "`+id+`",
-		"name": "my_lao",
-		"creation": `+creationstr+`,
-		"organizer": "`+pkeyb64+`",
-		"witnesses": {
-	
-		}
-	}`
-	// strings.Join(strings.Fields(str), "") remove all white spaces (and tabs, etc) from str
-	data = strings.Join(strings.Fields(data), "")
-	return data
-}
-
-func getCorrectPublishCreateLAO(publicKey []byte, privateKey ed.PrivateKey) []byte {
-	data := []byte(getCorrectDataCreateLAO(publicKey))
-	datab64 := b64.StdEncoding.EncodeToString(data)
-	pkeyb64 := b64.StdEncoding.EncodeToString(publicKey)
-	signature := ed.Sign(privateKey, []byte(data))
-	signatureb64 := b64.StdEncoding.EncodeToString(signature)
-	// TODO I think it's weird to hash data in plain and signature in b64, but well, apparently, it's the protocol
-	tohash := lib.ComputeAsJsonArray([]string{string(data),string(signatureb64)})
-	msgid := sha256.Sum256( []byte(tohash))
-	msgidb64 := b64.StdEncoding.EncodeToString(msgid[:])
-	msg := `{
-		"jsonrpc": "2.0",
-		"method": "publish",
-		"params": {
-			"channel": "/root",
-			"message": {
-				"data": "`+datab64+`",
-				"sender": "`+pkeyb64+`",
-				"signature": "`+signatureb64+`",
-				"message_id": "`+msgidb64+`",
-				"witness_signatures": {
-	
-				}
-			}
-		},
-		"id": 0
-	}`
-	// MTIz is b64encoded 123
-	// strings.Join(strings.Fields(str), "") remove all white spaces (and tabs, etc) from str
-	msg = strings.Join(strings.Fields(msg), "")
-	return []byte(msg)
-} 
-
-
-func getExpectedMsgAndChannelForPublishCreateLAO(publicKey []byte, privateKey ed.PrivateKey) []lib.MessageAndChannel {
-	data := []byte(getCorrectDataCreateLAO(publicKey))
-	datab64 := b64.StdEncoding.EncodeToString(data)
-	pkeyb64 := b64.StdEncoding.EncodeToString(publicKey)
-	signature := ed.Sign(privateKey, []byte(data))
-	signatureb64 := b64.StdEncoding.EncodeToString(signature)
-	// TODO I think it's weird to hash data in plain and signature in b64, but well, apparently, it's the protocol
-	tohash := lib.ComputeAsJsonArray([]string{string(data),string(signatureb64)})
-	msgid := sha256.Sum256( []byte(tohash))
-	msgidb64 := b64.StdEncoding.EncodeToString(msgid[:])
-	msg := `{
-		"jsonrpc": "2.0",
-		"method": "broadcast",
-		"params": {
-			"channel": "/root",
-			"message": {
-				"data": "`+datab64+`",
-				"sender": "`+pkeyb64+`",
-				"signature": "`+signatureb64+`",
-				"message_id": "`+msgidb64+`",
-				"witness_signatures": {
-	
-				}
-			}
-		},
-		"id": 0
-	}`
-	// MTIz is b64encoded 123
-	// strings.Join(strings.Fields(str), "") remove all white spaces (and tabs, etc) from str
-	msg = strings.Join(strings.Fields(msg), "")
-	answer := []lib.MessageAndChannel{{
-		Message: []byte(msg),
-		Channel: []byte("/root"),
-	}}
-	return answer
-}
-
-
-func TestReceivePublishCreateLAO(t *testing.T) {
-
-	publicKey, privateKey := createKeyPair()
-
-	receivedMsg := getCorrectPublishCreateLAO(publicKey, privateKey)
-	userId := 5
-	expectedMsgAndChannel := getExpectedMsgAndChannelForPublishCreateLAO(publicKey, privateKey) // which will never be sent, but still produced)
-	expectedResponseToSender := []byte(`{"jsonrpc":"2.0","result":0,"id":0}`) 
-
-
-	h := &hub{
-		connectionsMx:   sync.RWMutex{},
-		receivedMessage: make(chan []byte),
-		connections:     make(map[*connection]struct{}),
-		connIndex:       0,
-		idOfSender:      -1,
-		actor: 			NewOrganizer(string(publicKey), "org_test.db"),
-	}
-
-	msgAndChannel, responseToSender := h.actor.HandleReceivedMessage(receivedMsg, userId)
-	// TODO this comparison fails only because of capital letters, which we need to export the fields... and I don't think actually matter in json
-	if !reflect.DeepEqual(msgAndChannel, expectedMsgAndChannel) {
-		t.Errorf("correct msgAndChannel are not as expected, got :\n %v\n vs expected:\n%v", string(msgAndChannel[0].Message), string(expectedMsgAndChannel[0].Message))
-	}
-
-	if !reflect.DeepEqual(responseToSender, expectedResponseToSender) {
-		t.Errorf("correct structs are not as expected, \n%v\n vs, \n%v", string(responseToSender), string(expectedResponseToSender))
-	}
-=======
 package actors
 
 import (
@@ -362,5 +184,4 @@
 	if !reflect.DeepEqual(responseToSender, expectedResponseToSender) {
 		t.Errorf("correct structs are not as expected, \n%v\n vs, \n%v", string(responseToSender), string(expectedResponseToSender))
 	}
->>>>>>> 193ea0ca
 }
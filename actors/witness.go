package actors

// This class implements the functions an organizer provides. It stores messages in the database using the db package.
// Currently it does not do send response to channels (only ack messages as defined in the protocol). Implementation not
// finished as it is not the most important class for now. Does not support publish method.

import (
	b64 "encoding/base64"
	"encoding/json"
	"log"
	"student20_pop/db"
	"student20_pop/event"
	"student20_pop/lib"
	"student20_pop/message"
	"student20_pop/parser"
	"student20_pop/security"
)

// Witness implements how the Witness's backend server is supposed to behave. It currently only acts as a remote
// database, storing received messages.
type Witness struct {
	PublicKey string
	database  string
	channels  map[string][]int
}

// NewWitness is the constructor for the Witness struct. db should be a a file path (existing or not) and pkey is
// the Witness's public key.
func NewWitness(pkey string, db string) *Witness {
	return &Witness{
		PublicKey: pkey,
		database:  db,
		channels:  make(map[string][]int),
	}
}

// HandleReceivedMessage processes the received message. It parses it and calls sub-handler functions depending
// on the message's method field.
func (w *Witness) HandleReceivedMessage(receivedMsg []byte, userId int) (msgAndChannel []lib.MessageAndChannel, responseToSender []byte) {
	// if the message is an answer message just ignore it
	isAnswer, err := parser.FilterAnswers(receivedMsg)
	if err != nil {
		return nil, parser.ComposeResponse(lib.ErrIdNotDecoded, nil, message.Query{})
	}
	if isAnswer {
		return nil, nil
	}

	query, err := parser.ParseQuery(receivedMsg)
	if err != nil {
		return nil, parser.ComposeResponse(lib.ErrIdNotDecoded, nil, query)
	}
	var msg []lib.MessageAndChannel = nil
	var history []byte = nil

	switch query.Method {
	case "publish":
		msg, err = w.handlePublish(query)
	case "broadcast":
		msg, err = w.handleBroadcast(query)
	case "subscribe", "unsubscribe", "catchup":
		// Even though witness do nothing for some methods, it should not return an error
		return nil, parser.ComposeResponse(nil, receivedMsg, query)
	default:
		err = lib.ErrRequestDataInvalid
	}

	return msg, parser.ComposeResponse(err, history, query)
}

// handlePublish is called by HandleReceivedMessage and is only here to implement Actor's interface. Currently a Witness
// only supports messages with method "message", "subscribe" and "unsubscribe".
func (w *Witness) handlePublish(query message.Query) (msgAndChannel []lib.MessageAndChannel, err error) {
	return nil, lib.ErrInvalidAction //a witness cannot handle a publish request for now
}

// handleBroadcast is the function that handles a received message with the method "message". It is called from
// HandleReceivedMessage. It parses the received message, and delegates the handling to sub-handler functions, depending
// on the "object" and "action" fields.
<<<<<<< HEAD
func (w *Witness) handleMessage(query message.Query) (msgAndChannel []lib.MessageAndChannel, err error) {
	params, errs := parser.ParseParams(query.Params)
=======
func (w *Witness) handleBroadcast(query message.Query) (msgAndChannel []lib.MessageAndChannel, err error) {
	params, errs := parser.ParseParamsIncludingMessage(query.Params)
>>>>>>> f097238f
	if errs != nil {
		return nil, lib.ErrRequestDataInvalid
	}

	msg, errs := parser.ParseMessage(params.Message)
	if errs != nil {
		return nil, lib.ErrRequestDataInvalid
	}

	data := message.Data{}
	base64Text := make([]byte, b64.StdEncoding.DecodedLen(len(msg.Data)))

	l, errs := b64.StdEncoding.Decode(base64Text, msg.Data)
	if errs != nil {
		return nil, errs
	}

	errs = json.Unmarshal(base64Text[:l], &data)
	if errs != nil {
		return nil, lib.ErrRequestDataInvalid
	}

	switch data["object"] {
	case "lao":
		switch data["action"] {
		case "create":
			return w.handleCreateLAO(msg, params.Channel, query)
		case "update_properties":
			return w.handleUpdateProperties(msg, params.Channel, query)
		case "state":
			return w.handleLAOState(msg, params.Channel, query)
		default:
			return nil, lib.ErrInvalidAction
		}

	case "message":
		switch data["action"] {
		case "witness":
			return w.handleWitnessMessage(msg, params.Channel, query)
		default:
			return nil, lib.ErrInvalidAction
		}
	case "roll call":
		switch data["action"] {
		case "create":
			return w.handleCreateRollCall(msg, params.Channel, query)
		case "state":
			return nil, lib.ErrNotYetImplemented
		default:
			return nil, lib.ErrInvalidAction
		}
	case "meeting":
		switch data["action"] {
		case "create":
			return nil, lib.ErrNotYetImplemented
		case "state":
			return nil, lib.ErrNotYetImplemented
		default:
			return nil, lib.ErrInvalidAction
		}
	case "poll":
		switch data["action"] {
		case "create":
			return nil, lib.ErrNotYetImplemented
		case "state":
			return nil, lib.ErrNotYetImplemented
		default:
			return nil, lib.ErrInvalidAction
		}
	default:
		return nil, lib.ErrRequestDataInvalid
	}
}

// handleCreateLAO is the function that handles the creation of a LAO. It checks the message's validity,
// creates a new Channel in the Witness's database and stores the received message
func (w *Witness) handleCreateLAO(msg message.Message, chann string, query message.Query) (msgAndChannel []lib.MessageAndChannel, err error) {
	if chann != "/root" {
		return nil, lib.ErrInvalidResource
	}

	data, errs := parser.ParseDataCreateLAO(msg.Data)
	if errs != nil {
		return nil, lib.ErrInvalidResource
	}

	if !security.LAOIsValid(data, true) {
		return nil, lib.ErrInvalidResource
	}

	errs = db.CreateMessage(msg, chann, w.database)
	if errs != nil {
		return nil, errs
	}

	lao := event.LAO{
		ID:            string(data.ID),
		Name:          data.Name,
		Creation:      data.Creation,
		OrganizerPKey: string(data.Organizer),
		Witnesses:     lib.ArrayArrayByteToArrayString(data.Witnesses),
	}
	errs = db.CreateChannel(lao, w.database)

	return nil, errs
}

// handleUpdateProperties handles a received message with field object and action set respectively to "lao" and
// "update_properties". It checks the message's validity and stores it in the Witness's database.
func (w *Witness) handleUpdateProperties(msg message.Message, chann string, query message.Query) (msgAndChannel []lib.MessageAndChannel, err error) {
	data, errs := parser.ParseDataCreateLAO(msg.Data)
	if errs != nil {
		return nil, lib.ErrInvalidResource
	}
	if !security.LAOIsValid(data, false) {
		return nil, lib.ErrInvalidResource
	}

	//stores received message in DB
	errs = db.CreateMessage(msg, chann, w.database)
	if errs != nil {
		return nil, err
	}

	return nil, errs
}

// handleWitnessMessage handles a received message with fields object and action set respectively to "message" and
// "witness". It checks the message's validity, retrieves the message to be signed from the database,
// verifies signature's correctness and eventually appends the new signature to the original message, before writing it
// back to the database, along with received message.
func (w *Witness) handleWitnessMessage(msg message.Message, chann string, query message.Query) (msgAndChannel []lib.MessageAndChannel, err error) {
	data, errs := parser.ParseDataWitnessMessage(msg.Data)
	if errs != nil {
		return nil, lib.ErrInvalidResource
	}

	//stores received message in DB
	errs = db.CreateMessage(msg, chann, w.database)
	if errs != nil {
		return nil, errs
	}

	sendMsg := db.GetMessage([]byte(chann), []byte(data.MessageId), w.database)
	if sendMsg == nil {
<<<<<<< HEAD
		fmt.Printf("no message with ID %v in the database", data.MessageId)
=======
		log.Printf("no message with ID %v in the database", data.Message_id)
>>>>>>> f097238f
		return nil, lib.ErrInvalidResource
	}
	storedMessage, errs := parser.ParseMessage(sendMsg)

	if errs != nil {
		log.Printf("unable to unmarshall the message stored in the database")
		return nil, lib.ErrDBFault
	}

	errs = security.VerifySignature(msg.Sender, storedMessage.Data, data.Signature)
	if errs != nil {
		return nil, lib.ErrInvalidResource
	}

	//adds the signature to signature list
	storedMessage.WitnessSignatures = append(storedMessage.WitnessSignatures, data.Signature)

	//update message in DB
	errs = db.UpdateMessage(storedMessage, chann, w.database)

	return nil, errs
}

// handleLAOState is the function that handles a received message with fields object and action set respectively to
// "lao" and "state". It verify that the message is correct, retrieves the LAO to update and updates it in the Witness's
// database, and stores the received message.
func (w *Witness) handleLAOState(msg message.Message, chann string, query message.Query) (msgAndChannel []lib.MessageAndChannel, err error) {
	data, errs := parser.ParseDataCreateLAO(msg.Data)
	if errs != nil {
		return nil, lib.ErrInvalidResource
	}

	if !security.LAOIsValid(data, false) {
		return nil, lib.ErrInvalidResource
	}

	//TODO correct usage of VerifyWitnessSignatures
	errs = security.VerifyWitnessSignatures(nil, msg.WitnessSignatures, msg.Sender)
	if errs != nil {
		return nil, lib.ErrRequestDataInvalid
	}

	lao := event.LAO{
		ID:            string(data.ID),
		Name:          data.Name,
		Creation:      data.Creation,
		OrganizerPKey: string(data.Organizer),
		Witnesses:     lib.ArrayArrayByteToArrayString(data.Witnesses),
	}

	errs = db.UpdateChannel(lao, w.database)

	return nil, errs
}

// handleCreateRollCall is the function that handles a received message with fields object and action set respectively
// to "roll call" and "create". It  verifies the message's validity, creates a new channel in the Witness's database and
// stores the received message.
func (w *Witness) handleCreateRollCall(msg message.Message, chann string, query message.Query) (msgAndChannel []lib.MessageAndChannel, err error) {
	data, errs := parser.ParseDataCreateRollCall(msg.Data)
	if errs != nil {
		return nil, lib.ErrInvalidResource
	}

	if !security.RollCallCreatedIsValid(data, msg) {
		return nil, lib.ErrInvalidResource
	}

	rollCall := event.RollCall{
		ID:       string(data.ID),
		Name:     data.Name,
		Creation: data.Creation,
		Location: data.Location,
		Start:    data.Start,
		End:      data.End,
	}

	errs = db.CreateChannel(rollCall, w.database)
	if errs != nil {
		return nil, errs
	}

	errs = db.CreateMessage(msg, chann, w.database)
	if errs != nil {
		return nil, errs
	}

	return nil, errs
}<|MERGE_RESOLUTION|>--- conflicted
+++ resolved
@@ -77,13 +77,8 @@
 // handleBroadcast is the function that handles a received message with the method "message". It is called from
 // HandleReceivedMessage. It parses the received message, and delegates the handling to sub-handler functions, depending
 // on the "object" and "action" fields.
-<<<<<<< HEAD
-func (w *Witness) handleMessage(query message.Query) (msgAndChannel []lib.MessageAndChannel, err error) {
-	params, errs := parser.ParseParams(query.Params)
-=======
 func (w *Witness) handleBroadcast(query message.Query) (msgAndChannel []lib.MessageAndChannel, err error) {
 	params, errs := parser.ParseParamsIncludingMessage(query.Params)
->>>>>>> f097238f
 	if errs != nil {
 		return nil, lib.ErrRequestDataInvalid
 	}
@@ -229,11 +224,7 @@
 
 	sendMsg := db.GetMessage([]byte(chann), []byte(data.MessageId), w.database)
 	if sendMsg == nil {
-<<<<<<< HEAD
-		fmt.Printf("no message with ID %v in the database", data.MessageId)
-=======
 		log.Printf("no message with ID %v in the database", data.Message_id)
->>>>>>> f097238f
 		return nil, lib.ErrInvalidResource
 	}
 	storedMessage, errs := parser.ParseMessage(sendMsg)

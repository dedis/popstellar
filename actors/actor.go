--- conflicted
+++ resolved
@@ -2,13 +2,7 @@
 package actors
 
 import (
-<<<<<<< HEAD
-	"fmt"
 	"log"
-	"student20_pop/db"
-=======
-	"log"
->>>>>>> 9451a158
 	"student20_pop/lib"
 	"student20_pop/message"
 	"student20_pop/parser"
@@ -38,7 +32,7 @@
 		return false, err
 	}
 
-	/* TODO we *could* check that the int is correctly 0 for answers and [-5;-1] for errors. 
+	/* TODO we *could* check that the int is correctly 0 for answers and [-5;-1] for errors.
 	But is it really worth it? Anyways, not sure we want to answer with "error:request data invalid" to an error with an out-of-range errId...
 	We're already logging the msg received, that should be enough to debug?
 	*/

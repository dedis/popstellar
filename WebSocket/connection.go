package WebSocket

import (
	"log"
	"net/http"
	"sync"

	"github.com/boltdb/bolt"
	"github.com/gorilla/websocket"
)

//wrapper for the web socket connection
type connection struct {
	// Buffered channel of outbound messages.
	send chan []byte

	// The hub.
	h *hub
}

func (c *connection) reader(wg *sync.WaitGroup, wsConn *websocket.Conn, database *bolt.DB) {
	defer wg.Done()

	for {
		_, message, err := wsConn.ReadMessage()
		if err != nil {
			break
		}
		// mets le message dans les trucs à broadcast du channel
		c.h.broadcast <- message

	}
}

func (c *connection) writer(wg *sync.WaitGroup, wsConn *websocket.Conn) {
	defer wg.Done()
	for message := range c.send {
		err := wsConn.WriteMessage(websocket.TextMessage, message)
		if err != nil {
			break
		}
	}
}

var upgrader = &websocket.Upgrader{ReadBufferSize: 1024, WriteBufferSize: 1024}

type WsHandler struct {
	h *hub

	// the database
	database *bolt.DB
}

func NewWSHandler(h *hub, db *bolt.DB) WsHandler {
	return WsHandler{h: h, database: db}
}

func (wsh WsHandler) ServeHTTP(w http.ResponseWriter, r *http.Request) {
	wsConn, err := upgrader.Upgrade(w, r, nil)
	if err != nil {
		log.Printf("error upgrading %s", err)
		return
	}

	c := &connection{send: make(chan []byte, 256), h: wsh.h}
	c.h.addConnection(c)
	defer c.h.removeConnection(c)
	var wg sync.WaitGroup
	wg.Add(2)
	go c.writer(&wg, wsConn)
	go c.reader(&wg, wsConn, wsh.database)
	wg.Wait()
	wsConn.Close()
}

func (wsh WsHandler) HandleMessage(msg []byte) error {
	//TODO

<<<<<<< HEAD
=======
	message, err := src.AnalyseMsg(msg)
	if err != nil {
		return err
	}

	switch message.Item {
	case []byte("lao"):
		switch message.Action {
		case []byte("create"):
			laomsg, err := src.JsonLaoCreate(msg)
			if err != nil {
				return err
			}
			_ , err = db.CreateLAO(laomsg)
			if err != nil {
				return err
			}

			// TODO send back a message : success lao creation + id
			default:
				log.Printf("Unknown command: %v", message.Action)
		}
	default:
		log.Printf("Unknown type of message: %v", message.Item)
	}

	return err

	//"unpack message"
	//local actions depending on message
>>>>>>> 9c8d17b3
	/*
		- publish to channel :
		- Subscribe to channel :
		- create :
	*/
	return nil

}<|MERGE_RESOLUTION|>--- conflicted
+++ resolved
@@ -1,8 +1,12 @@
 package WebSocket
 
 import (
+	"student20_pop/db"
+	src "student20_pop/define"
+
 	"log"
 	"net/http"
+	"strconv"
 	"sync"
 
 	"github.com/boltdb/bolt"
@@ -76,39 +80,6 @@
 func (wsh WsHandler) HandleMessage(msg []byte) error {
 	//TODO
 
-<<<<<<< HEAD
-=======
-	message, err := src.AnalyseMsg(msg)
-	if err != nil {
-		return err
-	}
-
-	switch message.Item {
-	case []byte("lao"):
-		switch message.Action {
-		case []byte("create"):
-			laomsg, err := src.JsonLaoCreate(msg)
-			if err != nil {
-				return err
-			}
-			_ , err = db.CreateLAO(laomsg)
-			if err != nil {
-				return err
-			}
-
-			// TODO send back a message : success lao creation + id
-			default:
-				log.Printf("Unknown command: %v", message.Action)
-		}
-	default:
-		log.Printf("Unknown type of message: %v", message.Item)
-	}
-
-	return err
-
-	//"unpack message"
-	//local actions depending on message
->>>>>>> 9c8d17b3
 	/*
 		- publish to channel :
 		- Subscribe to channel :

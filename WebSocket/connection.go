--- conflicted
+++ resolved
@@ -1,8 +1,4 @@
-<<<<<<< HEAD
-/* file that implements a websocket. Comes from the chat example of github.com/websocket with minor changes */
-=======
 /* file that implement a websocket. Comes from the chat example of github.com/gorilla */
->>>>>>> fc14ffb3
 package WebSocket
 
 import (

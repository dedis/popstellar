--- conflicted
+++ resolved
@@ -6,10 +6,7 @@
 	"fmt"
 	"github.com/boltdb/bolt"
 	"log"
-<<<<<<< HEAD
-=======
 	"student20_pop/define"
->>>>>>> c4a92cad
 	"sync"
 	"time"
 )
@@ -54,7 +51,7 @@
 		responseToSender: make(chan []byte),
 	}
 	//publish subscribe go routine !
-	/*
+		/*
 		go func() {
 			for {
 				msg := <-h.message
@@ -141,13 +138,7 @@
 }
 
 //call with msg = receivedMessage
-<<<<<<< HEAD
-/*
-func (h *hub) HandleMessage(msg []byte) error {
-	//TODO
-=======
 func (h *hub) HandleWholeMessage(msg []byte, userId int) error {
->>>>>>> c4a92cad
 	generic, err := AnalyseGeneric(msg)
 	if err != nil {
 		return err
@@ -202,9 +193,6 @@
 	if err != nil {
 		return err
 	}
-<<<<<<< HEAD
-*/
-=======
 
 	if(LAOCreatedIsValid(data, message) {
 		h.responseToSsender = responseToSender(0)
@@ -232,7 +220,6 @@
 
 }
 
->>>>>>> c4a92cad
 
 /*	switch message.Item {
 	case []byte("LAO"):  //ROMAIN
@@ -317,13 +304,4 @@
 	default :
 		log.Fatal("JSON not correctly formated :", msg)
 	}
-<<<<<<< HEAD
-
-
-	return nil
-
-}
 */
-=======
-*/
->>>>>>> c4a92cad

package WebSocket

import (
	"bytes"
	"fmt"
	"github.com/boltdb/bolt"
	"log"
	"student20_pop/channel"
	"student20_pop/define"
	"sync"
	"time"
)

/*
TODO
faire des tests
-Subscribing
-Unsubscribing

changer les types de channel de string vers int + conversion array de byte -> string /Ouriel

Propagating a message on a channel
Catching up on past messages on a channel /RAOUl

Publish a message on a channel:
Update LAO properties ->
LAO state broadcast ->
Witness a message ->

Creating a 'event' !
#check from witness
#verify if witnessed
-meeting/ Ouriel
-roll call/ ouriel
-discussion(?)
-poll/ouriel
-cast vote
-register attendance
Meeting state broadcast
*/
type hub struct {
	// the mutex to protect connections
	connectionsMx sync.RWMutex

	// Registered connections.
	connections map[*connection]struct{}

	// message to send to the channel
	message chan []byte
	//channel in which we have to send the info
	channel []byte

	//msg received from the webskt
	receivedMessage chan []byte

	//Database instance
	db *bolt.DB

	logMx sync.RWMutex
	log   [][]byte

	connIndex int

	//Response for the sender
	idOfSender       int
	responseToSender chan []byte

	responseToSenderNotChan []byte
	messageToBroadcast      []byte
}

func NewHub() *hub {
	h := &hub{
		connectionsMx:           sync.RWMutex{},
		message:                 make(chan []byte),
		receivedMessage:         make(chan []byte),
		connections:             make(map[*connection]struct{}),
		db:                      nil,
		connIndex:               0,
		idOfSender:              -1,
		responseToSender:        make(chan []byte),
		responseToSenderNotChan: nil,
		messageToBroadcast:      nil,
	}
	//publish subscribe go routine !

	go func() {
		for {
			//get msg from connection
			msg := <-h.receivedMessage
			h.messageToBroadcast = nil
			h.responseToSenderNotChan = nil
			//handle the message and generate the response
			h.HandleWholeMessage(msg, h.idOfSender)
			msgBroadcast := h.messageToBroadcast
			msgResponse := h.responseToSenderNotChan

			var subscribers []int = nil
			var err error = nil
			if bytes.Compare(h.channel, []byte("/root")) != 0 {
				subscribers, err = channel.GetSubscribers(h.channel)
				if err != nil {
					log.Fatal("can't get subscribers", err)
				}
			}

			h.connectionsMx.RLock()
			for c := range h.connections {
				//send msgBroadcast to that connection if channel is main channel or is in channel subscribers
				_, found := define.Find(subscribers, c.id)
<<<<<<< HEAD
				//TODO switch to /url of root
				if (bytes.Compare(h.channel, []byte("0")) == 0 || found) && msgBroadcast != nil {
=======

				if (bytes.Compare(h.channel, []byte("/root")) == 0 || found) && msgBroadcast != nil {
>>>>>>> d2589a31
					select {
					case c.send <- msgBroadcast:
					// stop trying to send to this connection after trying for 1 second.
					// if we have to stop, it means that a reader died so remove the connection also.
					case <-time.After(1 * time.Second):
						log.Printf("shutting down connection %c", c.id)
						h.removeConnection(c)
					}
				}
			}
			for c := range h.connections {
				//send answer to client
				if h.idOfSender == c.id {
					select {

					case c.send <- msgResponse:
					// stop trying to send to this connection after trying for 1 second.
					// if we have to stop, it means that a reader died so remove the connection also.
					case <-time.After(1 * time.Second):
						log.Printf("shutting down connection %c", c.id)
						h.removeConnection(c)
					}
				}
			}

			h.connectionsMx.RUnlock()
		}
	}()
	return h
}

func (h *hub) addConnection(conn *connection) {
	fmt.Println("new client connected")
	h.connectionsMx.Lock()
	defer h.connectionsMx.Unlock()
	// QUESTION what if connection is already in the map ?
	h.connections[conn] = struct{}{}
	h.connIndex++ //WARNING do not decrement on remove connection. is used as ID for pub/sub
}

func (h *hub) removeConnection(conn *connection) {
	fmt.Println("client disconnected")
	h.connectionsMx.Lock()
	defer h.connectionsMx.Unlock()
	if _, ok := h.connections[conn]; ok {
		delete(h.connections, conn)
		close(conn.send)
	}
}

// Test json input to create LAO:
//  careful with base64 needed to remove
//  careful with comma after witnesses[] and witnesses_signatures[] needed to remove

// Param msg = receivedMessage
// output by setting h.responseToSender and h.broadcast
func (h *hub) HandleWholeMessage(msg []byte, userId int) {
	generic, err := define.AnalyseGeneric(msg)
	if err != nil {
		err = define.ErrRequestDataInvalid
		h.responseToSenderNotChan = define.CreateResponse(err, generic)
		return
	}

	var history []byte = nil

	switch generic.Method {
	case "subscribe":
		err = h.handleSubscribe(generic, userId)
	case "unsubscribe":
		err = h.handleUnsubscribe(generic, userId)
	case "publish":
		err = h.handlePublish(generic)
	//case "message": err = h.handleMessage() // Potentially, we never receive a "message" and only output "message" after a "publish" in order to broadcast. Or they are only notification, and we just want to check that it was a success
	case "catchup": 
		history, err = h.handleCatchup(generic)
	default:
		err = define.ErrRequestDataInvalid
	}
<<<<<<< HEAD
	fmt.Printf("after creatingLAO")
	fmt.Printf("%v", err)
	h.responseToSenderNotChan = define.CreateResponse(err, generic)
=======

	h.responseToSenderNotChan = define.CreateResponse(err, history, generic)
>>>>>>> d2589a31
}

func (h *hub) handleSubscribe(generic define.Generic, userId int) error {
	params, err := define.AnalyseParamsLight(generic.Params)
	if err != nil {
		return define.ErrRequestDataInvalid
	}
	return channel.Subscribe(userId, []byte(params.Channel))
}

func (h *hub) handleUnsubscribe(generic define.Generic, userId int) error {
	params, err := define.AnalyseParamsLight(generic.Params)
	if err != nil {
		return define.ErrRequestDataInvalid
	}
	return channel.Unsubscribe(userId, []byte(params.Channel))
}

func (h *hub) handlePublish(generic define.Generic) error {
	params, err := define.AnalyseParamsFull(generic.Params)
	if err != nil {
		return define.ErrRequestDataInvalid
	}

	message, err := define.AnalyseMessage(params.Message)
	if err != nil {
		return define.ErrRequestDataInvalid
	}

	data, err := define.AnalyseData(message.Data)
	if err != nil {
		return define.ErrRequestDataInvalid
	}

	switch data["object"] {
	case "lao":
		switch data["action"] {
		case "create":
			return h.handleCreateLAO(message, params.Channel, generic)
		case "update_properties":

		case "state":

		default:
			return define.ErrInvalidAction
		}

	case "message":
		switch data["action"] {
		case "witness":

		default:
			return define.ErrInvalidAction
		}
	case "roll call":
		switch data["action"] {
		case "create":
			return h.handleCreateRollCall(message, params.Channel, generic)
		case "state":

		default:
			return define.ErrInvalidAction
		}
	case "meeting":
		switch data["action"] {
		case "create":
			return h.handleCreateMeeting(message, params.Channel, generic)
		case "state":

		default:
			return define.ErrInvalidAction
		}
	case "poll":
		switch data["action"] {
		case "create":
			return h.handleCreatePoll(message, params.Channel, generic)
		case "state":

		default:
			return define.ErrInvalidAction
		}
	default:
		return define.ErrRequestDataInvalid
	}

	return nil
}

func (h *hub) handleCreateLAO(message define.Message, canal string, generic define.Generic) error {

	if canal != "/root" {
		return define.ErrInvalidResource
	}

	data, err := define.AnalyseDataCreateLAO(message.Data)
	if err != nil {
		return define.ErrInvalidResource
	}

	// TODO
	/*err = define.LAOCreatedIsValid(data, message)
	if err != nil {
		return define.ErrAccessDenied
	}*/
<<<<<<< HEAD
	lao := define.LAO{ID: data.ID, Name: data.Name, Creation: data.Creation, LastModified: data.LastModified, OrganizerPKey: data.OrganizerPKey, Witnesses: data.Witnesses}

	err = channel.CreateObject(lao)
	if err != nil {
		return err
	}
	return h.finalizeHandling(message,canal,generic)
}

func (h *hub) handleCreateRollCall(message define.Message, canal string, generic define.Generic) error {
	if canal != "0" {
		return define.ErrInvalidResource
	}

	data, err := define.AnalyseDataCreateRollCall(message.Data)
	if err != nil {
		return define.ErrInvalidResource
	}

	// don't need to check for validity if we use json schema
	//TODO do we move to multiple type ? cf datadef
	event := define.Event{ID: data.ID, Name: data.Name, Creation: data.Creation,
		LastModified: data.LastModified,Location: data.Location, Start: data.Start,
		End: data.End, Extra: data.Extra}
	err = channel.CreateObject(event)
=======

	canalLAO = canal + data.ID

	err = channel.CreateLAO(message, canalLAO)
>>>>>>> d2589a31
	if err != nil {
		return err
	}
	return h.finalizeHandling(message,canal,generic)
}
func (h *hub) handleCreateMeeting(message define.Message, canal string, generic define.Generic) error {

	if canal != "0" {
		return define.ErrInvalidResource
	}

	data, err := define.AnalyseDataCreateMeeting(message.Data)
	if err != nil {
		return define.ErrInvalidResource
	}

	// don't need to check for validity if we use json schema
	event := define.Event{ID: data.ID, Name: data.Name, Creation: data.Creation,
		LastModified: data.LastModified,Location: data.Location, Start: data.Start,
		End: data.End, Extra: data.Extra}
	err = channel.CreateObject(event)
	if err != nil {
		return err
	}
	return h.finalizeHandling(message,canal,generic)
}
func (h *hub) finalizeHandling(message define.Message, canal string, generic define.Generic) error {
	h.messageToBroadcast = define.CreateBroadcastMessage(message, generic)
	h.channel = []byte(canal)
	return nil
}


func (h *hub) handleCreatePoll(message define.Message, canal string, generic define.Generic) error {

	if canal != "0" {
		return define.ErrInvalidResource
	}

	data, err := define.AnalyseDataCreatePoll(message.Data)
	if err != nil {
		return define.ErrInvalidResource
	}

	// don't need to check for validity if we use json schema
	event := define.Event{ID: data.ID, Name: data.Name, Creation: data.Creation,
		LastModified: data.LastModified,Location: data.Location, Start: data.Start,
		End: data.End, Extra: data.Extra}
	err = channel.CreateObject(event)
	if err != nil {
		return err
	}
	return h.finalizeHandling(message,canal,generic)
}
func (h *hub) handleMessage(msg []byte, userId int) error {

	return nil
}

// TODO
func (h *hub) handleCatchup(generic define.Generic) ([]byte, error) {
	// TODO maybe pass userId as an arg in order to check access rights later on?
	params, err := define.AnalyseParamsLight(generic.Params)
	if err != nil {
		return nil, define.ErrRequestDataInvalid
	}
	history, err := channel.GetData([]byte (params.Channel))

	return history, err
}

func (h *hub) sendResponse(conn *connection) {

}<|MERGE_RESOLUTION|>--- conflicted
+++ resolved
@@ -108,13 +108,8 @@
 			for c := range h.connections {
 				//send msgBroadcast to that connection if channel is main channel or is in channel subscribers
 				_, found := define.Find(subscribers, c.id)
-<<<<<<< HEAD
-				//TODO switch to /url of root
-				if (bytes.Compare(h.channel, []byte("0")) == 0 || found) && msgBroadcast != nil {
-=======
 
 				if (bytes.Compare(h.channel, []byte("/root")) == 0 || found) && msgBroadcast != nil {
->>>>>>> d2589a31
 					select {
 					case c.send <- msgBroadcast:
 					// stop trying to send to this connection after trying for 1 second.
@@ -194,14 +189,8 @@
 	default:
 		err = define.ErrRequestDataInvalid
 	}
-<<<<<<< HEAD
-	fmt.Printf("after creatingLAO")
-	fmt.Printf("%v", err)
-	h.responseToSenderNotChan = define.CreateResponse(err, generic)
-=======
 
 	h.responseToSenderNotChan = define.CreateResponse(err, history, generic)
->>>>>>> d2589a31
 }
 
 func (h *hub) handleSubscribe(generic define.Generic, userId int) error {
@@ -306,18 +295,27 @@
 	if err != nil {
 		return define.ErrAccessDenied
 	}*/
-<<<<<<< HEAD
+	
+	canalLAO = canal + data.ID
+
+	err = channel.StoreMessage(message, canalLAO)
+	if err != nil {
+		return err
+	}
+
 	lao := define.LAO{ID: data.ID, Name: data.Name, Creation: data.Creation, LastModified: data.LastModified, OrganizerPKey: data.OrganizerPKey, Witnesses: data.Witnesses}
-
 	err = channel.CreateObject(lao)
 	if err != nil {
 		return err
 	}
+
 	return h.finalizeHandling(message,canal,generic)
 }
 
+	
+
 func (h *hub) handleCreateRollCall(message define.Message, canal string, generic define.Generic) error {
-	if canal != "0" {
+	if canal != "/root" {
 		return define.ErrInvalidResource
 	}
 
@@ -332,17 +330,12 @@
 		LastModified: data.LastModified,Location: data.Location, Start: data.Start,
 		End: data.End, Extra: data.Extra}
 	err = channel.CreateObject(event)
-=======
-
-	canalLAO = canal + data.ID
-
-	err = channel.CreateLAO(message, canalLAO)
->>>>>>> d2589a31
 	if err != nil {
 		return err
 	}
 	return h.finalizeHandling(message,canal,generic)
 }
+
 func (h *hub) handleCreateMeeting(message define.Message, canal string, generic define.Generic) error {
 
 	if canal != "0" {
@@ -364,6 +357,7 @@
 	}
 	return h.finalizeHandling(message,canal,generic)
 }
+
 func (h *hub) finalizeHandling(message define.Message, canal string, generic define.Generic) error {
 	h.messageToBroadcast = define.CreateBroadcastMessage(message, generic)
 	h.channel = []byte(canal)

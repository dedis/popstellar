<<<<<<< HEAD
/* file that implements the publish subscribe paradigm. Inspired from the chat example of github.com/websocket */
=======
/* file to implement manage opened websockets. Implements the publish-subscribe paradigm.
inspired from the chat example of github.com/gorilla */
>>>>>>> fc14ffb3

package WebSocket

import (
	"bytes"
	"fmt"
	"log"
	"student20_pop/actors"
	"student20_pop/db"
	"student20_pop/define"
	"sync"
	"time"
)

const SIG_THRESHOLD = 4

/*
TODO
faire des tests
-Subscribing
-Unsubscribing

Propagating a message on a channel
Catching up on past messages on a channel /RAOUl

Publish a message on a channel:
Update LAO properties ->
LAO state broadcast ->
Witness a message ->

Creating a 'event' !
#check from witness
#verify if witnessed
-meeting/ Ouriel
-roll call/ ouriel
-discussion(?)
-poll/ouriel
-cast vote
-register attendance
Meeting state broadcast
*/
type hub struct {
	// the mutex to protect connections
	connectionsMx sync.RWMutex

	// Registered connections.
	connections map[*connection]struct{}

	//Response for the sender
	idOfSender int
	//msg received from the sender through the websocket
	receivedMessage chan []byte

	logMx sync.RWMutex
	log   [][]byte

	actor actors.Actor

	connIndex int
}

func NewOrganizerHub(pkey string) *hub {
	return newHub("o", pkey)
}

func NewWitnessHub(pkey string) *hub {
	return newHub("w", pkey)
}

func newHub(mode string, pkey string) *hub {

	h := &hub{
		connectionsMx:   sync.RWMutex{},
		receivedMessage: make(chan []byte),
		connections:     make(map[*connection]struct{}),
		connIndex:       0,
		idOfSender:      -1,
	}

	if mode == "o" {
		h.actor = actors.NewOrganizer(pkey, "orgdatabase.db")
	} else if mode == "w" {
		h.actor = actors.NewWitness(pkey, "witdatabase.db")
	} else {
		log.Fatal("actor mode not recognized")
	}
	//publish subscribe go routine !

	go func() {
		for {
			//get msg from connection
			msg := <-h.receivedMessage

			// check if messages concerns organizer
			var message []byte = nil
			var channel []byte = nil
			var response []byte = nil
			//handle the message and generate the response
			message, channel, response = h.actor.HandleWholeMessage(msg, h.idOfSender)

			h.connectionsMx.RLock()
			h.publishOnChannel(message, channel)
			h.sendResponse(response, h.idOfSender)
			h.connectionsMx.RUnlock()
		}
	}()
	return h
}

/* sends the message msg to every subscribers of the channel channel */
func (h *hub) publishOnChannel(msg []byte, channel []byte) {

	var subscribers []int = nil
	var err error = nil
	if !bytes.Equal(channel, []byte("/root")) {
		subscribers, err = db.GetSubscribers(channel)
		if err != nil {
			log.Fatal("can't get subscribers", err)
		}
	}

	for c := range h.connections {
		//send msgBroadcast to that connection if channel is main channel or is in channel subscribers
		_, found := define.Find(subscribers, c.id)

		if (bytes.Equal(channel, []byte("/root")) || found) && msg != nil {
			select {
			case c.send <- msg:
			// stop trying to send to this connection after trying for 1 second.
			// if we have to stop, it means that a reader died so remove the connection also.
			case <-time.After(1 * time.Second):
				log.Printf("shutting down connection %c", c.id)
				h.removeConnection(c)
			}
		}
	}
}

/*sends the message msg to the connection sender*/
func (h *hub) sendResponse(msg []byte, sender int) {
	for c := range h.connections {
		//send answer to client
		if sender == c.id {
			select {
			case c.send <- msg:
			// stop trying to send to this connection after trying for 1 second.
			// if we have to stop, it means that a reader died so remove the connection also.
			case <-time.After(1 * time.Second):
				log.Printf("shutting down connection %c", c.id)
				h.removeConnection(c)
			}
		}
	}
}

func (h *hub) addConnection(conn *connection) {
	fmt.Println("new client connected")
	h.connectionsMx.Lock()
	defer h.connectionsMx.Unlock()
	// QUESTION what if connection is already in the map ?
	h.connections[conn] = struct{}{}
	h.connIndex++ //WARNING do not decrement on remove connection. is used as ID for pub/sub
}

func (h *hub) removeConnection(conn *connection) {
	fmt.Println("client disconnected")
	h.connectionsMx.Lock()
	defer h.connectionsMx.Unlock()
	if _, ok := h.connections[conn]; ok {
		delete(h.connections, conn)
		close(conn.send)
	}
}<|MERGE_RESOLUTION|>--- conflicted
+++ resolved
@@ -1,9 +1,5 @@
-<<<<<<< HEAD
-/* file that implements the publish subscribe paradigm. Inspired from the chat example of github.com/websocket */
-=======
 /* file to implement manage opened websockets. Implements the publish-subscribe paradigm.
 inspired from the chat example of github.com/gorilla */
->>>>>>> fc14ffb3
 
 package WebSocket
 

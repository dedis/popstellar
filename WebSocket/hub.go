package WebSocket

import (
	b64 "encoding/base64"
	"bytes"
	"fmt"
	"github.com/boltdb/bolt"
	"log"
	"student20_pop/define"
	"sync"
	"time"
	"student20_pop/db"
)

const SIG_TRESHOLD = 4

/*
TODO
faire des tests
-Subscribing
-Unsubscribing

conversion array de byte -> string /Ouriel

Propagating a message on a channel
Catching up on past messages on a channel /RAOUl

Publish a message on a channel:
Update LAO properties ->
LAO state broadcast ->
Witness a message ->

Creating a 'event' !
#check from witness
#verify if witnessed
-meeting/ Ouriel
-roll call/ ouriel
-discussion(?)
-poll/ouriel
-cast vote
-register attendance
Meeting state broadcast
*/
type hub struct {
	// the mutex to protect connections
	connectionsMx sync.RWMutex

	// Registered connections.
	connections map[*connection]struct{}

	// 1st message to send to the channel
	message []byte
	channel []byte

	// 2nd message to send to the channel
	message2 []byte
	channel2 []byte

	//Response for the sender
	idOfSender       int
	responseToSender []byte

	//msg received from the webskt
	receivedMessage chan []byte

	//Database instance
	db *bolt.DB

	logMx sync.RWMutex
	log   [][]byte

	connIndex int
}

func NewOrganizerHub() *hub {
	h := &hub{
		connectionsMx:    sync.RWMutex{},
		receivedMessage:  make(chan []byte),
		connections:      make(map[*connection]struct{}),
		db:               nil,
		connIndex:        0,
		idOfSender:       -1,
		responseToSender: nil,
		message:          nil,
		message2:         nil,
		channel2:         nil,
	}
	//publish subscribe go routine !

	go func() {
		for {
			//get msg from connection
			msg := <-h.receivedMessage
			h.message = nil
			h.responseToSender = nil
			//handle the message and generate the response
			h.HandleWholeMessage(msg, h.idOfSender)
			msgBroadcast := h.message
			msgResponse := h.responseToSender

			var subscribers []int = nil
			var err error = nil
			if bytes.Equal(h.channel, []byte("/root")) {
				subscribers, err = db.GetSubscribers(h.channel)
				if err != nil {
					log.Fatal("can't get subscribers", err)
				}
			}

			h.connectionsMx.RLock()
			for c := range h.connections {
				//send msgBroadcast to that connection if channel is main channel or is in channel subscribers
				_, found := define.Find(subscribers, c.id)

				if (bytes.Equal(h.channel, []byte("/root")) || found) && msgBroadcast != nil {
					select {
					case c.send <- msgBroadcast:
					// stop trying to send to this connection after trying for 1 second.
					// if we have to stop, it means that a reader died so remove the connection also.
					case <-time.After(1 * time.Second):
						log.Printf("shutting down connection %c", c.id)
						h.removeConnection(c)
					}
				}
			}
			for c := range h.connections {
				//send answer to client
				if h.idOfSender == c.id {
					select {

					case c.send <- msgResponse:
					// stop trying to send to this connection after trying for 1 second.
					// if we have to stop, it means that a reader died so remove the connection also.
					case <-time.After(1 * time.Second):
						log.Printf("shutting down connection %c", c.id)
						h.removeConnection(c)
					}
				}
			}

			h.connectionsMx.RUnlock()
		}
	}()
	return h
}

func (h *hub) addConnection(conn *connection) {
	fmt.Println("new client connected")
	h.connectionsMx.Lock()
	defer h.connectionsMx.Unlock()
	// QUESTION what if connection is already in the map ?
	h.connections[conn] = struct{}{}
	h.connIndex++ //WARNING do not decrement on remove connection. is used as ID for pub/sub
}

func (h *hub) removeConnection(conn *connection) {
	fmt.Println("client disconnected")
	h.connectionsMx.Lock()
	defer h.connectionsMx.Unlock()
	if _, ok := h.connections[conn]; ok {
		delete(h.connections, conn)
		close(conn.send)
	}
}

<<<<<<< HEAD
=======
// Test json input to create LAO:
//  careful with base64 needed to remove
//  careful with comma after witnesses[] and witnesses_signatures[] needed to remove

// Param msg = receivedMessage
// output by setting h.responseToSender and h.broadcast
func (h *hub) HandleWholeMessage(msg []byte, userId int) {
	generic, err := define.AnalyseGeneric(msg)
	if err != nil {
		err = define.ErrRequestDataInvalid
		h.responseToSender = define.CreateResponse(err, nil, generic)
		return
	}

	var history []byte = nil

	switch generic.Method {
	case "subscribe":
		err = h.handleSubscribe(generic, userId)
	case "unsubscribe":
		err = h.handleUnsubscribe(generic, userId)
	case "publish":
		err = h.handlePublish(generic)
	//case "message": err = h.handleMessage() // Potentially, we never receive a "message" and only output "message" after a "publish" in order to broadcast. Or they are only notification, and we just want to check that it was a success
	case "catchup":
		history, err = h.handleCatchup(generic)
	default:
		err = define.ErrRequestDataInvalid
	}

	h.responseToSender = define.CreateResponse(err, history, generic)
}

func (h *hub) handleSubscribe(generic define.Generic, userId int) error {
	params, err := define.AnalyseParamsLight(generic.Params)
	if err != nil {
		return define.ErrRequestDataInvalid
	}
	return channel.Subscribe(userId, []byte(params.Channel))
}

func (h *hub) handleUnsubscribe(generic define.Generic, userId int) error {
	params, err := define.AnalyseParamsLight(generic.Params)
	if err != nil {
		return define.ErrRequestDataInvalid
	}
	return channel.Unsubscribe(userId, []byte(params.Channel))
}

func (h *hub) handlePublish(generic define.Generic) error {
	params, err := define.AnalyseParamsFull(generic.Params)
	if err != nil {
		return define.ErrRequestDataInvalid
	}

	message, err := define.AnalyseMessage(params.Message)
	if err != nil {
		return define.ErrRequestDataInvalid
	}

	data := define.Data{}
	base64Text := make([]byte, b64.StdEncoding.DecodedLen(len(message.Data)))
	l, _ := b64.StdEncoding.Decode(base64Text, message.Data)
	err = json.Unmarshal(base64Text[:l], &data)
	//data, err := define.AnalyseData(message.Data)
	if err != nil {
		return define.ErrRequestDataInvalid
	}

	switch data["object"] {
	case "lao":
		switch data["action"] {
		case "create":
			return h.handleCreateLAO(message, params.Channel, generic)
		case "update_properties":
			msg, _ := json.Marshal(generic)
			return h.handleUpdateProperties(params.Channel, msg)
		case "state":

		default:
			return define.ErrInvalidAction
		}

	case "message":
		switch data["action"] {
		case "witness":
			msg, err1 := json.Marshal(generic)
			if err1 != nil {
				return err1
			}
			err := h.handleWitnessMessage(params.Channel, msg)
			if err != nil {
				return err
			}
			if len(message.WitnessSignatures) == SIG_TRESHOLD-1 {
				//TODO: update state and send state broadcast
			}
			return err
		default:
			return define.ErrInvalidAction
		}
	case "roll call":
		switch data["action"] {
		case "create":
			return h.handleCreateRollCall(message, params.Channel, generic)
		case "state":

		default:
			return define.ErrInvalidAction
		}
	case "meeting":
		switch data["action"] {
		case "create":
			return h.handleCreateMeeting(message, params.Channel, generic)
		case "state":

		default:
			return define.ErrInvalidAction
		}
	case "poll":
		switch data["action"] {
		case "create":
			return h.handleCreatePoll(message, params.Channel, generic)
		case "state":

		default:
			return define.ErrInvalidAction
		}
	default:
		return define.ErrRequestDataInvalid
	}

	return nil
}

func (h *hub) handleCreateLAO(message define.Message, canal string, generic define.Generic) error {

	if canal != "/root" {
		return define.ErrInvalidResource
	}

	data, err := define.AnalyseDataCreateLAO(message.Data)
	if err != nil {
		return define.ErrInvalidResource
	}

	err = define.LAOCreatedIsValid(data, message)
	if err != nil {
		return err
	}

	canalLAO := canal + data.ID

	err = channel.StoreMessage(message, canalLAO)
	if err != nil {
		return err
	}

	lao := define.LAO{
		ID:            data.ID,
		Name:          data.Name,
		Creation:      data.Creation,
		LastModified:  data.LastModified,
		OrganizerPKey: data.OrganizerPKey,
		Witnesses:     data.Witnesses,
	}
	err = channel.CreateObject(lao)
	if err != nil {
		return err
	}

	return h.finalizeHandling(message, canal, generic)
}

func (h *hub) handleCreateRollCall(message define.Message, canal string, generic define.Generic) error {
	if canal != "/root" {
		return define.ErrInvalidResource
	}

	data, err := define.AnalyseDataCreateRollCall(message.Data)
	if err != nil {
		return define.ErrInvalidResource
	}

	err = define.RollCallCreatedIsValid(data, message)
	if err != nil {
		return err
	}

	// don't need to check for validity if we use json schema
	event := define.RollCall{ID: data.ID,
		Name:         data.Name,
		Creation:     data.Creation,
		LastModified: data.LastModified,
		Location:     data.Location,
		Start:        data.Start,
		End:          data.End,
		Extra:        data.Extra,
	}
	err = channel.CreateObject(event)
	if err != nil {
		return err
	}
	return h.finalizeHandling(message, canal, generic)
}

func (h *hub) handleCreateMeeting(message define.Message, canal string, generic define.Generic) error {

	if canal == "/root" {
		return define.ErrInvalidResource
	}

	data, err := define.AnalyseDataCreateMeeting(message.Data)
	if err != nil {
		return define.ErrInvalidResource
	}

	// don't need to check for validity if we use json schema
	event := define.Meeting{ID: data.ID,
		Name:         data.Name,
		Creation:     data.Creation,
		LastModified: data.LastModified,
		Location:     data.Location,
		Start:        data.Start,
		End:          data.End,
		Extra:        data.Extra,
	}
	err = channel.CreateObject(event)
	if err != nil {
		return err
	}
	return h.finalizeHandling(message, canal, generic)
}

func (h *hub) finalizeHandling(message define.Message, canal string, generic define.Generic) error {
	h.message = define.CreateBroadcastMessage(message, generic)
	h.channel = []byte(canal)
	return nil
}

func (h *hub) handleCreatePoll(message define.Message, canal string, generic define.Generic) error {

	if canal != "0" {
		return define.ErrInvalidResource
	}

	data, err := define.AnalyseDataCreatePoll(message.Data)
	if err != nil {
		return define.ErrInvalidResource
	}

	// don't need to check for validity if we use json schema
	event := define.Poll{ID: data.ID,
		Name:         data.Name,
		Creation:     data.Creation,
		LastModified: data.LastModified,
		Location:     data.Location,
		Start:        data.Start,
		End:          data.End,
		Extra:        data.Extra,
	}
	err = channel.CreateObject(event)
	if err != nil {
		return err
	}
	return h.finalizeHandling(message, canal, generic)
}
func (h *hub) handleMessage(msg []byte, userId int) error {

	return nil
}

// This is organizer implementation. If Witness, should return a witness msg on object
func (h *hub) handleUpdateProperties(canal string, msg []byte) error {
	h.message = msg
	h.channel = []byte(canal)
	return channel.WriteMessage(msg, true)
}

func (h *hub) handleWitnessMessage(canal string, msg []byte) error {
	//TODO verify signature correctness
	// decrypt msg and compare with hash of "local" data

	//add signature to already stored message:
	//extract messageID and Witness signature from received message
	r_g, err := define.AnalyseGeneric(msg)
	r_p, err := define.AnalyseParamsFull(r_g.Params)
	r_d, err := define.AnalyseMessage(r_p.Message)
	if err != nil {
		return define.ErrRequestDataInvalid
	}
	//retrieve message to sign from database
	toSign, err := channel.GetMessage([]byte(canal), []byte(r_d.MessageID))
	//extract signature list
	g := define.Generic{}
	p := define.ParamsFull{}
	m := define.Message{}
	err = json.Unmarshal(toSign, &g)
	err = json.Unmarshal(g.Params, &p)
	err = json.Unmarshal(p.Message, &m)
	if err != nil {
		return define.ErrRequestDataInvalid
	}

	//if message was already signed by this witness, returns an error
	_, found := define.FindStr(m.WitnessSignatures, r_d.Signature)
	if found {
		return define.ErrResourceAlreadyExists
	}

	m.WitnessSignatures = append(m.WitnessSignatures, r_d.Signature)
	//build the string back
	str, err := json.Marshal(m)
	p.Message = str
	str, err = json.Marshal(p)
	g.Params = str
	str, err = json.Marshal(g)
	if err != nil {
		return define.ErrRequestDataInvalid
	}

	//store received message in DB and update "LAOUpdateProperties" message in DB
	err = channel.WriteMessage(str, false)
	err = channel.WriteMessage(msg, true)
	if err != nil {
		return define.ErrDBFault
	}

	//broadcast received message
	h.message = msg
	h.channel = []byte(canal)
	return nil
}

// TODO
func (h *hub) handleCatchup(generic define.Generic) ([]byte, error) {
	// TODO maybe pass userId as an arg in order to check access rights later on?
	params, err := define.AnalyseParamsLight(generic.Params)
	if err != nil {
		return nil, define.ErrRequestDataInvalid
	}
	history, err := channel.GetData([]byte(params.Channel))

	return history, err
}
>>>>>>> 47621d9b

func (h *hub) sendResponse(conn *connection) {

}<|MERGE_RESOLUTION|>--- conflicted
+++ resolved
@@ -3,9 +3,11 @@
 import (
 	b64 "encoding/base64"
 	"bytes"
+	"encoding/json"
 	"fmt"
 	"github.com/boltdb/bolt"
 	"log"
+	"student20_pop/channel"
 	"student20_pop/define"
 	"sync"
 	"time"
@@ -101,7 +103,7 @@
 			var subscribers []int = nil
 			var err error = nil
 			if bytes.Equal(h.channel, []byte("/root")) {
-				subscribers, err = db.GetSubscribers(h.channel)
+				subscribers, err = channel.GetSubscribers(h.channel)
 				if err != nil {
 					log.Fatal("can't get subscribers", err)
 				}
@@ -162,9 +164,7 @@
 		close(conn.send)
 	}
 }
-
-<<<<<<< HEAD
-=======
+//TODO go to organizer.go
 // Test json input to create LAO:
 //  careful with base64 needed to remove
 //  careful with comma after witnesses[] and witnesses_signatures[] needed to remove
@@ -510,7 +510,6 @@
 
 	return history, err
 }
->>>>>>> 47621d9b
 
 func (h *hub) sendResponse(conn *connection) {
 

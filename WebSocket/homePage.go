--- conflicted
+++ resolved
@@ -1,9 +1,4 @@
-<<<<<<< HEAD
-/* file that serves a webpage. Comes from the chat example of github.com/websocket with minor changes */
-
-=======
 /* file to serve a webserver. Comes from the chat example of github.com/gorilla */
->>>>>>> 51d78b41
 package WebSocket
 
 import (

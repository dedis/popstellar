<<<<<<< HEAD
package define

import (
	"errors"
)

/*TODO:
responseToJson in marshall
*/

var ErrInvalidAction = errors.New("invalid action")
var ErrInvalidResource = errors.New("invalid resource")
var ErrResourceAlreadyExists = errors.New("resource already exists")
var ErrRequestDataInvalid = errors.New("request data is invalid")
var ErrAccessDenied = errors.New("access denied")

=======
package define

import (
	"errors"
)

/*TODO:
errorHandling
responseToJson in marshall
handle errors within wholemessage
*/

var ErrInvalidAction = errors.New("invalid action")
var ErrInvalidResource = errors.New("invalid resource")
var ErrResourceAlreadyExists = errors.New("resource already exists")
var ErrRequestDataInvalid = errors.New("request data is invalid")
var ErrAccessDenied = errors.New("access denied")



func ErrToInt(err error) int {
	//TODO
	return 0
}
>>>>>>> e001bd65
<|MERGE_RESOLUTION|>--- conflicted
+++ resolved
@@ -1,43 +1,12 @@
-<<<<<<< HEAD
 package define
 
 import (
 	"errors"
 )
 
-/*TODO:
-responseToJson in marshall
-*/
 
 var ErrInvalidAction = errors.New("invalid action")
 var ErrInvalidResource = errors.New("invalid resource")
 var ErrResourceAlreadyExists = errors.New("resource already exists")
 var ErrRequestDataInvalid = errors.New("request data is invalid")
 var ErrAccessDenied = errors.New("access denied")
-
-=======
-package define
-
-import (
-	"errors"
-)
-
-/*TODO:
-errorHandling
-responseToJson in marshall
-handle errors within wholemessage
-*/
-
-var ErrInvalidAction = errors.New("invalid action")
-var ErrInvalidResource = errors.New("invalid resource")
-var ErrResourceAlreadyExists = errors.New("resource already exists")
-var ErrRequestDataInvalid = errors.New("request data is invalid")
-var ErrAccessDenied = errors.New("access denied")
-
-
-
-func ErrToInt(err error) int {
-	//TODO
-	return 0
-}
->>>>>>> e001bd65

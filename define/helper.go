<<<<<<< HEAD
/*useful functions, "missing in the standard library". Currently only finding an elem in a slice */
=======
/* GENERAL USEFUL FUNCTIONS
Currently only find elem in array */
>>>>>>> 51d78b41
package define

/* helper function to find an elem. in a slice.  returns index of elem + bool in slice*/
func Find(slice []int, val int) (int, bool) {
	for i, item := range slice {
		if item == val {
			return i, true
		}
	}
	return -1, false
}

func FindStr(slice []string, val string) (int, bool) {
	for i, item := range slice {
		if item == val {
			return i, true
		}
	}
	return -1, false
}<|MERGE_RESOLUTION|>--- conflicted
+++ resolved
@@ -1,9 +1,5 @@
-<<<<<<< HEAD
-/*useful functions, "missing in the standard library". Currently only finding an elem in a slice */
-=======
 /* GENERAL USEFUL FUNCTIONS
 Currently only find elem in array */
->>>>>>> 51d78b41
 package define
 
 /* helper function to find an elem. in a slice.  returns index of elem + bool in slice*/

package define

import (
	"encoding/json"
	"strconv"
	"log"
	"fmt"
)

// TODO, we have exactly this issue : https://stackoverflow.com/questions/20101954/json-unmarshal-nested-object-into-string-or-byte

/*Most generic message structure*/
type Generic struct {
	jsonrpc string
	Method  string
	Params  json.RawMessage
	id      string
}

/* potential enum, but doesn't typecheck in go, the checks must still be manual, so kinda useless
type Method string
const(
	Subscribe Method = "subscribe"
	Unsubscribe Method = "unsubscribe"
	Message Method = "message"
	Publish Method = "publish"
	Catchup Method = "catchup"
)*/

type ParamsLight struct {
	Channel string
}

type ParamsFull struct {
	Channel string
	Message json.RawMessage
}

type Message struct {
	Data              json.RawMessage
	Sender            string
	Signature         string
	MessageID         string
	WitnessSignatures []string
}

type Data map[string]interface{}

type DataCreateLAO struct {
	Object string
	Action string
	//ID hash : Name || Creation Date/Time Unix Timestamp
	ID string
	// name of LAO
	Name string
	//Creation Date/Time
	Creation int64 //  Unix timestamp (uint64)
	LastModified int64 //timestamp
	//Organiser: Public Key
	OrganizerPKey string
	//List of public keys where each public key belongs to one witness
	Witnesses []string
	//List of public keys where each public key belongs to one member (physical person) (subscriber)
}
type Error struct {
	code int
	description string
}

type ResponseWithGenResult struct {
	jsonrpc      	string
	result      	int
	id 				string
}
type ResponseWithCatchupResult struct {
	jsonrpc      	string
	result      	[]byte
	id 				string
}
type ResponseWithError struct {
	jsonrpc      	string
	error      		Error
	id 				string
}
/**
 * Function that takes a byte array as input and returns
 * a Message struct
 */
func AnalyseGeneric(generic []byte) (Generic, error) {
	m := Generic{}
	err := json.Unmarshal(generic, &m)
	return m, err
}

func AnalyseParamsLight(params json.RawMessage) (ParamsLight, error) {
	m := ParamsLight{}
	err := json.Unmarshal(params, &m)
	return m, err
}

func AnalyseParamsFull(params json.RawMessage) (ParamsFull, error) {
	m := ParamsFull{}
	err := json.Unmarshal(params, &m)
	return m, err
}

func AnalyseMessage(message json.RawMessage) (Message, error) {
	m := Message{}
	err := json.Unmarshal(message, &m)
	return m, err
}

func AnalyseData(data json.RawMessage) (Data, error) {
	m := Data{}
	err := json.Unmarshal(data, &m)
	return m, err
}

func AnalyseDataCreateLAO(data json.RawMessage) (DataCreateLAO, error) {
	m := DataCreateLAO{}
	err := json.Unmarshal(data, &m)
	fmt.Printf("%#v", m)
	return m, err
}

/**
 * Function that reads a JSON message in order to create a new LAO
 */
/*
func JsonLaoCreate(message []byte) (MessageLaoCreate, error) {
	m := MessageLaoCreate{}
	err := json.Unmarshal(message, &m)
	return m, err
}

func DataToMessageEventCreate(data []byte) (MessageEventCreate, error) {
	m := MessageEventCreate{}
	err := json.Unmarshal(data, &m)
	return m, err
}*/

/**
 * Function that converts a Lao to a Json byte array
 */
func LaoToJson(lao LAO) []byte {
	str := []byte("{")

	str = append(str, []byte(`"type": lao, `)...)
	str = append(str, []byte(`"id": `+string(lao.ID)+`, `)...)
	str = append(str, []byte(`"name": `+lao.Name+`, `)...)
	str = append(str, []byte(`"organizerpkey": `+string(lao.OrganizerPKey)+`, `)...)
	//str = append(str, []byte(`"creationtime": `+string(lao.Creation)+`, `)...)
	//str = append(str, []byte(`"ip":`+string(lao.Ip)+`, `)...)
	//str = append(str, []byte(`"attestation":`+string(lao.Attestation)+`, `)...)

	// TODO create string for witness/members/...
	str = append(str, []byte(`"witness": , `)...)
	str = append(str, []byte(`"members": , `)...)
	str = append(str, []byte(`"events": , `)...)

	str = append(str, []byte("}")...)
	return str
}

/**
 * Function that generate JSON string from slice
 * returns title:{} if data is empty
 */
func SliceToJson(title string, data [][]byte) string {
	str := title + ": {"
	for i, d := range data {
		str += `"`
		str += strconv.Itoa(i)
		str += `": "`
		str += string(d)
		//if not last occurence
		if i != len(data) {
			str += ", "
		}
	}
	str += "}"
	return str
}

<<<<<<< HEAD
func CreateResponse(err error, generic Generic) []byte {
	return []byte (ResponseToSenderInJson(err, generic.id))
}

func CreateBroadcastMessage(message Message, generic Generic) []byte {
=======
func CreateBroadcast(message Message, generic Generic) []byte {
>>>>>>> b0d6c423
	broadc := Generic{
		jsonrpc:	generic.jsonrpc,
		Method:		"message",
		Params: 	generic.Params,
		id:			generic.id,
	}
	b, err := json.Marshal(broadc)

	if err != nil {
		log.Fatal("couldn't Marshal the message to broadcast")
	}
	
	return b
}

/*
* Function that converts a Lao to a Json byte array
* we suppose error is in the good range
 */

func CreateResponse(err error, /*messages [],*/generic Generic) []byte {
	if err!= nil {
		resp := ResponseWithError {
			jsonrpc	:      	"2.0",
			error  	:		selectDescriptionError(err),
			id		:		generic.id,
		}
		b, err := json.Marshal(resp)
		if err != nil {
			fmt.Println("couldn't Marshal the response")
		}
		return b

	}else{
		//if(messages == null)// Mauvaise syntaxe{
			resp := ResponseWithGenResult{
				jsonrpc:      	"2.0",
				result:      	0,
				id 		:		generic.id,
			}
		/*}else{
			resp := ResponseWithCatchupResult{
				jsonrpc:      	"2.0",
				result:      	messages,
				id: 			generic.id,
			}
		}*/
		b, err := json.Marshal(resp)
		if err != nil {
			fmt.Println("couldn't Marshal the response")
		}
		return b
	}
}

/*
*	return the associate description error
*	we check the validity (error vetween -1 and -5) before the function
 */
func selectDescriptionError(err error) Error {
	switch err {
	case ErrInvalidAction:
		return Error{
			code:-1,
			description: "invalid action",
		}
	case ErrInvalidResource:
		return Error{
			code:-2,
			description: "invalid resource",
		}
		//(e.g. channel does not exist,channel was not subscribed to, etc.)
	case ErrResourceAlreadyExists:
		return Error{
			code:-3,
			description: "resource already exists",
		}
		//(e.g. lao already exists, channel already exists, etc.)
	case ErrRequestDataInvalid:
		return Error{
			code:-4,
			description: "request data is invalid",
		}
		//(e.g. message is invalid)
	case ErrAccessDenied:
		return Error{
			code:-5,
			description: "access denied",
		}
		//(e.g. subscribing to a “restricted” channel)
	default:
<<<<<<< HEAD
		fmt.Printf("%v", err)
		return ""
=======
		log.Fatal("type of error unrecognized")
		return Error{} //should never arrive here
>>>>>>> b0d6c423
	}
}<|MERGE_RESOLUTION|>--- conflicted
+++ resolved
@@ -182,15 +182,7 @@
 	return str
 }
 
-<<<<<<< HEAD
-func CreateResponse(err error, generic Generic) []byte {
-	return []byte (ResponseToSenderInJson(err, generic.id))
-}
-
-func CreateBroadcastMessage(message Message, generic Generic) []byte {
-=======
 func CreateBroadcast(message Message, generic Generic) []byte {
->>>>>>> b0d6c423
 	broadc := Generic{
 		jsonrpc:	generic.jsonrpc,
 		Method:		"message",
@@ -282,12 +274,9 @@
 		}
 		//(e.g. subscribing to a “restricted” channel)
 	default:
-<<<<<<< HEAD
 		fmt.Printf("%v", err)
-		return ""
-=======
-		log.Fatal("type of error unrecognized")
+		// TODO decide if we crash everything or not
+		// log.Fatal("type of error unrecognized")
 		return Error{} //should never arrive here
->>>>>>> b0d6c423
 	}
 }
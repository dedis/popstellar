--- conflicted
+++ resolved
@@ -269,11 +269,7 @@
 * we suppose error is in the good range
  */
 
-<<<<<<< HEAD
-func CreateResponse(err error /*,messages [][]byte*/, generic Generic) []byte {
-=======
 func createResponse(err error, messages []byte, generic Generic) []byte {
->>>>>>> e8e4faf0
 	if err != nil {
 		resp := ResponseWithError {
 			Jsonrpc:       "2.0",
@@ -284,7 +280,6 @@
 		if err != nil {
 			fmt.Println("couldn't Marshal the response")
 		}
-		fmt.Println(string(b))
 		return b
 
 	} else {
@@ -333,7 +328,6 @@
 		}
 		//(e.g. channel does not exist,channel was not subscribed to, etc.)
 	case ErrResourceAlreadyExists:
-		fmt.Println("in good case")
 		errResp = ErrorResponse{
 			Code:        -3,
 			Description: "resource already exists",

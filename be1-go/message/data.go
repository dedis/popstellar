package message

import (
	"crypto/sha256"
	"encoding/json"
	"fmt"

	"golang.org/x/xerrors"
)

type stringer string

func (s stringer) String() string {
	return string(s)
}

// DataObject represents the type for the "object" key associated with the
// message data.
type DataObject string

var (
	// LaoObject represents a "lao" message data.
	LaoObject DataObject = "lao"

	// MessageObject represents a "message" message data.
	MessageObject DataObject = "message"

	// MeetingObject represents a "meeting" message data.
	MeetingObject DataObject = "meeting"

	// RollCallObject represents a "roll call" message data.
	RollCallObject DataObject = "roll_call"
)

// DataAction represents the type for the "action" key associated with the
// message data.
type DataAction string

// Timestamp represents the type for a timestamp in message data.
type Timestamp int64

// String returns the string representation of a timestamp.
func (t Timestamp) String() string {
	return fmt.Sprintf("%d", t)
}

// Data defines an interface for all message data types.
type Data interface {
	GetAction() DataAction

	GetObject() DataObject

	//GetTimestamp() Timestamp
}

// GenericData implements `Data` and contains fields that map to "action"
// and "object" fields in the message data
type GenericData struct {
	Action DataAction `json:"action"`
	Object DataObject `json:"object"`
}

// GetAction returns the DataAction.
func (g *GenericData) GetAction() DataAction {
	return g.Action
}

// GetObject returns the DataObject.
func (g *GenericData) GetObject() DataObject {
	return g.Object
}

// LaoDataAction represents actions associated with a "lao" data message.
type LaoDataAction DataAction

var (
	// CreateLaoAction is the action associated with the data for creating a LAO.
	CreateLaoAction LaoDataAction = "create"

	// UpdateLaoAction is the action associated with the data for updating a LAO.
	UpdateLaoAction LaoDataAction = "update_properties"

	// StateLaoAction is the action associated with the data for denoting a LAO state.
	StateLaoAction LaoDataAction = "state"
)

// CreateLAOData represents the message data used for creating a LAO.
type CreateLAOData struct {
	*GenericData

	ID        []byte      `json:"id"`
	Name      string      `json:"name"`
	Creation  Timestamp   `json:"creation"`
	Organizer PublicKey   `json:"organizer"`
	Witnesses []PublicKey `json:"witnesses"`
}

// GetTimestamp returns the creation timestamp.
func (c *CreateLAOData) GetTimestamp() Timestamp {
	return c.Creation
}

func (c *CreateLAOData) setID() error {
	id, err := hash(stringer("L"), c.Organizer, c.Creation, stringer(c.Name))
	if err != nil {
		return xerrors.Errorf("error creating hash: %v", err)
	}

	c.ID = id
	return nil
}

// UpdateLAOData represents the message data used for updating a LAO.
type UpdateLAOData struct {
	*GenericData

	ID           []byte      `json:"id"`
	Name         string      `json:"name"`
	LastModified Timestamp   `json:"last_modified"`
	Witnesses    []PublicKey `json:"witnesses"`
}

// GetTimestamp returns the last modified timestamp.
func (u *UpdateLAOData) GetTimestamp() Timestamp {
	return u.LastModified
}

// StateLAOData represents the message data used for propagating a LAO state.
type StateLAOData struct {
	*GenericData

	ID                     []byte                   `json:"id"`
	Name                   string                   `json:"name"`
	LastModified           Timestamp                `json:"last_modified"`
	Creation               Timestamp                `json:"creation"`
	Organizer              PublicKey                `json:"organizer"`
	Witnesses              []PublicKey              `json:"witnesses"`
	ModificationID         []byte                   `json:"modification_id"`
	ModificationSignatures []PublicKeySignaturePair `json:"modification_signatures"`
}

// GetTimestamp returns the last modified timestamp.
func (s *StateLAOData) GetTimestamp() Timestamp {
	return s.LastModified
}

// MeetingDataAction represents actions associated with a "meeting" data message.
type MeetingDataAction DataAction

var (
	// CreateMeetingAction is the action associated with the data for creating a meeting.
	CreateMeetingAction MeetingDataAction = "create"

	// UpdateMeetingAction is the action associated with the data for updating a meeting.
	UpdateMeetingAction MeetingDataAction = "update_properties"

	// StateMeetingAction is the action associated with the data for closing a meeting.
	StateMeetingAction MeetingDataAction = "state"
)

// CreateMeetingData represents the message data used for creating a meeting.
type CreateMeetingData struct {
	*GenericData

	ID       []byte    `json:"id"`
	Name     string    `json:"name"`
	Creation Timestamp `json:"creation"`
	Location string    `json:"location"`

	Start Timestamp `json:"start"`
	End   Timestamp `json:"end"`

	Extra json.RawMessage `json:"extra"`
}

// GetTimestamp returns the creation timestamp.
func (c *CreateMeetingData) GetTimestamp() Timestamp {
	return c.Creation
}

// StateMeetingData represents the message data used for propagating a meeting state.
type StateMeetingData struct {
	*GenericData

	ID       []byte    `json:"id"`
	Name     string    `json:"name"`
	Creation Timestamp `json:"creation"`
	Location string    `json:"location"`

	Start Timestamp `json:"start"`
	End   Timestamp `json:"end"`

	ModificationID         []byte                   `json:"modification_id"`
	ModificationSignatures []PublicKeySignaturePair `json:"modification_signatures"`

	Extra json.RawMessage `json:"extra"`
}

// GetTimestamp returns the creation timestamp.
func (s *StateMeetingData) GetTimestamp() Timestamp {
	return s.Creation
}

// RollCallAction represents the actions associated with a "roll call" data message.
type RollCallAction DataAction

var (
	// CreateRollCallAction represents the action associated with the data for creating a roll call.
	CreateRollCallAction RollCallAction = "create"

	// CloseRollCallAction represents the action associated with the data for closing a roll call.
	CloseRollCallAction RollCallAction = "close"
)

// CreateRollCallData represents the message data used for creating a roll call.
type CreateRollCallData struct {
	*GenericData

	ID          []byte    `json:"id"`
	Name        string    `json:"name"`
	Creation    Timestamp `json:"creation"`
	Start       Timestamp `json:"start"`
	Scheduled   Timestamp `json:"scheduled"`
	Location    string    `json:"location"`
	Description string    `json:"roll_call_description"`
}

// OpenRollCallActionType represents the actions associated with opening or
// reopening a roll call.
type OpenRollCallActionType RollCallAction

var (
	// OpenRollCallAction reprents the action associated with the data for opening a roll call.
	OpenRollCallAction OpenRollCallActionType = "open"

	// ReopenRollCallAction reprents the action associated with the data for reopening a roll call.
	ReopenRollCallAction OpenRollCallActionType = "reopen"
)

// OpenRollCallData represents the message data used for opening a roll call.
type OpenRollCallData struct {
	*GenericData

	ID    []byte    `json:"id"`
	Start Timestamp `json:"start"`
}

// CloseRollCallData represents the message data used for closing a roll call.
type CloseRollCallData struct {
	*GenericData

	ID        []byte      `json:"id"`
	Start     Timestamp   `json:"start"`
	End       Timestamp   `json:"end"`
	Attendees []PublicKey `json:"attendees"`
}

// MessageDataAction represents the actions associated with a "message" data message.
type MessageDataAction DataAction

var (
	// WitnessAction represents the action associated with the data for witnessing a message.
	WitnessAction MessageDataAction = "witness"
)

// WitnessMessageData represents the message data used for witnessing a message.
type WitnessMessageData struct {
	*GenericData

	MessageID []byte    `json:"message_id"`
	Signature Signature `json:"signature"`
}
<<<<<<< HEAD

// ElectionAction represents the action associated with an "election" data message.
type ElectionAction DataAction

var (
	// ElectionSetupAction represents the action associated with the data for setting up an election.
	ElectionSetupAction ElectionAction = "setup"

	// CastVoteAction represents the action associated with the data for casting a vote in
	// an election.
	CastVoteAction ElectionAction = "cast_vote"

	// ElectionEndAction represents the action associated with the data for ending an election.
	ElectionEndAction ElectionAction = "end"

	// ElectionResultAction represents the action associated with the data for the tallying of
	// an election.
	ElectionResultAction ElectionAction = "result"
)

// VotingMethod represents the method used for a particular vote.
type VotingMethod string

var (
	// PluralityMethod represents the relative majority voting method.
	PluralityMethod VotingMethod = "Plurality"
	// ApprovalMethod represents a single-winner electoral system where each voter may
	// approve any number of ballot options.
	ApprovalMethod VotingMethod = "Approval"
)

// BallotOption represents a response option to a question.
type BallotOption string

// Question represents a question that is asked during an election.
type Question struct {
	ID            PublicKey      `json:"id"`
	QuestionAsked string         `json:"question"`
	VotingMethod  VotingMethod   `json:"voting_method"`
	BallotOptions []BallotOption `json:"ballot_options"`
	WriteIn       bool           `json:"write_in"`
}

// ElectionSetupData represents the message data used for setting up an election.
type ElectionSetupData struct {
	*GenericData

	ID        []byte     `json:"id"`
	LaoID     []byte     `json:"lao"`
	Name      string     `json:"name"`
	Version   string     `json:"version"`
	CreatedAt Timestamp  `json:"created_at"`
	StartTime Timestamp  `json:"start_time"`
	EndTime   Timestamp  `json:"end_time"`
	Questions []Question `json:"questions"`
}

// Vote represents a vote in an election.
type Vote struct {
	ID          PublicKey `json:"id"`
	QuestionID  []byte    `json:"question"`
	VoteIndexes []int     `json:"vote"`
	WriteIn     string    `json:"write_in"`
}

// CastVoteData represents the message data used for casting a vote during an election.
type CastVoteData struct {
	*GenericData
	LaoID      []byte    `json:"lao"`
	ElectionID []byte    `json:"election"`
	CreatedAt  Timestamp `json:"created_at"`
	Votes      []Vote    `json:"votes"`
}

// ElectionEndData represents the message data used for ending an election.
type ElectionEndData struct {
	*GenericData
	LaoID           []byte    `json:"lao"`
	ElectionID      []byte    `json:"election"`
	CreatedAt       Timestamp `json:"created_at"`
	RegisteredVotes []byte    `json:"registered_votes"`
}

// QuestionResult represents the result of a question in an election.
type QuestionResult struct {
	ID     PublicKey      `json:"id"`
	Result []BallotOption `json:"result"`
}

// ElectionResultData represents the message data for the result of an election.
type ElectionResultData struct {
	*GenericData
	Questions         []QuestionResult         `json:"questions"`
	WitnessSignatures []PublicKeySignaturePair `json:"witness_signatures"`
}
=======
>>>>>>> b7994743

// NewCreateLAOData returns an instance of `CreateLAOData`.
func NewCreateLAOData(name string, creation Timestamp, organizer PublicKey, witnesses []PublicKey) (*CreateLAOData, error) {
	create := &CreateLAOData{
		GenericData: &GenericData{
			Action: DataAction(CreateLaoAction),
			Object: LaoObject,
		},
		Name:      name,
		Creation:  creation,
		Organizer: organizer,
		Witnesses: witnesses,
	}

	err := create.setID()
	if err != nil {
		return nil, xerrors.Errorf("failed to set ID for CreateLAOData: %v", err)
	}

	return create, nil
}

func hash(strs ...fmt.Stringer) ([]byte, error) {
	h := sha256.New()
	for i, str := range strs {
		s := str.String()
		if len(s) == 0 {
			return nil, xerrors.Errorf("empty string to hash() at index: %d, %v", i, strs)
		}
		h.Write([]byte(fmt.Sprintf("%d%s", len(s), s)))
	}
	return h.Sum(nil), nil
}<|MERGE_RESOLUTION|>--- conflicted
+++ resolved
@@ -30,6 +30,9 @@
 
 	// RollCallObject represents a "roll call" message data.
 	RollCallObject DataObject = "roll_call"
+
+	//ElectionObject represents a "election" message data
+	ElectionObject DataObject = "election"
 )
 
 // DataAction represents the type for the "action" key associated with the
@@ -270,7 +273,6 @@
 	MessageID []byte    `json:"message_id"`
 	Signature Signature `json:"signature"`
 }
-<<<<<<< HEAD
 
 // ElectionAction represents the action associated with an "election" data message.
 type ElectionAction DataAction
@@ -366,8 +368,6 @@
 	Questions         []QuestionResult         `json:"questions"`
 	WitnessSignatures []PublicKeySignaturePair `json:"witness_signatures"`
 }
-=======
->>>>>>> b7994743
 
 // NewCreateLAOData returns an instance of `CreateLAOData`.
 func NewCreateLAOData(name string, creation Timestamp, organizer PublicKey, witnesses []PublicKey) (*CreateLAOData, error) {

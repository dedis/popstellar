package answer

import (
	"encoding/json"
<<<<<<< HEAD
=======
	"fmt"
>>>>>>> 3ddb60b3
	"golang.org/x/xerrors"
	message "popstellar/message"
)

// Answer defines the JSON RPC answer message
type Answer struct {
	message.JSONRPCBase

	ID     *int    `json:"id"`
	Result *Result `json:"result,omitempty"`
	Error  *Error  `json:"error,omitempty"`
}

<<<<<<< HEAD
// Result can be either a 0 int, a slice of messages or an array of MessageIdsByChannelId objects
=======
// Result can be either a 0 int, a slice of messages or a map of messages associated to a channel ID
>>>>>>> 3ddb60b3
type Result struct {
	isEmpty           bool
	data              []json.RawMessage
	MessagesByChannel map[string][]json.RawMessage
}

// UnmarshalJSON implements json.Unmarshaler
func (r *Result) UnmarshalJSON(buf []byte) error {
	// if the answer return is 0, then we get the ascii value of 0, which equals
	// to 48
	if len(buf) == 1 && buf[0] == 48 {
		r.isEmpty = true
		return nil
	}

	errData := json.Unmarshal(buf, &r.data)
	if errData == nil {
		return nil
	}

	errMsg := fmt.Sprintf("failed to unmarshal into r.data: %v", errData)

	errMessagesByChannel := json.Unmarshal(buf, &r.MessagesByChannel)
	if errMessagesByChannel == nil {
		return nil
	}

	errMsg += fmt.Sprintf("failed to unmarshal into r.MessagesByChannel: %v", errMessagesByChannel)

	return xerrors.Errorf("failed to unmarshal result: %s", errMsg)
}

// IsEmpty tells if there are potentially 0 or more messages in the result.
func (r Result) IsEmpty() bool {
	return r.isEmpty
}

// GetData returns the answer data. It can be nil in case the return is empty.
func (r *Result) GetData() []json.RawMessage {
	return r.data
}

// GetMessagesByChannel returns the array of objects mapping a channel with its messages.
func (r *Result) GetMessagesByChannel() map[string][]json.RawMessage {
	return r.MessagesByChannel
}<|MERGE_RESOLUTION|>--- conflicted
+++ resolved
@@ -2,10 +2,7 @@
 
 import (
 	"encoding/json"
-<<<<<<< HEAD
-=======
 	"fmt"
->>>>>>> 3ddb60b3
 	"golang.org/x/xerrors"
 	message "popstellar/message"
 )
@@ -19,11 +16,7 @@
 	Error  *Error  `json:"error,omitempty"`
 }
 
-<<<<<<< HEAD
-// Result can be either a 0 int, a slice of messages or an array of MessageIdsByChannelId objects
-=======
 // Result can be either a 0 int, a slice of messages or a map of messages associated to a channel ID
->>>>>>> 3ddb60b3
 type Result struct {
 	isEmpty           bool
 	data              []json.RawMessage

--- conflicted
+++ resolved
@@ -13,13 +13,8 @@
 	ConsensusObject            = "consensus"
 	ConsensusActionAccept      = "accept"
 	ConsensusActionElect       = "elect"
-<<<<<<< HEAD
 	ConsensusActionElectAccept = "elect-accept"
 	ConsensusActionLearn       = "learn"
-=======
-	ConsensusActionElectAccept = "elect_accept"
-	ConsensuisActionLearn      = "learn"
->>>>>>> 9c0fb119
 	ConsensusActionPrepare     = "prepare"
 	ConsensusActionPromise     = "promise"
 	ConsensusActionPropose     = "propose"

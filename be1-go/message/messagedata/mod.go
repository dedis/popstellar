package messagedata

import (
	"crypto/sha256"
	"encoding/base64"
	"encoding/json"
	"fmt"

	"golang.org/x/xerrors"
)

const (
	ConsensusObject            = "consensus"
	ConsensusActionAccept      = "accept"
	ConsensusActionElect       = "elect"
<<<<<<< HEAD
	ConsensusActionElectAccept = "elect_accept"
	ConsensusActionLearn       = "learn"
=======
	ConsensusActionElectAccept = "elect-accept"
	ConsensuisActionLearn      = "learn"
	ConsensusActionPrepare     = "prepare"
	ConsensusActionPromise     = "promise"
	ConsensusActionPropose     = "propose"
>>>>>>> 1d764c9a

	ElectionObject       = "election"
	ElectionActionEnd    = "end"
	ElectionActionResult = "result"
	ElectionActionSetup  = "setup"

	LAOObject       = "lao"
	LAOActionCreate = "create"
	LAOActionState  = "state"
	LAOActionUpdate = "update_properties"

	MeetingObject       = "meeting"
	MeetingActionCreate = "create"
	MeetingActionState  = "state"

	MessageObject        = "message"
	MessageActionWitness = "witness"

	RollCallObject       = "roll_call"
	RollCallActionClose  = "close"
	RollCallActionCreate = "create"
	RollCallActionOpen   = "open"
	RollCallActionReopen = "reopen"

	VoteActionCastVote = "cast_vote"
	VoteActionWriteIn  = "write_in"

	ChirpObject                = "chirp"
	ChirpActionAdd             = "add"
	ChirpActionDelete          = "delete"
	ChirpActionAddBroadcast    = "add_broadcast"
	ChirpActionDeleteBroadcast = "delete_broadcast"

	// RootPrefix denotes the prefix for the root channel, used to verify the
	// channel of origin of some message
	RootPrefix = "/root/"
)

// GetObjectAndAction returns the object and action of a JSON RPC message.
func GetObjectAndAction(buf []byte) (string, string, error) {
	var objmap map[string]json.RawMessage

	err := json.Unmarshal(buf, &objmap)
	if err != nil {
		return "", "", xerrors.Errorf("failed to unmarshal objmap: %v", err)
	}

	var object string
	var action string

	err = json.Unmarshal(objmap["object"], &object)
	if err != nil {
		return "", "", xerrors.Errorf("failed to get object: %v", err)
	}

	err = json.Unmarshal(objmap["action"], &action)
	if err != nil {
		return "", "", xerrors.Errorf("failed to get action: %v", err)
	}

	return object, action, nil
}

// GetTime returns the time of a JSON RPC message.
func GetTime(buf []byte) (int64, error) {
	var objmap map[string]json.RawMessage

	err := json.Unmarshal(buf, &objmap)
	if err != nil {
		return 0, xerrors.Errorf("failed to unmarshal objmap: %v", err)
	}

	var time int64

	err = json.Unmarshal(objmap["timestamp"], &time)
	if err != nil {
		return 0, xerrors.Errorf("failed to get time: %v", err)
	}

	return time, nil
}

// Hash returns the sha256 created from an array of strings
func Hash(strs ...string) string {
	h := sha256.New()
	for _, s := range strs {
		h.Write([]byte(fmt.Sprintf("%d", len(s))))
		h.Write([]byte(s))
	}
	return base64.URLEncoding.EncodeToString(h.Sum(nil))
}<|MERGE_RESOLUTION|>--- conflicted
+++ resolved
@@ -13,16 +13,11 @@
 	ConsensusObject            = "consensus"
 	ConsensusActionAccept      = "accept"
 	ConsensusActionElect       = "elect"
-<<<<<<< HEAD
 	ConsensusActionElectAccept = "elect_accept"
-	ConsensusActionLearn       = "learn"
-=======
-	ConsensusActionElectAccept = "elect-accept"
 	ConsensuisActionLearn      = "learn"
 	ConsensusActionPrepare     = "prepare"
 	ConsensusActionPromise     = "promise"
 	ConsensusActionPropose     = "propose"
->>>>>>> 1d764c9a
 
 	ElectionObject       = "election"
 	ElectionActionEnd    = "end"

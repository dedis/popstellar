<<<<<<< HEAD
package messagedata

import (
	"crypto/sha256"
	"encoding/base64"
	"encoding/json"
	"fmt"

	"golang.org/x/xerrors"
)

const (
	ConsensusObject            = "consensus"
	ConsensusActionAccept      = "accept"
	ConsensusActionElect       = "elect"
	ConsensusActionElectAccept = "elect_accept"
	ConsensusActionFailure     = "failure"
	ConsensusActionLearn       = "learn"
	ConsensusActionPrepare     = "prepare"
	ConsensusActionPromise     = "promise"
	ConsensusActionPropose     = "propose"

	ElectionObject       = "election"
	ElectionActionEnd    = "end"
	ElectionActionResult = "result"
	ElectionActionSetup  = "setup"

	LAOObject       = "lao"
	LAOActionCreate = "create"
	LAOActionState  = "state"
	LAOActionUpdate = "update_properties"

	MeetingObject       = "meeting"
	MeetingActionCreate = "create"
	MeetingActionState  = "state"

	MessageObject        = "message"
	MessageActionWitness = "witness"

	RollCallObject       = "roll_call"
	RollCallActionClose  = "close"
	RollCallActionCreate = "create"
	RollCallActionOpen   = "open"
	RollCallActionReopen = "reopen"

	VoteActionCastVote = "cast_vote"
	VoteActionWriteIn  = "write_in"

	ChirpObject             = "chirp"
	ChirpActionAdd          = "add"
	ChirpActionDelete       = "delete"
	ChirpActionNotifyAdd    = "notify_add"
	ChirpActionNotifyDelete = "notify_delete"

	ReactionObject       = "reaction"
	ReactionActionAdd    = "add"
	ReactionActionDelete = "delete"

	// RootPrefix denotes the prefix for the root channel, used to verify the
	// channel of origin of some message
	RootPrefix = "/root/"
)

// MessageData defines a common interface for message data to be used with a
// registry.
type MessageData interface {
	GetObject() string
	GetAction() string
	NewEmpty() MessageData
}

// Verifiable defines a MessageData that offers message verification
type Verifiable interface {
	MessageData
	Verify() error
}

// GetObjectAndAction returns the object and action of a JSON RPC message.
func GetObjectAndAction(buf []byte) (string, string, error) {
	var objmap map[string]json.RawMessage

	err := json.Unmarshal(buf, &objmap)
	if err != nil {
		return "", "", xerrors.Errorf("failed to unmarshal objmap: %v", err)
	}

	var object string
	var action string

	err = json.Unmarshal(objmap["object"], &object)
	if err != nil {
		return "", "", xerrors.Errorf("failed to get object: %v", err)
	}

	err = json.Unmarshal(objmap["action"], &action)
	if err != nil {
		return "", "", xerrors.Errorf("failed to get action: %v", err)
	}

	return object, action, nil
}

// GetTime returns the time of a JSON RPC message.
func GetTime(buf []byte) (int64, error) {
	var objmap map[string]json.RawMessage

	err := json.Unmarshal(buf, &objmap)
	if err != nil {
		return 0, xerrors.Errorf("failed to unmarshal objmap: %v", err)
	}

	var time int64

	err = json.Unmarshal(objmap["timestamp"], &time)
	if err != nil {
		return 0, xerrors.Errorf("failed to get time: %v", err)
	}

	return time, nil
}

// Hash returns the sha256 created from an array of strings
func Hash(strs ...string) string {
	h := sha256.New()
	for _, s := range strs {
		h.Write([]byte(fmt.Sprintf("%d", len(s))))
		h.Write([]byte(s))
	}
	return base64.URLEncoding.EncodeToString(h.Sum(nil))
}
=======
package messagedata

import (
	"crypto/sha256"
	"encoding/base64"
	"encoding/json"
	"fmt"

	"golang.org/x/xerrors"
)

const (
	ConsensusObject            = "consensus"
	ConsensusActionAccept      = "accept"
	ConsensusActionElect       = "elect"
	ConsensusActionElectAccept = "elect_accept"
	ConsensusActionFailure     = "failure"
	ConsensusActionLearn       = "learn"
	ConsensusActionPrepare     = "prepare"
	ConsensusActionPromise     = "promise"
	ConsensusActionPropose     = "propose"

	ElectionObject       = "election"
	ElectionActionOpen   = "open"
	ElectionActionEnd    = "end"
	ElectionActionResult = "result"
	ElectionActionSetup  = "setup"

	LAOObject       = "lao"
	LAOActionCreate = "create"
	LAOActionState  = "state"
	LAOActionUpdate = "update_properties"

	MeetingObject       = "meeting"
	MeetingActionCreate = "create"
	MeetingActionState  = "state"

	MessageObject        = "message"
	MessageActionWitness = "witness"

	RollCallObject       = "roll_call"
	RollCallActionClose  = "close"
	RollCallActionCreate = "create"
	RollCallActionOpen   = "open"
	RollCallActionReopen = "reopen"

	VoteActionCastVote = "cast_vote"
	VoteActionWriteIn  = "write_in"

	ChirpObject             = "chirp"
	ChirpActionAdd          = "add"
	ChirpActionDelete       = "delete"
	ChirpActionNotifyAdd    = "notify_add"
	ChirpActionNotifyDelete = "notify_delete"

	ReactionObject       = "reaction"
	ReactionActionAdd    = "add"
	ReactionActionDelete = "delete"

	// RootPrefix denotes the prefix for the root channel, used to verify the
	// channel of origin of some message
	RootPrefix = "/root/"
)

// MessageData defines a common interface for message data to be used with a
// registry.
type MessageData interface {
	GetObject() string
	GetAction() string
	NewEmpty() MessageData
}

// Verifiable defines a MessageData that offers message verification
type Verifiable interface {
	MessageData
	Verify() error
}

// GetObjectAndAction returns the object and action of a JSON RPC message.
func GetObjectAndAction(buf []byte) (string, string, error) {
	var objmap map[string]json.RawMessage

	err := json.Unmarshal(buf, &objmap)
	if err != nil {
		return "", "", xerrors.Errorf("failed to unmarshal objmap: %v", err)
	}

	var object string
	var action string

	err = json.Unmarshal(objmap["object"], &object)
	if err != nil {
		return "", "", xerrors.Errorf("failed to get object: %v", err)
	}

	err = json.Unmarshal(objmap["action"], &action)
	if err != nil {
		return "", "", xerrors.Errorf("failed to get action: %v", err)
	}

	return object, action, nil
}

// GetTime returns the time of a JSON RPC message.
func GetTime(buf []byte) (int64, error) {
	var objmap map[string]json.RawMessage

	err := json.Unmarshal(buf, &objmap)
	if err != nil {
		return 0, xerrors.Errorf("failed to unmarshal objmap: %v", err)
	}

	var time int64

	err = json.Unmarshal(objmap["timestamp"], &time)
	if err != nil {
		return 0, xerrors.Errorf("failed to get time: %v", err)
	}

	return time, nil
}

// Hash returns the sha256 created from an array of strings
func Hash(strs ...string) string {
	h := sha256.New()
	for _, s := range strs {
		h.Write([]byte(fmt.Sprintf("%d", len(s))))
		h.Write([]byte(s))
	}
	return base64.URLEncoding.EncodeToString(h.Sum(nil))
}
>>>>>>> eb83a437
<|MERGE_RESOLUTION|>--- conflicted
+++ resolved
@@ -1,264 +1,131 @@
-<<<<<<< HEAD
-package messagedata
-
-import (
-	"crypto/sha256"
-	"encoding/base64"
-	"encoding/json"
-	"fmt"
-
-	"golang.org/x/xerrors"
-)
-
-const (
-	ConsensusObject            = "consensus"
-	ConsensusActionAccept      = "accept"
-	ConsensusActionElect       = "elect"
-	ConsensusActionElectAccept = "elect_accept"
-	ConsensusActionFailure     = "failure"
-	ConsensusActionLearn       = "learn"
-	ConsensusActionPrepare     = "prepare"
-	ConsensusActionPromise     = "promise"
-	ConsensusActionPropose     = "propose"
-
-	ElectionObject       = "election"
-	ElectionActionEnd    = "end"
-	ElectionActionResult = "result"
-	ElectionActionSetup  = "setup"
-
-	LAOObject       = "lao"
-	LAOActionCreate = "create"
-	LAOActionState  = "state"
-	LAOActionUpdate = "update_properties"
-
-	MeetingObject       = "meeting"
-	MeetingActionCreate = "create"
-	MeetingActionState  = "state"
-
-	MessageObject        = "message"
-	MessageActionWitness = "witness"
-
-	RollCallObject       = "roll_call"
-	RollCallActionClose  = "close"
-	RollCallActionCreate = "create"
-	RollCallActionOpen   = "open"
-	RollCallActionReopen = "reopen"
-
-	VoteActionCastVote = "cast_vote"
-	VoteActionWriteIn  = "write_in"
-
-	ChirpObject             = "chirp"
-	ChirpActionAdd          = "add"
-	ChirpActionDelete       = "delete"
-	ChirpActionNotifyAdd    = "notify_add"
-	ChirpActionNotifyDelete = "notify_delete"
-
-	ReactionObject       = "reaction"
-	ReactionActionAdd    = "add"
-	ReactionActionDelete = "delete"
-
-	// RootPrefix denotes the prefix for the root channel, used to verify the
-	// channel of origin of some message
-	RootPrefix = "/root/"
-)
-
-// MessageData defines a common interface for message data to be used with a
-// registry.
-type MessageData interface {
-	GetObject() string
-	GetAction() string
-	NewEmpty() MessageData
-}
-
-// Verifiable defines a MessageData that offers message verification
-type Verifiable interface {
-	MessageData
-	Verify() error
-}
-
-// GetObjectAndAction returns the object and action of a JSON RPC message.
-func GetObjectAndAction(buf []byte) (string, string, error) {
-	var objmap map[string]json.RawMessage
-
-	err := json.Unmarshal(buf, &objmap)
-	if err != nil {
-		return "", "", xerrors.Errorf("failed to unmarshal objmap: %v", err)
-	}
-
-	var object string
-	var action string
-
-	err = json.Unmarshal(objmap["object"], &object)
-	if err != nil {
-		return "", "", xerrors.Errorf("failed to get object: %v", err)
-	}
-
-	err = json.Unmarshal(objmap["action"], &action)
-	if err != nil {
-		return "", "", xerrors.Errorf("failed to get action: %v", err)
-	}
-
-	return object, action, nil
-}
-
-// GetTime returns the time of a JSON RPC message.
-func GetTime(buf []byte) (int64, error) {
-	var objmap map[string]json.RawMessage
-
-	err := json.Unmarshal(buf, &objmap)
-	if err != nil {
-		return 0, xerrors.Errorf("failed to unmarshal objmap: %v", err)
-	}
-
-	var time int64
-
-	err = json.Unmarshal(objmap["timestamp"], &time)
-	if err != nil {
-		return 0, xerrors.Errorf("failed to get time: %v", err)
-	}
-
-	return time, nil
-}
-
-// Hash returns the sha256 created from an array of strings
-func Hash(strs ...string) string {
-	h := sha256.New()
-	for _, s := range strs {
-		h.Write([]byte(fmt.Sprintf("%d", len(s))))
-		h.Write([]byte(s))
-	}
-	return base64.URLEncoding.EncodeToString(h.Sum(nil))
-}
-=======
-package messagedata
-
-import (
-	"crypto/sha256"
-	"encoding/base64"
-	"encoding/json"
-	"fmt"
-
-	"golang.org/x/xerrors"
-)
-
-const (
-	ConsensusObject            = "consensus"
-	ConsensusActionAccept      = "accept"
-	ConsensusActionElect       = "elect"
-	ConsensusActionElectAccept = "elect_accept"
-	ConsensusActionFailure     = "failure"
-	ConsensusActionLearn       = "learn"
-	ConsensusActionPrepare     = "prepare"
-	ConsensusActionPromise     = "promise"
-	ConsensusActionPropose     = "propose"
-
-	ElectionObject       = "election"
-	ElectionActionOpen   = "open"
-	ElectionActionEnd    = "end"
-	ElectionActionResult = "result"
-	ElectionActionSetup  = "setup"
-
-	LAOObject       = "lao"
-	LAOActionCreate = "create"
-	LAOActionState  = "state"
-	LAOActionUpdate = "update_properties"
-
-	MeetingObject       = "meeting"
-	MeetingActionCreate = "create"
-	MeetingActionState  = "state"
-
-	MessageObject        = "message"
-	MessageActionWitness = "witness"
-
-	RollCallObject       = "roll_call"
-	RollCallActionClose  = "close"
-	RollCallActionCreate = "create"
-	RollCallActionOpen   = "open"
-	RollCallActionReopen = "reopen"
-
-	VoteActionCastVote = "cast_vote"
-	VoteActionWriteIn  = "write_in"
-
-	ChirpObject             = "chirp"
-	ChirpActionAdd          = "add"
-	ChirpActionDelete       = "delete"
-	ChirpActionNotifyAdd    = "notify_add"
-	ChirpActionNotifyDelete = "notify_delete"
-
-	ReactionObject       = "reaction"
-	ReactionActionAdd    = "add"
-	ReactionActionDelete = "delete"
-
-	// RootPrefix denotes the prefix for the root channel, used to verify the
-	// channel of origin of some message
-	RootPrefix = "/root/"
-)
-
-// MessageData defines a common interface for message data to be used with a
-// registry.
-type MessageData interface {
-	GetObject() string
-	GetAction() string
-	NewEmpty() MessageData
-}
-
-// Verifiable defines a MessageData that offers message verification
-type Verifiable interface {
-	MessageData
-	Verify() error
-}
-
-// GetObjectAndAction returns the object and action of a JSON RPC message.
-func GetObjectAndAction(buf []byte) (string, string, error) {
-	var objmap map[string]json.RawMessage
-
-	err := json.Unmarshal(buf, &objmap)
-	if err != nil {
-		return "", "", xerrors.Errorf("failed to unmarshal objmap: %v", err)
-	}
-
-	var object string
-	var action string
-
-	err = json.Unmarshal(objmap["object"], &object)
-	if err != nil {
-		return "", "", xerrors.Errorf("failed to get object: %v", err)
-	}
-
-	err = json.Unmarshal(objmap["action"], &action)
-	if err != nil {
-		return "", "", xerrors.Errorf("failed to get action: %v", err)
-	}
-
-	return object, action, nil
-}
-
-// GetTime returns the time of a JSON RPC message.
-func GetTime(buf []byte) (int64, error) {
-	var objmap map[string]json.RawMessage
-
-	err := json.Unmarshal(buf, &objmap)
-	if err != nil {
-		return 0, xerrors.Errorf("failed to unmarshal objmap: %v", err)
-	}
-
-	var time int64
-
-	err = json.Unmarshal(objmap["timestamp"], &time)
-	if err != nil {
-		return 0, xerrors.Errorf("failed to get time: %v", err)
-	}
-
-	return time, nil
-}
-
-// Hash returns the sha256 created from an array of strings
-func Hash(strs ...string) string {
-	h := sha256.New()
-	for _, s := range strs {
-		h.Write([]byte(fmt.Sprintf("%d", len(s))))
-		h.Write([]byte(s))
-	}
-	return base64.URLEncoding.EncodeToString(h.Sum(nil))
-}
->>>>>>> eb83a437
+package messagedata
+
+import (
+	"crypto/sha256"
+	"encoding/base64"
+	"encoding/json"
+	"fmt"
+
+	"golang.org/x/xerrors"
+)
+
+const (
+	ConsensusObject            = "consensus"
+	ConsensusActionAccept      = "accept"
+	ConsensusActionElect       = "elect"
+	ConsensusActionElectAccept = "elect_accept"
+	ConsensusActionFailure     = "failure"
+	ConsensusActionLearn       = "learn"
+	ConsensusActionPrepare     = "prepare"
+	ConsensusActionPromise     = "promise"
+	ConsensusActionPropose     = "propose"
+
+	ElectionObject       = "election"
+	ElectionActionOpen   = "open"
+	ElectionActionEnd    = "end"
+	ElectionActionResult = "result"
+	ElectionActionSetup  = "setup"
+
+	LAOObject       = "lao"
+	LAOActionCreate = "create"
+	LAOActionState  = "state"
+	LAOActionUpdate = "update_properties"
+
+	MeetingObject       = "meeting"
+	MeetingActionCreate = "create"
+	MeetingActionState  = "state"
+
+	MessageObject        = "message"
+	MessageActionWitness = "witness"
+
+	RollCallObject       = "roll_call"
+	RollCallActionClose  = "close"
+	RollCallActionCreate = "create"
+	RollCallActionOpen   = "open"
+	RollCallActionReopen = "reopen"
+
+	VoteActionCastVote = "cast_vote"
+	VoteActionWriteIn  = "write_in"
+
+	ChirpObject             = "chirp"
+	ChirpActionAdd          = "add"
+	ChirpActionDelete       = "delete"
+	ChirpActionNotifyAdd    = "notify_add"
+	ChirpActionNotifyDelete = "notify_delete"
+
+	ReactionObject       = "reaction"
+	ReactionActionAdd    = "add"
+	ReactionActionDelete = "delete"
+
+	// RootPrefix denotes the prefix for the root channel, used to verify the
+	// channel of origin of some message
+	RootPrefix = "/root/"
+)
+
+// MessageData defines a common interface for message data to be used with a
+// registry.
+type MessageData interface {
+	GetObject() string
+	GetAction() string
+	NewEmpty() MessageData
+}
+
+// Verifiable defines a MessageData that offers message verification
+type Verifiable interface {
+	MessageData
+	Verify() error
+}
+
+// GetObjectAndAction returns the object and action of a JSON RPC message.
+func GetObjectAndAction(buf []byte) (string, string, error) {
+	var objmap map[string]json.RawMessage
+
+	err := json.Unmarshal(buf, &objmap)
+	if err != nil {
+		return "", "", xerrors.Errorf("failed to unmarshal objmap: %v", err)
+	}
+
+	var object string
+	var action string
+
+	err = json.Unmarshal(objmap["object"], &object)
+	if err != nil {
+		return "", "", xerrors.Errorf("failed to get object: %v", err)
+	}
+
+	err = json.Unmarshal(objmap["action"], &action)
+	if err != nil {
+		return "", "", xerrors.Errorf("failed to get action: %v", err)
+	}
+
+	return object, action, nil
+}
+
+// GetTime returns the time of a JSON RPC message.
+func GetTime(buf []byte) (int64, error) {
+	var objmap map[string]json.RawMessage
+
+	err := json.Unmarshal(buf, &objmap)
+	if err != nil {
+		return 0, xerrors.Errorf("failed to unmarshal objmap: %v", err)
+	}
+
+	var time int64
+
+	err = json.Unmarshal(objmap["timestamp"], &time)
+	if err != nil {
+		return 0, xerrors.Errorf("failed to get time: %v", err)
+	}
+
+	return time, nil
+}
+
+// Hash returns the sha256 created from an array of strings
+func Hash(strs ...string) string {
+	h := sha256.New()
+	for _, s := range strs {
+		h.Write([]byte(fmt.Sprintf("%d", len(s))))
+		h.Write([]byte(s))
+	}
+	return base64.URLEncoding.EncodeToString(h.Sum(nil))
+}
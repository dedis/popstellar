package messagedata

import (
	"encoding/base64"

	"golang.org/x/xerrors"
)

// ConsensusElectAccept defines a message data
type ConsensusElectAccept struct {
	Object     string `json:"object"`
	Action     string `json:"action"`
	InstanceID string `json:"instance_id"`
	MessageID  string `json:"message_id"`
	Accept     bool   `json:"accept"`
<<<<<<< HEAD
=======
}

// Verify verifies that the ConsensusElectAccept message is correct
func (message ConsensusElectAccept) Verify() error {
	// verify that the instance id is base64URL encoded
	if _, err := base64.URLEncoding.DecodeString(message.InstanceID); err != nil {
		return xerrors.Errorf("instance id is %s, should be base64URL encoded", message.InstanceID)
	}

	// verify that the message id is base64URL encoded
	if _, err := base64.URLEncoding.DecodeString(message.MessageID); err != nil {
		return xerrors.Errorf("message id is %s, should be base64URL encoded", message.MessageID)
	}

	return nil
>>>>>>> f1ad04d0
}<|MERGE_RESOLUTION|>--- conflicted
+++ resolved
@@ -13,8 +13,6 @@
 	InstanceID string `json:"instance_id"`
 	MessageID  string `json:"message_id"`
 	Accept     bool   `json:"accept"`
-<<<<<<< HEAD
-=======
 }
 
 // Verify verifies that the ConsensusElectAccept message is correct
@@ -30,5 +28,4 @@
 	}
 
 	return nil
->>>>>>> f1ad04d0
 }
--- conflicted
+++ resolved
@@ -87,14 +87,6 @@
 	return e.Description
 }
 
-<<<<<<< HEAD
-// NewInvalidActionError an error with the code -1 for an invalid action.
-func NewInvalidActionError(action DataAction) error {
-	return &Error{
-		Code:        -1,
-		Description: fmt.Sprintf("invalid action: %s", action),
-	}
-=======
 // NewError returns an error with an updated description
 func NewError(description string, parent error) error {
 	msgError := &Error{}
@@ -105,8 +97,14 @@
 	}
 
 	return xerrors.Errorf("%s: %v", description, parent)
->>>>>>> f2d0721a
 }
+
+// NewInvalidActionError an error with the code -1 for an invalid action.
+func NewInvalidActionError(action DataAction) error {
+	return &Error{
+		Code:        -1,
+		Description: fmt.Sprintf("invalid action: %s", action),
+	}
 
 // MarshalJSON marshals an Answer message
 func (a Answer) MarshalJSON() ([]byte, error) {

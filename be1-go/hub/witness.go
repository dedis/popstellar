package hub

import (
	"context"
	"log"

	"go.dedis.ch/kyber/v3"
)

type witnessHub struct {
	*baseHub
}

// NewWitnessHub returns a Witness Hub.
func NewWitnessHub(public kyber.Point) (Hub, error) {
	baseHub, err := NewBaseHub(public)
	return &witnessHub{
		baseHub,
	}, err
}

func (w *witnessHub) handleMessageFromOrganizer(incomingMessage *IncomingMessage) {
	//TODO
}

func (w *witnessHub) handleMessageFromClient(incomingMessage *IncomingMessage) {
	//TODO
}

func (w *witnessHub) handleMessageFromWitness(incomingMessage *IncomingMessage) {
	//TODO
}

func (w *witnessHub) handleIncomingMessage(incomingMessage *IncomingMessage) {
	log.Printf("organizerHub::handleIncomingMessage: %s", incomingMessage.Message)

	switch incomingMessage.Socket.socketType {
	case OrganizerSocketType:
		w.handleMessageFromOrganizer(incomingMessage)
		return
	case ClientSocketType:
		w.handleMessageFromClient(incomingMessage)
		return
	case WitnessSocketType:
		w.handleMessageFromWitness(incomingMessage)
		return
	}

}

<<<<<<< HEAD
func (w *witnessHub) Start(done chan struct{}) {
=======
func (w *witnessHub) Start(ctx context.Context, wg *sync.WaitGroup) {
	wg.Add(1)
	defer wg.Done()

	log.Printf("started witness...")

>>>>>>> a4b98c95
	for {
		select {
		case incomingMessage := <-w.messageChan:
			w.handleIncomingMessage(&incomingMessage)
		case <-ctx.Done():
			log.Println("closing the hub...")
			return
		}
	}
}<|MERGE_RESOLUTION|>--- conflicted
+++ resolved
@@ -3,6 +3,7 @@
 import (
 	"context"
 	"log"
+	"sync"
 
 	"go.dedis.ch/kyber/v3"
 )
@@ -48,16 +49,12 @@
 
 }
 
-<<<<<<< HEAD
-func (w *witnessHub) Start(done chan struct{}) {
-=======
 func (w *witnessHub) Start(ctx context.Context, wg *sync.WaitGroup) {
 	wg.Add(1)
 	defer wg.Done()
 
 	log.Printf("started witness...")
 
->>>>>>> a4b98c95
 	for {
 		select {
 		case incomingMessage := <-w.messageChan:

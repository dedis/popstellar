package hub

import (
	"bytes"
	"encoding/base64"
	"encoding/json"
	"fmt"
	"log"
	"path/filepath"
	"student20_pop"
	"sync"

	"student20_pop/message"

	"github.com/xeipuuv/gojsonschema"
	"go.dedis.ch/kyber/v3"
	"go.dedis.ch/kyber/v3/sign/schnorr"
	"golang.org/x/xerrors"
)

type organizerHub struct {
	messageChan chan IncomingMessage

	sync.RWMutex
	channelByID map[string]Channel

	public kyber.Point

	schemas map[string]*gojsonschema.Schema
}

const (
	GenericMsgSchema string = "genericMsgSchema"
	DataSchema       string = "dataSchema"
)

// NewOrganizerHub returns a Organizer Hub.
func NewOrganizerHub(public kyber.Point) (Hub, error) {
	// Import the Json schemas defined in the protocol section
	protocolPath, err := filepath.Abs("../protocol")
	if err != nil {
		return nil, xerrors.Errorf("failed to load the path for the json schemas: %v", err)
	}
	protocolPath = "file://" + protocolPath

	schemas := make(map[string]*gojsonschema.Schema)

	// Import the schema for generic messages
	genericMsgLoader := gojsonschema.NewReferenceLoader(protocolPath + "/genericMessage.json")
	genericMsgSchema, err := gojsonschema.NewSchema(genericMsgLoader)
	if err != nil {
		return nil, xerrors.Errorf("failed to load the json schema for generic messages: %v", err)
	}
	schemas[GenericMsgSchema] = genericMsgSchema

	// Impot the schema for data
	dataSchemaLoader := gojsonschema.NewReferenceLoader(protocolPath + "/query/method/message/data/data.json")
	dataSchema, err := gojsonschema.NewSchema(dataSchemaLoader)
	if err != nil {
		return nil, xerrors.Errorf("failed to load the json schema for data: %v", err)
	}
	schemas[DataSchema] = dataSchema

	// Create the organizer hub
	return &organizerHub{
		messageChan: make(chan IncomingMessage),
		channelByID: make(map[string]Channel),
		public:      public,
		schemas:     schemas,
	}, nil
}

// RemoveClient removes the client from this hub.
func (o *organizerHub) RemoveClientSocket(client *ClientSocket) {
	o.RLock()
	defer o.RUnlock()

	for _, channel := range o.channelByID {
		channel.Unsubscribe(client, message.Unsubscribe{})
	}
}

// Recv accepts a message and enques it for processing in the hub.
func (o *organizerHub) Recv(msg IncomingMessage) {
	log.Printf("organizerHub::Recv")
	o.messageChan <- msg
}

<<<<<<< HEAD
func (o *organizerHub) handleIncomingMessage(incomingMessage *IncomingMessage) {
	log.Printf("organizerHub::handleIncomingMessage: %s", incomingMessage.Message)

	client := incomingMessage.Client
	byteMessage := incomingMessage.Message
=======
func (o *organizerHub) handleMessageFromClient(incomingMessage *IncomingMessage) {
	client := ClientSocket{
		incomingMessage.Socket,
	}
>>>>>>> f09a88c3

	// Check if the GenericMessage has a field "id"
	genericMsg := &message.GenericMessage{}
	id, ok := genericMsg.UnmarshallID(byteMessage)
	if !ok {
		log.Printf("The message does not have a valid `id` field")
		client.SendError(nil, &message.Error{
			Code:        -1,
			Description: "The message does not have a valid `id` field",
		})
		return
	}

	// Verify the message
	err := o.verifyJson(byteMessage, GenericMsgSchema)
	if err != nil {
		log.Printf("failed to verify incoming message: %v", err)
		client.SendError(&id, err)
		return
	}

	// Unmarshal the message
	err = json.Unmarshal(byteMessage, genericMsg)
	if err != nil {
		log.Printf("failed to unmarshal incoming message: %v", err)
		client.SendError(&id, err)
		return
	}

	query := genericMsg.Query

	if query == nil {
		return
	}

	channelID := query.GetChannel()
	log.Printf("channel: %s", channelID)

	if channelID == "/root" {
		if query.Publish == nil {
			log.Printf("only publish is allowed on /root")
			client.SendError(&id, err)
			return
		}

		// Check if the structure of the message is correct
		msg := query.Publish.Params.Message

		// Verify the data
		err := o.verifyJson(msg.RawData, DataSchema)
		if err != nil {
			log.Printf("failed to validate the data: %v", err)
			client.SendError(&id, err)
			return
		}

		// Unmarshal the data
		err = query.Publish.Params.Message.VerifyAndUnmarshalData()
		if err != nil {
			log.Printf("failed to verify and unmarshal data: %v", err)
			client.SendError(&id, err)
			return
		}

		if query.Publish.Params.Message.Data.GetAction() == message.DataAction(message.CreateLaoAction) &&
			query.Publish.Params.Message.Data.GetObject() == message.DataObject(message.LaoObject) {
			err := o.createLao(*query.Publish)
			if err != nil {
				log.Printf("failed to create lao: %v", err)
				client.SendError(&id, err)
				return
			}
		} else {
			log.Printf("invalid method: %s", query.GetMethod())
			client.SendError(&id, &message.Error{
				Code:        -1,
				Description: "you may only invoke lao/create on /root",
			})
			return
		}

		status := 0
		result := message.Result{General: &status}
		log.Printf("sending result: %+v", result)
		client.SendResult(id, result)
		return
	}

	if channelID[:6] != "/root/" {
		log.Printf("channel id must begin with /root/")
		client.SendError(&id, &message.Error{
			Code:        -2,
			Description: "channel id must begin with /root/",
		})
		return
	}

	channelID = channelID[6:]
	o.RLock()
	channel, ok := o.channelByID[channelID]
	if !ok {
		log.Printf("invalid channel id: %s", channelID)
		client.SendError(&id, &message.Error{
			Code:        -2,
			Description: fmt.Sprintf("channel with id %s does not exist", channelID),
		})
		return
	}
	o.RUnlock()

	method := query.GetMethod()
	log.Printf("method: %s", method)

	msg := []message.Message{}

	// TODO: use constants
	switch method {
	case "subscribe":
		err = channel.Subscribe(&client, *query.Subscribe)
	case "unsubscribe":
		err = channel.Unsubscribe(&client, *query.Unsubscribe)
	case "publish":
		err = channel.Publish(*query.Publish)
	case "message":
		log.Printf("cannot handle broadcasts right now")
	case "catchup":
		msg = channel.Catchup(*query.Catchup)
		// TODO send catchup response to client
	}

	if err != nil {
		log.Printf("failed to process query: %v", err)
		client.SendError(&id, err)
		return
	}

	result := message.Result{}

	if method == "catchup" {
		result.Catchup = msg
	} else {
		general := 0
		result.General = &general
	}

	client.SendResult(id, result)
}

<<<<<<< HEAD
func (o *organizerHub) verifyJson(byteMessage []byte, schemaName string) error {
	// Validate the Json "byteMessage" with a schema
	messageLoader := gojsonschema.NewBytesLoader(byteMessage)
	resultErrors, err := o.schemas[schemaName].Validate(messageLoader)
	if err != nil {
		return err
	}
	errorsList := resultErrors.Errors()
	descriptionErrors := ""
	// Concatenate all error descriptions
	for index, e := range errorsList {
		descriptionErrors += fmt.Sprintf(" (%d) %s", index+1, e.Description())
	}

	if len(errorsList) > 0 {
		return &message.Error{
			Code:        -1,
			Description: descriptionErrors,
		}
	}

	return nil
=======
func (o *organizerHub) handleMessageFromWitness(incomingMessage *IncomingMessage) {
	//TODO
}

func (o *organizerHub) handleIncomingMessage(incomingMessage *IncomingMessage) {
	log.Printf("organizerHub::handleMessageFromClient: %s", incomingMessage.Message)

	switch (incomingMessage.Socket.socketType) {
	case clientSocket:
		o.handleMessageFromClient(incomingMessage)
		return
	case witnessSocket:
		o.handleMessageFromWitness(incomingMessage)
		return
	default:
		log.Printf("error: invalid socket type")
		return
	}

>>>>>>> f09a88c3
}

func (o *organizerHub) Start(done chan struct{}) {
	log.Printf("started organizer hub...")

	for {
		select {
		case incomingMessage := <-o.messageChan:
			o.handleIncomingMessage(&incomingMessage)
		case <-done:
			return
		}
	}
}

func (o *organizerHub) createLao(publish message.Publish) error {
	o.Lock()
	defer o.Unlock()

	data, ok := publish.Params.Message.Data.(*message.CreateLAOData)
	if !ok {
		return &message.Error{
			Code:        -4,
			Description: "failed to cast data to CreateLAOData",
		}
	}

	encodedID := base64.StdEncoding.EncodeToString(data.ID)
	if _, ok := o.channelByID[encodedID]; ok {
		return &message.Error{
			Code:        -3,
			Description: "failed to create lao: another one with the same ID exists",
		}
	}

	laoChannelID := "/root/" + encodedID

	laoCh := laoChannel{
		createBaseChannel(o, laoChannelID),
	}
	messageID := base64.StdEncoding.EncodeToString(publish.Params.Message.MessageID)
	laoCh.inbox[messageID] = *publish.Params.Message

	o.channelByID[encodedID] = &laoCh

	return nil
}

type laoChannel struct {
	*baseChannel
}

func (c *laoChannel) Publish(publish message.Publish) error {
	err := c.baseChannel.VerifyPublishMessage(publish)
	if err != nil {
		return xerrors.Errorf("failed to verify Publish message on a lao channel: %v", err)
	}

	msg := publish.Params.Message

	data := msg.Data

	object := data.GetObject()

	switch object {
	case message.LaoObject:
		err = c.processLaoObject(*msg)
	case message.MeetingObject:
		err = c.processMeetingObject(data)
	case message.MessageObject:
		err = c.processMessageObject(msg.Sender, data)
	case message.RollCallObject:
		err = c.processRollCallObject(data)
	}

	if err != nil {
		log.Printf("failed to process %s object: %v", object, err)
		return xerrors.Errorf("failed to process %s object: %v", object, err)
	}

	c.broadcastToAllClients(*msg)
	return nil
}

func (c *laoChannel) processLaoObject(msg message.Message) error {
	action := message.LaoDataAction(msg.Data.GetAction())
	msgIDEncoded := base64.StdEncoding.EncodeToString(msg.MessageID)

	switch action {
	case message.UpdateLaoAction:
		c.inboxMu.Lock()
		c.inbox[msgIDEncoded] = msg
		c.inboxMu.Unlock()
	case message.StateLaoAction:
		err := c.processLaoState(msg.Data.(*message.StateLAOData))
		if err != nil {
			log.Printf("failed to process lao/state: %v", err)
			return xerrors.Errorf("failed to process lao/state: %v", err)
		}
	default:
		return &message.Error{
			Code:        -1,
			Description: fmt.Sprintf("invalid action: %s", action),
		}
	}

	return nil
}

func (c *laoChannel) processLaoState(data *message.StateLAOData) error {
	// Check if we have the update message
	updateMsgIDEncoded := base64.StdEncoding.EncodeToString(data.ModificationID)

	c.inboxMu.RLock()
	updateMsg, ok := c.inbox[updateMsgIDEncoded]
	c.inboxMu.RUnlock()

	if !ok {
		return &message.Error{
			Code:        -4,
			Description: fmt.Sprintf("cannot find lao/update_properties with ID: %s", updateMsgIDEncoded),
		}
	}

	// Check if the signatures are from witnesses we need. We maintain
	// the current state of witnesses for a LAO in the channel instance
	// TODO: threshold signature verification

	c.witnessMu.Lock()
	match := 0
	expected := len(c.witnesses)
	// TODO: O(N^2), O(N) possible
	for i := 0; i < expected; i++ {
		for j := 0; j < len(data.ModificationSignatures); j++ {
			if bytes.Equal(c.witnesses[i], data.ModificationSignatures[j].Witness) {
				match++
				break
			}
		}
	}
	c.witnessMu.Unlock()

	if match != expected {
		return &message.Error{
			Code:        -4,
			Description: fmt.Sprintf("not enough witness signatures provided. Needed %d got %d", expected, match),
		}
	}

	// Check if the signatures match
	for _, pair := range data.ModificationSignatures {
		err := schnorr.VerifyWithChecks(student20_pop.Suite, pair.Witness, data.ModificationID, pair.Signature)
		if err != nil {
			pk := base64.StdEncoding.EncodeToString(pair.Witness)
			return &message.Error{
				Code:        -4,
				Description: fmt.Sprintf("signature verification failed for witness %s", pk),
			}
		}
	}

	// Check if the updates are consistent with the update message
	updateMsgData, ok := updateMsg.Data.(*message.UpdateLAOData)
	if !ok {
		return &message.Error{
			Code:        -4,
			Description: fmt.Sprintf("modification id %s refers to a message which is not lao/update_properties", updateMsgIDEncoded),
		}
	}

	err := compareLaoUpdateAndState(updateMsgData, data)
	if err != nil {
		return xerrors.Errorf("failure while comparing lao/update and lao/state")
	}

	return nil
}

func compareLaoUpdateAndState(update *message.UpdateLAOData, state *message.StateLAOData) error {
	if update.LastModified != state.LastModified {
		return &message.Error{
			Code:        -4,
			Description: fmt.Sprintf("mismatch between last modified: expected %d got %d", update.LastModified, state.LastModified),
		}
	}

	if update.Name != state.Name {
		return &message.Error{
			Code:        -4,
			Description: fmt.Sprintf("mismatch between name: expected %d got %d", update.LastModified, state.LastModified),
		}
	}

	if update.Name != state.Name {
		return &message.Error{
			Code:        -4,
			Description: fmt.Sprintf("mismatch between name: expected %d got %d", update.LastModified, state.LastModified),
		}
	}

	M := len(update.Witnesses)
	N := len(state.Witnesses)

	if M != N {
		return &message.Error{
			Code:        -4,
			Description: fmt.Sprintf("mismatch between witness count: expected %d got %d", M, N),
		}
	}

	match := 0

	for i := 0; i < M; i++ {
		for j := 0; j < N; j++ {
			if bytes.Equal(update.Witnesses[i], state.Witnesses[j]) {
				match++
				break
			}
		}
	}

	if match != M {
		return &message.Error{
			Code:        -4,
			Description: fmt.Sprintf("mismatch between witness keys: expected %d keys to match but %d matched", M, match),
		}
	}

	return nil
}

func (c *laoChannel) broadcastToAllClients(msg message.Message) {
	c.clientsMu.RLock()
	defer c.clientsMu.RUnlock()

	query := message.Query{
		Broadcast: message.NewBroadcast(c.baseChannel.channelID, &msg),
	}

	buf, err := json.Marshal(query)
	if err != nil {
		log.Fatalf("failed to marshal broadcast query: %v", err)
	}

	for client := range c.clients {
		client.Send(buf)
	}
}

func (c *laoChannel) processMeetingObject(data message.Data) error {
	action := message.MeetingDataAction(data.GetAction())

	switch action {
	case message.CreateMeetingAction:
	case message.UpdateMeetingAction:
	case message.StateMeetingAction:
	}

	return nil
}

func (c *laoChannel) processMessageObject(public message.PublicKey, data message.Data) error {
	action := message.MessageDataAction(data.GetAction())

	switch action {
	case message.WitnessAction:
		witnessData := data.(*message.WitnessMessageData)

		msgEncoded := base64.StdEncoding.EncodeToString(witnessData.MessageID)

		err := schnorr.VerifyWithChecks(student20_pop.Suite, public, witnessData.MessageID, witnessData.Signature)
		if err != nil {
			return &message.Error{
				Code:        -4,
				Description: "invalid witness signature",
			}
		}

		c.inboxMu.Lock()
		msg, ok := c.inbox[msgEncoded]
		if !ok {
			// TODO: We received a witness signature before the message itself.
			// We ignore it for now but it might be worth keeping it until we
			// actually receive the message
			log.Printf("failed to find message_id %s for witness message", msgEncoded)
			c.inboxMu.Unlock()
			return nil
		}
		msg.WitnessSignatures = append(msg.WitnessSignatures, message.PublicKeySignaturePair{
			Witness:   public,
			Signature: witnessData.Signature,
		})
		c.inboxMu.Unlock()
	default:
		return &message.Error{
			Code:        -1,
			Description: fmt.Sprintf("invalid action: %s", action),
		}
	}

	return nil
}

func (c *laoChannel) processRollCallObject(data message.Data) error {
	action := message.RollCallAction(data.GetAction())

	switch action {
	case message.CreateRollCallAction:
	case message.RollCallAction(message.OpenRollCallAction):
	case message.RollCallAction(message.ReopenRollCallAction):
	case message.CloseRollCallAction:
	}

	return nil
}<|MERGE_RESOLUTION|>--- conflicted
+++ resolved
@@ -86,18 +86,11 @@
 	o.messageChan <- msg
 }
 
-<<<<<<< HEAD
-func (o *organizerHub) handleIncomingMessage(incomingMessage *IncomingMessage) {
-	log.Printf("organizerHub::handleIncomingMessage: %s", incomingMessage.Message)
-
-	client := incomingMessage.Client
-	byteMessage := incomingMessage.Message
-=======
 func (o *organizerHub) handleMessageFromClient(incomingMessage *IncomingMessage) {
 	client := ClientSocket{
 		incomingMessage.Socket,
 	}
->>>>>>> f09a88c3
+	byteMessage := incomingMessage.Message
 
 	// Check if the GenericMessage has a field "id"
 	genericMsg := &message.GenericMessage{}
@@ -246,7 +239,6 @@
 	client.SendResult(id, result)
 }
 
-<<<<<<< HEAD
 func (o *organizerHub) verifyJson(byteMessage []byte, schemaName string) error {
 	// Validate the Json "byteMessage" with a schema
 	messageLoader := gojsonschema.NewBytesLoader(byteMessage)
@@ -269,9 +261,10 @@
 	}
 
 	return nil
-=======
-func (o *organizerHub) handleMessageFromWitness(incomingMessage *IncomingMessage) {
+
+	func (o *organizerHub) handleMessageFromWitness(incomingMessage *IncomingMessage) {
 	//TODO
+	}
 }
 
 func (o *organizerHub) handleIncomingMessage(incomingMessage *IncomingMessage) {
@@ -289,7 +282,6 @@
 		return
 	}
 
->>>>>>> f09a88c3
 }
 
 func (o *organizerHub) Start(done chan struct{}) {

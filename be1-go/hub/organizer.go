package hub

import (
	"bytes"
	"encoding/base64"
	"encoding/json"
	"fmt"
	"log"
	"path/filepath"
	"student20_pop"

	"student20_pop/message"

	"github.com/xeipuuv/gojsonschema"
	"go.dedis.ch/kyber/v3"
	"go.dedis.ch/kyber/v3/sign/schnorr"
	"golang.org/x/xerrors"
)

type organizerHub struct {
<<<<<<< HEAD
	*baseHub
=======
	messageChan chan IncomingMessage

	sync.RWMutex
	channelByID map[string]Channel

	public kyber.Point

	schemas map[string]*gojsonschema.Schema
>>>>>>> 1a1c988c
}

const (
	GenericMsgSchema string = "genericMsgSchema"
	DataSchema       string = "dataSchema"
)

// NewOrganizerHub returns a Organizer Hub.
func NewOrganizerHub(public kyber.Point) (Hub, error) {
	// Import the Json schemas defined in the protocol section
	protocolPath, err := filepath.Abs("../protocol")
	if err != nil {
		return nil, xerrors.Errorf("failed to load the path for the json schemas: %v", err)
	}
	protocolPath = "file://" + protocolPath

	schemas := make(map[string]*gojsonschema.Schema)

	// Import the schema for generic messages
	genericMsgLoader := gojsonschema.NewReferenceLoader(protocolPath + "/genericMessage.json")
	genericMsgSchema, err := gojsonschema.NewSchema(genericMsgLoader)
	if err != nil {
		return nil, xerrors.Errorf("failed to load the json schema for generic messages: %v", err)
	}
	schemas[GenericMsgSchema] = genericMsgSchema

	// Impot the schema for data
	dataSchemaLoader := gojsonschema.NewReferenceLoader(protocolPath + "/query/method/message/data/data.json")
	dataSchema, err := gojsonschema.NewSchema(dataSchemaLoader)
	if err != nil {
		return nil, xerrors.Errorf("failed to load the json schema for data: %v", err)
	}
	schemas[DataSchema] = dataSchema

	// Create the organizer hub
	return &organizerHub{
<<<<<<< HEAD
		NewBaseHub(public),
	}
=======
		messageChan: make(chan IncomingMessage),
		channelByID: make(map[string]Channel),
		public:      public,
		schemas:     schemas,
	}, nil
>>>>>>> 1a1c988c
}

func (o *organizerHub) Start(done chan struct{}) {
	log.Printf("started organizer hub...")
	start(o, done, o.messageChan)
}

func (o *organizerHub) handleMessageFromClient(incomingMessage *IncomingMessage) {
	client := ClientSocket{
		incomingMessage.Socket,
	}
	byteMessage := incomingMessage.Message

	// Check if the GenericMessage has a field "id"
	genericMsg := &message.GenericMessage{}
	id, ok := genericMsg.UnmarshalID(byteMessage)
	if !ok {
		log.Printf("The message does not have a valid `id` field")
		client.SendError(nil, &message.Error{
			Code:        -1,
			Description: "The message does not have a valid `id` field",
		})
		return
	}

	// Verify the message
	err := o.verifyJson(byteMessage, GenericMsgSchema)
	if err != nil {
		log.Printf("failed to verify incoming message: %v", err)
		client.SendError(&id, err)
		return
	}

	// Unmarshal the message
	err = json.Unmarshal(byteMessage, genericMsg)
	if err != nil {
		log.Printf("failed to unmarshal incoming message: %v", err)
		client.SendError(&id, err)
		return
	}

	query := genericMsg.Query

	if query == nil {
		return
	}

	channelID := query.GetChannel()
	log.Printf("channel: %s", channelID)

	if channelID == "/root" {
		if query.Publish == nil {
			log.Printf("only publish is allowed on /root")
			client.SendError(&id, err)
			return
		}

		// Check if the structure of the message is correct
		msg := query.Publish.Params.Message

		// Verify the data
		err := o.verifyJson(msg.RawData, DataSchema)
		if err != nil {
			log.Printf("failed to validate the data: %v", err)
			client.SendError(&id, err)
			return
		}

		// Unmarshal the data
		err = query.Publish.Params.Message.VerifyAndUnmarshalData()
		if err != nil {
			log.Printf("failed to verify and unmarshal data: %v", err)
			client.SendError(&id, err)
			return
		}

		if query.Publish.Params.Message.Data.GetAction() == message.DataAction(message.CreateLaoAction) &&
			query.Publish.Params.Message.Data.GetObject() == message.DataObject(message.LaoObject) {
			err := o.createLao(*query.Publish)
			if err != nil {
				log.Printf("failed to create lao: %v", err)
				client.SendError(&id, err)
				return
			}
		} else {
			log.Printf("invalid method: %s", query.GetMethod())
			client.SendError(&id, &message.Error{
				Code:        -1,
				Description: "you may only invoke lao/create on /root",
			})
			return
		}

		status := 0
		result := message.Result{General: &status}
		log.Printf("sending result: %+v", result)
		client.SendResult(id, result)
		return
	}

	if channelID[:6] != "/root/" {
		log.Printf("channel id must begin with /root/")
		client.SendError(&id, &message.Error{
			Code:        -2,
			Description: "channel id must begin with /root/",
		})
		return
	}

	channelID = channelID[6:]
	o.RLock()
	channel, ok := o.channelByID[channelID]
	if !ok {
		log.Printf("invalid channel id: %s", channelID)
		client.SendError(&id, &message.Error{
			Code:        -2,
			Description: fmt.Sprintf("channel with id %s does not exist", channelID),
		})
		return
	}
	o.RUnlock()

	method := query.GetMethod()
	log.Printf("method: %s", method)

	msg := []message.Message{}

	// TODO: use constants
	switch method {
	case "subscribe":
		err = channel.Subscribe(&client, *query.Subscribe)
	case "unsubscribe":
		err = channel.Unsubscribe(&client, *query.Unsubscribe)
	case "publish":
		err = channel.Publish(*query.Publish)
	case "message":
		log.Printf("cannot handle broadcasts right now")
	case "catchup":
		msg = channel.Catchup(*query.Catchup)
		// TODO send catchup response to client
	}

	if err != nil {
		log.Printf("failed to process query: %v", err)
		client.SendError(&id, err)
		return
	}

	result := message.Result{}

	if method == "catchup" {
		result.Catchup = msg
	} else {
		general := 0
		result.General = &general
	}

	client.SendResult(id, result)
}

func (o *organizerHub) handleMessageFromWitness(incomingMessage *IncomingMessage) {
	//TODO

}

func (o *organizerHub) handleIncomingMessage(incomingMessage *IncomingMessage) {
	log.Printf("organizerHub::handleMessageFromClient: %s", incomingMessage.Message)

	switch incomingMessage.Socket.socketType {
	case ClientSocketType:
		o.handleMessageFromClient(incomingMessage)
		return
	case WitnessSocketType:
		o.handleMessageFromWitness(incomingMessage)
		return
	default:
		log.Printf("error: invalid socket type")
		return
	}

}

<<<<<<< HEAD
=======
func (o *organizerHub) Start(done chan struct{}) {
	log.Printf("started organizer hub...")

	for {
		select {
		case incomingMessage := <-o.messageChan:
			o.handleIncomingMessage(&incomingMessage)
		case <-done:
			return
		}
	}
}

func (o *organizerHub) verifyJson(byteMessage []byte, schemaName string) error {
	// Validate the Json "byteMessage" with a schema
	messageLoader := gojsonschema.NewBytesLoader(byteMessage)
	resultErrors, err := o.schemas[schemaName].Validate(messageLoader)
	if err != nil {
		return &message.Error{
			Code:        -1,
			Description: err.Error(),
		}
	}
	errorsList := resultErrors.Errors()
	descriptionErrors := ""
	// Concatenate all error descriptions
	for index, e := range errorsList {
		descriptionErrors += fmt.Sprintf(" (%d) %s", index+1, e.Description())
	}

	if len(errorsList) > 0 {
		return &message.Error{
			Code:        -1,
			Description: descriptionErrors,
		}
	}

	return nil
}

>>>>>>> 1a1c988c
func (o *organizerHub) createLao(publish message.Publish) error {
	o.Lock()
	defer o.Unlock()

	data, ok := publish.Params.Message.Data.(*message.CreateLAOData)
	if !ok {
		return &message.Error{
			Code:        -4,
			Description: "failed to cast data to CreateLAOData",
		}
	}

	encodedID := base64.StdEncoding.EncodeToString(data.ID)
	if _, ok := o.channelByID[encodedID]; ok {
		return &message.Error{
			Code:        -3,
			Description: "failed to create lao: another one with the same ID exists",
		}
	}

	laoChannelID := "/root/" + encodedID

	laoCh := laoChannel{
		createBaseChannel(o.baseHub, laoChannelID),
	}
	messageID := base64.StdEncoding.EncodeToString(publish.Params.Message.MessageID)
	laoCh.inbox[messageID] = *publish.Params.Message

	o.channelByID[encodedID] = &laoCh

	return nil
}

type laoChannel struct {
	*baseChannel
}

func (c *laoChannel) Publish(publish message.Publish) error {
	err := c.baseChannel.VerifyPublishMessage(publish)
	if err != nil {
		return message.NewError("failed to verify Publish message on a lao channel", err)
	}

	msg := publish.Params.Message

	data := msg.Data

	object := data.GetObject()

	switch object {
	case message.LaoObject:
		err = c.processLaoObject(*msg)
	case message.MeetingObject:
		err = c.processMeetingObject(data)
	case message.MessageObject:
		err = c.processMessageObject(msg.Sender, data)
	case message.RollCallObject:
		err = c.processRollCallObject(data)
	}

	if err != nil {
		log.Printf("failed to process %s object: %v", object, err)
		return xerrors.Errorf("failed to process %s object: %v", object, err)
	}

	c.broadcastToAllClients(*msg)
	return nil
}

func (c *laoChannel) processLaoObject(msg message.Message) error {
	action := message.LaoDataAction(msg.Data.GetAction())
	msgIDEncoded := base64.StdEncoding.EncodeToString(msg.MessageID)

	switch action {
	case message.UpdateLaoAction:
	case message.StateLaoAction:
		err := c.processLaoState(msg.Data.(*message.StateLAOData))
		if err != nil {
			log.Printf("failed to process lao/state: %v", err)
			return xerrors.Errorf("failed to process lao/state: %v", err)
		}
	default:
		return &message.Error{
			Code:        -1,
			Description: fmt.Sprintf("invalid action: %s", action),
		}
	}

	c.inboxMu.Lock()
	c.inbox[msgIDEncoded] = msg
	c.inboxMu.Unlock()

	return nil
}

func (c *laoChannel) processLaoState(data *message.StateLAOData) error {
	// Check if we have the update message
	updateMsgIDEncoded := base64.StdEncoding.EncodeToString(data.ModificationID)

	c.inboxMu.RLock()
	updateMsg, ok := c.inbox[updateMsgIDEncoded]
	c.inboxMu.RUnlock()

	if !ok {
		return &message.Error{
			Code:        -4,
			Description: fmt.Sprintf("cannot find lao/update_properties with ID: %s", updateMsgIDEncoded),
		}
	}

	// Check if the signatures are from witnesses we need. We maintain
	// the current state of witnesses for a LAO in the channel instance
	// TODO: threshold signature verification

	c.witnessMu.Lock()
	match := 0
	expected := len(c.witnesses)
	// TODO: O(N^2), O(N) possible
	for i := 0; i < expected; i++ {
		for j := 0; j < len(data.ModificationSignatures); j++ {
			if bytes.Equal(c.witnesses[i], data.ModificationSignatures[j].Witness) {
				match++
				break
			}
		}
	}
	c.witnessMu.Unlock()

	if match != expected {
		return &message.Error{
			Code:        -4,
			Description: fmt.Sprintf("not enough witness signatures provided. Needed %d got %d", expected, match),
		}
	}

	// Check if the signatures match
	for _, pair := range data.ModificationSignatures {
		err := schnorr.VerifyWithChecks(student20_pop.Suite, pair.Witness, data.ModificationID, pair.Signature)
		if err != nil {
			pk := base64.StdEncoding.EncodeToString(pair.Witness)
			return &message.Error{
				Code:        -4,
				Description: fmt.Sprintf("signature verification failed for witness %s", pk),
			}
		}
	}

	// Check if the updates are consistent with the update message
	updateMsgData, ok := updateMsg.Data.(*message.UpdateLAOData)
	if !ok {
		return &message.Error{
			Code:        -4,
			Description: fmt.Sprintf("modification id %s refers to a message which is not lao/update_properties", updateMsgIDEncoded),
		}
	}

	err := compareLaoUpdateAndState(updateMsgData, data)
	if err != nil {
		return xerrors.Errorf("failure while comparing lao/update and lao/state")
	}

	return nil
}

func compareLaoUpdateAndState(update *message.UpdateLAOData, state *message.StateLAOData) error {
	if update.LastModified != state.LastModified {
		return &message.Error{
			Code:        -4,
			Description: fmt.Sprintf("mismatch between last modified: expected %d got %d", update.LastModified, state.LastModified),
		}
	}

	if update.Name != state.Name {
		return &message.Error{
			Code:        -4,
			Description: fmt.Sprintf("mismatch between name: expected %d got %d", update.LastModified, state.LastModified),
		}
	}

	if update.Name != state.Name {
		return &message.Error{
			Code:        -4,
			Description: fmt.Sprintf("mismatch between name: expected %d got %d", update.LastModified, state.LastModified),
		}
	}

	M := len(update.Witnesses)
	N := len(state.Witnesses)

	if M != N {
		return &message.Error{
			Code:        -4,
			Description: fmt.Sprintf("mismatch between witness count: expected %d got %d", M, N),
		}
	}

	match := 0

	for i := 0; i < M; i++ {
		for j := 0; j < N; j++ {
			if bytes.Equal(update.Witnesses[i], state.Witnesses[j]) {
				match++
				break
			}
		}
	}

	if match != M {
		return &message.Error{
			Code:        -4,
			Description: fmt.Sprintf("mismatch between witness keys: expected %d keys to match but %d matched", M, match),
		}
	}

	return nil
}

func (c *laoChannel) broadcastToAllClients(msg message.Message) {
	c.clientsMu.RLock()
	defer c.clientsMu.RUnlock()

	query := message.Query{
		Broadcast: message.NewBroadcast(c.baseChannel.channelID, &msg),
	}

	buf, err := json.Marshal(query)
	if err != nil {
		log.Fatalf("failed to marshal broadcast query: %v", err)
	}

	for client := range c.clients {
		client.Send(buf)
	}
}

func (c *laoChannel) processMeetingObject(data message.Data) error {
	action := message.MeetingDataAction(data.GetAction())

	switch action {
	case message.CreateMeetingAction:
	case message.UpdateMeetingAction:
	case message.StateMeetingAction:
	}

	return nil
}

func (c *laoChannel) processMessageObject(public message.PublicKey, data message.Data) error {
	action := message.MessageDataAction(data.GetAction())

	switch action {
	case message.WitnessAction:
		witnessData := data.(*message.WitnessMessageData)

		msgEncoded := base64.StdEncoding.EncodeToString(witnessData.MessageID)

		err := schnorr.VerifyWithChecks(student20_pop.Suite, public, witnessData.MessageID, witnessData.Signature)
		if err != nil {
			return &message.Error{
				Code:        -4,
				Description: "invalid witness signature",
			}
		}

		c.inboxMu.Lock()
		msg, ok := c.inbox[msgEncoded]
		if !ok {
			// TODO: We received a witness signature before the message itself.
			// We ignore it for now but it might be worth keeping it until we
			// actually receive the message
			log.Printf("failed to find message_id %s for witness message", msgEncoded)
			c.inboxMu.Unlock()
			return nil
		}
		msg.WitnessSignatures = append(msg.WitnessSignatures, message.PublicKeySignaturePair{
			Witness:   public,
			Signature: witnessData.Signature,
		})
		c.inboxMu.Unlock()
	default:
		return &message.Error{
			Code:        -1,
			Description: fmt.Sprintf("invalid action: %s", action),
		}
	}

	return nil
}

func (c *laoChannel) processRollCallObject(data message.Data) error {
	action := message.RollCallAction(data.GetAction())

	switch action {
	case message.CreateRollCallAction:
	case message.RollCallAction(message.OpenRollCallAction):
	case message.RollCallAction(message.ReopenRollCallAction):
	case message.CloseRollCallAction:
	}

	return nil
}<|MERGE_RESOLUTION|>--- conflicted
+++ resolved
@@ -6,76 +6,25 @@
 	"encoding/json"
 	"fmt"
 	"log"
-	"path/filepath"
 	"student20_pop"
 
 	"student20_pop/message"
 
-	"github.com/xeipuuv/gojsonschema"
 	"go.dedis.ch/kyber/v3"
 	"go.dedis.ch/kyber/v3/sign/schnorr"
 	"golang.org/x/xerrors"
 )
 
 type organizerHub struct {
-<<<<<<< HEAD
 	*baseHub
-=======
-	messageChan chan IncomingMessage
-
-	sync.RWMutex
-	channelByID map[string]Channel
-
-	public kyber.Point
-
-	schemas map[string]*gojsonschema.Schema
->>>>>>> 1a1c988c
-}
-
-const (
-	GenericMsgSchema string = "genericMsgSchema"
-	DataSchema       string = "dataSchema"
-)
+}
 
 // NewOrganizerHub returns a Organizer Hub.
 func NewOrganizerHub(public kyber.Point) (Hub, error) {
-	// Import the Json schemas defined in the protocol section
-	protocolPath, err := filepath.Abs("../protocol")
-	if err != nil {
-		return nil, xerrors.Errorf("failed to load the path for the json schemas: %v", err)
-	}
-	protocolPath = "file://" + protocolPath
-
-	schemas := make(map[string]*gojsonschema.Schema)
-
-	// Import the schema for generic messages
-	genericMsgLoader := gojsonschema.NewReferenceLoader(protocolPath + "/genericMessage.json")
-	genericMsgSchema, err := gojsonschema.NewSchema(genericMsgLoader)
-	if err != nil {
-		return nil, xerrors.Errorf("failed to load the json schema for generic messages: %v", err)
-	}
-	schemas[GenericMsgSchema] = genericMsgSchema
-
-	// Impot the schema for data
-	dataSchemaLoader := gojsonschema.NewReferenceLoader(protocolPath + "/query/method/message/data/data.json")
-	dataSchema, err := gojsonschema.NewSchema(dataSchemaLoader)
-	if err != nil {
-		return nil, xerrors.Errorf("failed to load the json schema for data: %v", err)
-	}
-	schemas[DataSchema] = dataSchema
-
-	// Create the organizer hub
+	baseHub, err := NewBaseHub(public)
 	return &organizerHub{
-<<<<<<< HEAD
-		NewBaseHub(public),
-	}
-=======
-		messageChan: make(chan IncomingMessage),
-		channelByID: make(map[string]Channel),
-		public:      public,
-		schemas:     schemas,
-	}, nil
->>>>>>> 1a1c988c
+		baseHub,
+	}, err
 }
 
 func (o *organizerHub) Start(done chan struct{}) {
@@ -258,49 +207,6 @@
 
 }
 
-<<<<<<< HEAD
-=======
-func (o *organizerHub) Start(done chan struct{}) {
-	log.Printf("started organizer hub...")
-
-	for {
-		select {
-		case incomingMessage := <-o.messageChan:
-			o.handleIncomingMessage(&incomingMessage)
-		case <-done:
-			return
-		}
-	}
-}
-
-func (o *organizerHub) verifyJson(byteMessage []byte, schemaName string) error {
-	// Validate the Json "byteMessage" with a schema
-	messageLoader := gojsonschema.NewBytesLoader(byteMessage)
-	resultErrors, err := o.schemas[schemaName].Validate(messageLoader)
-	if err != nil {
-		return &message.Error{
-			Code:        -1,
-			Description: err.Error(),
-		}
-	}
-	errorsList := resultErrors.Errors()
-	descriptionErrors := ""
-	// Concatenate all error descriptions
-	for index, e := range errorsList {
-		descriptionErrors += fmt.Sprintf(" (%d) %s", index+1, e.Description())
-	}
-
-	if len(errorsList) > 0 {
-		return &message.Error{
-			Code:        -1,
-			Description: descriptionErrors,
-		}
-	}
-
-	return nil
-}
-
->>>>>>> 1a1c988c
 func (o *organizerHub) createLao(publish message.Publish) error {
 	o.Lock()
 	defer o.Unlock()

package hub

import (
	"bytes"
	"encoding/base64"
	"encoding/json"
	"fmt"
	"log"
	"path/filepath"
	"student20_pop"
	"sync"

	"student20_pop/message"

	"github.com/xeipuuv/gojsonschema"
	"go.dedis.ch/kyber/v3"
	"go.dedis.ch/kyber/v3/sign/schnorr"
	"golang.org/x/xerrors"
)

type organizerHub struct {
	messageChan chan IncomingMessage

	sync.RWMutex
	channelByID map[string]Channel

	public kyber.Point

	schemas map[string]*gojsonschema.Schema
}

const (
	GenericMsgSchema string = "genericMsgSchema"
	DataSchema       string = "dataSchema"
)

const rootPrefix = "/root/"

// NewOrganizerHub returns a Organizer Hub.
func NewOrganizerHub(public kyber.Point) (Hub, error) {
	// Import the Json schemas defined in the protocol section
	protocolPath, err := filepath.Abs("../protocol")
	if err != nil {
		return nil, xerrors.Errorf("failed to load the path for the json schemas: %v", err)
	}
	protocolPath = "file://" + protocolPath

	schemas := make(map[string]*gojsonschema.Schema)

	// Import the schema for generic messages
	genericMsgLoader := gojsonschema.NewReferenceLoader(protocolPath + "/genericMessage.json")
	genericMsgSchema, err := gojsonschema.NewSchema(genericMsgLoader)
	if err != nil {
		return nil, xerrors.Errorf("failed to load the json schema for generic messages: %v", err)
	}
	schemas[GenericMsgSchema] = genericMsgSchema

	// Impot the schema for data
	dataSchemaLoader := gojsonschema.NewReferenceLoader(protocolPath + "/query/method/message/data/data.json")
	dataSchema, err := gojsonschema.NewSchema(dataSchemaLoader)
	if err != nil {
		return nil, xerrors.Errorf("failed to load the json schema for data: %v", err)
	}
	schemas[DataSchema] = dataSchema

	// Create the organizer hub
	return &organizerHub{
		messageChan: make(chan IncomingMessage),
		channelByID: make(map[string]Channel),
		public:      public,
		schemas:     schemas,
	}, nil
}

// RemoveClient removes the client from this hub.
func (o *organizerHub) RemoveClientSocket(client *ClientSocket) {
	o.RLock()
	defer o.RUnlock()

	for _, channel := range o.channelByID {
		channel.Unsubscribe(client, message.Unsubscribe{})
	}
}

// Recv accepts a message and enques it for processing in the hub.
func (o *organizerHub) Recv(msg IncomingMessage) {
	log.Printf("organizerHub::Recv")
	o.messageChan <- msg
}

func (o *organizerHub) handleMessageFromClient(incomingMessage *IncomingMessage) {
	client := ClientSocket{
		incomingMessage.Socket,
	}
	byteMessage := incomingMessage.Message

	// Check if the GenericMessage has a field "id"
	genericMsg := &message.GenericMessage{}
	id, ok := genericMsg.UnmarshalID(byteMessage)
	if !ok {
		err := &message.Error{
			Code:        -4,
			Description: "The message does not have a valid `id` field",
		}
		client.SendError(nil, err)
		return
	}

	// Verify the message
	err := o.verifyJson(byteMessage, GenericMsgSchema)
	if err != nil {
		err = message.NewError("failed to verify incoming message", err)
		client.SendError(&id, err)
		return
	}

	// Unmarshal the message
	err = json.Unmarshal(byteMessage, genericMsg)
	if err != nil {
		// Return a error of type "-4 request data is invalid" for all the unmarshalling problems of the incoming message
		err = &message.Error{
			Code:        -4,
			Description: fmt.Sprintf("failed to unmarshal incoming message: %v", err),
		}

		client.SendError(&id, err)
		return
	}

	query := genericMsg.Query

	if query == nil {
		return
	}

	channelID := query.GetChannel()
	log.Printf("channel: %s", channelID)

	if channelID == "/root" {
		if query.Publish == nil {
			err = &message.Error{
				Code:        -4,
				Description: "only publish is allowed on /root",
			}

			client.SendError(&id, err)
			return
		}

		// Check if the structure of the message is correct
		msg := query.Publish.Params.Message

		// Verify the data
		err := o.verifyJson(msg.RawData, DataSchema)
		if err != nil {
			err = message.NewError("failed to validate the data", err)
			client.SendError(&id, err)
			return
		}

		// Unmarshal the data
		err = query.Publish.Params.Message.VerifyAndUnmarshalData()
		if err != nil {
			// Return a error of type "-4 request data is invalid" for all the verifications and unmarshalling problems of the data
			err = &message.Error{
				Code:        -4,
				Description: fmt.Sprintf("failed to verify and unmarshal data: %v", err),
			}
			client.SendError(&id, err)
			return
		}

		if query.Publish.Params.Message.Data.GetAction() == message.DataAction(message.CreateLaoAction) &&
			query.Publish.Params.Message.Data.GetObject() == message.DataObject(message.LaoObject) {
			err := o.createLao(*query.Publish)
			if err != nil {
				err = message.NewError("failed to create lao", err)

				client.SendError(&id, err)
				return
			}
		} else {
			log.Printf("invalid method: %s", query.GetMethod())
			client.SendError(&id, &message.Error{
				Code:        -1,
				Description: "you may only invoke lao/create on /root",
			})
			return
		}

		status := 0
		result := message.Result{General: &status}
		log.Printf("sending result: %+v", result)
		client.SendResult(id, result)
		return
	}

	if channelID[:6] != rootPrefix {
		log.Printf("channel id must begin with /root/")
		client.SendError(&id, &message.Error{
			Code:        -2,
			Description: "channel id must begin with /root/",
		})
		return
	}

	channelID = channelID[6:]
	o.RLock()
	channel, ok := o.channelByID[channelID]
	if !ok {
		log.Printf("invalid channel id: %s", channelID)
		client.SendError(&id, &message.Error{
			Code:        -2,
			Description: fmt.Sprintf("channel with id %s does not exist", channelID),
		})
		o.RUnlock()
		return
	}
	o.RUnlock()

	method := query.GetMethod()
	log.Printf("method: %s", method)

	msg := []message.Message{}

	// TODO: use constants
	switch method {
	case "subscribe":
		err = channel.Subscribe(&client, *query.Subscribe)
	case "unsubscribe":
		err = channel.Unsubscribe(&client, *query.Unsubscribe)
	case "publish":
		err = channel.Publish(*query.Publish)
	case "message":
		log.Printf("cannot handle broadcasts right now")
	case "catchup":
		msg = channel.Catchup(*query.Catchup)
		// TODO send catchup response to client
	}

	if err != nil {
		err = message.NewError("failed to process query", err)
		client.SendError(&id, err)
		return
	}

	result := message.Result{}

	if method == "catchup" {
		result.Catchup = msg
	} else {
		general := 0
		result.General = &general
	}

	client.SendResult(id, result)
}

func (o *organizerHub) handleMessageFromWitness(incomingMessage *IncomingMessage) {
	//TODO

}

func (o *organizerHub) handleIncomingMessage(incomingMessage *IncomingMessage) {
	log.Printf("organizerHub::handleMessageFromClient: %s", incomingMessage.Message)

	switch incomingMessage.Socket.socketType {
	case ClientSocketType:
		o.handleMessageFromClient(incomingMessage)
		return
	case WitnessSocketType:
		o.handleMessageFromWitness(incomingMessage)
		return
	default:
		log.Printf("error: invalid socket type")
		return
	}

}

func (o *organizerHub) Start(done chan struct{}) {
	log.Printf("started organizer hub...")

	for {
		select {
		case incomingMessage := <-o.messageChan:
			o.handleIncomingMessage(&incomingMessage)
		case <-done:
			return
		}
	}
}

func (o *organizerHub) verifyJson(byteMessage []byte, schemaName string) error {
	// Validate the Json "byteMessage" with a schema
	messageLoader := gojsonschema.NewBytesLoader(byteMessage)
	resultErrors, err := o.schemas[schemaName].Validate(messageLoader)
	if err != nil {
		return &message.Error{
			Code:        -4,
			Description: err.Error(),
		}
	}
	errorsList := resultErrors.Errors()
	descriptionErrors := ""
	// Concatenate all error descriptions
	for index, e := range errorsList {
		descriptionErrors += fmt.Sprintf(" (%d) %s", index+1, e.Description())
	}

	if len(errorsList) > 0 {
		return &message.Error{
			Code:        -4,
			Description: descriptionErrors,
		}
	}

	return nil
}

func (o *organizerHub) createLao(publish message.Publish) error {
	o.Lock()
	defer o.Unlock()

	data, ok := publish.Params.Message.Data.(*message.CreateLAOData)
	if !ok {
		return &message.Error{
			Code:        -4,
			Description: "failed to cast data to CreateLAOData",
		}
	}

	encodedID := base64.URLEncoding.EncodeToString(data.ID)
	if _, ok := o.channelByID[encodedID]; ok {
		return &message.Error{
			Code:        -3,
			Description: "failed to create lao: another one with the same ID exists",
		}
	}

	if _, ok := o.channelByID[encodedID]; ok {
		return &message.Error{
			Code:        -3,
			Description: "failed to create lao: another one with the same ID exists",
		}
	}
	laoChannelID := rootPrefix + encodedID

	laoCh := laoChannel{
		rollCall:    rollCall{},
		attendees:   make(map[string]struct{}),
		baseChannel: createBaseChannel(o, laoChannelID),
	}
<<<<<<< HEAD
	laoCh.storeMessage(*publish.Params.Message)
=======
	messageID := base64.URLEncoding.EncodeToString(publish.Params.Message.MessageID)
	laoCh.inbox[messageID] = *publish.Params.Message
>>>>>>> e04dc9ff

	o.channelByID[encodedID] = &laoCh

	return nil
}

type laoChannel struct {
	rollCall  rollCall
	attendees map[string]struct{}
	*baseChannel
}

type rollCallState string

const (
	Open    rollCallState = "open"
	Closed  rollCallState = "closed"
	Created rollCallState = "created"
)

type rollCall struct {
	state rollCallState
	id    string
}

func (c *laoChannel) Publish(publish message.Publish) error {
	err := c.baseChannel.VerifyPublishMessage(publish)
	if err != nil {
		return message.NewError("failed to verify Publish message on a lao channel", err)
	}

	msg := publish.Params.Message

	data := msg.Data

	object := data.GetObject()

	switch object {
	case message.LaoObject:
		err = c.processLaoObject(*msg)
	case message.MeetingObject:
		err = c.processMeetingObject(data)
	case message.MessageObject:
		err = c.processMessageObject(msg.Sender, data)
	case message.RollCallObject:
		err = c.processRollCallObject(*msg)
	case message.ElectionObject:
		err = c.processElectionObject(*msg)
	}

	if err != nil {
		errorDescription := fmt.Sprintf("failed to process %s object", object)
		return message.NewError(errorDescription, err)
	}

	c.broadcastToAllClients(*msg)
	return nil
}

func (c *laoChannel) processLaoObject(msg message.Message) error {
	action := message.LaoDataAction(msg.Data.GetAction())
<<<<<<< HEAD
=======
	msgIDEncoded := base64.URLEncoding.EncodeToString(msg.MessageID)
>>>>>>> e04dc9ff

	switch action {
	case message.UpdateLaoAction:
	case message.StateLaoAction:
		err := c.processLaoState(msg.Data.(*message.StateLAOData))
		if err != nil {
			return message.NewError("failed to process lao/state", err)
		}
	default:
		return message.NewInvalidActionError(message.DataAction(action))
	}

	c.storeMessage(msg)

	return nil
}

func (c *laoChannel) processLaoState(data *message.StateLAOData) error {
	// Check if we have the update message
	updateMsgIDEncoded := base64.URLEncoding.EncodeToString(data.ModificationID)

	c.inboxMu.RLock()
	updateMsgInfo, ok := c.inbox[updateMsgIDEncoded]
	c.inboxMu.RUnlock()

	if !ok {
		return &message.Error{
			Code:        -4,
			Description: fmt.Sprintf("cannot find lao/update_properties with ID: %s", updateMsgIDEncoded),
		}
	}

	// Check if the signatures are from witnesses we need. We maintain
	// the current state of witnesses for a LAO in the channel instance
	// TODO: threshold signature verification

	c.witnessMu.Lock()
	match := 0
	expected := len(c.witnesses)
	// TODO: O(N^2), O(N) possible
	for i := 0; i < expected; i++ {
		for j := 0; j < len(data.ModificationSignatures); j++ {
			if bytes.Equal(c.witnesses[i], data.ModificationSignatures[j].Witness) {
				match++
				break
			}
		}
	}
	c.witnessMu.Unlock()

	if match != expected {
		return &message.Error{
			Code:        -4,
			Description: fmt.Sprintf("not enough witness signatures provided. Needed %d got %d", expected, match),
		}
	}

	// Check if the signatures match
	for _, pair := range data.ModificationSignatures {
		err := schnorr.VerifyWithChecks(student20_pop.Suite, pair.Witness, data.ModificationID, pair.Signature)
		if err != nil {
			pk := base64.URLEncoding.EncodeToString(pair.Witness)
			return &message.Error{
				Code:        -4,
				Description: fmt.Sprintf("signature verification failed for witness %s", pk),
			}
		}
	}

	// Check if the updates are consistent with the update message
	updateMsgData, ok := updateMsgInfo.message.Data.(*message.UpdateLAOData)
	if !ok {
		return &message.Error{
			Code:        -4,
			Description: fmt.Sprintf("modification id %s refers to a message which is not lao/update_properties", updateMsgIDEncoded),
		}
	}

	err := compareLaoUpdateAndState(updateMsgData, data)
	if err != nil {
		return message.NewError("failure while comparing lao/update and lao/state", err)
	}

	return nil
}

func compareLaoUpdateAndState(update *message.UpdateLAOData, state *message.StateLAOData) error {
	if update.LastModified != state.LastModified {
		return &message.Error{
			Code:        -4,
			Description: fmt.Sprintf("mismatch between last modified: expected %d got %d", update.LastModified, state.LastModified),
		}
	}

	if update.Name != state.Name {
		return &message.Error{
			Code:        -4,
			Description: fmt.Sprintf("mismatch between name: expected %d got %d", update.LastModified, state.LastModified),
		}
	}

	if update.Name != state.Name {
		return &message.Error{
			Code:        -4,
			Description: fmt.Sprintf("mismatch between name: expected %d got %d", update.LastModified, state.LastModified),
		}
	}

	M := len(update.Witnesses)
	N := len(state.Witnesses)

	if M != N {
		return &message.Error{
			Code:        -4,
			Description: fmt.Sprintf("mismatch between witness count: expected %d got %d", M, N),
		}
	}

	match := 0

	for i := 0; i < M; i++ {
		for j := 0; j < N; j++ {
			if bytes.Equal(update.Witnesses[i], state.Witnesses[j]) {
				match++
				break
			}
		}
	}

	if match != M {
		return &message.Error{
			Code:        -4,
			Description: fmt.Sprintf("mismatch between witness keys: expected %d keys to match but %d matched", M, match),
		}
	}

	return nil
}

func (c *laoChannel) processMeetingObject(data message.Data) error {
	action := message.MeetingDataAction(data.GetAction())

	switch action {
	case message.CreateMeetingAction:
	case message.UpdateMeetingAction:
	case message.StateMeetingAction:
	}

	return nil
}

func (c *laoChannel) processMessageObject(public message.PublicKey, data message.Data) error {
	action := message.MessageDataAction(data.GetAction())

	switch action {
	case message.WitnessAction:
		witnessData := data.(*message.WitnessMessageData)

		msgEncoded := base64.URLEncoding.EncodeToString(witnessData.MessageID)

		err := schnorr.VerifyWithChecks(student20_pop.Suite, public, witnessData.MessageID, witnessData.Signature)
		if err != nil {
			return &message.Error{
				Code:        -4,
				Description: "invalid witness signature",
			}
		}

		c.inboxMu.Lock()
		msgInfo, ok := c.inbox[msgEncoded]
		if !ok {
			// TODO: We received a witness signature before the message itself.
			// We ignore it for now but it might be worth keeping it until we
			// actually receive the message
			log.Printf("failed to find message_id %s for witness message", msgEncoded)
			c.inboxMu.Unlock()
			return nil
		}
		msgInfo.message.WitnessSignatures = append(msgInfo.message.WitnessSignatures, message.PublicKeySignaturePair{
			Witness:   public,
			Signature: witnessData.Signature,
		})
		c.inboxMu.Unlock()
	default:
		return message.NewInvalidActionError(message.DataAction(action))
	}

	return nil
}

func (c *laoChannel) processRollCallObject(msg message.Message) error {
	sender := msg.Sender
	data := msg.Data

	// Check if the sender of the roll call message is the organizer
	senderPoint := student20_pop.Suite.Point()
	err := senderPoint.UnmarshalBinary(sender)
	if err != nil {
		return &message.Error{
			Code:        -4,
			Description: fmt.Sprintf("failed to unmarshal public key of the sender: %v", err),
		}
	}

	if !c.hub.public.Equal(senderPoint) {
		return &message.Error{
			Code:        -5,
			Description: "The sender of the roll call message has a different public key from the organizer",
		}
	}

	action := message.RollCallAction(data.GetAction())

	switch action {
	case message.CreateRollCallAction:
		err = c.processCreateRollCall(data)
	case message.RollCallAction(message.OpenRollCallAction), message.RollCallAction(message.ReopenRollCallAction):
		err = c.processOpenRollCall(data, action)
	case message.CloseRollCallAction:
		err = c.processCloseRollCall(data)
	default:
		return message.NewInvalidActionError(message.DataAction(action))
	}

	if err != nil {
		errorDescription := fmt.Sprintf("failed to process %v roll-call action", action)
		return message.NewError(errorDescription, err)
	}

<<<<<<< HEAD
	c.storeMessage(msg)
=======
	msgIDEncoded := base64.URLEncoding.EncodeToString(msg.MessageID)
	c.inboxMu.Lock()
	c.inbox[msgIDEncoded] = msg
	c.inboxMu.Unlock()
>>>>>>> e04dc9ff

	return nil
}

func (c *laoChannel) processElectionObject(msg message.Message) error {
	action := message.ElectionAction(msg.Data.GetAction())

	if action != message.ElectionSetupAction {
		return &message.Error{
			Code:        -1,
			Description: fmt.Sprintf("invalid action: %s", action),
		}
	}

	err := c.createElection(msg)
	if err != nil {
		return message.NewError("failed to setup the election", err)
	}

	log.Printf("Election has created with success")
	return nil
}<|MERGE_RESOLUTION|>--- conflicted
+++ resolved
@@ -351,12 +351,7 @@
 		attendees:   make(map[string]struct{}),
 		baseChannel: createBaseChannel(o, laoChannelID),
 	}
-<<<<<<< HEAD
 	laoCh.storeMessage(*publish.Params.Message)
-=======
-	messageID := base64.URLEncoding.EncodeToString(publish.Params.Message.MessageID)
-	laoCh.inbox[messageID] = *publish.Params.Message
->>>>>>> e04dc9ff
 
 	o.channelByID[encodedID] = &laoCh
 
@@ -418,10 +413,6 @@
 
 func (c *laoChannel) processLaoObject(msg message.Message) error {
 	action := message.LaoDataAction(msg.Data.GetAction())
-<<<<<<< HEAD
-=======
-	msgIDEncoded := base64.URLEncoding.EncodeToString(msg.MessageID)
->>>>>>> e04dc9ff
 
 	switch action {
 	case message.UpdateLaoAction:
@@ -651,14 +642,7 @@
 		return message.NewError(errorDescription, err)
 	}
 
-<<<<<<< HEAD
 	c.storeMessage(msg)
-=======
-	msgIDEncoded := base64.URLEncoding.EncodeToString(msg.MessageID)
-	c.inboxMu.Lock()
-	c.inbox[msgIDEncoded] = msg
-	c.inboxMu.Unlock()
->>>>>>> e04dc9ff
 
 	return nil
 }

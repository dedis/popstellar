package hub

import (
	"bytes"
	"encoding/base64"
	"fmt"
	"log"
	"student20_pop"

	"student20_pop/message"

	"go.dedis.ch/kyber/v3"
	"go.dedis.ch/kyber/v3/sign/schnorr"
)

type organizerHub struct {
	*baseHub
}

// NewOrganizerHub returns a Organizer Hub.
func NewOrganizerHub(public kyber.Point) (Hub, error) {
<<<<<<< HEAD
	// Import the Json schemas defined in the protocol section
	protocolPath, err := filepath.Abs("../protocol")
	if err != nil {
		return nil, xerrors.Errorf("failed to load the path for the json schemas: %v", err)
	}

	// Replace the '\\' from windows path with '/'
	protocolPath = strings.ReplaceAll(protocolPath, "\\", "/")

	protocolPath = "file://" + protocolPath

	schemas := make(map[string]*gojsonschema.Schema)

	// Import the schema for generic messages
	genericMsgLoader := gojsonschema.NewReferenceLoader(protocolPath + "/genericMessage.json")
	genericMsgSchema, err := gojsonschema.NewSchema(genericMsgLoader)
	if err != nil {
		return nil, xerrors.Errorf("failed to load the json schema for generic messages: %v", err)
	}
	schemas[GenericMsgSchema] = genericMsgSchema

	// Import the schema for data
	dataSchemaLoader := gojsonschema.NewReferenceLoader(protocolPath + "/query/method/message/data/data.json")
	dataSchema, err := gojsonschema.NewSchema(dataSchemaLoader)
	if err != nil {
		return nil, xerrors.Errorf("failed to load the json schema for data: %v", err)
	}
	schemas[DataSchema] = dataSchema

	// Create the organizer hub
=======
	baseHub, err := NewBaseHub(public)
>>>>>>> f0e243bd
	return &organizerHub{
		baseHub,
	}, err
}

type laoChannel struct {
	rollCall  rollCall
	attendees map[string]struct{}
	*baseChannel
}

type rollCallState string

const (
	Open    rollCallState = "open"
	Closed  rollCallState = "closed"
	Created rollCallState = "created"
)

type rollCall struct {
	state rollCallState
	id    string
}

func (c *laoChannel) Publish(publish message.Publish) error {
	err := c.baseChannel.VerifyPublishMessage(publish)
	if err != nil {
		return message.NewError("failed to verify Publish message on a lao channel", err)
	}

	msg := publish.Params.Message

	data := msg.Data

	object := data.GetObject()

	switch object {
	case message.LaoObject:
		err = c.processLaoObject(*msg)
	case message.MeetingObject:
		err = c.processMeetingObject(data, *msg)
	case message.MessageObject:
		err = c.processMessageObject(msg.Sender, data)
	case message.RollCallObject:
		err = c.processRollCallObject(*msg)
	case message.ElectionObject:
		err = c.processElectionObject(*msg)
	}

	if err != nil {
		errorDescription := fmt.Sprintf("failed to process %s object", object)
		return message.NewError(errorDescription, err)
	}

	c.broadcastToAllClients(*msg)
	return nil
}

func (c *laoChannel) processLaoObject(msg message.Message) error {
	action := message.LaoDataAction(msg.Data.GetAction())

	switch action {
	case message.UpdateLaoAction:
	case message.StateLaoAction:
		err := c.processLaoState(msg.Data.(*message.StateLAOData))
		if err != nil {
			return message.NewError("failed to process lao/state", err)
		}
	default:
		return message.NewInvalidActionError(message.DataAction(action))
	}

	c.inbox.storeMessage(msg)

	return nil
}

func (c *laoChannel) processLaoState(data *message.StateLAOData) error {
	// Check if we have the update message
	msg, ok := c.inbox.getMessage(data.ModificationID)

	updateMsgIDEncoded := base64.URLEncoding.EncodeToString(data.ModificationID)

	if !ok {
		return &message.Error{
			Code:        -4,
			Description: fmt.Sprintf("cannot find lao/update_properties with ID: %s", updateMsgIDEncoded),
		}
	}

	// Check if the signatures are from witnesses we need. We maintain
	// the current state of witnesses for a LAO in the channel instance
	// TODO: threshold signature verification

	c.witnessMu.Lock()
	match := 0
	expected := len(c.witnesses)
	// TODO: O(N^2), O(N) possible
	for i := 0; i < expected; i++ {
		for j := 0; j < len(data.ModificationSignatures); j++ {
			if bytes.Equal(c.witnesses[i], data.ModificationSignatures[j].Witness) {
				match++
				break
			}
		}
	}
	c.witnessMu.Unlock()

	if match != expected {
		return &message.Error{
			Code:        -4,
			Description: fmt.Sprintf("not enough witness signatures provided. Needed %d got %d", expected, match),
		}
	}

	// Check if the signatures match
	for _, pair := range data.ModificationSignatures {
		err := schnorr.VerifyWithChecks(student20_pop.Suite, pair.Witness, data.ModificationID, pair.Signature)
		if err != nil {
			pk := base64.URLEncoding.EncodeToString(pair.Witness)
			return &message.Error{
				Code:        -4,
				Description: fmt.Sprintf("signature verification failed for witness %s", pk),
			}
		}
	}

	// Check if the updates are consistent with the update message
	updateMsgData, ok := msg.Data.(*message.UpdateLAOData)
	if !ok {
		return &message.Error{
			Code:        -4,
			Description: fmt.Sprintf("modification id %s refers to a message which is not lao/update_properties", updateMsgIDEncoded),
		}
	}

	err := compareLaoUpdateAndState(updateMsgData, data)
	if err != nil {
		return message.NewError("failure while comparing lao/update and lao/state", err)
	}

	return nil
}

func compareLaoUpdateAndState(update *message.UpdateLAOData, state *message.StateLAOData) error {
	if update.LastModified != state.LastModified {
		return &message.Error{
			Code:        -4,
			Description: fmt.Sprintf("mismatch between last modified: expected %d got %d", update.LastModified, state.LastModified),
		}
	}

	if update.Name != state.Name {
		return &message.Error{
			Code:        -4,
			Description: fmt.Sprintf("mismatch between name: expected %d got %d", update.LastModified, state.LastModified),
		}
	}

	if update.Name != state.Name {
		return &message.Error{
			Code:        -4,
			Description: fmt.Sprintf("mismatch between name: expected %d got %d", update.LastModified, state.LastModified),
		}
	}

	M := len(update.Witnesses)
	N := len(state.Witnesses)

	if M != N {
		return &message.Error{
			Code:        -4,
			Description: fmt.Sprintf("mismatch between witness count: expected %d got %d", M, N),
		}
	}

	match := 0

	for i := 0; i < M; i++ {
		for j := 0; j < N; j++ {
			if bytes.Equal(update.Witnesses[i], state.Witnesses[j]) {
				match++
				break
			}
		}
	}

	if match != M {
		return &message.Error{
			Code:        -4,
			Description: fmt.Sprintf("mismatch between witness keys: expected %d keys to match but %d matched", M, match),
		}
	}

	return nil
}

func (c *laoChannel) processMeetingObject(data message.Data, msg message.Message) error {
	action := message.MeetingDataAction(data.GetAction())

	switch action {
	case message.CreateMeetingAction:
	case message.UpdateMeetingAction:
	case message.StateMeetingAction:
	}

	c.inbox.storeMessage(msg)

	return nil
}

func (c *laoChannel) processMessageObject(public message.PublicKey, data message.Data) error {
	action := message.MessageDataAction(data.GetAction())

	switch action {
	case message.WitnessAction:
		witnessData := data.(*message.WitnessMessageData)

		err := schnorr.VerifyWithChecks(student20_pop.Suite, public, witnessData.MessageID, witnessData.Signature)
		if err != nil {
			return &message.Error{
				Code:        -4,
				Description: "invalid witness signature",
			}
		}

		err = c.inbox.addWitnessSignature(witnessData.MessageID, public, witnessData.Signature)
		if err != nil {
			return message.NewError("Failed to add a witness signature", err)
		}
	default:
		return message.NewInvalidActionError(message.DataAction(action))
	}

	return nil
}

func (c *laoChannel) processRollCallObject(msg message.Message) error {
	sender := msg.Sender
	data := msg.Data

	// Check if the sender of the roll call message is the organizer
	senderPoint := student20_pop.Suite.Point()
	err := senderPoint.UnmarshalBinary(sender)
	if err != nil {
		return &message.Error{
			Code:        -4,
			Description: fmt.Sprintf("failed to unmarshal public key of the sender: %v", err),
		}
	}

	if !c.hub.public.Equal(senderPoint) {
		return &message.Error{
			Code:        -5,
			Description: "The sender of the roll call message has a different public key from the organizer",
		}
	}

	action := message.RollCallAction(data.GetAction())

	switch action {
	case message.CreateRollCallAction:
		err = c.processCreateRollCall(data)
	case message.RollCallAction(message.OpenRollCallAction), message.RollCallAction(message.ReopenRollCallAction):
		err = c.processOpenRollCall(data, action)
	case message.CloseRollCallAction:
		err = c.processCloseRollCall(data)
	default:
		return message.NewInvalidActionError(message.DataAction(action))
	}

	if err != nil {
		errorDescription := fmt.Sprintf("failed to process %v roll-call action", action)
		return message.NewError(errorDescription, err)
	}

	c.inbox.storeMessage(msg)

	return nil
}

func (c *laoChannel) processElectionObject(msg message.Message) error {
	action := message.ElectionAction(msg.Data.GetAction())

	if action != message.ElectionSetupAction {
		return &message.Error{
			Code:        -1,
			Description: fmt.Sprintf("invalid action: %s", action),
		}
	}

	err := c.createElection(msg)
	if err != nil {
		return message.NewError("failed to setup the election", err)
	}

	log.Printf("Election has created with success")
	return nil
}<|MERGE_RESOLUTION|>--- conflicted
+++ resolved
@@ -19,40 +19,7 @@
 
 // NewOrganizerHub returns a Organizer Hub.
 func NewOrganizerHub(public kyber.Point) (Hub, error) {
-<<<<<<< HEAD
-	// Import the Json schemas defined in the protocol section
-	protocolPath, err := filepath.Abs("../protocol")
-	if err != nil {
-		return nil, xerrors.Errorf("failed to load the path for the json schemas: %v", err)
-	}
-
-	// Replace the '\\' from windows path with '/'
-	protocolPath = strings.ReplaceAll(protocolPath, "\\", "/")
-
-	protocolPath = "file://" + protocolPath
-
-	schemas := make(map[string]*gojsonschema.Schema)
-
-	// Import the schema for generic messages
-	genericMsgLoader := gojsonschema.NewReferenceLoader(protocolPath + "/genericMessage.json")
-	genericMsgSchema, err := gojsonschema.NewSchema(genericMsgLoader)
-	if err != nil {
-		return nil, xerrors.Errorf("failed to load the json schema for generic messages: %v", err)
-	}
-	schemas[GenericMsgSchema] = genericMsgSchema
-
-	// Import the schema for data
-	dataSchemaLoader := gojsonschema.NewReferenceLoader(protocolPath + "/query/method/message/data/data.json")
-	dataSchema, err := gojsonschema.NewSchema(dataSchemaLoader)
-	if err != nil {
-		return nil, xerrors.Errorf("failed to load the json schema for data: %v", err)
-	}
-	schemas[DataSchema] = dataSchema
-
-	// Create the organizer hub
-=======
 	baseHub, err := NewBaseHub(public)
->>>>>>> f0e243bd
 	return &organizerHub{
 		baseHub,
 	}, err

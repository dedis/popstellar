package hub

import (
	"bytes"
	"encoding/base64"
	"fmt"
	"log"
	"student20_pop"

	"student20_pop/message"

	"go.dedis.ch/kyber/v3"
	"go.dedis.ch/kyber/v3/sign/schnorr"
)

type organizerHub struct {
	*baseHub
}

<<<<<<< HEAD
=======
const (
	GenericMsgSchema string = "genericMsgSchema"
	DataSchema       string = "dataSchema"
)

const rootPrefix = "/root/"

>>>>>>> 4c5d1bd9
// NewOrganizerHub returns a Organizer Hub.
func NewOrganizerHub(public kyber.Point) (Hub, error) {
	baseHub, err := NewBaseHub(public)
	return &organizerHub{
<<<<<<< HEAD
		baseHub,
	}, err
=======
		messageChan: make(chan IncomingMessage),
		channelByID: make(map[string]Channel),
		public:      public,
		schemas:     schemas,
	}, nil
}

// RemoveClient removes the client from this hub.
func (o *organizerHub) RemoveClientSocket(client *ClientSocket) {
	o.RLock()
	defer o.RUnlock()

	for _, channel := range o.channelByID {
		channel.Unsubscribe(client, message.Unsubscribe{})
	}
}

// Recv accepts a message and enques it for processing in the hub.
func (o *organizerHub) Recv(msg IncomingMessage) {
	log.Printf("organizerHub::Recv")
	o.messageChan <- msg
}

func (o *organizerHub) handleMessageFromClient(incomingMessage *IncomingMessage) {
	client := ClientSocket{
		incomingMessage.Socket,
	}
	byteMessage := incomingMessage.Message

	// Check if the GenericMessage has a field "id"
	genericMsg := &message.GenericMessage{}
	id, ok := genericMsg.UnmarshalID(byteMessage)
	if !ok {
		err := &message.Error{
			Code:        -4,
			Description: "The message does not have a valid `id` field",
		}
		client.SendError(nil, err)
		return
	}

	// Verify the message
	err := o.verifyJson(byteMessage, GenericMsgSchema)
	if err != nil {
		err = message.NewError("failed to verify incoming message", err)
		client.SendError(&id, err)
		return
	}

	// Unmarshal the message
	err = json.Unmarshal(byteMessage, genericMsg)
	if err != nil {
		// Return a error of type "-4 request data is invalid" for all the unmarshalling problems of the incoming message
		err = &message.Error{
			Code:        -4,
			Description: fmt.Sprintf("failed to unmarshal incoming message: %v", err),
		}

		client.SendError(&id, err)
		return
	}

	query := genericMsg.Query

	if query == nil {
		return
	}

	channelID := query.GetChannel()
	log.Printf("channel: %s", channelID)

	if channelID == "/root" {
		if query.Publish == nil {
			err = &message.Error{
				Code:        -4,
				Description: "only publish is allowed on /root",
			}

			client.SendError(&id, err)
			return
		}

		// Check if the structure of the message is correct
		msg := query.Publish.Params.Message

		// Verify the data
		err := o.verifyJson(msg.RawData, DataSchema)
		if err != nil {
			err = message.NewError("failed to validate the data", err)
			client.SendError(&id, err)
			return
		}

		// Unmarshal the data
		err = query.Publish.Params.Message.VerifyAndUnmarshalData()
		if err != nil {
			// Return a error of type "-4 request data is invalid" for all the verifications and unmarshalling problems of the data
			err = &message.Error{
				Code:        -4,
				Description: fmt.Sprintf("failed to verify and unmarshal data: %v", err),
			}
			client.SendError(&id, err)
			return
		}

		if query.Publish.Params.Message.Data.GetAction() == message.DataAction(message.CreateLaoAction) &&
			query.Publish.Params.Message.Data.GetObject() == message.DataObject(message.LaoObject) {
			err := o.createLao(*query.Publish)
			if err != nil {
				err = message.NewError("failed to create lao", err)

				client.SendError(&id, err)
				return
			}
		} else {
			log.Printf("invalid method: %s", query.GetMethod())
			client.SendError(&id, &message.Error{
				Code:        -1,
				Description: "you may only invoke lao/create on /root",
			})
			return
		}

		status := 0
		result := message.Result{General: &status}
		log.Printf("sending result: %+v", result)
		client.SendResult(id, result)
		return
	}

	if channelID[:6] != rootPrefix {
		log.Printf("channel id must begin with /root/")
		client.SendError(&id, &message.Error{
			Code:        -2,
			Description: "channel id must begin with /root/",
		})
		return
	}

	channelID = channelID[6:]
	o.RLock()
	channel, ok := o.channelByID[channelID]
	if !ok {
		log.Printf("invalid channel id: %s", channelID)
		client.SendError(&id, &message.Error{
			Code:        -2,
			Description: fmt.Sprintf("channel with id %s does not exist", channelID),
		})
		return
	}
	o.RUnlock()

	method := query.GetMethod()
	log.Printf("method: %s", method)

	msg := []message.Message{}

	// TODO: use constants
	switch method {
	case "subscribe":
		err = channel.Subscribe(&client, *query.Subscribe)
	case "unsubscribe":
		err = channel.Unsubscribe(&client, *query.Unsubscribe)
	case "publish":
		err = channel.Publish(*query.Publish)
	case "message":
		log.Printf("cannot handle broadcasts right now")
	case "catchup":
		msg = channel.Catchup(*query.Catchup)
		// TODO send catchup response to client
	}

	if err != nil {
		err = message.NewError("failed to process query", err)
		client.SendError(&id, err)
		return
	}

	result := message.Result{}

	if method == "catchup" {
		result.Catchup = msg
	} else {
		general := 0
		result.General = &general
	}

	client.SendResult(id, result)
}

func (o *organizerHub) handleMessageFromWitness(incomingMessage *IncomingMessage) {
	//TODO

}

func (o *organizerHub) handleIncomingMessage(incomingMessage *IncomingMessage) {
	log.Printf("organizerHub::handleMessageFromClient: %s", incomingMessage.Message)

	switch incomingMessage.Socket.socketType {
	case ClientSocketType:
		o.handleMessageFromClient(incomingMessage)
		return
	case WitnessSocketType:
		o.handleMessageFromWitness(incomingMessage)
		return
	default:
		log.Printf("error: invalid socket type")
		return
	}

}

func (o *organizerHub) Start(done chan struct{}) {
	log.Printf("started organizer hub...")

	for {
		select {
		case incomingMessage := <-o.messageChan:
			o.handleIncomingMessage(&incomingMessage)
		case <-done:
			return
		}
	}
}

func (o *organizerHub) verifyJson(byteMessage []byte, schemaName string) error {
	// Validate the Json "byteMessage" with a schema
	messageLoader := gojsonschema.NewBytesLoader(byteMessage)
	resultErrors, err := o.schemas[schemaName].Validate(messageLoader)
	if err != nil {
		return &message.Error{
			Code:        -4,
			Description: err.Error(),
		}
	}
	errorsList := resultErrors.Errors()
	descriptionErrors := ""
	// Concatenate all error descriptions
	for index, e := range errorsList {
		descriptionErrors += fmt.Sprintf(" (%d) %s", index+1, e.Description())
	}

	if len(errorsList) > 0 {
		return &message.Error{
			Code:        -4,
			Description: descriptionErrors,
		}
	}

	return nil
}

func (o *organizerHub) createLao(publish message.Publish) error {
	o.Lock()
	defer o.Unlock()

	data, ok := publish.Params.Message.Data.(*message.CreateLAOData)
	if !ok {
		return &message.Error{
			Code:        -4,
			Description: "failed to cast data to CreateLAOData",
		}
	}

	encodedID := base64.StdEncoding.EncodeToString(data.ID)
	if _, ok := o.channelByID[encodedID]; ok {
		return &message.Error{
			Code:        -3,
			Description: "failed to create lao: another one with the same ID exists",
		}
	}

	if _, ok := o.channelByID[encodedID]; ok {
		return &message.Error{
			Code:        -3,
			Description: "failed to create lao: another one with the same ID exists",
		}
	}
	laoChannelID := rootPrefix + encodedID

	laoCh := laoChannel{
		rollCall:    rollCall{},
		attendees:   make(map[string]struct{}),
		baseChannel: createBaseChannel(o, laoChannelID),
	}
	messageID := base64.StdEncoding.EncodeToString(publish.Params.Message.MessageID)
	laoCh.inbox[messageID] = *publish.Params.Message

	o.channelByID[encodedID] = &laoCh

	return nil
>>>>>>> 4c5d1bd9
}

type laoChannel struct {
	rollCall  rollCall
	attendees map[string]struct{}
	*baseChannel
}

type rollCallState string

const (
	Open    rollCallState = "open"
	Closed  rollCallState = "closed"
	Created rollCallState = "created"
)

type rollCall struct {
	state rollCallState
	id    string
}

func (c *laoChannel) Publish(publish message.Publish) error {
	err := c.baseChannel.VerifyPublishMessage(publish)
	if err != nil {
		return message.NewError("failed to verify Publish message on a lao channel", err)
	}

	msg := publish.Params.Message

	data := msg.Data

	object := data.GetObject()

	switch object {
	case message.LaoObject:
		err = c.processLaoObject(*msg)
	case message.MeetingObject:
		err = c.processMeetingObject(data)
	case message.MessageObject:
		err = c.processMessageObject(msg.Sender, data)
	case message.RollCallObject:
		err = c.processRollCallObject(*msg)
	case message.ElectionObject:
		err = c.processElectionObject(*msg)
	}

	if err != nil {
		errorDescription := fmt.Sprintf("failed to process %s object", object)
		return message.NewError(errorDescription, err)
	}

	c.broadcastToAllClients(*msg)
	return nil
}

func (c *laoChannel) processLaoObject(msg message.Message) error {
	action := message.LaoDataAction(msg.Data.GetAction())
	msgIDEncoded := base64.StdEncoding.EncodeToString(msg.MessageID)

	switch action {
	case message.UpdateLaoAction:
	case message.StateLaoAction:
		err := c.processLaoState(msg.Data.(*message.StateLAOData))
		if err != nil {
			return message.NewError("failed to process lao/state", err)
		}
	default:
		return message.NewInvalidActionError(message.DataAction(action))
	}

	c.inboxMu.Lock()
	c.inbox[msgIDEncoded] = msg
	c.inboxMu.Unlock()

	return nil
}

func (c *laoChannel) processLaoState(data *message.StateLAOData) error {
	// Check if we have the update message
	updateMsgIDEncoded := base64.StdEncoding.EncodeToString(data.ModificationID)

	c.inboxMu.RLock()
	updateMsg, ok := c.inbox[updateMsgIDEncoded]
	c.inboxMu.RUnlock()

	if !ok {
		return &message.Error{
			Code:        -4,
			Description: fmt.Sprintf("cannot find lao/update_properties with ID: %s", updateMsgIDEncoded),
		}
	}

	// Check if the signatures are from witnesses we need. We maintain
	// the current state of witnesses for a LAO in the channel instance
	// TODO: threshold signature verification

	c.witnessMu.Lock()
	match := 0
	expected := len(c.witnesses)
	// TODO: O(N^2), O(N) possible
	for i := 0; i < expected; i++ {
		for j := 0; j < len(data.ModificationSignatures); j++ {
			if bytes.Equal(c.witnesses[i], data.ModificationSignatures[j].Witness) {
				match++
				break
			}
		}
	}
	c.witnessMu.Unlock()

	if match != expected {
		return &message.Error{
			Code:        -4,
			Description: fmt.Sprintf("not enough witness signatures provided. Needed %d got %d", expected, match),
		}
	}

	// Check if the signatures match
	for _, pair := range data.ModificationSignatures {
		err := schnorr.VerifyWithChecks(student20_pop.Suite, pair.Witness, data.ModificationID, pair.Signature)
		if err != nil {
			pk := base64.StdEncoding.EncodeToString(pair.Witness)
			return &message.Error{
				Code:        -4,
				Description: fmt.Sprintf("signature verification failed for witness %s", pk),
			}
		}
	}

	// Check if the updates are consistent with the update message
	updateMsgData, ok := updateMsg.Data.(*message.UpdateLAOData)
	if !ok {
		return &message.Error{
			Code:        -4,
			Description: fmt.Sprintf("modification id %s refers to a message which is not lao/update_properties", updateMsgIDEncoded),
		}
	}

	err := compareLaoUpdateAndState(updateMsgData, data)
	if err != nil {
		return message.NewError("failure while comparing lao/update and lao/state", err)
	}

	return nil
}

func compareLaoUpdateAndState(update *message.UpdateLAOData, state *message.StateLAOData) error {
	if update.LastModified != state.LastModified {
		return &message.Error{
			Code:        -4,
			Description: fmt.Sprintf("mismatch between last modified: expected %d got %d", update.LastModified, state.LastModified),
		}
	}

	if update.Name != state.Name {
		return &message.Error{
			Code:        -4,
			Description: fmt.Sprintf("mismatch between name: expected %d got %d", update.LastModified, state.LastModified),
		}
	}

	if update.Name != state.Name {
		return &message.Error{
			Code:        -4,
			Description: fmt.Sprintf("mismatch between name: expected %d got %d", update.LastModified, state.LastModified),
		}
	}

	M := len(update.Witnesses)
	N := len(state.Witnesses)

	if M != N {
		return &message.Error{
			Code:        -4,
			Description: fmt.Sprintf("mismatch between witness count: expected %d got %d", M, N),
		}
	}

	match := 0

	for i := 0; i < M; i++ {
		for j := 0; j < N; j++ {
			if bytes.Equal(update.Witnesses[i], state.Witnesses[j]) {
				match++
				break
			}
		}
	}

	if match != M {
		return &message.Error{
			Code:        -4,
			Description: fmt.Sprintf("mismatch between witness keys: expected %d keys to match but %d matched", M, match),
		}
	}

	return nil
}

func (c *laoChannel) processMeetingObject(data message.Data) error {
	action := message.MeetingDataAction(data.GetAction())

	switch action {
	case message.CreateMeetingAction:
	case message.UpdateMeetingAction:
	case message.StateMeetingAction:
	}

	return nil
}

func (c *laoChannel) processMessageObject(public message.PublicKey, data message.Data) error {
	action := message.MessageDataAction(data.GetAction())

	switch action {
	case message.WitnessAction:
		witnessData := data.(*message.WitnessMessageData)

		msgEncoded := base64.StdEncoding.EncodeToString(witnessData.MessageID)

		err := schnorr.VerifyWithChecks(student20_pop.Suite, public, witnessData.MessageID, witnessData.Signature)
		if err != nil {
			return &message.Error{
				Code:        -4,
				Description: "invalid witness signature",
			}
		}

		c.inboxMu.Lock()
		msg, ok := c.inbox[msgEncoded]
		if !ok {
			// TODO: We received a witness signature before the message itself.
			// We ignore it for now but it might be worth keeping it until we
			// actually receive the message
			log.Printf("failed to find message_id %s for witness message", msgEncoded)
			c.inboxMu.Unlock()
			return nil
		}
		msg.WitnessSignatures = append(msg.WitnessSignatures, message.PublicKeySignaturePair{
			Witness:   public,
			Signature: witnessData.Signature,
		})
		c.inboxMu.Unlock()
	default:
		return message.NewInvalidActionError(message.DataAction(action))
	}

	return nil
}

func (c *laoChannel) processRollCallObject(msg message.Message) error {
	sender := msg.Sender
	data := msg.Data

	// Check if the sender of the roll call message is the organizer
	senderPoint := student20_pop.Suite.Point()
	err := senderPoint.UnmarshalBinary(sender)
	if err != nil {
		return &message.Error{
			Code:        -4,
			Description: fmt.Sprintf("failed to unmarshal public key of the sender: %v", err),
		}
	}

	if !c.hub.public.Equal(senderPoint) {
		return &message.Error{
			Code:        -5,
			Description: "The sender of the roll call message has a different public key from the organizer",
		}
	}

	action := message.RollCallAction(data.GetAction())

	switch action {
	case message.CreateRollCallAction:
		err = c.processCreateRollCall(data)
	case message.RollCallAction(message.OpenRollCallAction), message.RollCallAction(message.ReopenRollCallAction):
		err = c.processOpenRollCall(data, action)
	case message.CloseRollCallAction:
		err = c.processCloseRollCall(data)
	default:
		return message.NewInvalidActionError(message.DataAction(action))
	}

	if err != nil {
		errorDescription := fmt.Sprintf("failed to process %v roll-call action", action)
		return message.NewError(errorDescription, err)
	}

	msgIDEncoded := base64.StdEncoding.EncodeToString(msg.MessageID)
	c.inboxMu.Lock()
	c.inbox[msgIDEncoded] = msg
	c.inboxMu.Unlock()

	return nil
}

func (c *laoChannel) processElectionObject(msg message.Message) error {
	action := message.ElectionAction(msg.Data.GetAction())

	if action != message.ElectionSetupAction {
		return &message.Error{
			Code:        -1,
			Description: fmt.Sprintf("invalid action: %s", action),
		}
	}

	err := c.createElection(msg)
	if err != nil {
		return xerrors.Errorf("failed to setup the election %v", err)
	}

	log.Printf("Election has created with success")
	return nil
}<|MERGE_RESOLUTION|>--- conflicted
+++ resolved
@@ -11,322 +11,22 @@
 
 	"go.dedis.ch/kyber/v3"
 	"go.dedis.ch/kyber/v3/sign/schnorr"
+	"golang.org/x/xerrors"
 )
 
 type organizerHub struct {
 	*baseHub
 }
 
-<<<<<<< HEAD
-=======
-const (
-	GenericMsgSchema string = "genericMsgSchema"
-	DataSchema       string = "dataSchema"
-)
-
 const rootPrefix = "/root/"
 
->>>>>>> 4c5d1bd9
 // NewOrganizerHub returns a Organizer Hub.
 func NewOrganizerHub(public kyber.Point) (Hub, error) {
 	baseHub, err := NewBaseHub(public)
 	return &organizerHub{
-<<<<<<< HEAD
 		baseHub,
 	}, err
-=======
-		messageChan: make(chan IncomingMessage),
-		channelByID: make(map[string]Channel),
-		public:      public,
-		schemas:     schemas,
-	}, nil
-}
-
-// RemoveClient removes the client from this hub.
-func (o *organizerHub) RemoveClientSocket(client *ClientSocket) {
-	o.RLock()
-	defer o.RUnlock()
-
-	for _, channel := range o.channelByID {
-		channel.Unsubscribe(client, message.Unsubscribe{})
-	}
-}
-
-// Recv accepts a message and enques it for processing in the hub.
-func (o *organizerHub) Recv(msg IncomingMessage) {
-	log.Printf("organizerHub::Recv")
-	o.messageChan <- msg
-}
-
-func (o *organizerHub) handleMessageFromClient(incomingMessage *IncomingMessage) {
-	client := ClientSocket{
-		incomingMessage.Socket,
-	}
-	byteMessage := incomingMessage.Message
-
-	// Check if the GenericMessage has a field "id"
-	genericMsg := &message.GenericMessage{}
-	id, ok := genericMsg.UnmarshalID(byteMessage)
-	if !ok {
-		err := &message.Error{
-			Code:        -4,
-			Description: "The message does not have a valid `id` field",
-		}
-		client.SendError(nil, err)
-		return
-	}
-
-	// Verify the message
-	err := o.verifyJson(byteMessage, GenericMsgSchema)
-	if err != nil {
-		err = message.NewError("failed to verify incoming message", err)
-		client.SendError(&id, err)
-		return
-	}
-
-	// Unmarshal the message
-	err = json.Unmarshal(byteMessage, genericMsg)
-	if err != nil {
-		// Return a error of type "-4 request data is invalid" for all the unmarshalling problems of the incoming message
-		err = &message.Error{
-			Code:        -4,
-			Description: fmt.Sprintf("failed to unmarshal incoming message: %v", err),
-		}
-
-		client.SendError(&id, err)
-		return
-	}
-
-	query := genericMsg.Query
-
-	if query == nil {
-		return
-	}
-
-	channelID := query.GetChannel()
-	log.Printf("channel: %s", channelID)
-
-	if channelID == "/root" {
-		if query.Publish == nil {
-			err = &message.Error{
-				Code:        -4,
-				Description: "only publish is allowed on /root",
-			}
-
-			client.SendError(&id, err)
-			return
-		}
-
-		// Check if the structure of the message is correct
-		msg := query.Publish.Params.Message
-
-		// Verify the data
-		err := o.verifyJson(msg.RawData, DataSchema)
-		if err != nil {
-			err = message.NewError("failed to validate the data", err)
-			client.SendError(&id, err)
-			return
-		}
-
-		// Unmarshal the data
-		err = query.Publish.Params.Message.VerifyAndUnmarshalData()
-		if err != nil {
-			// Return a error of type "-4 request data is invalid" for all the verifications and unmarshalling problems of the data
-			err = &message.Error{
-				Code:        -4,
-				Description: fmt.Sprintf("failed to verify and unmarshal data: %v", err),
-			}
-			client.SendError(&id, err)
-			return
-		}
-
-		if query.Publish.Params.Message.Data.GetAction() == message.DataAction(message.CreateLaoAction) &&
-			query.Publish.Params.Message.Data.GetObject() == message.DataObject(message.LaoObject) {
-			err := o.createLao(*query.Publish)
-			if err != nil {
-				err = message.NewError("failed to create lao", err)
-
-				client.SendError(&id, err)
-				return
-			}
-		} else {
-			log.Printf("invalid method: %s", query.GetMethod())
-			client.SendError(&id, &message.Error{
-				Code:        -1,
-				Description: "you may only invoke lao/create on /root",
-			})
-			return
-		}
-
-		status := 0
-		result := message.Result{General: &status}
-		log.Printf("sending result: %+v", result)
-		client.SendResult(id, result)
-		return
-	}
-
-	if channelID[:6] != rootPrefix {
-		log.Printf("channel id must begin with /root/")
-		client.SendError(&id, &message.Error{
-			Code:        -2,
-			Description: "channel id must begin with /root/",
-		})
-		return
-	}
-
-	channelID = channelID[6:]
-	o.RLock()
-	channel, ok := o.channelByID[channelID]
-	if !ok {
-		log.Printf("invalid channel id: %s", channelID)
-		client.SendError(&id, &message.Error{
-			Code:        -2,
-			Description: fmt.Sprintf("channel with id %s does not exist", channelID),
-		})
-		return
-	}
-	o.RUnlock()
-
-	method := query.GetMethod()
-	log.Printf("method: %s", method)
-
-	msg := []message.Message{}
-
-	// TODO: use constants
-	switch method {
-	case "subscribe":
-		err = channel.Subscribe(&client, *query.Subscribe)
-	case "unsubscribe":
-		err = channel.Unsubscribe(&client, *query.Unsubscribe)
-	case "publish":
-		err = channel.Publish(*query.Publish)
-	case "message":
-		log.Printf("cannot handle broadcasts right now")
-	case "catchup":
-		msg = channel.Catchup(*query.Catchup)
-		// TODO send catchup response to client
-	}
-
-	if err != nil {
-		err = message.NewError("failed to process query", err)
-		client.SendError(&id, err)
-		return
-	}
-
-	result := message.Result{}
-
-	if method == "catchup" {
-		result.Catchup = msg
-	} else {
-		general := 0
-		result.General = &general
-	}
-
-	client.SendResult(id, result)
-}
-
-func (o *organizerHub) handleMessageFromWitness(incomingMessage *IncomingMessage) {
-	//TODO
-
-}
-
-func (o *organizerHub) handleIncomingMessage(incomingMessage *IncomingMessage) {
-	log.Printf("organizerHub::handleMessageFromClient: %s", incomingMessage.Message)
-
-	switch incomingMessage.Socket.socketType {
-	case ClientSocketType:
-		o.handleMessageFromClient(incomingMessage)
-		return
-	case WitnessSocketType:
-		o.handleMessageFromWitness(incomingMessage)
-		return
-	default:
-		log.Printf("error: invalid socket type")
-		return
-	}
-
-}
-
-func (o *organizerHub) Start(done chan struct{}) {
-	log.Printf("started organizer hub...")
-
-	for {
-		select {
-		case incomingMessage := <-o.messageChan:
-			o.handleIncomingMessage(&incomingMessage)
-		case <-done:
-			return
-		}
-	}
-}
-
-func (o *organizerHub) verifyJson(byteMessage []byte, schemaName string) error {
-	// Validate the Json "byteMessage" with a schema
-	messageLoader := gojsonschema.NewBytesLoader(byteMessage)
-	resultErrors, err := o.schemas[schemaName].Validate(messageLoader)
-	if err != nil {
-		return &message.Error{
-			Code:        -4,
-			Description: err.Error(),
-		}
-	}
-	errorsList := resultErrors.Errors()
-	descriptionErrors := ""
-	// Concatenate all error descriptions
-	for index, e := range errorsList {
-		descriptionErrors += fmt.Sprintf(" (%d) %s", index+1, e.Description())
-	}
-
-	if len(errorsList) > 0 {
-		return &message.Error{
-			Code:        -4,
-			Description: descriptionErrors,
-		}
-	}
-
-	return nil
-}
-
-func (o *organizerHub) createLao(publish message.Publish) error {
-	o.Lock()
-	defer o.Unlock()
-
-	data, ok := publish.Params.Message.Data.(*message.CreateLAOData)
-	if !ok {
-		return &message.Error{
-			Code:        -4,
-			Description: "failed to cast data to CreateLAOData",
-		}
-	}
-
-	encodedID := base64.StdEncoding.EncodeToString(data.ID)
-	if _, ok := o.channelByID[encodedID]; ok {
-		return &message.Error{
-			Code:        -3,
-			Description: "failed to create lao: another one with the same ID exists",
-		}
-	}
-
-	if _, ok := o.channelByID[encodedID]; ok {
-		return &message.Error{
-			Code:        -3,
-			Description: "failed to create lao: another one with the same ID exists",
-		}
-	}
-	laoChannelID := rootPrefix + encodedID
-
-	laoCh := laoChannel{
-		rollCall:    rollCall{},
-		attendees:   make(map[string]struct{}),
-		baseChannel: createBaseChannel(o, laoChannelID),
-	}
-	messageID := base64.StdEncoding.EncodeToString(publish.Params.Message.MessageID)
-	laoCh.inbox[messageID] = *publish.Params.Message
-
-	o.channelByID[encodedID] = &laoCh
-
-	return nil
->>>>>>> 4c5d1bd9
+
 }
 
 type laoChannel struct {

package hub

import (
	"bytes"
	"encoding/base64"
	"encoding/json"
	"fmt"
	"log"
	"path/filepath"
	"student20_pop"
	"sync"

	"student20_pop/message"

	"github.com/xeipuuv/gojsonschema"
	"go.dedis.ch/kyber/v3"
	"go.dedis.ch/kyber/v3/sign/schnorr"
	"golang.org/x/xerrors"
)

type organizerHub struct {
	messageChan chan IncomingMessage

	sync.RWMutex
	channelByID map[string]Channel

	public kyber.Point

	schemas map[string]*gojsonschema.Schema
}

const (
	GenericMsgSchema string = "genericMsgSchema"
	DataSchema       string = "dataSchema"
)

const rootPrefix = "/root/"

// NewOrganizerHub returns a Organizer Hub.
func NewOrganizerHub(public kyber.Point) (Hub, error) {
	// Import the Json schemas defined in the protocol section
	protocolPath, err := filepath.Abs("../protocol")
	if err != nil {
		return nil, xerrors.Errorf("failed to load the path for the json schemas: %v", err)
	}
	protocolPath = "file://" + protocolPath

	schemas := make(map[string]*gojsonschema.Schema)

	// Import the schema for generic messages
	genericMsgLoader := gojsonschema.NewReferenceLoader(protocolPath + "/genericMessage.json")
	genericMsgSchema, err := gojsonschema.NewSchema(genericMsgLoader)
	if err != nil {
		return nil, xerrors.Errorf("failed to load the json schema for generic messages: %v", err)
	}
	schemas[GenericMsgSchema] = genericMsgSchema

	// Impot the schema for data
	dataSchemaLoader := gojsonschema.NewReferenceLoader(protocolPath + "/query/method/message/data/data.json")
	dataSchema, err := gojsonschema.NewSchema(dataSchemaLoader)
	if err != nil {
		return nil, xerrors.Errorf("failed to load the json schema for data: %v", err)
	}
	schemas[DataSchema] = dataSchema

	// Create the organizer hub
	return &organizerHub{
		messageChan: make(chan IncomingMessage),
		channelByID: make(map[string]Channel),
		public:      public,
		schemas:     schemas,
	}, nil
}

// RemoveClient removes the client from this hub.
func (o *organizerHub) RemoveClientSocket(client *ClientSocket) {
	o.RLock()
	defer o.RUnlock()

	for _, channel := range o.channelByID {
		channel.Unsubscribe(client, message.Unsubscribe{})
	}
}

// Recv accepts a message and enques it for processing in the hub.
func (o *organizerHub) Recv(msg IncomingMessage) {
	log.Printf("organizerHub::Recv")
	o.messageChan <- msg
}

func (o *organizerHub) handleMessageFromClient(incomingMessage *IncomingMessage) {
	client := ClientSocket{
		incomingMessage.Socket,
	}
	byteMessage := incomingMessage.Message

	// Check if the GenericMessage has a field "id"
	genericMsg := &message.GenericMessage{}
	id, ok := genericMsg.UnmarshalID(byteMessage)
	if !ok {
		err := &message.Error{
			Code:        -4,
			Description: "The message does not have a valid `id` field",
		}
		client.SendError(nil, err)
		return
	}

	// Verify the message
	err := o.verifyJson(byteMessage, GenericMsgSchema)
	if err != nil {
		err = message.NewError("failed to verify incoming message", err)
		client.SendError(&id, err)
		return
	}

	// Unmarshal the message
	err = json.Unmarshal(byteMessage, genericMsg)
	if err != nil {
		// Return a error of type "-4 request data is invalid" for all the unmarshalling problems of the incoming message
		err = &message.Error{
			Code:        -4,
			Description: fmt.Sprintf("failed to unmarshal incoming message: %v", err),
		}

		client.SendError(&id, err)
		return
	}

	query := genericMsg.Query

	if query == nil {
		return
	}

	channelID := query.GetChannel()
	log.Printf("channel: %s", channelID)

	if channelID == "/root" {
		if query.Publish == nil {
			err = &message.Error{
				Code:        -4,
				Description: "only publish is allowed on /root",
			}

			client.SendError(&id, err)
			return
		}

		// Check if the structure of the message is correct
		msg := query.Publish.Params.Message

		// Verify the data
		err := o.verifyJson(msg.RawData, DataSchema)
		if err != nil {
			err = message.NewError("failed to validate the data", err)
			client.SendError(&id, err)
			return
		}

		// Unmarshal the data
		err = query.Publish.Params.Message.VerifyAndUnmarshalData()
		if err != nil {
			// Return a error of type "-4 request data is invalid" for all the verifications and unmarshalling problems of the data
			err = &message.Error{
				Code:        -4,
				Description: fmt.Sprintf("failed to verify and unmarshal data: %v", err),
			}
			client.SendError(&id, err)
			return
		}

		if query.Publish.Params.Message.Data.GetAction() == message.DataAction(message.CreateLaoAction) &&
			query.Publish.Params.Message.Data.GetObject() == message.DataObject(message.LaoObject) {
			err := o.createLao(*query.Publish)
			if err != nil {
				err = message.NewError("failed to create lao", err)

				client.SendError(&id, err)
				return
			}
		} else {
			log.Printf("invalid method: %s", query.GetMethod())
			client.SendError(&id, &message.Error{
				Code:        -1,
				Description: "you may only invoke lao/create on /root",
			})
			return
		}

		status := 0
		result := message.Result{General: &status}
		log.Printf("sending result: %+v", result)
		client.SendResult(id, result)
		return
	}

	if channelID[:6] != rootPrefix {
		log.Printf("channel id must begin with /root/")
		client.SendError(&id, &message.Error{
			Code:        -2,
			Description: "channel id must begin with /root/",
		})
		return
	}

	channelID = channelID[6:]
	o.RLock()
	channel, ok := o.channelByID[channelID]
	if !ok {
		log.Printf("invalid channel id: %s", channelID)
		client.SendError(&id, &message.Error{
			Code:        -2,
			Description: fmt.Sprintf("channel with id %s does not exist", channelID),
		})
		return
	}
	o.RUnlock()

	method := query.GetMethod()
	log.Printf("method: %s", method)

	msg := []message.Message{}

	// TODO: use constants
	switch method {
	case "subscribe":
		err = channel.Subscribe(&client, *query.Subscribe)
	case "unsubscribe":
		err = channel.Unsubscribe(&client, *query.Unsubscribe)
	case "publish":
		err = channel.Publish(*query.Publish)
	case "message":
		log.Printf("cannot handle broadcasts right now")
	case "catchup":
		msg = channel.Catchup(*query.Catchup)
		// TODO send catchup response to client
	}

	if err != nil {
		err = message.NewError("failed to process query", err)
		client.SendError(&id, err)
		return
	}

	result := message.Result{}

	if method == "catchup" {
		result.Catchup = msg
	} else {
		general := 0
		result.General = &general
	}

	client.SendResult(id, result)
}

func (o *organizerHub) handleMessageFromWitness(incomingMessage *IncomingMessage) {
	//TODO

}

func (o *organizerHub) handleIncomingMessage(incomingMessage *IncomingMessage) {
	log.Printf("organizerHub::handleMessageFromClient: %s", incomingMessage.Message)

	switch incomingMessage.Socket.socketType {
	case ClientSocketType:
		o.handleMessageFromClient(incomingMessage)
		return
	case WitnessSocketType:
		o.handleMessageFromWitness(incomingMessage)
		return
	default:
		log.Printf("error: invalid socket type")
		return
	}

}

func (o *organizerHub) Start(done chan struct{}) {
	log.Printf("started organizer hub...")

	for {
		select {
		case incomingMessage := <-o.messageChan:
			o.handleIncomingMessage(&incomingMessage)
		case <-done:
			return
		}
	}
}

func (o *organizerHub) verifyJson(byteMessage []byte, schemaName string) error {
	// Validate the Json "byteMessage" with a schema
	messageLoader := gojsonschema.NewBytesLoader(byteMessage)
	resultErrors, err := o.schemas[schemaName].Validate(messageLoader)
	if err != nil {
		return &message.Error{
			Code:        -4,
			Description: err.Error(),
		}
	}
	errorsList := resultErrors.Errors()
	descriptionErrors := ""
	// Concatenate all error descriptions
	for index, e := range errorsList {
		descriptionErrors += fmt.Sprintf(" (%d) %s", index+1, e.Description())
	}

	if len(errorsList) > 0 {
		return &message.Error{
			Code:        -4,
			Description: descriptionErrors,
		}
	}

	return nil
}

func (o *organizerHub) createLao(publish message.Publish) error {
	o.Lock()
	defer o.Unlock()

	data, ok := publish.Params.Message.Data.(*message.CreateLAOData)
	if !ok {
		return &message.Error{
			Code:        -4,
			Description: "failed to cast data to CreateLAOData",
		}
	}

	encodedID := base64.URLEncoding.EncodeToString(data.ID)
	if _, ok := o.channelByID[encodedID]; ok {
		return &message.Error{
			Code:        -3,
			Description: "failed to create lao: another one with the same ID exists",
		}
	}

	if _, ok := o.channelByID[encodedID]; ok {
		return &message.Error{
			Code:        -3,
			Description: "failed to create lao: another one with the same ID exists",
		}
	}
	laoChannelID := rootPrefix + encodedID

	laoCh := laoChannel{
		rollCall:    rollCall{},
		attendees:   make(map[string]struct{}),
		baseChannel: createBaseChannel(o, laoChannelID),
	}
	messageID := base64.URLEncoding.EncodeToString(publish.Params.Message.MessageID)
	laoCh.inbox[messageID] = *publish.Params.Message

	o.channelByID[encodedID] = &laoCh

	return nil
}

type laoChannel struct {
	rollCall  rollCall
	attendees map[string]struct{}
	*baseChannel
}

type rollCallState string

const (
	Open    rollCallState = "open"
	Closed  rollCallState = "closed"
	Created rollCallState = "created"
)

type rollCall struct {
	state rollCallState
	id    string
}

func (c *laoChannel) Publish(publish message.Publish) error {
	err := c.baseChannel.VerifyPublishMessage(publish)
	if err != nil {
		return message.NewError("failed to verify Publish message on a lao channel", err)
	}

	msg := publish.Params.Message

	data := msg.Data

	object := data.GetObject()

	switch object {
	case message.LaoObject:
		err = c.processLaoObject(*msg)
	case message.MeetingObject:
		err = c.processMeetingObject(data)
	case message.MessageObject:
		err = c.processMessageObject(msg.Sender, data)
	case message.RollCallObject:
		err = c.processRollCallObject(*msg)
	case message.ElectionObject:
		err = c.processElectionObject(*msg)
	}

	if err != nil {
		errorDescription := fmt.Sprintf("failed to process %s object", object)
		return message.NewError(errorDescription, err)
	}

	c.broadcastToAllClients(*msg)
	return nil
}

func (c *laoChannel) processLaoObject(msg message.Message) error {
	action := message.LaoDataAction(msg.Data.GetAction())
	msgIDEncoded := base64.URLEncoding.EncodeToString(msg.MessageID)

	switch action {
	case message.UpdateLaoAction:
	case message.StateLaoAction:
		err := c.processLaoState(msg.Data.(*message.StateLAOData))
		if err != nil {
			return message.NewError("failed to process lao/state", err)
		}
	default:
		return message.NewInvalidActionError(message.DataAction(action))
	}

	c.inboxMu.Lock()
	c.inbox[msgIDEncoded] = msg
	c.inboxMu.Unlock()

	return nil
}

func (c *laoChannel) processLaoState(data *message.StateLAOData) error {
	// Check if we have the update message
	updateMsgIDEncoded := base64.URLEncoding.EncodeToString(data.ModificationID)

	c.inboxMu.RLock()
	updateMsg, ok := c.inbox[updateMsgIDEncoded]
	c.inboxMu.RUnlock()

	if !ok {
		return &message.Error{
			Code:        -4,
			Description: fmt.Sprintf("cannot find lao/update_properties with ID: %s", updateMsgIDEncoded),
		}
	}

	// Check if the signatures are from witnesses we need. We maintain
	// the current state of witnesses for a LAO in the channel instance
	// TODO: threshold signature verification

	c.witnessMu.Lock()
	match := 0
	expected := len(c.witnesses)
	// TODO: O(N^2), O(N) possible
	for i := 0; i < expected; i++ {
		for j := 0; j < len(data.ModificationSignatures); j++ {
			if bytes.Equal(c.witnesses[i], data.ModificationSignatures[j].Witness) {
				match++
				break
			}
		}
	}
	c.witnessMu.Unlock()

	if match != expected {
		return &message.Error{
			Code:        -4,
			Description: fmt.Sprintf("not enough witness signatures provided. Needed %d got %d", expected, match),
		}
	}

	// Check if the signatures match
	for _, pair := range data.ModificationSignatures {
		err := schnorr.VerifyWithChecks(student20_pop.Suite, pair.Witness, data.ModificationID, pair.Signature)
		if err != nil {
			pk := base64.URLEncoding.EncodeToString(pair.Witness)
			return &message.Error{
				Code:        -4,
				Description: fmt.Sprintf("signature verification failed for witness %s", pk),
			}
		}
	}

	// Check if the updates are consistent with the update message
	updateMsgData, ok := updateMsg.Data.(*message.UpdateLAOData)
	if !ok {
		return &message.Error{
			Code:        -4,
			Description: fmt.Sprintf("modification id %s refers to a message which is not lao/update_properties", updateMsgIDEncoded),
		}
	}

	err := compareLaoUpdateAndState(updateMsgData, data)
	if err != nil {
		return message.NewError("failure while comparing lao/update and lao/state", err)
	}

	return nil
}

func compareLaoUpdateAndState(update *message.UpdateLAOData, state *message.StateLAOData) error {
	if update.LastModified != state.LastModified {
		return &message.Error{
			Code:        -4,
			Description: fmt.Sprintf("mismatch between last modified: expected %d got %d", update.LastModified, state.LastModified),
		}
	}

	if update.Name != state.Name {
		return &message.Error{
			Code:        -4,
			Description: fmt.Sprintf("mismatch between name: expected %d got %d", update.LastModified, state.LastModified),
		}
	}

	if update.Name != state.Name {
		return &message.Error{
			Code:        -4,
			Description: fmt.Sprintf("mismatch between name: expected %d got %d", update.LastModified, state.LastModified),
		}
	}

	M := len(update.Witnesses)
	N := len(state.Witnesses)

	if M != N {
		return &message.Error{
			Code:        -4,
			Description: fmt.Sprintf("mismatch between witness count: expected %d got %d", M, N),
		}
	}

	match := 0

	for i := 0; i < M; i++ {
		for j := 0; j < N; j++ {
			if bytes.Equal(update.Witnesses[i], state.Witnesses[j]) {
				match++
				break
			}
		}
	}

	if match != M {
		return &message.Error{
			Code:        -4,
			Description: fmt.Sprintf("mismatch between witness keys: expected %d keys to match but %d matched", M, match),
		}
	}

	return nil
}

func (c *laoChannel) processMeetingObject(data message.Data) error {
	action := message.MeetingDataAction(data.GetAction())

	switch action {
	case message.CreateMeetingAction:
	case message.UpdateMeetingAction:
	case message.StateMeetingAction:
	}

	return nil
}

func (c *laoChannel) processMessageObject(public message.PublicKey, data message.Data) error {
	action := message.MessageDataAction(data.GetAction())

	switch action {
	case message.WitnessAction:
		witnessData := data.(*message.WitnessMessageData)

		msgEncoded := base64.URLEncoding.EncodeToString(witnessData.MessageID)

		err := schnorr.VerifyWithChecks(student20_pop.Suite, public, witnessData.MessageID, witnessData.Signature)
		if err != nil {
			return &message.Error{
				Code:        -4,
				Description: "invalid witness signature",
			}
		}

		c.inboxMu.Lock()
		msg, ok := c.inbox[msgEncoded]
		if !ok {
			// TODO: We received a witness signature before the message itself.
			// We ignore it for now but it might be worth keeping it until we
			// actually receive the message
			log.Printf("failed to find message_id %s for witness message", msgEncoded)
			c.inboxMu.Unlock()
			return nil
		}
		msg.WitnessSignatures = append(msg.WitnessSignatures, message.PublicKeySignaturePair{
			Witness:   public,
			Signature: witnessData.Signature,
		})
		c.inboxMu.Unlock()
	default:
		return message.NewInvalidActionError(message.DataAction(action))
	}

	return nil
}

func (c *laoChannel) processRollCallObject(msg message.Message) error {
	sender := msg.Sender
	data := msg.Data

	// Check if the sender of the roll call message is the organizer
	senderPoint := student20_pop.Suite.Point()
	err := senderPoint.UnmarshalBinary(sender)
	if err != nil {
		return &message.Error{
			Code:        -4,
			Description: fmt.Sprintf("failed to unmarshal public key of the sender: %v", err),
		}
	}

	if !c.hub.public.Equal(senderPoint) {
		return &message.Error{
			Code:        -5,
			Description: "The sender of the roll call message has a different public key from the organizer",
		}
	}

	action := message.RollCallAction(data.GetAction())

	switch action {
	case message.CreateRollCallAction:
		err = c.processCreateRollCall(data)
	case message.RollCallAction(message.OpenRollCallAction), message.RollCallAction(message.ReopenRollCallAction):
		err = c.processOpenRollCall(data, action)
	case message.CloseRollCallAction:
		err = c.processCloseRollCall(data)
	default:
		return message.NewInvalidActionError(message.DataAction(action))
	}

	if err != nil {
		errorDescription := fmt.Sprintf("failed to process %v roll-call action", action)
		return message.NewError(errorDescription, err)
	}

	msgIDEncoded := base64.URLEncoding.EncodeToString(msg.MessageID)
	c.inboxMu.Lock()
	c.inbox[msgIDEncoded] = msg
	c.inboxMu.Unlock()

	return nil
}

func (c *laoChannel) processElectionObject(msg message.Message) error {
	action := message.ElectionAction(msg.Data.GetAction())

<<<<<<< HEAD
	c.rollCall.id = string(rollCallData.ID)
	c.rollCall.state = Created
	return nil
}

func (c *laoChannel) processOpenRollCall(data message.Data, action message.RollCallAction) error {
	if action == message.RollCallAction(message.OpenRollCallAction) {
		// If the action is an OpenRollCallAction,
		// the previous roll call action should be a CreateRollCallAction
		if c.rollCall.state != Created {
			return &message.Error{
				Code:        -1,
				Description: "The roll call can not be opened since it has not been created previously",
			}
		}
	} else {
		// If the action is an RepenRollCallAction,
		// the previous roll call action should be a CloseRollCallAction
		if c.rollCall.state != Closed {
			return &message.Error{
				Code:        -1,
				Description: "The roll call can not be reopened since it has not been closed previously",
			}
		}
	}

	rollCallData := data.(*message.OpenRollCallData)

	if !c.rollCall.checkPrevID(rollCallData.Opens) {
		return &message.Error{
			Code:        -4,
			Description: "The field `opens` does not correspond to the id of the previous roll call message",
		}
	}

	opens := base64.URLEncoding.EncodeToString(rollCallData.Opens)
	if !c.checkRollCallID(message.Stringer(opens), rollCallData.OpenedAt, rollCallData.UpdateID) {
		return &message.Error{
			Code:        -4,
			Description: "The id of the roll call does not correspond to SHA256(‘R’||lao_id||opens||opened_at)",
		}
	}

	c.rollCall.id = string(rollCallData.UpdateID)
	c.rollCall.state = Open
	return nil
}

func (c *laoChannel) processCloseRollCall(data message.Data) error {
	if c.rollCall.state != Open {
=======
	if action != message.ElectionSetupAction {
>>>>>>> 4c5d1bd9
		return &message.Error{
			Code:        -1,
			Description: fmt.Sprintf("invalid action: %s", action),
		}
	}

<<<<<<< HEAD
	closes := base64.URLEncoding.EncodeToString(rollCallData.Closes)
	if !c.checkRollCallID(message.Stringer(closes), rollCallData.ClosedAt, rollCallData.UpdateID) {
		return &message.Error{
			Code:        -4,
			Description: "The id of the roll call does not correspond to SHA256(‘R’||lao_id||closes||closed_at)",
		}
	}

	c.rollCall.id = string(rollCallData.UpdateID)
	c.rollCall.state = Closed
	c.attendees = map[string]struct{}{}
	for i := 0; i < len(rollCallData.Attendees); i += 1 {
		c.attendees[string(rollCallData.Attendees[i])] = struct{}{}
	}

	return nil
}

func (r *rollCall) checkPrevID(prevID []byte) bool {
	return string(prevID) == r.id
}

// Check if the id of the roll call corresponds to the hash of the correct parameters
// Return true if the hash corresponds to the id and false otherwise
func (c *laoChannel) checkRollCallID(str1, str2 fmt.Stringer, id []byte) bool {
	laoID := c.channelID[6:]
	hash, err := message.Hash(message.Stringer('R'), message.Stringer(laoID), str1, str2)
=======
	err := c.createElection(msg)
>>>>>>> 4c5d1bd9
	if err != nil {
		return xerrors.Errorf("failed to setup the election %v", err)
	}

	log.Printf("Election has created with success")
	return nil
}<|MERGE_RESOLUTION|>--- conflicted
+++ resolved
@@ -656,97 +656,14 @@
 func (c *laoChannel) processElectionObject(msg message.Message) error {
 	action := message.ElectionAction(msg.Data.GetAction())
 
-<<<<<<< HEAD
-	c.rollCall.id = string(rollCallData.ID)
-	c.rollCall.state = Created
-	return nil
-}
-
-func (c *laoChannel) processOpenRollCall(data message.Data, action message.RollCallAction) error {
-	if action == message.RollCallAction(message.OpenRollCallAction) {
-		// If the action is an OpenRollCallAction,
-		// the previous roll call action should be a CreateRollCallAction
-		if c.rollCall.state != Created {
-			return &message.Error{
-				Code:        -1,
-				Description: "The roll call can not be opened since it has not been created previously",
-			}
-		}
-	} else {
-		// If the action is an RepenRollCallAction,
-		// the previous roll call action should be a CloseRollCallAction
-		if c.rollCall.state != Closed {
-			return &message.Error{
-				Code:        -1,
-				Description: "The roll call can not be reopened since it has not been closed previously",
-			}
-		}
-	}
-
-	rollCallData := data.(*message.OpenRollCallData)
-
-	if !c.rollCall.checkPrevID(rollCallData.Opens) {
-		return &message.Error{
-			Code:        -4,
-			Description: "The field `opens` does not correspond to the id of the previous roll call message",
-		}
-	}
-
-	opens := base64.URLEncoding.EncodeToString(rollCallData.Opens)
-	if !c.checkRollCallID(message.Stringer(opens), rollCallData.OpenedAt, rollCallData.UpdateID) {
-		return &message.Error{
-			Code:        -4,
-			Description: "The id of the roll call does not correspond to SHA256(‘R’||lao_id||opens||opened_at)",
-		}
-	}
-
-	c.rollCall.id = string(rollCallData.UpdateID)
-	c.rollCall.state = Open
-	return nil
-}
-
-func (c *laoChannel) processCloseRollCall(data message.Data) error {
-	if c.rollCall.state != Open {
-=======
 	if action != message.ElectionSetupAction {
->>>>>>> 4c5d1bd9
 		return &message.Error{
 			Code:        -1,
 			Description: fmt.Sprintf("invalid action: %s", action),
 		}
 	}
 
-<<<<<<< HEAD
-	closes := base64.URLEncoding.EncodeToString(rollCallData.Closes)
-	if !c.checkRollCallID(message.Stringer(closes), rollCallData.ClosedAt, rollCallData.UpdateID) {
-		return &message.Error{
-			Code:        -4,
-			Description: "The id of the roll call does not correspond to SHA256(‘R’||lao_id||closes||closed_at)",
-		}
-	}
-
-	c.rollCall.id = string(rollCallData.UpdateID)
-	c.rollCall.state = Closed
-	c.attendees = map[string]struct{}{}
-	for i := 0; i < len(rollCallData.Attendees); i += 1 {
-		c.attendees[string(rollCallData.Attendees[i])] = struct{}{}
-	}
-
-	return nil
-}
-
-func (r *rollCall) checkPrevID(prevID []byte) bool {
-	return string(prevID) == r.id
-}
-
-// Check if the id of the roll call corresponds to the hash of the correct parameters
-// Return true if the hash corresponds to the id and false otherwise
-func (c *laoChannel) checkRollCallID(str1, str2 fmt.Stringer, id []byte) bool {
-	laoID := c.channelID[6:]
-	hash, err := message.Hash(message.Stringer('R'), message.Stringer(laoID), str1, str2)
-=======
 	err := c.createElection(msg)
->>>>>>> 4c5d1bd9
 	if err != nil {
 		return xerrors.Errorf("failed to setup the election %v", err)
 	}

package hub

import (
	"bytes"
	"encoding/base64"
	"encoding/json"
	"fmt"
	"log"
	"path/filepath"
	"student20_pop"
	"sync"

	"student20_pop/message"

	"github.com/xeipuuv/gojsonschema"
	"go.dedis.ch/kyber/v3"
	"go.dedis.ch/kyber/v3/sign/schnorr"
	"golang.org/x/xerrors"
)

type organizerHub struct {
	messageChan chan IncomingMessage

	sync.RWMutex
	channelByID map[string]Channel

	public kyber.Point

	schemas map[string]*gojsonschema.Schema
}

const (
	GenericMsgSchema string = "genericMsgSchema"
	DataSchema       string = "dataSchema"
)

// NewOrganizerHub returns a Organizer Hub.
func NewOrganizerHub(public kyber.Point) (Hub, error) {
	// Import the Json schemas defined in the protocol section
	protocolPath, err := filepath.Abs("../protocol")
	if err != nil {
		return nil, xerrors.Errorf("failed to load the path for the json schemas: %v", err)
	}
	protocolPath = "file://" + protocolPath

	schemas := make(map[string]*gojsonschema.Schema)

	// Import the schema for generic messages
	genericMsgLoader := gojsonschema.NewReferenceLoader(protocolPath + "/genericMessage.json")
	genericMsgSchema, err := gojsonschema.NewSchema(genericMsgLoader)
	if err != nil {
		return nil, xerrors.Errorf("failed to load the json schema for generic messages: %v", err)
	}
	schemas[GenericMsgSchema] = genericMsgSchema

	// Impot the schema for data
	dataSchemaLoader := gojsonschema.NewReferenceLoader(protocolPath + "/query/method/message/data/data.json")
	dataSchema, err := gojsonschema.NewSchema(dataSchemaLoader)
	if err != nil {
		return nil, xerrors.Errorf("failed to load the json schema for data: %v", err)
	}
	schemas[DataSchema] = dataSchema

	// Create the organizer hub
	return &organizerHub{
		messageChan: make(chan IncomingMessage),
		channelByID: make(map[string]Channel),
		public:      public,
		schemas:     schemas,
	}, nil
}

// RemoveClient removes the client from this hub.
func (o *organizerHub) RemoveClientSocket(client *ClientSocket) {
	o.RLock()
	defer o.RUnlock()

	for _, channel := range o.channelByID {
		channel.Unsubscribe(client, message.Unsubscribe{})
	}
}

// Recv accepts a message and enques it for processing in the hub.
func (o *organizerHub) Recv(msg IncomingMessage) {
	log.Printf("organizerHub::Recv")
	o.messageChan <- msg
}

func (o *organizerHub) handleMessageFromClient(incomingMessage *IncomingMessage) {
	client := ClientSocket{
		incomingMessage.Socket,
	}
	byteMessage := incomingMessage.Message

	// Check if the GenericMessage has a field "id"
	genericMsg := &message.GenericMessage{}
	id, ok := genericMsg.UnmarshalID(byteMessage)
	if !ok {
<<<<<<< HEAD
		err := &message.Error{
			Code:        -4,
			Description: "The message does not have a valid `id` field",
		}
		log.Printf("%v", err)
		client.SendError(nil, err)
=======
		log.Printf("The message does not have a valid `id` field")
		client.SendError(nil, &message.Error{
			Code:        -1,
			Description: "The message does not have a valid `id` field",
		})
>>>>>>> 23725078
		return
	}

	// Verify the message
	err := o.verifyJson(byteMessage, GenericMsgSchema)
	if err != nil {
<<<<<<< HEAD
		err = message.NewError("failed to verify incoming message", err)
		log.Printf("%v", err)
=======
		log.Printf("failed to verify incoming message: %v", err)
>>>>>>> 23725078
		client.SendError(&id, err)
		return
	}

	// Unmarshal the message
	err = json.Unmarshal(byteMessage, genericMsg)
	if err != nil {
<<<<<<< HEAD
		// Return a error of type "-4 request data is invalid" for all the unmarshalling problems of the incoming message
		err = &message.Error{
			Code:        -4,
			Description: fmt.Sprintf("failed to unmarshal incoming message: %v", err),
		}
		log.Printf("%v", err)
=======
		log.Printf("failed to unmarshal incoming message: %v", err)
>>>>>>> 23725078
		client.SendError(&id, err)
		return
	}

	query := genericMsg.Query

	if query == nil {
		return
	}

	channelID := query.GetChannel()
	log.Printf("channel: %s", channelID)

	if channelID == "/root" {
		if query.Publish == nil {
			log.Printf("only publish is allowed on /root")
			client.SendError(&id, err)
<<<<<<< HEAD
			return
		}

		// Check if the structure of the message is correct
		msg := query.Publish.Params.Message

		// Verify the data
		err := o.verifyJson(msg.RawData, DataSchema)
		if err != nil {
			err = message.NewError("failed to validate the data", err)
			log.Printf("%v", err)
			client.SendError(&id, err)
			return
		}

		// Unmarshal the data
		err = query.Publish.Params.Message.VerifyAndUnmarshalData()
		if err != nil {
			// Return a error of type "-4 request data is invalid" for all the verifications and unmarshalling problems of the data
			err = &message.Error{
				Code:        -4,
				Description: fmt.Sprintf("failed to verify and unmarshal data: %v", err),
			}
			log.Printf("%v", err)
=======
			return
		}

		// Check if the structure of the message is correct
		msg := query.Publish.Params.Message

		// Verify the data
		err := o.verifyJson(msg.RawData, DataSchema)
		if err != nil {
			log.Printf("failed to validate the data: %v", err)
			client.SendError(&id, err)
			return
		}

		// Unmarshal the data
		err = query.Publish.Params.Message.VerifyAndUnmarshalData()
		if err != nil {
			log.Printf("failed to verify and unmarshal data: %v", err)
>>>>>>> 23725078
			client.SendError(&id, err)
			return
		}

		if query.Publish.Params.Message.Data.GetAction() == message.DataAction(message.CreateLaoAction) &&
			query.Publish.Params.Message.Data.GetObject() == message.DataObject(message.LaoObject) {
			err := o.createLao(*query.Publish)
			if err != nil {
<<<<<<< HEAD
				err = message.NewError("failed to create lao", err)
				log.Printf("%v", err)
=======
				log.Printf("failed to create lao: %v", err)
>>>>>>> 23725078
				client.SendError(&id, err)
				return
			}
		} else {
			log.Printf("invalid method: %s", query.GetMethod())
			client.SendError(&id, &message.Error{
				Code:        -1,
				Description: "you may only invoke lao/create on /root",
			})
			return
		}

		status := 0
		result := message.Result{General: &status}
		log.Printf("sending result: %+v", result)
		client.SendResult(id, result)
		return
	}

	if channelID[:6] != "/root/" {
		log.Printf("channel id must begin with /root/")
		client.SendError(&id, &message.Error{
			Code:        -2,
			Description: "channel id must begin with /root/",
		})
		return
	}

	channelID = channelID[6:]
	o.RLock()
	channel, ok := o.channelByID[channelID]
	if !ok {
		log.Printf("invalid channel id: %s", channelID)
		client.SendError(&id, &message.Error{
			Code:        -2,
			Description: fmt.Sprintf("channel with id %s does not exist", channelID),
		})
		return
	}
	o.RUnlock()

	method := query.GetMethod()
	log.Printf("method: %s", method)

	msg := []message.Message{}

	// TODO: use constants
	switch method {
	case "subscribe":
		err = channel.Subscribe(&client, *query.Subscribe)
	case "unsubscribe":
		err = channel.Unsubscribe(&client, *query.Unsubscribe)
	case "publish":
		err = channel.Publish(*query.Publish)
	case "message":
		log.Printf("cannot handle broadcasts right now")
	case "catchup":
		msg = channel.Catchup(*query.Catchup)
		// TODO send catchup response to client
	}

	if err != nil {
		log.Printf("failed to process query: %v", err)
		client.SendError(&id, err)
		return
	}

	result := message.Result{}

	if method == "catchup" {
		result.Catchup = msg
	} else {
		general := 0
		result.General = &general
	}

	client.SendResult(id, result)
}

func (o *organizerHub) handleMessageFromWitness(incomingMessage *IncomingMessage) {
	//TODO

}

func (o *organizerHub) handleIncomingMessage(incomingMessage *IncomingMessage) {
	log.Printf("organizerHub::handleMessageFromClient: %s", incomingMessage.Message)

	switch incomingMessage.Socket.socketType {
	case ClientSocketType:
		o.handleMessageFromClient(incomingMessage)
		return
	case WitnessSocketType:
		o.handleMessageFromWitness(incomingMessage)
		return
	default:
		log.Printf("error: invalid socket type")
		return
	}

}

func (o *organizerHub) Start(done chan struct{}) {
	log.Printf("started organizer hub...")

	for {
		select {
		case incomingMessage := <-o.messageChan:
			o.handleIncomingMessage(&incomingMessage)
		case <-done:
			return
		}
	}
}

func (o *organizerHub) verifyJson(byteMessage []byte, schemaName string) error {
	// Validate the Json "byteMessage" with a schema
	messageLoader := gojsonschema.NewBytesLoader(byteMessage)
	resultErrors, err := o.schemas[schemaName].Validate(messageLoader)
	if err != nil {
		return &message.Error{
<<<<<<< HEAD
			Code:        -4,
=======
			Code:        -1,
>>>>>>> 23725078
			Description: err.Error(),
		}
	}
	errorsList := resultErrors.Errors()
	descriptionErrors := ""
	// Concatenate all error descriptions
	for index, e := range errorsList {
		descriptionErrors += fmt.Sprintf(" (%d) %s", index+1, e.Description())
	}

	if len(errorsList) > 0 {
		return &message.Error{
<<<<<<< HEAD
			Code:        -4,
=======
			Code:        -1,
>>>>>>> 23725078
			Description: descriptionErrors,
		}
	}

	return nil
}

func (o *organizerHub) createLao(publish message.Publish) error {
	o.Lock()
	defer o.Unlock()

	data, ok := publish.Params.Message.Data.(*message.CreateLAOData)
	if !ok {
		return &message.Error{
			Code:        -4,
			Description: "failed to cast data to CreateLAOData",
		}
	}

	encodedID := base64.StdEncoding.EncodeToString(data.ID)
	if _, ok := o.channelByID[encodedID]; ok {
		return &message.Error{
			Code:        -3,
			Description: "failed to create lao: another one with the same ID exists",
		}
	}

	laoChannelID := "/root/" + encodedID

	laoCh := laoChannel{
		rollCall:    rollCall{},
		attendees:   make(map[string]struct{}),
		baseChannel: createBaseChannel(o, laoChannelID),
	}
	messageID := base64.StdEncoding.EncodeToString(publish.Params.Message.MessageID)
	laoCh.inbox[messageID] = *publish.Params.Message

	o.channelByID[encodedID] = &laoCh

	return nil
}

type laoChannel struct {
	rollCall  rollCall
	attendees map[string]struct{}
	*baseChannel
}

type rollCallState string

const (
	Open    rollCallState = "open"
	Closed  rollCallState = "closed"
	Created rollCallState = "created"
)

type rollCall struct {
	state rollCallState
	id    string
}

func (c *laoChannel) Publish(publish message.Publish) error {
	err := c.baseChannel.VerifyPublishMessage(publish)
	if err != nil {
		return message.NewError("failed to verify Publish message on a lao channel", err)
	}

	msg := publish.Params.Message

	data := msg.Data

	object := data.GetObject()

	switch object {
	case message.LaoObject:
		err = c.processLaoObject(*msg)
	case message.MeetingObject:
		err = c.processMeetingObject(data)
	case message.MessageObject:
		err = c.processMessageObject(msg.Sender, data)
	case message.RollCallObject:
		err = c.processRollCallObject(*msg)
	}

	if err != nil {
		log.Printf("failed to process %s object: %v", object, err)
		return xerrors.Errorf("failed to process %s object: %w", object, err)
	}

	c.broadcastToAllClients(*msg)
	return nil
}

func (c *laoChannel) processLaoObject(msg message.Message) error {
	action := message.LaoDataAction(msg.Data.GetAction())
	msgIDEncoded := base64.StdEncoding.EncodeToString(msg.MessageID)

	switch action {
	case message.UpdateLaoAction:
	case message.StateLaoAction:
		err := c.processLaoState(msg.Data.(*message.StateLAOData))
		if err != nil {
			log.Printf("failed to process lao/state: %v", err)
			return xerrors.Errorf("failed to process lao/state: %w", err)
		}
	default:
		return message.NewInvalidActionError(message.DataAction(action))
	}

	c.inboxMu.Lock()
	c.inbox[msgIDEncoded] = msg
	c.inboxMu.Unlock()

	return nil
}

func (c *laoChannel) processLaoState(data *message.StateLAOData) error {
	// Check if we have the update message
	updateMsgIDEncoded := base64.StdEncoding.EncodeToString(data.ModificationID)

	c.inboxMu.RLock()
	updateMsg, ok := c.inbox[updateMsgIDEncoded]
	c.inboxMu.RUnlock()

	if !ok {
		return &message.Error{
			Code:        -4,
			Description: fmt.Sprintf("cannot find lao/update_properties with ID: %s", updateMsgIDEncoded),
		}
	}

	// Check if the signatures are from witnesses we need. We maintain
	// the current state of witnesses for a LAO in the channel instance
	// TODO: threshold signature verification

	c.witnessMu.Lock()
	match := 0
	expected := len(c.witnesses)
	// TODO: O(N^2), O(N) possible
	for i := 0; i < expected; i++ {
		for j := 0; j < len(data.ModificationSignatures); j++ {
			if bytes.Equal(c.witnesses[i], data.ModificationSignatures[j].Witness) {
				match++
				break
			}
		}
	}
	c.witnessMu.Unlock()

	if match != expected {
		return &message.Error{
			Code:        -4,
			Description: fmt.Sprintf("not enough witness signatures provided. Needed %d got %d", expected, match),
		}
	}

	// Check if the signatures match
	for _, pair := range data.ModificationSignatures {
		err := schnorr.VerifyWithChecks(student20_pop.Suite, pair.Witness, data.ModificationID, pair.Signature)
		if err != nil {
			pk := base64.StdEncoding.EncodeToString(pair.Witness)
			return &message.Error{
				Code:        -4,
				Description: fmt.Sprintf("signature verification failed for witness %s", pk),
			}
		}
	}

	// Check if the updates are consistent with the update message
	updateMsgData, ok := updateMsg.Data.(*message.UpdateLAOData)
	if !ok {
		return &message.Error{
			Code:        -4,
			Description: fmt.Sprintf("modification id %s refers to a message which is not lao/update_properties", updateMsgIDEncoded),
		}
	}

	err := compareLaoUpdateAndState(updateMsgData, data)
	if err != nil {
		return xerrors.Errorf("failure while comparing lao/update and lao/state: %w", err)
	}

	return nil
}

func compareLaoUpdateAndState(update *message.UpdateLAOData, state *message.StateLAOData) error {
	if update.LastModified != state.LastModified {
		return &message.Error{
			Code:        -4,
			Description: fmt.Sprintf("mismatch between last modified: expected %d got %d", update.LastModified, state.LastModified),
		}
	}

	if update.Name != state.Name {
		return &message.Error{
			Code:        -4,
			Description: fmt.Sprintf("mismatch between name: expected %d got %d", update.LastModified, state.LastModified),
		}
	}

	if update.Name != state.Name {
		return &message.Error{
			Code:        -4,
			Description: fmt.Sprintf("mismatch between name: expected %d got %d", update.LastModified, state.LastModified),
		}
	}

	M := len(update.Witnesses)
	N := len(state.Witnesses)

	if M != N {
		return &message.Error{
			Code:        -4,
			Description: fmt.Sprintf("mismatch between witness count: expected %d got %d", M, N),
		}
	}

	match := 0

	for i := 0; i < M; i++ {
		for j := 0; j < N; j++ {
			if bytes.Equal(update.Witnesses[i], state.Witnesses[j]) {
				match++
				break
			}
		}
	}

	if match != M {
		return &message.Error{
			Code:        -4,
			Description: fmt.Sprintf("mismatch between witness keys: expected %d keys to match but %d matched", M, match),
		}
	}

	return nil
}

func (c *laoChannel) processMeetingObject(data message.Data) error {
	action := message.MeetingDataAction(data.GetAction())

	switch action {
	case message.CreateMeetingAction:
	case message.UpdateMeetingAction:
	case message.StateMeetingAction:
	}

	return nil
}

func (c *laoChannel) processMessageObject(public message.PublicKey, data message.Data) error {
	action := message.MessageDataAction(data.GetAction())

	switch action {
	case message.WitnessAction:
		witnessData := data.(*message.WitnessMessageData)

		msgEncoded := base64.StdEncoding.EncodeToString(witnessData.MessageID)

		err := schnorr.VerifyWithChecks(student20_pop.Suite, public, witnessData.MessageID, witnessData.Signature)
		if err != nil {
			return &message.Error{
				Code:        -4,
				Description: "invalid witness signature",
			}
		}

		c.inboxMu.Lock()
		msg, ok := c.inbox[msgEncoded]
		if !ok {
			// TODO: We received a witness signature before the message itself.
			// We ignore it for now but it might be worth keeping it until we
			// actually receive the message
			log.Printf("failed to find message_id %s for witness message", msgEncoded)
			c.inboxMu.Unlock()
			return nil
		}
		msg.WitnessSignatures = append(msg.WitnessSignatures, message.PublicKeySignaturePair{
			Witness:   public,
			Signature: witnessData.Signature,
		})
		c.inboxMu.Unlock()
	default:
		return message.NewInvalidActionError(message.DataAction(action))
	}

	return nil
}

func (c *laoChannel) processRollCallObject(msg message.Message) error {
	sender := msg.Sender
	data := msg.Data

	// Check if the sender of the roll call message is the organizer
	senderPoint := student20_pop.Suite.Point()
	err := senderPoint.UnmarshalBinary(sender)
	if err != nil {
		return xerrors.Errorf("failed to unmarshal public key of the sender: %v", err)
	}

	if !c.hub.public.Equal(senderPoint) {
		return &message.Error{
			Code:        -5,
			Description: "The sender of the roll call message has a different public key from the organizer",
		}
	}

	action := message.RollCallAction(data.GetAction())

	switch action {
	case message.CreateRollCallAction:
		err = c.processCreateRollCall(data)
	case message.RollCallAction(message.OpenRollCallAction), message.RollCallAction(message.ReopenRollCallAction):
		err = c.processOpenRollCall(data, action)
	case message.CloseRollCallAction:
		err = c.processCloseRollCall(data)
	default:
		return message.NewInvalidActionError(message.DataAction(action))
	}

	if err != nil {
		return xerrors.Errorf("failed to process %v roll-call action: %v", action, err)
	}

	msgIDEncoded := base64.StdEncoding.EncodeToString(msg.MessageID)
	c.inboxMu.Lock()
	c.inbox[msgIDEncoded] = msg
	c.inboxMu.Unlock()

	return nil
}

func (c *laoChannel) processCreateRollCall(data message.Data) error {
	rollCallData := data.(*message.CreateRollCallData)
	if !c.checkRollCallID(rollCallData.Creation, message.Stringer(rollCallData.Name), rollCallData.ID) {
		return &message.Error{
			Code:        -4,
			Description: "The id of the roll call does not correspond to SHA256(‘R’||lao_id||creation||name)",
		}
	}

	c.rollCall.id = string(rollCallData.ID)
	c.rollCall.state = Created
	return nil
}

func (c *laoChannel) processOpenRollCall(data message.Data, action message.RollCallAction) error {
	if action == message.RollCallAction(message.OpenRollCallAction) {
		// If the action is an OpenRollCallAction,
		// the previous roll call action should be a CreateRollCallAction
		if c.rollCall.state != Created {
			return &message.Error{
				Code:        -1,
				Description: "The roll call can not be opened since it has not been created previously",
			}
		}
	} else {
		// If the action is an RepenRollCallAction,
		// the previous roll call action should be a CloseRollCallAction
		if c.rollCall.state != Closed {
			return &message.Error{
				Code:        -1,
				Description: "The roll call can not be reopened since it has not been closed previously",
			}
		}
	}

	rollCallData := data.(*message.OpenRollCallData)

	if !c.rollCall.checkPrevID(rollCallData.Opens) {
		return &message.Error{
			Code:        -4,
			Description: "The field `opens` does not correspond to the id of the previous roll call message",
		}
	}

	opens := base64.StdEncoding.EncodeToString(rollCallData.Opens)
	if !c.checkRollCallID(message.Stringer(opens), rollCallData.OpenedAt, rollCallData.UpdateID) {
		return &message.Error{
			Code:        -4,
			Description: "The id of the roll call does not correspond to SHA256(‘R’||lao_id||opens||opened_at)",
		}
<<<<<<< HEAD
=======
	}

	c.rollCall.id = string(rollCallData.UpdateID)
	c.rollCall.state = Open
	return nil
}

func (c *laoChannel) processCloseRollCall(data message.Data) error {
	if c.rollCall.state != Open {
		return &message.Error{
			Code:        -1,
			Description: "The roll call can not be closed since it is not open",
		}
	}

	rollCallData := data.(*message.CloseRollCallData)
	if !c.rollCall.checkPrevID(rollCallData.Closes) {
		return &message.Error{
			Code:        -4,
			Description: "The field `closes` does not correspond to the id of the previous roll call message",
		}
	}

	closes := base64.StdEncoding.EncodeToString(rollCallData.Closes)
	if !c.checkRollCallID(message.Stringer(closes), rollCallData.ClosedAt, rollCallData.UpdateID) {
		return &message.Error{
			Code:        -4,
			Description: "The id of the roll call does not correspond to SHA256(‘R’||lao_id||closes||closed_at)",
		}
	}

	c.rollCall.id = string(rollCallData.UpdateID)
	c.rollCall.state = Closed
	c.attendees = map[string]struct{}{}
	for i := 0; i < len(rollCallData.Attendees); i += 1 {
		c.attendees[string(rollCallData.Attendees[i])] = struct{}{}
>>>>>>> 23725078
	}

	c.rollCall.id = string(rollCallData.UpdateID)
	c.rollCall.state = Open
	return nil
}

<<<<<<< HEAD
func (c *laoChannel) processCloseRollCall(data message.Data) error {
	if c.rollCall.state != Open {
		return &message.Error{
			Code:        -1,
			Description: "The roll call can not be closed since it is not open",
		}
	}

	rollCallData := data.(*message.CloseRollCallData)
	if !c.rollCall.checkPrevID(rollCallData.Closes) {
		return &message.Error{
			Code:        -4,
			Description: "The field `closes` does not correspond to the id of the previous roll call message",
		}
	}

	closes := base64.StdEncoding.EncodeToString(rollCallData.Closes)
	if !c.checkRollCallID(message.Stringer(closes), rollCallData.ClosedAt, rollCallData.UpdateID) {
		return &message.Error{
			Code:        -4,
			Description: "The id of the roll call does not correspond to SHA256(‘R’||lao_id||closes||closed_at)",
		}
	}

	c.rollCall.id = string(rollCallData.UpdateID)
	c.rollCall.state = Closed
	c.attendees = map[string]struct{}{}
	for i := 0; i < len(rollCallData.Attendees); i += 1 {
		c.attendees[string(rollCallData.Attendees[i])] = struct{}{}
	}

	return nil
}

=======
>>>>>>> 23725078
func (r *rollCall) checkPrevID(prevID []byte) bool {
	return string(prevID) == r.id
}

// Check if the id of the roll call corresponds to the hash of the correct parameters
// Return true if the hash corresponds to the id and false otherwise
func (c *laoChannel) checkRollCallID(str1, str2 fmt.Stringer, id []byte) bool {
	laoID := c.channelID[6:]
	hash, err := message.Hash(message.Stringer('R'), message.Stringer(laoID), str1, str2)
	if err != nil {
		return false
	}

	return bytes.Equal(hash, id)
}<|MERGE_RESOLUTION|>--- conflicted
+++ resolved
@@ -96,32 +96,20 @@
 	genericMsg := &message.GenericMessage{}
 	id, ok := genericMsg.UnmarshalID(byteMessage)
 	if !ok {
-<<<<<<< HEAD
 		err := &message.Error{
 			Code:        -4,
 			Description: "The message does not have a valid `id` field",
 		}
 		log.Printf("%v", err)
 		client.SendError(nil, err)
-=======
-		log.Printf("The message does not have a valid `id` field")
-		client.SendError(nil, &message.Error{
-			Code:        -1,
-			Description: "The message does not have a valid `id` field",
-		})
->>>>>>> 23725078
 		return
 	}
 
 	// Verify the message
 	err := o.verifyJson(byteMessage, GenericMsgSchema)
 	if err != nil {
-<<<<<<< HEAD
 		err = message.NewError("failed to verify incoming message", err)
 		log.Printf("%v", err)
-=======
-		log.Printf("failed to verify incoming message: %v", err)
->>>>>>> 23725078
 		client.SendError(&id, err)
 		return
 	}
@@ -129,16 +117,13 @@
 	// Unmarshal the message
 	err = json.Unmarshal(byteMessage, genericMsg)
 	if err != nil {
-<<<<<<< HEAD
 		// Return a error of type "-4 request data is invalid" for all the unmarshalling problems of the incoming message
 		err = &message.Error{
 			Code:        -4,
 			Description: fmt.Sprintf("failed to unmarshal incoming message: %v", err),
 		}
 		log.Printf("%v", err)
-=======
-		log.Printf("failed to unmarshal incoming message: %v", err)
->>>>>>> 23725078
+
 		client.SendError(&id, err)
 		return
 	}
@@ -156,7 +141,6 @@
 		if query.Publish == nil {
 			log.Printf("only publish is allowed on /root")
 			client.SendError(&id, err)
-<<<<<<< HEAD
 			return
 		}
 
@@ -181,26 +165,6 @@
 				Description: fmt.Sprintf("failed to verify and unmarshal data: %v", err),
 			}
 			log.Printf("%v", err)
-=======
-			return
-		}
-
-		// Check if the structure of the message is correct
-		msg := query.Publish.Params.Message
-
-		// Verify the data
-		err := o.verifyJson(msg.RawData, DataSchema)
-		if err != nil {
-			log.Printf("failed to validate the data: %v", err)
-			client.SendError(&id, err)
-			return
-		}
-
-		// Unmarshal the data
-		err = query.Publish.Params.Message.VerifyAndUnmarshalData()
-		if err != nil {
-			log.Printf("failed to verify and unmarshal data: %v", err)
->>>>>>> 23725078
 			client.SendError(&id, err)
 			return
 		}
@@ -209,12 +173,9 @@
 			query.Publish.Params.Message.Data.GetObject() == message.DataObject(message.LaoObject) {
 			err := o.createLao(*query.Publish)
 			if err != nil {
-<<<<<<< HEAD
 				err = message.NewError("failed to create lao", err)
 				log.Printf("%v", err)
-=======
-				log.Printf("failed to create lao: %v", err)
->>>>>>> 23725078
+
 				client.SendError(&id, err)
 				return
 			}
@@ -335,11 +296,7 @@
 	resultErrors, err := o.schemas[schemaName].Validate(messageLoader)
 	if err != nil {
 		return &message.Error{
-<<<<<<< HEAD
-			Code:        -4,
-=======
-			Code:        -1,
->>>>>>> 23725078
+			Code:        -4,
 			Description: err.Error(),
 		}
 	}
@@ -352,11 +309,7 @@
 
 	if len(errorsList) > 0 {
 		return &message.Error{
-<<<<<<< HEAD
-			Code:        -4,
-=======
-			Code:        -1,
->>>>>>> 23725078
+			Code:        -4,
 			Description: descriptionErrors,
 		}
 	}
@@ -739,8 +692,6 @@
 			Code:        -4,
 			Description: "The id of the roll call does not correspond to SHA256(‘R’||lao_id||opens||opened_at)",
 		}
-<<<<<<< HEAD
-=======
 	}
 
 	c.rollCall.id = string(rollCallData.UpdateID)
@@ -777,51 +728,11 @@
 	c.attendees = map[string]struct{}{}
 	for i := 0; i < len(rollCallData.Attendees); i += 1 {
 		c.attendees[string(rollCallData.Attendees[i])] = struct{}{}
->>>>>>> 23725078
-	}
-
-	c.rollCall.id = string(rollCallData.UpdateID)
-	c.rollCall.state = Open
-	return nil
-}
-
-<<<<<<< HEAD
-func (c *laoChannel) processCloseRollCall(data message.Data) error {
-	if c.rollCall.state != Open {
-		return &message.Error{
-			Code:        -1,
-			Description: "The roll call can not be closed since it is not open",
-		}
-	}
-
-	rollCallData := data.(*message.CloseRollCallData)
-	if !c.rollCall.checkPrevID(rollCallData.Closes) {
-		return &message.Error{
-			Code:        -4,
-			Description: "The field `closes` does not correspond to the id of the previous roll call message",
-		}
-	}
-
-	closes := base64.StdEncoding.EncodeToString(rollCallData.Closes)
-	if !c.checkRollCallID(message.Stringer(closes), rollCallData.ClosedAt, rollCallData.UpdateID) {
-		return &message.Error{
-			Code:        -4,
-			Description: "The id of the roll call does not correspond to SHA256(‘R’||lao_id||closes||closed_at)",
-		}
-	}
-
-	c.rollCall.id = string(rollCallData.UpdateID)
-	c.rollCall.state = Closed
-	c.attendees = map[string]struct{}{}
-	for i := 0; i < len(rollCallData.Attendees); i += 1 {
-		c.attendees[string(rollCallData.Attendees[i])] = struct{}{}
-	}
-
-	return nil
-}
-
-=======
->>>>>>> 23725078
+	}
+
+	return nil
+}
+
 func (r *rollCall) checkPrevID(prevID []byte) bool {
 	return string(prevID) == r.id
 }

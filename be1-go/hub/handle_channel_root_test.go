package hub

import (
	"encoding/base64"
	"encoding/json"
	"fmt"
	"github.com/rs/zerolog/log"
	"github.com/stretchr/testify/mock"
	"github.com/stretchr/testify/require"
	"go.dedis.ch/kyber/v3/sign/schnorr"
	"popstellar/crypto"
	"popstellar/hub/mocks"
	"popstellar/message/messagedata"
	"popstellar/message/query/method/message"
	"testing"
	"time"
)

func Test_MockExample(t *testing.T) {
	repo := mocks.NewRepository(t)
	repo.On("GetMessageByID", "messageID1").Return(message.Message{Data: "data1",
		Sender:            "sender1",
		Signature:         "sig1",
		MessageID:         "ID1",
		WitnessSignatures: []message.WitnessSignature{},
	}, nil)

	repo.On("GetMessageByID", "messageID2").Return(message.Message{Data: "data1",
		Sender:            "sender1",
		Signature:         "sig1",
		MessageID:         "ID2",
		WitnessSignatures: []message.WitnessSignature{},
	}, nil)

	msg, err := repo.GetMessageByID("messageID1")
	if err != nil {
		return
	}
	log.Info().Msg(msg.MessageID)

	msg, err = repo.GetMessageByID("messageID2")
	if err != nil {
		return
	}
	log.Info().Msg(msg.MessageID)
}

func Test_handleChannelRoot(t *testing.T) {
	keypair := generateKeyPair(t)
	now := time.Now().Unix()
	name := "LAO X"
	laoID := messagedata.Hash(base64.URLEncoding.EncodeToString(keypair.publicBuf), fmt.Sprintf("%d", now), name)

	data := messagedata.LaoCreate{
		Object:    messagedata.LAOObject,
		Action:    messagedata.LAOActionCreate,
		ID:        laoID,
		Name:      name,
		Creation:  now,
		Organizer: base64.URLEncoding.EncodeToString(keypair.publicBuf),
		Witnesses: []string{},
	}

	dataBuf, err := json.Marshal(data)
	require.NoError(t, err)
	signature, err := schnorr.Sign(crypto.Suite, keypair.private, dataBuf)
	require.NoError(t, err)

	dataBase64 := base64.URLEncoding.EncodeToString(dataBuf)
	signatureBase64 := base64.URLEncoding.EncodeToString(signature)

	msg := message.Message{
		Data:              dataBase64,
		Sender:            base64.URLEncoding.EncodeToString(keypair.publicBuf),
		Signature:         signatureBase64,
		MessageID:         messagedata.Hash(dataBase64, signatureBase64),
		WitnessSignatures: []message.WitnessSignature{},
	}

	laoPath := rootPrefix + laoID
	mockRepository := mocks.NewRepository(t)
	mockRepository.On("HasChannel", laoPath).Return(false, nil)
	mockRepository.On("GetOwnerPubKey").Return(nil, nil)
	mockRepository.On("StoreMessage", mock.AnythingOfType("string"), mock.AnythingOfType("message.Message")).Return(nil)
	mockRepository.On("StoreChannel", mock.AnythingOfType("string"), mock.AnythingOfType("[]uint8")).Return(nil)
	mockRepository.On("GetServerPubKey").Return(nil, nil)
	mockRepository.On("GetServerSecretKey").Return(nil, nil)

	params := newHandlerParameters(mockRepository)

	errAnswer := handleChannelRoot(params, "/root", msg)
	if errAnswer != nil {
		log.Error().Msg(errAnswer.Error())
	} else {
		log.Info().Msg("Success")
	}
}

func Test_verifyLaoCreation(t *testing.T) {
	keypair := generateKeyPair(t)
	wrongKeyPair := generateKeyPair(t)
	now := time.Now().Unix()
	name := "LAO X"
	laoID := messagedata.Hash(base64.URLEncoding.EncodeToString(keypair.publicBuf), fmt.Sprintf("%d", now), name)

	laoCreate := messagedata.LaoCreate{
		Object:    messagedata.LAOObject,
		Action:    messagedata.LAOActionCreate,
		ID:        laoID,
		Name:      name,
		Creation:  now,
		Organizer: base64.URLEncoding.EncodeToString(keypair.publicBuf),
		Witnesses: []string{},
	}

	dataBuf, err := json.Marshal(laoCreate)
	require.NoError(t, err)
	signature, err := schnorr.Sign(crypto.Suite, keypair.private, dataBuf)
	require.NoError(t, err)

	dataBase64 := base64.URLEncoding.EncodeToString(dataBuf)
	signatureBase64 := base64.URLEncoding.EncodeToString(signature)

	msg := message.Message{
		Data:              dataBase64,
		Sender:            base64.URLEncoding.EncodeToString(keypair.publicBuf),
		Signature:         signatureBase64,
		MessageID:         messagedata.Hash(dataBase64, signatureBase64),
		WitnessSignatures: []message.WitnessSignature{},
	}
	laoPath := rootPrefix + laoID

	// Test 1: error when the lao id is not base64URL encoded
	wrongLaoCreate := laoCreate
	wrongLaoCreate.ID = "wrongID"

	params := newHandlerParameters(nil)

	_, errAnswer := verifyLAOCreation(params, msg, wrongLaoCreate, laoPath)
	fmt.Println(errAnswer)
	require.Error(t, errAnswer)

	// Test 2: error when the lao id is not the expected one
	wrongLaoCreate = laoCreate
	wrongLaoCreate.ID = base64.URLEncoding.EncodeToString([]byte("wrongID"))

	params = newHandlerParameters(nil)

	_, errAnswer = verifyLAOCreation(params, msg, wrongLaoCreate, laoPath)
	fmt.Println(errAnswer)
	require.Error(t, errAnswer)

	// Test 3: error when the lao name is empty
	wrongLaoCreate = laoCreate
	wrongLaoCreate.Name = ""
	wrongLaoCreate.ID = messagedata.Hash(wrongLaoCreate.Organizer, fmt.Sprintf("%d", wrongLaoCreate.Creation), wrongLaoCreate.Name)

	params = newHandlerParameters(nil)

	_, errAnswer = verifyLAOCreation(params, msg, wrongLaoCreate, laoPath)
	fmt.Println(errAnswer)
	require.Error(t, errAnswer)

	// Test 4: error when the lao creation is negative
	wrongLaoCreate = laoCreate
	wrongLaoCreate.Creation = -1
	wrongLaoCreate.ID = messagedata.Hash(wrongLaoCreate.Organizer, fmt.Sprintf("%d", wrongLaoCreate.Creation), wrongLaoCreate.Name)

	params = newHandlerParameters(nil)

	_, errAnswer = verifyLAOCreation(params, msg, wrongLaoCreate, laoPath)
	fmt.Println(errAnswer)
	require.Error(t, errAnswer)

	// Test 5: error when the organizer is not base64URL encoded
	wrongLaoCreate = laoCreate
	wrongLaoCreate.Organizer = "wrongOrganizer"
	wrongLaoCreate.ID = messagedata.Hash(wrongLaoCreate.Organizer, fmt.Sprintf("%d", wrongLaoCreate.Creation), wrongLaoCreate.Name)

	params = newHandlerParameters(nil)

	_, errAnswer = verifyLAOCreation(params, msg, wrongLaoCreate, laoPath)
	fmt.Println(errAnswer)
	require.Error(t, errAnswer)

	// Test 6: error when a witness is not base64URL encoded
	wrongLaoCreate = laoCreate
	wrongLaoCreate.Witnesses = []string{"a wrong witness"}

	params = newHandlerParameters(nil)

	_, errAnswer = verifyLAOCreation(params, msg, wrongLaoCreate, laoPath)
	fmt.Println(errAnswer)
	require.Error(t, errAnswer)

	// Test 7: error when the lao already exists
	mockRepository := mocks.NewRepository(t)
	mockRepository.On("HasChannel", laoPath).Return(true, nil)
	params = newHandlerParameters(mockRepository)

	_, errAnswer = verifyLAOCreation(params, msg, laoCreate, laoPath)
	fmt.Println(errAnswer)
	require.Error(t, errAnswer)

	// Test 8: error when querying the channel
	mockRepository = mocks.NewRepository(t)
	mockRepository.On("HasChannel", laoPath).Return(false, fmt.Errorf("db is disconnected"))
	params = newHandlerParameters(mockRepository)

	_, errAnswer = verifyLAOCreation(params, msg, laoCreate, laoPath)
	fmt.Println(errAnswer)
	require.Error(t, errAnswer)

	// Test 9: error when the sender's public key is not base64URL encoded
	wrongMsg := msg
	wrongMsg.Sender = "wrongSender"

	mockRepository = mocks.NewRepository(t)
	mockRepository.On("HasChannel", laoPath).Return(false, nil)
	params = newHandlerParameters(mockRepository)

	_, errAnswer = verifyLAOCreation(params, wrongMsg, laoCreate, laoPath)
	fmt.Println(errAnswer)
	require.Error(t, errAnswer)

	// Test 10: error when the sender's public key is not unmarshable using Kyber
	wrongMsg = msg
	wrongMsg.Sender = base64.URLEncoding.EncodeToString([]byte("wrongSender"))

	mockRepository = mocks.NewRepository(t)
	mockRepository.On("HasChannel", laoPath).Return(false, nil)
	params = newHandlerParameters(mockRepository)

	_, errAnswer = verifyLAOCreation(params, wrongMsg, laoCreate, laoPath)
	fmt.Println(errAnswer)
	require.Error(t, errAnswer)

	// Test 11: error when the organizer's public key is not base64URL encoded
	wrongLaoCreate = laoCreate
	wrongLaoCreate.Organizer = "wrongOrganizer"
	wrongLaoCreate.ID = messagedata.Hash(wrongLaoCreate.Organizer, fmt.Sprintf("%d", wrongLaoCreate.Creation), wrongLaoCreate.Name)

	params = newHandlerParameters(nil)

	_, errAnswer = verifyLAOCreation(params, msg, wrongLaoCreate, laoPath)
	fmt.Println(errAnswer)
	require.Error(t, errAnswer)

	// Test 12: error when the organizer's public key is not unmarshable using Kyber
	wrongLaoCreate = laoCreate
	wrongLaoCreate.Organizer = base64.URLEncoding.EncodeToString([]byte("wrongOrganizer"))
	wrongLaoCreate.ID = messagedata.Hash(wrongLaoCreate.Organizer, fmt.Sprintf("%d", wrongLaoCreate.Creation), wrongLaoCreate.Name)

	mockRepository = mocks.NewRepository(t)
	mockRepository.On("HasChannel", laoPath).Return(false, nil)
	params = newHandlerParameters(mockRepository)

	_, errAnswer = verifyLAOCreation(params, msg, wrongLaoCreate, laoPath)
	fmt.Println(errAnswer)
	require.Error(t, errAnswer)

	// Test 13: error when the organizer's public key is not the same as the sender's public key
	wrongLaoCreate = laoCreate
	wrongLaoCreate.Organizer = base64.URLEncoding.EncodeToString(wrongKeyPair.publicBuf)
	wrongLaoCreate.ID = messagedata.Hash(wrongLaoCreate.Organizer, fmt.Sprintf("%d", wrongLaoCreate.Creation), wrongLaoCreate.Name)

	mockRepository = mocks.NewRepository(t)
	mockRepository.On("HasChannel", laoPath).Return(false, nil)
	params = newHandlerParameters(mockRepository)

	_, errAnswer = verifyLAOCreation(params, msg, wrongLaoCreate, laoPath)
	fmt.Println(errAnswer)
	require.Error(t, errAnswer)

	// Test 14: error when querying the owner's public key
	mockRepository = mocks.NewRepository(t)
	mockRepository.On("HasChannel", laoPath).Return(false, nil)
	mockRepository.On("GetOwnerPubKey").Return(nil, fmt.Errorf("db is disconnected"))
	params = newHandlerParameters(mockRepository)

	_, errAnswer = verifyLAOCreation(params, msg, laoCreate, laoPath)
	fmt.Println(errAnswer)
	require.Error(t, errAnswer)

	// Test 15: error when the owner's public key is not the same as the sender's public key
	mockRepository = mocks.NewRepository(t)
	mockRepository.On("HasChannel", laoPath).Return(false, nil)
	mockRepository.On("GetOwnerPubKey").Return(wrongKeyPair.public, nil)
	params = newHandlerParameters(mockRepository)

<<<<<<< HEAD
	args = append(args, verifyLaoCreationInputs{params: params,
		message:   msg,
		laoCreate: laoCreate})

	// Run the tests
	for _, arg := range args {
		t.Run(arg.name, func(t *testing.T) {
			_, errAnswer := verifyLaoCreation(arg.params, arg.message, arg.laoCreate, laoPath)
			require.Error(t, errAnswer)
		})
	}
=======
	_, errAnswer = verifyLAOCreation(params, msg, laoCreate, laoPath)
	fmt.Println(errAnswer)
	require.Error(t, errAnswer)
>>>>>>> 7ed88d50
}<|MERGE_RESOLUTION|>--- conflicted
+++ resolved
@@ -288,21 +288,7 @@
 	mockRepository.On("GetOwnerPubKey").Return(wrongKeyPair.public, nil)
 	params = newHandlerParameters(mockRepository)
 
-<<<<<<< HEAD
-	args = append(args, verifyLaoCreationInputs{params: params,
-		message:   msg,
-		laoCreate: laoCreate})
-
-	// Run the tests
-	for _, arg := range args {
-		t.Run(arg.name, func(t *testing.T) {
-			_, errAnswer := verifyLaoCreation(arg.params, arg.message, arg.laoCreate, laoPath)
-			require.Error(t, errAnswer)
-		})
-	}
-=======
-	_, errAnswer = verifyLAOCreation(params, msg, laoCreate, laoPath)
-	fmt.Println(errAnswer)
-	require.Error(t, errAnswer)
->>>>>>> 7ed88d50
+	_, errAnswer = verifyLAOCreation(params, msg, laoCreate, laoPath)
+	fmt.Println(errAnswer)
+	require.Error(t, errAnswer)
 }
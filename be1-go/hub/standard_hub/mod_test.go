--- conflicted
+++ resolved
@@ -53,11 +53,7 @@
 	name := "LAO X"
 
 	// LaoID is Hash(organizer||create||name) encoded in base64URL
-<<<<<<< HEAD
 	laoID := messagedata.Hash(base64.URLEncoding.EncodeToString(wrongKeypair.publicBuf), fmt.Sprintf("%d", now), name)
-=======
-	laoID := messagedata.Hash(string(wrongKeypair.publicBuf), fmt.Sprintf("%d", now), name)
->>>>>>> e98d5b7d
 
 	data := messagedata.LaoCreate{
 		Object:    messagedata.LAOObject,
@@ -137,11 +133,7 @@
 	name := "LAO X"
 
 	// LaoID is Hash(organizer||create||name) encoded in base64URL
-<<<<<<< HEAD
 	laoID := messagedata.Hash(base64.URLEncoding.EncodeToString(keypair.publicBuf), fmt.Sprintf("%d", now), name)
-=======
-	laoID := messagedata.Hash(string(keypair.publicBuf), fmt.Sprintf("%d", now), name)
->>>>>>> e98d5b7d
 
 	data := messagedata.LaoCreate{
 		Object:    messagedata.LAOObject,
@@ -219,11 +211,7 @@
 	name := "LAO X"
 
 	// LaoID is Hash(organizer||create||name) encoded in base64URL
-<<<<<<< HEAD
 	laoID := messagedata.Hash(base64.URLEncoding.EncodeToString(keypair.publicBuf), fmt.Sprintf("%d", now), name)
-=======
-	laoID := messagedata.Hash(string(keypair.publicBuf), fmt.Sprintf("%d", now), name)
->>>>>>> e98d5b7d
 
 	data := messagedata.LaoCreate{
 		Object:    messagedata.LAOObject,
@@ -300,7 +288,6 @@
 	name := "LAO X"
 
 	// LaoID is Hash(organizer||create||name) encoded in base64URL
-<<<<<<< HEAD
 	laoID := messagedata.Hash(base64.URLEncoding.EncodeToString(keypair.publicBuf), fmt.Sprintf("%d", now), name)
 
 	data := messagedata.LaoCreate{
@@ -451,9 +438,6 @@
 	// LaoID is Hash(organizer||create||name) encoded in base64URL
 	laoID := messagedata.Hash(base64.URLEncoding.EncodeToString(keypair.publicBuf), fmt.Sprintf("%d", now), "wrongName")
 	trueLaoId := messagedata.Hash(base64.URLEncoding.EncodeToString(keypair.publicBuf), fmt.Sprintf("%d", now), name)
-=======
-	laoID := messagedata.Hash(string(keypair.publicBuf), fmt.Sprintf("%d", now), name)
->>>>>>> e98d5b7d
 
 	data := messagedata.LaoCreate{
 		Object:    messagedata.LAOObject,

--- conflicted
+++ resolved
@@ -21,11 +21,7 @@
 const publishError = "failed to publish: %v"
 
 // handleRootChannelPublishMessage handles an incoming publish message on the root channel.
-<<<<<<< HEAD
-func (h *Hub) handleRootChannelPublishMesssage(sock socket.Socket, publish method.Publish) error {
-=======
 func (h *Hub) handleRootChannelPublishMessage(sock socket.Socket, publish method.Publish) error {
->>>>>>> e98d5b7d
 	jsonData, err := base64.URLEncoding.DecodeString(publish.Params.Message.Data)
 	if err != nil {
 		err := answer.NewErrorf(-4, "failed to decode message data: %v", err)
@@ -49,11 +45,7 @@
 
 	// must be "lao#create"
 	if object != messagedata.LAOObject || action != messagedata.LAOActionCreate {
-<<<<<<< HEAD
 		err := answer.NewErrorf(-4, "only lao#create is allowed on root, "+
-=======
-		err := xerrors.Errorf("only lao#create is allowed on root, "+
->>>>>>> e98d5b7d
 			"but found %s#%s", object, action)
 		return err
 	}

--- conflicted
+++ resolved
@@ -89,20 +89,11 @@
 		getAllQuestionsForElectionChannel(data.Questions),
 	}
 
-<<<<<<< HEAD
-	// Add the SetupElection message to the new election channel
+	// Saving the election channel creation message on the lao channel
+  c.inbox.storeMessage(msg)
+  
+	// Saving on election channel too so it self-contains the entire election history
 	electionCh.inbox.storeMessage(msg)
-=======
-	// Saving the election channel creation message on the lao channel
-	messageID := base64.URLEncoding.EncodeToString(msg.MessageID)
-	c.inboxMu.Lock()
-	c.inbox[messageID] = msg
-	c.inboxMu.Unlock()
-	// Saving on election channel too so it self-contains the entire election history
-	electionCh.inboxMu.Lock()
-	electionCh.inbox[messageID] = msg
-	electionCh.inboxMu.Unlock()
->>>>>>> 877b7b3e
 
 	// Add the new election channel to the organizerHub
 	organizerHub.channelByID[encodedID] = &electionCh

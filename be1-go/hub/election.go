--- conflicted
+++ resolved
@@ -5,14 +5,10 @@
 	"encoding/json"
 	"log"
 	"student20_pop/crypto"
-<<<<<<< HEAD
-	"student20_pop/message"
-=======
 	"student20_pop/message/answer"
 	"student20_pop/message/messagedata"
 	"student20_pop/message/query/method"
 	"student20_pop/message/query/method/message"
->>>>>>> 7d07ced7
 	"sync"
 
 	"golang.org/x/xerrors"
@@ -90,11 +86,7 @@
 	id []byte
 
 	// ballotOptions represents different ballot options.
-<<<<<<< HEAD
-	ballotOptions []message.BallotOption
-=======
 	ballotOptions []string
->>>>>>> 7d07ced7
 
 	//valid vote mutex.
 	validVotesMu sync.RWMutex
@@ -103,34 +95,21 @@
 	// the public key of the person casting the vote.
 	validVotes map[string]validVote
 
-<<<<<<< HEAD
-	// method represents the voting method of the election.
-	method message.VotingMethod
-=======
 	// method represents the voting method of the election. Either "Plurality"
 	// or "Approval".
 	method string
->>>>>>> 7d07ced7
 }
 
 type validVote struct {
 	// voteTime represents the time of the creation of the vote.
-<<<<<<< HEAD
-	voteTime message.Timestamp
-=======
 	voteTime int64
->>>>>>> 7d07ced7
 
 	// indexes represents the indexes of the ballot options
 	indexes []int
 }
 
 // createElection creates an election in the LAO.
-<<<<<<< HEAD
-func (c *laoChannel) createElection(msg message.Message) error {
-=======
 func (c *laoChannel) createElection(msg message.Message, setupMsg messagedata.ElectionSetup) error {
->>>>>>> 7d07ced7
 	organizerHub := c.hub
 
 	organizerHub.Lock()
@@ -144,18 +123,6 @@
 	}
 
 	// Compute the new election channel id
-<<<<<<< HEAD
-	encodedElectionID := base64.URLEncoding.EncodeToString(data.ID)
-	channelPath := rootPrefix + encodedLaoID + "/" + encodedElectionID
-
-	// Create the new election channel
-	electionCh := electionChannel{
-		createBaseChannel(organizerHub, channelPath),
-		data.StartTime,
-		data.EndTime,
-		false,
-		getAllQuestionsForElectionChannel(data.Questions),
-=======
 	channelPath := rootPrefix + setupMsg.Lao + "/" + setupMsg.ID
 
 	// Create the new election channel
@@ -165,19 +132,14 @@
 		setupMsg.EndTime,
 		false,
 		getAllQuestionsForElectionChannel(setupMsg.Questions),
->>>>>>> 7d07ced7
 		c.attendees,
 	}
 
 	// Saving the election channel creation message on the lao channel
 	c.inbox.storeMessage(msg)
 
-<<<<<<< HEAD
-	// Saving on election channel too so it self-contains the entire election history
-=======
 	// Saving on election channel too so it self-contains the entire election
 	// history
->>>>>>> 7d07ced7
 	electionCh.inbox.storeMessage(msg)
 
 	// Add the new election channel to the organizerHub
@@ -187,11 +149,7 @@
 }
 
 // Publish is used to handle publish messages in the election channel.
-<<<<<<< HEAD
-func (c *electionChannel) Publish(publish message.Publish) error {
-=======
 func (c *electionChannel) Publish(publish method.Publish) error {
->>>>>>> 7d07ced7
 	err := c.baseChannel.VerifyPublishMessage(publish)
 	if err != nil {
 		return xerrors.Errorf("failed to verify publish message on an "+
@@ -212,16 +170,6 @@
 	if object == "election" {
 
 		switch action {
-<<<<<<< HEAD
-		case message.CastVoteAction:
-			err = c.castVoteHelper(publish)
-		case message.ElectionEndAction:
-			log.Fatal("Not implemented", message.ElectionEndAction)
-		case message.ElectionResultAction:
-			log.Fatal("Not implemented", message.ElectionResultAction)
-		default:
-			return message.NewInvalidActionError(message.DataAction(action))
-=======
 		case "cast_vote":
 			var castVote messagedata.VoteCastVote
 
@@ -253,24 +201,14 @@
 			}
 		default:
 			return answer.NewInvalidActionError(action)
->>>>>>> 7d07ced7
 		}
 	}
 
 	if err != nil {
-<<<<<<< HEAD
-		action := message.ElectionAction(data.GetAction())
-		errorDescription := fmt.Sprintf("failed to process %s action", action)
-		return message.NewError(errorDescription, err)
-	}
-
-	c.broadcastToAllClients(*msg)
-=======
 		return xerrors.Errorf("failed to process %q action: %w", action, err)
 	}
 
 	c.broadcastToAllClients(msg)
->>>>>>> 7d07ced7
 
 	return nil
 }
@@ -296,37 +234,10 @@
 	if !ok {
 		return answer.NewError(-4, "only attendees can cast a vote in an election")
 	}
-	senderPK := base64.URLEncoding.EncodeToString(msg.Sender)
-
-	log.Printf("The sender pk is %s", senderPK)
-
-	senderPoint := crypto.Suite.Point()
-	err := senderPoint.UnmarshalBinary(msg.Sender)
-	if err != nil {
-		return &message.Error{
-			Code:        -4,
-			Description: "Invalid sender public key",
-		}
-	}
-
-	log.Printf("All the valid pks are %v and %v", c.attendees, senderPoint)
-
-	ok = c.attendees.IsPresent(senderPK) || c.hub.public.Equal(senderPoint)
-	if !ok {
-		return &message.Error{
-			Code:        -4,
-			Description: "Only attendees can cast a vote in an election",
-		}
-	}
 
 	//This should update any previously set vote if the message ids are the same
-<<<<<<< HEAD
-	c.inbox.storeMessage(*msg)
-	for _, q := range voteData.Votes {
-=======
 	c.inbox.storeMessage(msg)
 	for _, q := range voteMsg.Votes {
->>>>>>> 7d07ced7
 
 		qs, ok := c.questions[q.ID]
 
@@ -334,15 +245,6 @@
 			return answer.NewErrorf(-4, "no question with ID %q exists", q.ID)
 		}
 
-<<<<<<< HEAD
-		// this is to handle the case when the organizer must handle multiple votes being cast at the same time
-		qs.validVotesMu.Lock()
-		earlierVote, ok := qs.validVotes[msg.Sender.String()]
-
-		// if the sender didn't previously cast a vote or if the vote is no longer valid update it
-		if err := checkMethodProperties(qs.method, len(q.VoteIndexes)); err != nil {
-			return err
-=======
 		// this is to handle the case when the organizer must handle multiple
 		// votes being cast at the same time
 		qs.validVotesMu.Lock()
@@ -352,7 +254,6 @@
 		// longer valid update it
 		if err := checkMethodProperties(qs.method, len(q.Vote)); err != nil {
 			return xerrors.Errorf("failed to validate voting method props: %w", err)
->>>>>>> 7d07ced7
 		}
 
 		if !ok {
@@ -364,11 +265,7 @@
 			changeVote(&qs, earlierVote, msg.Sender, voteMsg.CreatedAt, q.Vote)
 		}
 
-<<<<<<< HEAD
-		//other votes can now change the list of valid votes
-=======
 		// other votes can now change the list of valid votes
->>>>>>> 7d07ced7
 		qs.validVotesMu.Unlock()
 	}
 
@@ -376,11 +273,6 @@
 
 	return nil
 }
-<<<<<<< HEAD
-
-func checkMethodProperties(method message.VotingMethod, length int) error {
-=======
->>>>>>> 7d07ced7
 
 func (c *electionChannel) endElectionHelper(msg message.Message,
 	endElection messagedata.ElectionEnd) error {

--- conflicted
+++ resolved
@@ -118,12 +118,8 @@
 	// Check if the Lao ID of the message corresponds to the channel ID
 	channelID := c.channelID[6:]
 	if channelID != setupMsg.Lao {
-<<<<<<< HEAD
 		return answer.NewErrorf(-4, "Lao ID of the message (Lao: %s) is "+
 			"different from the channelID (channel: %s)", setupMsg.Lao, channelID)
-=======
-		return answer.NewErrorf(-4, "Lao ID of the message (Lao: %s) is different from the channelID (channel: %s)", setupMsg.Lao, channelID)
->>>>>>> 4da80e87
 	}
 
 	// Compute the new election channel id
@@ -131,11 +127,7 @@
 
 	// Create the new election channel
 	electionCh := electionChannel{
-<<<<<<< HEAD
 		createBaseChannel(organizerHub, channelPath, c.log),
-=======
-		createBaseChannel(organizerHub, channelPath),
->>>>>>> 4da80e87
 		setupMsg.StartTime,
 		setupMsg.EndTime,
 		false,
@@ -191,7 +183,6 @@
 				return xerrors.Errorf("failed to cast vote: %v", err)
 			}
 		case "end":
-<<<<<<< HEAD
 			var endElection messagedata.ElectionEnd
 
 			err := msg.UnmarshalData(&endElection)
@@ -208,11 +199,6 @@
 			if err != nil {
 				return xerrors.Errorf("failed to end election: %v", err)
 			}
-=======
-			log.Fatal("Not implemented election#end")
-		case "result":
-			log.Fatal("Not implemented election#result")
->>>>>>> 4da80e87
 		default:
 			return answer.NewInvalidActionError(action)
 		}
@@ -230,38 +216,23 @@
 func (c *electionChannel) castVoteHelper(msg message.Message, voteMsg messagedata.VoteCastVote) error {
 
 	if voteMsg.CreatedAt > c.end {
-<<<<<<< HEAD
 		return answer.NewErrorf(-4, "vote cast too late, vote casted at %v "+
 			"and election ended at %v", voteMsg.CreatedAt, c.end)
 	}
 
 	c.log.Info().Msgf("the sender pk is %s", msg.Sender)
-=======
-		return answer.NewErrorf(-4, "Vote cast too late, vote casted at %v and election ended at %v", voteMsg.CreatedAt, c.end)
-	}
-
-	log.Printf("The sender pk is %s", msg.Sender)
->>>>>>> 4da80e87
 
 	senderPoint := crypto.Suite.Point()
 	err := senderPoint.UnmarshalBinary([]byte(msg.Sender))
 	if err != nil {
-<<<<<<< HEAD
 		return answer.NewError(-4, "invalid sender public key")
-=======
-		return answer.NewError(-4, "Invalid sender public key")
->>>>>>> 4da80e87
 	}
 
 	c.log.Info().Msgf("all the valid pks are %v and %v", c.attendees, senderPoint)
 
 	ok := c.attendees.IsPresent(msg.Sender) || c.hub.public.Equal(senderPoint)
 	if !ok {
-<<<<<<< HEAD
 		return answer.NewError(-4, "only attendees can cast a vote in an election")
-=======
-		return answer.NewError(-4, "Only attendees can cast a vote in an election")
->>>>>>> 4da80e87
 	}
 
 	//This should update any previously set vote if the message ids are the same
@@ -271,11 +242,7 @@
 		qs, ok := c.questions[q.ID]
 
 		if !ok {
-<<<<<<< HEAD
 			return answer.NewErrorf(-4, "no question with ID %q exists", q.ID)
-=======
-			return answer.NewErrorf(-4, "No Question with ID %q exists", q.ID)
->>>>>>> 4da80e87
 		}
 
 		// this is to handle the case when the organizer must handle multiple
@@ -283,12 +250,8 @@
 		qs.validVotesMu.Lock()
 		earlierVote, ok := qs.validVotes[msg.Sender]
 
-<<<<<<< HEAD
 		// if the sender didn't previously cast a vote or if the vote is no
 		// longer valid update it
-=======
-		// if the sender didn't previously cast a vote or if the vote is no longer valid update it
->>>>>>> 4da80e87
 		if err := checkMethodProperties(qs.method, len(q.Vote)); err != nil {
 			return xerrors.Errorf("failed to validate voting method props: %w", err)
 		}
@@ -412,7 +375,6 @@
 	return nil
 }
 
-<<<<<<< HEAD
 func gatherOptionCounts(count []int, options []string) []messagedata.ElectionResultQuestionResult {
 	questionResults := make([]messagedata.ElectionResultQuestionResult, 0)
 	for i, option := range options {
@@ -424,8 +386,6 @@
 	return questionResults
 }
 
-=======
->>>>>>> 4da80e87
 func checkMethodProperties(method string, length int) error {
 	if method == "Plurality" && length < 1 {
 		return answer.NewError(-4, "No ballot option was chosen for plurality voting method")

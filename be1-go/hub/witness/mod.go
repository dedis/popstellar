--- conflicted
+++ resolved
@@ -68,7 +68,6 @@
 	return &witnessHub, nil
 }
 
-<<<<<<< HEAD
 func (h *Hub) handleMessageFromOrganizer(incMsg *socket.IncomingMessage) {
 	socket := incMsg.Socket
 	byteMessage := incMsg.Message
@@ -202,18 +201,7 @@
 	}
 
 	socket.SendResult(id, nil)
-=======
-func (h *Hub) handleMessageFromOrganizer(incMsg *socket.IncomingMessage) error {
-	panic("handleMessageFromOrganizer not implemented")
-}
-
-func (h *Hub) handleMessageFromClient(incMsg *socket.IncomingMessage) error {
-	panic("handleMessageFromClient not implemented")
-}
-
-func (h *Hub) handleMessageFromWitness(incMsg *socket.IncomingMessage) error {
-	panic("handleMessageFromWitness not implemented")
->>>>>>> 6ede8d3f
+  return nil
 }
 
 func (h *Hub) handleIncomingMessage(incMsg *socket.IncomingMessage) error{

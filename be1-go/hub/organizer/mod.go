--- conflicted
+++ resolved
@@ -397,7 +397,6 @@
 }
 
 // handleMessageFromWitness handles an incoming message from a witness server.
-<<<<<<< HEAD
 func (h *Hub) handleMessageFromWitness(incomingMessage *socket.IncomingMessage) {
 	socket := incomingMessage.Socket
 	byteMessage := incomingMessage.Message
@@ -467,11 +466,7 @@
 	}
 
 	socket.SendResult(id, nil)
-=======
-func (h *Hub) handleMessageFromWitness(incomingMessage *socket.IncomingMessage) error {
-	//TODO
 	return nil
->>>>>>> 6ede8d3f
 }
 
 // handleIncomingMessage handles an incoming message based on the socket it

package organizer

import (
	"crypto/sha256"
	"encoding/base64"
	"encoding/json"
	"fmt"
	"io"
	"os"
	"path/filepath"
	"popstellar/channel"
	"popstellar/crypto"
	jsonrpc "popstellar/message"
	"popstellar/message/messagedata"
	"popstellar/message/query"
	"popstellar/message/query/method"
	"popstellar/message/query/method/message"
	"popstellar/network/socket"
	"testing"
	"time"

	"github.com/rs/zerolog"
	"github.com/stretchr/testify/require"
	"go.dedis.ch/kyber/v3"
	"go.dedis.ch/kyber/v3/sign/schnorr"
)

func TestOrganizer_Create_LAO(t *testing.T) {
	keypair := generateKeyPair(t)

	fakeChannelFac := &fakeChannelFac{
		c: &fakeChannel{},
	}

	hub, err := NewHub(keypair.public, nolog, fakeChannelFac.newChannel)
	require.NoError(t, err)

	now := time.Now().Unix()
	name := "LAO X"

	// LaoID is Hash(organizer||create||name) encoded in base64URL
	h := sha256.New()
	h.Write(keypair.publicBuf)
	h.Write([]byte(fmt.Sprintf("%d", now)))
	h.Write([]byte(name))

	laoID := base64.URLEncoding.EncodeToString(h.Sum(nil))

	data := messagedata.LaoCreate{
		Object:    messagedata.LAOObject,
		Action:    messagedata.LAOActionCreate,
		ID:        laoID,
		Name:      name,
		Creation:  123,
		Organizer: base64.URLEncoding.EncodeToString([]byte("XXX")),
		Witnesses: []string{},
	}

	dataBuf, err := json.Marshal(data)
	require.NoError(t, err)

	signature, err := schnorr.Sign(suite, keypair.private, dataBuf)
	require.NoError(t, err)

	msg := message.Message{
		Data:              base64.URLEncoding.EncodeToString(dataBuf),
		Sender:            base64.URLEncoding.EncodeToString(keypair.publicBuf),
		Signature:         base64.URLEncoding.EncodeToString(signature),
		WitnessSignatures: []message.WitnessSignature{},
	}

	publish := method.Publish{
		Base: query.Base{
			JSONRPCBase: jsonrpc.JSONRPCBase{
				JSONRPC: "2.0",
			},

			Method: query.MethodPublish,
		},

		ID: 1,

		Params: struct {
			Channel string          `json:"channel"`
			Message message.Message `json:"message"`
		}{
			Channel: "/root",
			Message: msg,
		},
	}

	publishBuf, err := json.Marshal(&publish)
	require.NoError(t, err)

	sock := &fakeSocket{}

	hub.handleMessageFromClient(&socket.IncomingMessage{
		Socket:  sock,
		Message: publishBuf,
	})

	require.Equal(t, publish.ID, sock.resultID)

	// > we are expecting the lao channel factor be called with the right
	// arguments.
	require.Equal(t, rootPrefix+data.ID, fakeChannelFac.chanID)
	require.Equal(t, msg.Data, fakeChannelFac.msg.Data)
	require.Equal(t, msg.MessageID, fakeChannelFac.msg.MessageID)
	require.Equal(t, msg.Sender, fakeChannelFac.msg.Sender)
	require.Equal(t, msg.Signature, fakeChannelFac.msg.Signature)
	require.Equal(t, msg.WitnessSignatures, fakeChannelFac.msg.WitnessSignatures)

	// > the organizer should have saved the channel locally

	require.Contains(t, hub.channelByID, rootPrefix+data.ID)
	require.Equal(t, fakeChannelFac.c, hub.channelByID[rootPrefix+data.ID])
}

// Check that if the organizer receives a publish message, it will call the
// publish function on the appropriate channel.
func TestOrganizer_Handle_Publish(t *testing.T) {
	keypair := generateKeyPair(t)

	c := &fakeChannel{}

	hub, err := NewHub(keypair.public, nolog, nil)
	require.NoError(t, err)

	laoID := "XXX"

	hub.channelByID[rootPrefix+laoID] = c

	msg := message.Message{
		Data:              base64.URLEncoding.EncodeToString([]byte("XXX")),
		Sender:            base64.URLEncoding.EncodeToString(keypair.publicBuf),
		Signature:         base64.URLEncoding.EncodeToString([]byte("XXX")),
		WitnessSignatures: []message.WitnessSignature{},
	}

	publish := method.Publish{
		Base: query.Base{
			JSONRPCBase: jsonrpc.JSONRPCBase{
				JSONRPC: "2.0",
			},

			Method: query.MethodPublish,
		},

		ID: 1,

		Params: struct {
			Channel string          `json:"channel"`
			Message message.Message `json:"message"`
		}{
			Channel: rootPrefix + laoID,
			Message: msg,
		},
	}

	publishBuf, err := json.Marshal(&publish)
	require.NoError(t, err)

	sock := &fakeSocket{}

	hub.handleMessageFromClient(&socket.IncomingMessage{
		Socket:  sock,
		Message: publishBuf,
	})

	// > check the socket
	require.NoError(t, sock.err)
	require.Equal(t, publish.ID, sock.resultID)

	// > check that the channel has been called with the publish message
	require.Equal(t, publish, c.publish)

	// > check that there is no errors with messages from witness too
	hub.handleMessageFromWitness(&socket.IncomingMessage{
		Socket:  sock,
		Message: publishBuf,
	})

	// > check the socket
	require.NoError(t, sock.err)
	require.Equal(t, publish.ID, sock.resultID)

	// > check that the channel has been called with the publish message
	require.Equal(t, publish, c.publish)
}

// Check that if the organizer receives a subscribe message, it will call the
// subscribe function on the appropriate channel.
func TestOrganizer_Handle_Subscribe(t *testing.T) {
	keypair := generateKeyPair(t)

	c := &fakeChannel{}

	hub, err := NewHub(keypair.public, nolog, nil)
	require.NoError(t, err)

	laoID := "XXX"

	hub.channelByID[rootPrefix+laoID] = c

	subscribe := method.Subscribe{
		Base: query.Base{
			JSONRPCBase: jsonrpc.JSONRPCBase{
				JSONRPC: "2.0",
			},

			Method: query.MethodSubscribe,
		},

		ID: 1,

		Params: struct {
			Channel string `json:"channel"`
		}{
			Channel: rootPrefix + laoID,
		},
	}

	publishBuf, err := json.Marshal(&subscribe)
	require.NoError(t, err)

	sock := &fakeSocket{}

	hub.handleMessageFromClient(&socket.IncomingMessage{
		Socket:  sock,
		Message: publishBuf,
	})

	// > check the socket
	require.NoError(t, sock.err)
	require.Equal(t, subscribe.ID, sock.resultID)

	// > check that the channel has been called with the publish message
	require.Equal(t, subscribe, c.subscribe)

	// > check that there is no errors with messages from witness too
	hub.handleMessageFromWitness(&socket.IncomingMessage{
		Socket:  sock,
		Message: publishBuf,
	})

	// > check the socket
	require.NoError(t, sock.err)
	require.Equal(t, subscribe.ID, sock.resultID)

	// > check that the channel has been called with the publish message
	require.Equal(t, subscribe, c.subscribe)
}

// Check that if the organizer receives an unsubscribe message, it will call the
// unsubscribe function on the appropriate channel.
func TestOrganizer_Handle_Unsubscribe(t *testing.T) {
	keypair := generateKeyPair(t)

	c := &fakeChannel{}

	hub, err := NewHub(keypair.public, nolog, nil)
	require.NoError(t, err)

	laoID := "XXX"

	hub.channelByID[rootPrefix+laoID] = c

	unsubscribe := method.Unsubscribe{
		Base: query.Base{
			JSONRPCBase: jsonrpc.JSONRPCBase{
				JSONRPC: "2.0",
			},

			Method: query.MethodUnsubscribe,
		},

		ID: 1,

		Params: struct {
			Channel string `json:"channel"`
		}{
			Channel: rootPrefix + laoID,
		},
	}

	publishBuf, err := json.Marshal(&unsubscribe)
	require.NoError(t, err)

	sock := &fakeSocket{id: "fakeID"}

	hub.handleMessageFromClient(&socket.IncomingMessage{
		Socket:  sock,
		Message: publishBuf,
	})

	// > check the socket
	require.NoError(t, sock.err)
	require.Equal(t, unsubscribe.ID, sock.resultID)

	// > check that the channel has been called with the publish message
	require.Equal(t, unsubscribe, c.unsubscribe)
	require.Equal(t, sock.id, c.socketID)

	// > check that there is no errors with messages from witness too
	hub.handleMessageFromWitness(&socket.IncomingMessage{
		Socket:  sock,
		Message: publishBuf,
	})

	// > check the socket
	require.NoError(t, sock.err)
	require.Equal(t, unsubscribe.ID, sock.resultID)

	// > check that the channel has been called with the publish message
	require.Equal(t, unsubscribe, c.unsubscribe)
	require.Equal(t, sock.id, c.socketID)
}

// Check that if the organizer receives a catchup message, it will call the
// catchup function on the appropriate channel.
func TestOrganizer_Handle_Catchup(t *testing.T) {
	keypair := generateKeyPair(t)

	fakeMessages := []message.Message{
		{
			MessageID: "XXX",
		},
	}

	// set fake messages on the channel
	c := &fakeChannel{
		msgs: fakeMessages,
	}

	hub, err := NewHub(keypair.public, nolog, nil)
	require.NoError(t, err)

	laoID := "XXX"

	hub.channelByID[rootPrefix+laoID] = c

	catchup := method.Catchup{
		Base: query.Base{
			JSONRPCBase: jsonrpc.JSONRPCBase{
				JSONRPC: "2.0",
			},

			Method: query.MethodCatchUp,
		},

		ID: 1,

		Params: struct {
			Channel string `json:"channel"`
		}{
			Channel: rootPrefix + laoID,
		},
	}

	publishBuf, err := json.Marshal(&catchup)
	require.NoError(t, err)

	sock := &fakeSocket{id: "fakeID"}

	hub.handleMessageFromClient(&socket.IncomingMessage{
		Socket:  sock,
		Message: publishBuf,
	})

	// > check the socket
	require.NoError(t, sock.err)
	require.Equal(t, catchup.ID, sock.resultID)

	// > check that the channel has been called with the publish message
	require.Equal(t, catchup, c.catchup)
	require.Equal(t, fakeMessages, c.msgs)

	// > check that there is no errors with messages from witness too
	hub.handleMessageFromWitness(&socket.IncomingMessage{
		Socket:  sock,
		Message: publishBuf,
	})

	// > check the socket
	require.NoError(t, sock.err)
	require.Equal(t, catchup.ID, sock.resultID)

	// > check that the channel has been called with the publish message
	require.Equal(t, catchup, c.catchup)
	require.Equal(t, fakeMessages, c.msgs)
}

<<<<<<< HEAD
func TestOrganizer_Post_Chirp(t *testing.T) {
	keypair := generateKeyPair(t)

	c := &fakeChannel{}
=======
// Check that if the organizer receives a wrong message, it will send an error
// with id = null if impossible to recover request id. The fakeSocket
// abstraction replaces null by -1 for testing.
func TestOrganizer_HandleWrongMessage(t *testing.T) {
	keypair := generateKeyPair(t)

	fakeMessages := []message.Message{
		{
			MessageID: "XXX",
		},
	}

	// set fake messages on the channel
	c := &fakeChannel{
		msgs: fakeMessages,
	}
>>>>>>> 08be2c66

	hub, err := NewHub(keypair.public, nolog, nil)
	require.NoError(t, err)

<<<<<<< HEAD
	laoID := "XXX"

	hub.channelByID[rootPrefix+laoID] = c

	data := messagedata.ChirpAdd{
		Object:    messagedata.ChirpObject,
		Action:    messagedata.ChirpActionAdd,
		Text: "blabla",
		Timestamp: time.Now().Unix(),
	}

	dataBuf, err := json.Marshal(data)
	require.NoError(t, err)

	signature, err := schnorr.Sign(suite, keypair.private, dataBuf)
	require.NoError(t, err)

	msg := message.Message{
		Data:              base64.URLEncoding.EncodeToString(dataBuf),
		Sender:            base64.URLEncoding.EncodeToString(keypair.publicBuf),
		Signature:         base64.URLEncoding.EncodeToString(signature),
		WitnessSignatures: []message.WitnessSignature{},
	}

	publish := method.Publish{
		Base: query.Base{
			JSONRPCBase: jsonrpc.JSONRPCBase{
				JSONRPC: "2.0",
			},

			Method: query.MethodPublish,
		},

		ID: 1,

		Params: struct {
			Channel string          `json:"channel"`
			Message message.Message `json:"message"`
		}{
			Channel: rootPrefix + laoID,
			Message: msg,
		},
	}

	publishBuf, err := json.Marshal(&publish)
	require.NoError(t, err)

	sock := &fakeSocket{}

	hub.handleMessageFromClient(&socket.IncomingMessage{
		Socket:  sock,
		Message: publishBuf,
	})

	require.Equal(t, publish.ID, sock.resultID)

	require.NoError(t, sock.err)

	// > check that the channel has been called with the publish message
	require.Equal(t, publish, c.publish)


}


=======
	laoID := "J9fBzJV70Jk5c-i3277Uq4CmeL4t53WDfUghaK0HpeM="

	hub.channelByID[rootPrefix+laoID] = c

	// get the wrong message example
	relativeExamplePath := filepath.Join("..", "..", "..", "protocol",
		"examples")
	file := filepath.Join(relativeExamplePath, "wrong_missing_jsonrpc.json")

	buf, err := os.ReadFile(file)
	require.NoError(t, err)

	publishBuf, err := json.Marshal(&buf)
	require.NoError(t, err)

	sock := &fakeSocket{id: "fakeID"}

	err = hub.handleMessageFromClient(&socket.IncomingMessage{
		Socket:  sock,
		Message: publishBuf,
	})
	require.Error(t, err)
	require.Error(t, sock.err)

	// > check the id
	require.Equal(t, -1, sock.resultID)

	// > check that there is no errors with messages from witness too
	err = hub.handleMessageFromWitness(&socket.IncomingMessage{
		Socket:  sock,
		Message: publishBuf,
	})

	require.Error(t, err)
	require.Error(t, sock.err)

	// > check the id
	require.Equal(t, -1, sock.resultID)
}

>>>>>>> 08be2c66
// -----------------------------------------------------------------------------
// Utility functions

type keypair struct {
	public    kyber.Point
	publicBuf []byte
	private   kyber.Scalar
}

var nolog = zerolog.New(io.Discard)
var suite = crypto.Suite

func generateKeyPair(t *testing.T) keypair {
	secret := suite.Scalar().Pick(suite.RandomStream())
	point := suite.Point().Pick(suite.RandomStream())
	point = point.Mul(secret, point)

	pkbuf, err := point.MarshalBinary()
	require.NoError(t, err)

	return keypair{point, pkbuf, secret}
}

// fakeChannelFac implements a channel.LaoFactory function. It takes care
// of keeping what has been provided to that function for check in the tests.
type fakeChannelFac struct {
	chanID string
	msg    message.Message
	c      channel.Channel
	log    zerolog.Logger
}

// newChannel implement the type channel.LaoFactory
func (c *fakeChannelFac) newChannel(channelID string,
	hub channel.HubFunctionalities, msg message.Message, log zerolog.Logger) channel.Channel {

	c.chanID = channelID
	c.msg = msg
	c.log = log
	return c.c
}

// fakeChannel is a fake implementation of a channel
//
// - implements channel.Channel
type fakeChannel struct {
	subscribe   method.Subscribe
	unsubscribe method.Unsubscribe
	publish     method.Publish
	catchup     method.Catchup
	broadcast	method.Broadcast

	// set by the subscribe
	socket socket.Socket
	// set by the unsubscribe
	socketID string

	// fake messages to return in a catchup
	msgs []message.Message
}

// Subscribe implements channel.Channel
func (f *fakeChannel) Subscribe(socket socket.Socket, msg method.Subscribe) error {
	f.socket = socket
	f.subscribe = msg
	return nil
}

// Unsubscribe implements channel.Channel
func (f *fakeChannel) Unsubscribe(socketID string, msg method.Unsubscribe) error {
	f.socketID = socketID
	f.unsubscribe = msg
	return nil
}

// Publish implements channel.Channel
func (f *fakeChannel) Publish(msg method.Publish) error {
	f.publish = msg
	return nil
}

// Catchup implements channel.Channel
func (f *fakeChannel) Catchup(msg method.Catchup) []message.Message {
	f.catchup = msg
	return f.msgs
}

// Broadcast implements channel.Channel
func (f *fakeChannel) Broadcast(msg method.Broadcast) error {
	f.broadcast = msg
	return nil
}

// fakeSocket is a fake implementation of a socket
//
// - implements socket.Socket
type fakeSocket struct {
	socket.Socket

	resultID int
	res      []message.Message
	msg      []byte

	err error

	// the socket ID
	id string
}

// Send implements socket.Socket
func (f *fakeSocket) Send(msg []byte) {
	f.msg = msg
}

// SendResult implements socket.Socket
func (f *fakeSocket) SendResult(id int, res []message.Message) {
	f.resultID = id
	f.res = res
}

// SendError implements socket.Socket
func (f *fakeSocket) SendError(id *int, err error) {
	if id != nil {
		f.resultID = *id
	} else {
		f.resultID = -1
	}
	f.err = err
}

func (f *fakeSocket) ID() string {
	return f.id
}<|MERGE_RESOLUTION|>--- conflicted
+++ resolved
@@ -390,12 +390,6 @@
 	require.Equal(t, fakeMessages, c.msgs)
 }
 
-<<<<<<< HEAD
-func TestOrganizer_Post_Chirp(t *testing.T) {
-	keypair := generateKeyPair(t)
-
-	c := &fakeChannel{}
-=======
 // Check that if the organizer receives a wrong message, it will send an error
 // with id = null if impossible to recover request id. The fakeSocket
 // abstraction replaces null by -1 for testing.
@@ -412,78 +406,10 @@
 	c := &fakeChannel{
 		msgs: fakeMessages,
 	}
->>>>>>> 08be2c66
 
 	hub, err := NewHub(keypair.public, nolog, nil)
 	require.NoError(t, err)
 
-<<<<<<< HEAD
-	laoID := "XXX"
-
-	hub.channelByID[rootPrefix+laoID] = c
-
-	data := messagedata.ChirpAdd{
-		Object:    messagedata.ChirpObject,
-		Action:    messagedata.ChirpActionAdd,
-		Text: "blabla",
-		Timestamp: time.Now().Unix(),
-	}
-
-	dataBuf, err := json.Marshal(data)
-	require.NoError(t, err)
-
-	signature, err := schnorr.Sign(suite, keypair.private, dataBuf)
-	require.NoError(t, err)
-
-	msg := message.Message{
-		Data:              base64.URLEncoding.EncodeToString(dataBuf),
-		Sender:            base64.URLEncoding.EncodeToString(keypair.publicBuf),
-		Signature:         base64.URLEncoding.EncodeToString(signature),
-		WitnessSignatures: []message.WitnessSignature{},
-	}
-
-	publish := method.Publish{
-		Base: query.Base{
-			JSONRPCBase: jsonrpc.JSONRPCBase{
-				JSONRPC: "2.0",
-			},
-
-			Method: query.MethodPublish,
-		},
-
-		ID: 1,
-
-		Params: struct {
-			Channel string          `json:"channel"`
-			Message message.Message `json:"message"`
-		}{
-			Channel: rootPrefix + laoID,
-			Message: msg,
-		},
-	}
-
-	publishBuf, err := json.Marshal(&publish)
-	require.NoError(t, err)
-
-	sock := &fakeSocket{}
-
-	hub.handleMessageFromClient(&socket.IncomingMessage{
-		Socket:  sock,
-		Message: publishBuf,
-	})
-
-	require.Equal(t, publish.ID, sock.resultID)
-
-	require.NoError(t, sock.err)
-
-	// > check that the channel has been called with the publish message
-	require.Equal(t, publish, c.publish)
-
-
-}
-
-
-=======
 	laoID := "J9fBzJV70Jk5c-i3277Uq4CmeL4t53WDfUghaK0HpeM="
 
 	hub.channelByID[rootPrefix+laoID] = c
@@ -524,7 +450,6 @@
 	require.Equal(t, -1, sock.resultID)
 }
 
->>>>>>> 08be2c66
 // -----------------------------------------------------------------------------
 // Utility functions
 

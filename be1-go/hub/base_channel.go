package hub

import (
	"encoding/json"
	"fmt"
	"log"
	"sort"
	"student20_pop/message"
	"student20_pop/network/socket"
	"student20_pop/validation"
	"sync"
)

type sockets struct {
	sync.RWMutex
	store map[string]socket.Socket
}

// Upsert upserts a socket into the sockets store.
func (s *sockets) Upsert(socket socket.Socket) {
	s.Lock()
	defer s.Unlock()

	s.store[socket.ID()] = socket
}

// Delete deletes a socket from the store. Returns false
// if the socket is not present in the store and true
// on success.
func (s *sockets) Delete(ID string) bool {
	s.Lock()
	defer s.Unlock()

	_, ok := s.store[ID]
	if !ok {
		return false
	}

	delete(s.store, ID)
	return true
}

// baseChannel represent a generic channel and contains all the fields that are
// used in all channels
type baseChannel struct {
	hub *baseHub

	sockets sockets

	inbox *inbox

	// /root/<ID>
	channelID string

	witnessMu sync.Mutex
	witnesses []message.PublicKey
}

type messageInfo struct {
	message    *message.Message
	storedTime message.Timestamp
}

// CreateBaseChannel return an instance of a `baseChannel`
func createBaseChannel(h *baseHub, channelID string) *baseChannel {
	return &baseChannel{
		hub:       h,
		channelID: channelID,
<<<<<<< HEAD
		sockets:   make(map[string]socket.Socket),
		inbox:     createInbox(channelID),
=======
		sockets:   sockets{},
		inbox:     createInbox(),
>>>>>>> bbff069d
	}
}

// Subscribe is used to handle a subscribe message from the client.
func (c *baseChannel) Subscribe(socket socket.Socket, msg message.Subscribe) error {
	log.Printf("received a subscribe with id: %d", msg.ID)
	c.sockets.Upsert(socket)

	return nil
}

// Unsubscribe is used to handle an unsubscribe message.
func (c *baseChannel) Unsubscribe(socketID string, msg message.Unsubscribe) error {
	log.Printf("received an unsubscribe with id: %d", msg.ID)

	ok := c.sockets.Delete(socketID)

	if !ok {
		return &message.Error{
			Code:        -2,
			Description: "client is not subscribed to this channel",
		}
	}

	return nil
}

// Catchup is used to handle a catchup message.
func (c *baseChannel) Catchup(catchup message.Catchup) []message.Message {
	log.Printf("received a catchup with id: %d", catchup.ID)

	c.inbox.mutex.RLock()
	defer c.inbox.mutex.RUnlock()

	messages := make([]messageInfo, 0, len(c.inbox.msgs))
	// iterate over map and collect all the values (messageInfo instances)
	for _, msgInfo := range c.inbox.msgs {
		messages = append(messages, *msgInfo)
	}

	// sort.Slice on messages based on the timestamp
	sort.Slice(messages, func(i, j int) bool {
		return messages[i].storedTime < messages[j].storedTime
	})

	result := make([]message.Message, 0, len(c.inbox.msgs))

	// iterate and extract the messages[i].message field and
	// append it to the result slice
	for _, msgInfo := range messages {
		result = append(result, *msgInfo.message)
	}

	return result
}

// broadcastToAllClients is a helper message to broadcast a message to all
// subscribers.
func (c *baseChannel) broadcastToAllClients(msg message.Message) {
	query := message.Query{
		Broadcast: message.NewBroadcast(c.channelID, &msg),
	}

	buf, err := json.Marshal(query)
	if err != nil {
		log.Fatalf("failed to marshal broadcast query: %v", err)
	}

	c.sockets.RLock()
	defer c.sockets.RUnlock()
	for _, socket := range c.sockets.store {
		socket.Send(buf)
	}
}

// VerifyPublishMessage checks if a Publish message is valid
func (c *baseChannel) VerifyPublishMessage(publish message.Publish) error {
	log.Printf("received a publish with id: %d", publish.ID)

	// Check if the structure of the message is correct
	msg := publish.Params.Message

	// Verify the data
	err := c.hub.schemaValidator.VerifyJson(msg.RawData, validation.Data)
	if err != nil {
		return message.NewError("failed to validate the data", err)
	}

	// Unmarshal the data
	err = msg.VerifyAndUnmarshalData()
	if err != nil {
		// Return a error of type "-4 request data is invalid" for all the verifications and unmarshalling problems of the data
		return &message.Error{
			Code:        -4,
			Description: fmt.Sprintf("failed to verify and unmarshal data: %v", err),
		}
	}

	// Check if the message already exists
	if _, ok := c.inbox.getMessage(msg.MessageID); ok {
		return &message.Error{
			Code:        -3,
			Description: "message already exists",
		}
	}

	return nil
}<|MERGE_RESOLUTION|>--- conflicted
+++ resolved
@@ -66,13 +66,8 @@
 	return &baseChannel{
 		hub:       h,
 		channelID: channelID,
-<<<<<<< HEAD
-		sockets:   make(map[string]socket.Socket),
+		sockets:   sockets{},
 		inbox:     createInbox(channelID),
-=======
-		sockets:   sockets{},
-		inbox:     createInbox(),
->>>>>>> bbff069d
 	}
 }
 

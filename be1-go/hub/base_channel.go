--- conflicted
+++ resolved
@@ -1,18 +1,15 @@
 package hub
 
 import (
+	"encoding/base64"
 	"encoding/json"
 	"log"
 	"sort"
-<<<<<<< HEAD
-	"student20_pop/message"
-=======
 	jsonrpc "student20_pop/message"
 	"student20_pop/message/answer"
 	"student20_pop/message/query"
 	"student20_pop/message/query/method"
 	"student20_pop/message/query/method/message"
->>>>>>> 7d07ced7
 	"student20_pop/network/socket"
 	"student20_pop/validation"
 	"sync"
@@ -74,20 +71,7 @@
 	storedTime int64
 }
 
-type messageInfo struct {
-	message    *message.Message
-	storedTime message.Timestamp
-}
-
 // CreateBaseChannel return an instance of a `baseChannel`
-<<<<<<< HEAD
-func createBaseChannel(h *baseHub, channelID string) *baseChannel {
-	return &baseChannel{
-		hub:       h,
-		channelID: channelID,
-		sockets:   sockets{},
-		inbox:     createInbox(channelID),
-=======
 func createBaseChannel(h *baseHub, channelID string, log zerolog.Logger) *baseChannel {
 	return &baseChannel{
 		hub:       h,
@@ -97,16 +81,11 @@
 		},
 		inbox: createInbox(channelID),
 		log:   log,
->>>>>>> 7d07ced7
 	}
 }
 
 // Subscribe is used to handle a subscribe message from the client.
-<<<<<<< HEAD
-func (c *baseChannel) Subscribe(socket socket.Socket, msg message.Subscribe) error {
-=======
 func (c *baseChannel) Subscribe(socket socket.Socket, msg method.Subscribe) error {
->>>>>>> 7d07ced7
 	log.Printf("received a subscribe with id: %d", msg.ID)
 	c.sockets.Upsert(socket)
 
@@ -114,59 +93,24 @@
 }
 
 // Unsubscribe is used to handle an unsubscribe message.
-<<<<<<< HEAD
-func (c *baseChannel) Unsubscribe(socketID string, msg message.Unsubscribe) error {
-=======
 func (c *baseChannel) Unsubscribe(socketID string, msg method.Unsubscribe) error {
->>>>>>> 7d07ced7
 	log.Printf("received an unsubscribe with id: %d", msg.ID)
 
 	ok := c.sockets.Delete(socketID)
 
 	if !ok {
-<<<<<<< HEAD
-		return &message.Error{
-			Code:        -2,
-			Description: "client is not subscribed to this channel",
-		}
-=======
 		return answer.NewError(-2, "client is not subscribed to this channel")
->>>>>>> 7d07ced7
 	}
 
 	return nil
 }
 
 // Catchup is used to handle a catchup message.
-<<<<<<< HEAD
-func (c *baseChannel) Catchup(catchup message.Catchup) []message.Message {
-=======
 func (c *baseChannel) Catchup(catchup method.Catchup) []message.Message {
->>>>>>> 7d07ced7
 	log.Printf("received a catchup with id: %d", catchup.ID)
 
 	c.inbox.mutex.RLock()
 	defer c.inbox.mutex.RUnlock()
-<<<<<<< HEAD
-
-	messages := make([]messageInfo, 0, len(c.inbox.msgs))
-	// iterate over map and collect all the values (messageInfo instances)
-	for _, msgInfo := range c.inbox.msgs {
-		messages = append(messages, *msgInfo)
-	}
-
-	// sort.Slice on messages based on the timestamp
-	sort.Slice(messages, func(i, j int) bool {
-		return messages[i].storedTime < messages[j].storedTime
-	})
-
-	result := make([]message.Message, 0, len(c.inbox.msgs))
-
-	// iterate and extract the messages[i].message field and
-	// append it to the result slice
-	for _, msgInfo := range messages {
-		result = append(result, *msgInfo.message)
-=======
 
 	messages := make([]messageInfo, 0, len(c.inbox.msgs))
 	// iterate over map and collect all the values (messageInfo instances)
@@ -185,7 +129,6 @@
 	// append it to the result slice
 	for _, msgInfo := range messages {
 		result = append(result, msgInfo.message)
->>>>>>> 7d07ced7
 	}
 
 	return result
@@ -194,10 +137,6 @@
 // broadcastToAllClients is a helper message to broadcast a message to all
 // subscribers.
 func (c *baseChannel) broadcastToAllClients(msg message.Message) {
-<<<<<<< HEAD
-	query := message.Query{
-		Broadcast: message.NewBroadcast(c.channelID, &msg),
-=======
 	rpcMessage := method.Broadcast{
 		Base: query.Base{
 			JSONRPCBase: jsonrpc.JSONRPCBase{
@@ -212,7 +151,6 @@
 			c.channelID,
 			msg,
 		},
->>>>>>> 7d07ced7
 	}
 
 	buf, err := json.Marshal(&rpcMessage)
@@ -228,48 +166,26 @@
 }
 
 // VerifyPublishMessage checks if a Publish message is valid
-<<<<<<< HEAD
-func (c *baseChannel) VerifyPublishMessage(publish message.Publish) error {
-=======
 func (c *baseChannel) VerifyPublishMessage(publish method.Publish) error {
->>>>>>> 7d07ced7
 	log.Printf("received a publish with id: %d", publish.ID)
 
 	// Check if the structure of the message is correct
 	msg := publish.Params.Message
 
-<<<<<<< HEAD
-	// Verify the data
-	err := c.hub.schemaValidator.VerifyJson(msg.RawData, validation.Data)
-=======
 	jsonData, err := base64.URLEncoding.DecodeString(msg.Data)
->>>>>>> 7d07ced7
 	if err != nil {
 		return xerrors.Errorf("failed to decode message data: %v", err)
 	}
 
-<<<<<<< HEAD
-	// Unmarshal the data
-	laoID := c.channelID[6:]
-	err = msg.VerifyAndUnmarshalData(laoID)
-=======
 	// Verify the data
 	err = c.hub.schemaValidator.VerifyJson(jsonData, validation.Data)
->>>>>>> 7d07ced7
 	if err != nil {
 		return xerrors.Errorf("failed to verify json schema: %w", err)
 	}
 
 	// Check if the message already exists
 	if _, ok := c.inbox.getMessage(msg.MessageID); ok {
-<<<<<<< HEAD
-		return &message.Error{
-			Code:        -3,
-			Description: "message already exists",
-		}
-=======
 		return answer.NewError(-3, "message already exists")
->>>>>>> 7d07ced7
 	}
 
 	return nil

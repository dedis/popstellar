package hub

import (
<<<<<<< HEAD
	"context"
	"database/sql"
=======
>>>>>>> bbff069d
	"encoding/base64"
	"encoding/json"
	"fmt"
	"log"
	"os"
	"sync"

	"student20_pop/message"
	"student20_pop/network/socket"
	"student20_pop/validation"

	"go.dedis.ch/kyber/v3"
	"golang.org/x/xerrors"

	_ "github.com/mattn/go-sqlite3"
)

// rootPrefix denotes the prefix for the root channel
const rootPrefix = "/root/"

// baseHub implements hub.Hub interface
type baseHub struct {
	messageChan chan socket.IncomingMessage

	sync.RWMutex
	channelByID map[string]Channel

	closedSockets chan string

	public kyber.Point

	schemaValidator *validation.SchemaValidator

	stop chan struct{}
}

// NewBaseHub returns a Base Hub.
func NewBaseHub(public kyber.Point) (*baseHub, error) {

	schemaValidator, err := validation.NewSchemaValidator()
	if err != nil {
		return nil, xerrors.Errorf("failed to create the schema validator: %v", err)
	}

	baseHub := baseHub{
		messageChan:     make(chan socket.IncomingMessage),
		channelByID:     make(map[string]Channel),
		closedSockets:   make(chan string),
		public:          public,
		schemaValidator: schemaValidator,
<<<<<<< HEAD
		wg:              wg,
	}

	if os.Getenv("HUB_DB") != "" {
		log.Printf("loading channels from db at %s", os.Getenv("HUB_DB"))

		channels, err := getChannelsFromDB(&baseHub)
		if err != nil {
			log.Printf("error: failed to load channels from db: %v", err)
		} else {
			baseHub.channelByID = channels
		}
	}

	return &baseHub, nil
}

func (h *baseHub) Start(ctx context.Context) {
	h.wg.Add(1)
	defer h.wg.Done()

	log.Printf("started hub...")
	for {
		select {
		case incomingMessage := <-h.messageChan:
			h.handleIncomingMessage(&incomingMessage)
		case id := <-h.closedSockets:
			h.RLock()
			for _, channel := range h.channelByID {
				// dummy Unsubscribe message because it's only used for
				// logging...
				channel.Unsubscribe(id, message.Unsubscribe{})
=======
		stop:            make(chan struct{}),
	}, nil
}

func (h *baseHub) Start() {
	go func() {
		for {
			select {
			case incomingMessage := <-h.messageChan:
				h.handleIncomingMessage(&incomingMessage)
			case id := <-h.closedSockets:
				h.RLock()
				for _, channel := range h.channelByID {
					// dummy Unsubscribe message because it's only used for logging...
					channel.Unsubscribe(id, message.Unsubscribe{})
				}
				h.RUnlock()
			case <-h.stop:
				log.Println("Stopping the hub")
				return
>>>>>>> bbff069d
			}
		}
	}()
}

func (h *baseHub) Stop() {
	close(h.stop)
}

func (h *baseHub) Receiver() chan<- socket.IncomingMessage {
	return h.messageChan
}

func (h *baseHub) OnSocketClose() chan<- string {
	return h.closedSockets
}

// handleRootChannelMesssage handles an incoming message on the root channel.
func (h *baseHub) handleRootChannelMesssage(id int, socket socket.Socket, query *message.Query) {
	if query.Publish == nil {
		err := &message.Error{
			Code:        -4,
			Description: "only publish is allowed on /root",
		}

		socket.SendError(&id, err)
		return
	}

	// Check if the structure of the message is correct
	msg := query.Publish.Params.Message

	// Verify the data
	err := h.schemaValidator.VerifyJson(msg.RawData, validation.Data)
	if err != nil {
		err = message.NewError("failed to validate the data", err)
		socket.SendError(&id, err)
		return
	}

	// Unmarshal the data
	err = query.Publish.Params.Message.VerifyAndUnmarshalData()
	if err != nil {
		// Return a error of type "-4 request data is invalid" for all the
		// verifications and unmarshaling problems of the data
		err = &message.Error{
			Code:        -4,
			Description: fmt.Sprintf("failed to verify and unmarshal data: %v", err),
		}
		socket.SendError(&id, err)
		return
	}

	if query.Publish.Params.Message.Data.GetAction() == message.DataAction(message.CreateLaoAction) &&
		query.Publish.Params.Message.Data.GetObject() == message.DataObject(message.LaoObject) {
		err := h.createLao(*query.Publish)
		if err != nil {
			err = message.NewError("failed to create lao", err)

			socket.SendError(&id, err)
			return
		}
	} else {
		log.Printf("invalid method: %s", query.GetMethod())
		socket.SendError(&id, &message.Error{
			Code:        -1,
			Description: "you may only invoke lao/create on /root",
		})
		return
	}

	status := 0
	result := message.Result{General: &status}

	log.Printf("sending result: %+v", result)
	socket.SendResult(id, result)
}

// handleMessageFromClient handles an incoming message from an end user.
func (h *baseHub) handleMessageFromClient(incomingMessage *socket.IncomingMessage) {
	socket := incomingMessage.Socket
	byteMessage := incomingMessage.Message

	// Check if the GenericMessage has a field "id"
	genericMsg := &message.GenericMessage{}
	id, ok := genericMsg.UnmarshalID(byteMessage)
	if !ok {
		err := &message.Error{
			Code:        -4,
			Description: "The message does not have a valid `id` field",
		}
		socket.SendError(nil, err)
		return
	}

	// Verify the message
	err := h.schemaValidator.VerifyJson(byteMessage, validation.GenericMessage)
	if err != nil {
		err = message.NewError("failed to verify incoming message", err)
		socket.SendError(&id, err)
		return
	}

	// Unmarshal the message
	err = json.Unmarshal(byteMessage, genericMsg)
	if err != nil {
		// Return a error of type "-4 request data is invalid" for all the
		// unmarshaling problems of the incoming message
		err = &message.Error{
			Code:        -4,
			Description: fmt.Sprintf("failed to unmarshal incoming message: %v", err),
		}

		socket.SendError(&id, err)
		return
	}

	query := genericMsg.Query

	if query == nil {
		return
	}

	channelPath := query.GetChannel()
	log.Printf("channel: %s", channelPath)

	if channelPath == "/root" {
		h.handleRootChannelMesssage(id, socket, query)
		return
	}

	if channelPath[:6] != rootPrefix {
		log.Printf("channel id must begin with /root/")
		socket.SendError(&id, &message.Error{
			Code:        -2,
			Description: "channel id must begin with /root/",
		})
		return
	}

	h.RLock()
	channel, ok := h.channelByID[channelPath]
	if !ok {
		log.Printf("invalid channel: %s", channelPath)
		socket.SendError(&id, &message.Error{
			Code:        -2,
			Description: fmt.Sprintf("channel %s does not exist", channelPath),
		})
		h.RUnlock()
		return
	}
	h.RUnlock()

	method := query.GetMethod()
	log.Printf("method: %s", method)

	msg := []message.Message{}

	// TODO: use constants
	switch method {
	case "subscribe":
		err = channel.Subscribe(socket, *query.Subscribe)
	case "unsubscribe":
		err = channel.Unsubscribe(socket.ID(), *query.Unsubscribe)
	case "publish":
		err = channel.Publish(*query.Publish)
	case "message":
		log.Printf("cannot handle broadcasts right now")
	case "catchup":
		msg = channel.Catchup(*query.Catchup)
		// TODO send catchup response to client
	}

	if err != nil {
		err = message.NewError("failed to process query", err)
		socket.SendError(&id, err)
		return
	}

	result := message.Result{}

	if method == "catchup" {
		result.Catchup = msg
	} else {
		general := 0
		result.General = &general
	}

	socket.SendResult(id, result)
}

// handleMessageFromWitness handles an incoming message from a witness server.
func (h *baseHub) handleMessageFromWitness(incomingMessage *socket.IncomingMessage) {
	//TODO
}

// handleIncomingMessage handles an incoming message based on the socket it
// originates from.
func (h *baseHub) handleIncomingMessage(incomingMessage *socket.IncomingMessage) {
	log.Printf("Hub::handleMessageFromClient: %s", incomingMessage.Message)

	switch incomingMessage.Socket.Type() {
	case socket.ClientSocketType:
		h.handleMessageFromClient(incomingMessage)
	case socket.WitnessSocketType:
		h.handleMessageFromWitness(incomingMessage)
	default:
		log.Printf("error: invalid socket type")
	}

}

// createLao creates a new LAO using the data in the publish parameter.
func (h *baseHub) createLao(publish message.Publish) error {
	h.Lock()
	defer h.Unlock()

	data, ok := publish.Params.Message.Data.(*message.CreateLAOData)
	if !ok {
		return &message.Error{
			Code:        -4,
			Description: "failed to cast data to CreateLAOData",
		}
	}

	encodedID := base64.URLEncoding.EncodeToString(data.ID)
	laoChannelPath := rootPrefix + encodedID

	if _, ok := h.channelByID[laoChannelPath]; ok {
		return &message.Error{
			Code:        -3,
			Description: "failed to create lao: another one with the same ID exists",
		}
	}

	laoCh := laoChannel{
		rollCall:    rollCall{},
		attendees:   NewAttendees(),
		baseChannel: createBaseChannel(h, laoChannelPath),
	}

	laoCh.inbox.storeMessage(*publish.Params.Message)

	h.channelByID[laoChannelPath] = &laoCh

	if os.Getenv("HUB_DB") != "" {
		saveChannel(laoChannelPath)
	}

	return nil
}

func saveChannel(channelID string) error {
	log.Printf("trying to save the channel in db at %s", os.Getenv("HUB_DB"))

	db, err := sql.Open("sqlite3", os.Getenv("HUB_DB"))
	if err != nil {
		return xerrors.Errorf("failed to open connection: %v", err)
	}

	defer db.Close()

	stmt, err := db.Prepare("insert into lao_channel(lao_channel_id) values(?)")
	if err != nil {
		return xerrors.Errorf("failed to prepare query: %v", err)
	}

	defer stmt.Close()

	_, err = stmt.Exec(channelID)
	if err != nil {
		return xerrors.Errorf("failed to insert channel: %v", err)
	}

	return nil
}

// DB operations. To be replaced by an abstraction.

func getChannelsFromDB(h *baseHub) (map[string]Channel, error) {
	db, err := sql.Open("sqlite3", os.Getenv("HUB_DB"))
	if err != nil {
		return nil, xerrors.Errorf("failed to open connection: %v", err)
	}

	defer db.Close()

	query := `
		SELECT
			lao_channel_id
		FROM
			lao_channel`

	rows, err := db.Query(query)
	if err != nil {
		return nil, xerrors.Errorf("failed to query channels: %v", err)
	}

	defer rows.Close()

	result := make(map[string]Channel)

	for rows.Next() {
		var id string

		err = rows.Scan(&id)
		if err != nil {
			return nil, xerrors.Errorf("failed to parse row: %v", err)
		}

		channel := laoChannel{
			rollCall:    rollCall{},
			attendees:   NewAttendees(),
			baseChannel: createBaseChannel(h, id),
		}

		attendees, err := getAttendeesChannelFromDB(db, id)
		if err != nil {
			return nil, xerrors.Errorf("failed to get attendees: %v", err)
		}

		for _, attendee := range attendees {
			channel.attendees.Add(attendee)
		}

		witnesses, err := getWitnessChannelFromDB(db, id)
		if err != nil {
			return nil, xerrors.Errorf("failed to get witnesses: %v", err)
		}

		channel.witnesses = witnesses

		messages, err := getMessagesChannelFromDB(db, id)
		if err != nil {
			return nil, xerrors.Errorf("failed to get messages: %v", err)
		}

		channel.inbox = createInbox(id)

		for i := range messages {
			msgID := messages[i].message.MessageID
			msgIDEncoded := base64.URLEncoding.EncodeToString(msgID)

			channel.inbox.msgs[msgIDEncoded] = &messages[i]
		}

		result[id] = &channel
	}

	err = rows.Err()
	if err != nil {
		return nil, xerrors.Errorf("error in row iteration: %v", err)
	}

	return result, nil
}

func getAttendeesChannelFromDB(db *sql.DB, channelID string) ([]string, error) {
	query := `
		SELECT
			attendee_key
		FROM
			lao_attendee
		WHERE
			lao_channel_id = ?`

	stmt, err := db.Prepare(query)
	if err != nil {
		return nil, xerrors.Errorf("failed to prepare query: %v", err)
	}

	defer stmt.Close()

	rows, err := stmt.Query(channelID)
	if err != nil {
		return nil, xerrors.Errorf("failed to query rows: %v", err)
	}

	defer rows.Close()

	result := make([]string, 0)

	for rows.Next() {
		var attendeeKey string

		err = rows.Scan(&attendeeKey)
		if err != nil {
			return nil, xerrors.Errorf("failed to parse row: %v", err)
		}

		result = append(result, attendeeKey)
	}

	err = rows.Err()
	if err != nil {
		return nil, xerrors.Errorf("error in row iteration: %v", err)
	}

	return result, nil
}

func getWitnessChannelFromDB(db *sql.DB, channelID string) ([]message.PublicKey, error) {
	query := `
		SELECT
			pub_key
		FROM
			lao_witness
		WHERE
			lao_channel_id = ?`

	stmt, err := db.Prepare(query)
	if err != nil {
		return nil, xerrors.Errorf("failed to prepare query: %v", err)
	}

	defer stmt.Close()

	rows, err := stmt.Query(channelID)
	if err != nil {
		return nil, xerrors.Errorf("failed to query rows: %v", err)
	}

	defer rows.Close()

	result := make([]message.PublicKey, 0)

	for rows.Next() {
		var pubKey string

		err = rows.Scan(&pubKey)
		if err != nil {
			return nil, xerrors.Errorf("failed to parse row: %v", err)
		}

		result = append(result, message.PublicKey([]byte(pubKey)))
	}

	err = rows.Err()
	if err != nil {
		return nil, xerrors.Errorf("error in row iteration: %v", err)
	}

	return result, nil
}

func getMessagesChannelFromDB(db *sql.DB, channelID string) ([]messageInfo, error) {
	query := `
		SELECT
			message_id, 
			sender, 
			message_signature, 
			raw_data, 
			message_timestamp
		FROM
			message_info
		WHERE
			lao_channel_id = ?`

	stmt, err := db.Prepare(query)
	if err != nil {
		return nil, xerrors.Errorf("failed to prepare query: %v", err)
	}

	defer stmt.Close()

	rows, err := stmt.Query(channelID)
	if err != nil {
		return nil, xerrors.Errorf("failed to query rows: %v", err)
	}

	defer rows.Close()

	result := make([]messageInfo, 0)

	for rows.Next() {
		var messageID string
		var sender string
		var messageSignature string
		var rawData string
		var timestamp int64

		err = rows.Scan(&messageID, &sender, &messageSignature, &rawData, &timestamp)
		if err != nil {
			return nil, xerrors.Errorf("failed to parse row: %v", err)
		}

		witnesses, err := getWitnessesMessageFromDB(db, messageID)
		if err != nil {
			return nil, xerrors.Errorf("failed to get witnesses: %v", err)
		}

		messageInfo := messageInfo{
			message: &message.Message{
				MessageID:         message.Base64URLBytes(messageID),
				Sender:            message.PublicKey(sender),
				Signature:         message.Signature(messageSignature),
				WitnessSignatures: witnesses,
				RawData:           message.Base64URLBytes(rawData),
			},
			storedTime: message.Timestamp(timestamp),
		}

		log.Printf("Msg load: %+v", messageInfo.message)

		result = append(result, messageInfo)
	}

	err = rows.Err()
	if err != nil {
		return nil, xerrors.Errorf("error in row iteration: %v", err)
	}

	return result, nil
}

func getWitnessesMessageFromDB(db *sql.DB, messageID string) ([]message.PublicKeySignaturePair, error) {
	query := `
		SELECT
			pub_key,
			witness_signature
		FROM
			message_witness
		WHERE
			message_id = ?`

	stmt, err := db.Prepare(query)
	if err != nil {
		return nil, xerrors.Errorf("failed to prepare query: %v", err)
	}

	defer stmt.Close()

	rows, err := stmt.Query(messageID)
	if err != nil {
		return nil, xerrors.Errorf("failed to query rows: %v", err)
	}

	defer rows.Close()

	result := make([]message.PublicKeySignaturePair, 0)

	for rows.Next() {
		var pubKey string
		var signature string

		err = rows.Scan(&pubKey, &signature)
		if err != nil {
			return nil, xerrors.Errorf("failed to parse row: %v", err)
		}

		result = append(result, message.PublicKeySignaturePair{
			Witness:   message.PublicKey(pubKey),
			Signature: message.Signature(signature),
		})
	}

	err = rows.Err()
	if err != nil {
		return nil, xerrors.Errorf("error in row iteration: %v", err)
	}

	return result, nil
}<|MERGE_RESOLUTION|>--- conflicted
+++ resolved
@@ -1,11 +1,7 @@
 package hub
 
 import (
-<<<<<<< HEAD
-	"context"
 	"database/sql"
-=======
->>>>>>> bbff069d
 	"encoding/base64"
 	"encoding/json"
 	"fmt"
@@ -56,8 +52,7 @@
 		closedSockets:   make(chan string),
 		public:          public,
 		schemaValidator: schemaValidator,
-<<<<<<< HEAD
-		wg:              wg,
+		stop:            make(chan struct{}),
 	}
 
 	if os.Getenv("HUB_DB") != "" {
@@ -72,26 +67,6 @@
 	}
 
 	return &baseHub, nil
-}
-
-func (h *baseHub) Start(ctx context.Context) {
-	h.wg.Add(1)
-	defer h.wg.Done()
-
-	log.Printf("started hub...")
-	for {
-		select {
-		case incomingMessage := <-h.messageChan:
-			h.handleIncomingMessage(&incomingMessage)
-		case id := <-h.closedSockets:
-			h.RLock()
-			for _, channel := range h.channelByID {
-				// dummy Unsubscribe message because it's only used for
-				// logging...
-				channel.Unsubscribe(id, message.Unsubscribe{})
-=======
-		stop:            make(chan struct{}),
-	}, nil
 }
 
 func (h *baseHub) Start() {
@@ -110,7 +85,6 @@
 			case <-h.stop:
 				log.Println("Stopping the hub")
 				return
->>>>>>> bbff069d
 			}
 		}
 	}()

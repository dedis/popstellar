package hub

import (
	"student20_pop/message"
)

func (c *laoChannel) processCreateRollCall(data message.Data) error {

	rollCallData := data.(*message.CreateRollCallData)
<<<<<<< HEAD
=======

	// Check that the ProposedEnd is greater than the ProposedStart
	if rollCallData.ProposedStart > rollCallData.ProposedEnd {
		return &message.Error{
			Code:        -4,
			Description: "The field `proposed_start` is greater than the field `proposed_end`",
		}
	}

	if !c.checkRollCallID(rollCallData.Creation, message.Stringer(rollCallData.Name), rollCallData.ID) {
		return &message.Error{
			Code:        -4,
			Description: "The id of the roll call does not correspond to SHA256(‘R’||lao_id||creation||name)",
		}
	}
>>>>>>> a4b98c95

	c.rollCall.id = string(rollCallData.ID)
	c.rollCall.state = Created
	return nil
}

func (c *laoChannel) processOpenRollCall(data message.Data, action message.RollCallAction) error {
	if action == message.RollCallAction(message.OpenRollCallAction) {
		// If the action is an OpenRollCallAction,
		// the previous roll call action should be a CreateRollCallAction
		if c.rollCall.state != Created {
			return &message.Error{
				Code:        -1,
				Description: "The roll call can not be opened since it has not been created previously",
			}
		}
	} else {
		// If the action is an RepenRollCallAction,
		// the previous roll call action should be a CloseRollCallAction
		if c.rollCall.state != Closed {
			return &message.Error{
				Code:        -1,
				Description: "The roll call can not be reopened since it has not been closed previously",
			}
		}
	}

	rollCallData := data.(*message.OpenRollCallData)

	if !c.rollCall.checkPrevID(rollCallData.Opens) {
		return &message.Error{
			Code:        -4,
			Description: "The field `opens` does not correspond to the id of the previous roll call message",
		}
	}

	c.rollCall.id = string(rollCallData.UpdateID)
	c.rollCall.state = Open
	return nil
}

func (c *laoChannel) processCloseRollCall(data message.Data) error {
	if c.rollCall.state != Open {
		return &message.Error{
			Code:        -1,
			Description: "The roll call can not be closed since it is not open",
		}
	}

	rollCallData := data.(*message.CloseRollCallData)
	if !c.rollCall.checkPrevID(rollCallData.Closes) {
		return &message.Error{
			Code:        -4,
			Description: "The field `closes` does not correspond to the id of the previous roll call message",
		}
	}

	c.rollCall.id = string(rollCallData.UpdateID)
	c.rollCall.state = Closed
	c.attendees = map[string]struct{}{}
	for i := 0; i < len(rollCallData.Attendees); i += 1 {
		c.attendees[string(rollCallData.Attendees[i])] = struct{}{}
	}

	return nil
}

// Helper functions

func (r *rollCall) checkPrevID(prevID []byte) bool {
	return string(prevID) == r.id
}<|MERGE_RESOLUTION|>--- conflicted
+++ resolved
@@ -7,8 +7,6 @@
 func (c *laoChannel) processCreateRollCall(data message.Data) error {
 
 	rollCallData := data.(*message.CreateRollCallData)
-<<<<<<< HEAD
-=======
 
 	// Check that the ProposedEnd is greater than the ProposedStart
 	if rollCallData.ProposedStart > rollCallData.ProposedEnd {
@@ -24,7 +22,6 @@
 			Description: "The id of the roll call does not correspond to SHA256(‘R’||lao_id||creation||name)",
 		}
 	}
->>>>>>> a4b98c95
 
 	c.rollCall.id = string(rollCallData.ID)
 	c.rollCall.state = Created

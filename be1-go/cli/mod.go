// Package main contains the entry point for starting a server.
package main

import (
	"encoding/base64"
	"encoding/json"
	"fmt"
	"golang.org/x/exp/slices"
	"net/url"
	"os"
	popstellar "popstellar"
	"popstellar/channel/lao"
	"popstellar/crypto"
	"popstellar/hub"
	"popstellar/hub/standard_hub"
	"popstellar/network"
	"popstellar/network/socket"
	"sync"
	"time"

	"github.com/rs/zerolog/log"
	"go.dedis.ch/kyber/v3"

	"github.com/gorilla/websocket"

	"github.com/fsnotify/fsnotify"
	"github.com/urfave/cli/v2"
	"golang.org/x/xerrors"
)

const (
	// connectionRetryMaxDelay is the maximum time to wait before retrying to connect to a server
	connectionRetryMaxDelay = 32 * time.Second

	// connectionRetryInitialDelay is the initial time to wait before retrying to connect to a server
	connectionRetryInitialDelay = 2 * time.Second

	// connectionRetryRate is the rate at which the time to wait before retrying to connect to a server increases
	connectionRetryRate = 2
)

// ServerConfig contains the configuration for the server
type ServerConfig struct {
	PublicKey      string   `json:"public-key"`
	PublicAddress  string   `json:"server-public-address"`
	PrivateAddress string   `json:"server-listen-address"`
	ClientPort     int      `json:"client-port"`
	ServerPort     int      `json:"server-port"`
	OtherServers   []string `json:"other-servers"`
}

// Serve parses the CLI arguments and spawns a hub and a websocket server for
// the server
func Serve(cliCtx *cli.Context) error {
	log := popstellar.Logger

	configFilePath := cliCtx.String("config-file")
	var serverConfig ServerConfig
	var err error

	startedWithConfigFile := false

	// start using a config file if a file path was provided
	// otherwise start using the flags
	if configFilePath != "" {
		serverConfig, err = startWithConfigFile(configFilePath)
		if err != nil {
			return xerrors.Errorf("Could not start server with config file: %v", err)
		}
		startedWithConfigFile = true
	} else {
		serverConfig, err = startWithFlags(cliCtx)
		if err != nil {
			return xerrors.Errorf("Could not start server using flags: %v", err)
		}
	}

	// compute the client server address
<<<<<<< HEAD
	clientServerAddress := fmt.Sprintf("wss://%s:%d/client", publicAddress, clientPort)
	// compute the server server address
	serverServerAddress := fmt.Sprintf("wss://%s:%d/server", publicAddress, serverPort)
=======
	clientServerAddress := fmt.Sprintf("%s:%d", serverConfig.PublicAddress, serverConfig.ClientPort)
>>>>>>> ccce7d72

	var point kyber.Point = nil
	ownerKey(serverConfig.PublicKey, &point)

	// create user hub
	h, err := standard_hub.NewHub(point, clientServerAddress, serverServerAddress, log.With().Str("role", "server").Logger(),
		lao.NewChannel)
	if err != nil {
		return xerrors.Errorf("failed create the hub: %v", err)
	}

	// start the processing loop
	h.Start()

	// Start websocket server for clients
	clientSrv := network.NewServer(h, serverConfig.PrivateAddress, serverConfig.ClientPort, socket.ClientSocketType,
		log.With().Str("role", "client websocket").Logger())
	clientSrv.Start()

	// Start a websocket server for remote servers
	serverSrv := network.NewServer(h, serverConfig.PrivateAddress, serverConfig.ServerPort, socket.ServerSocketType,
		log.With().Str("role", "server websocket").Logger())
	serverSrv.Start()

	// create wait group which waits for goroutines to finish
	wg := &sync.WaitGroup{}
	done := make(chan struct{})

<<<<<<< HEAD
	// connect to given remote servers
	for _, serverAddress := range otherServers {
		err = connectToSocket(serverAddress, h, wg, done, pk)
=======
	// create channel for updated servers from the config file
	updatedServersChan := make(chan []string)

	// if the config file was used, start watching the other-servers field for changes
	if startedWithConfigFile {
		watcher, err := fsnotify.NewWatcher()
>>>>>>> ccce7d72
		if err != nil {
			return xerrors.Errorf("Could not create watcher: %v", err)
		}
		defer watcher.Close()

		err = watcher.Add(configFilePath)
		if err != nil {
			return xerrors.Errorf("Could not watch config file: %v", err)
		}

		// start watching goroutine
		go watchConfigFile(watcher, configFilePath, &serverConfig.OtherServers, updatedServersChan)
	}

	// map to keep track of the connection status of the servers
	connectedServers := make(map[string]bool)

	for _, server := range serverConfig.OtherServers {
		connectedServers[server] = false
	}

	wg.Add(1)
	go serverConnectionLoop(h, wg, done, serverConfig.OtherServers, updatedServersChan, &connectedServers)

	// Wait for a Ctrl-C
	err = network.WaitAndShutdownServers(cliCtx.Context, clientSrv, serverSrv)
	if err != nil {
		return err
	}

	h.Stop()
	<-clientSrv.Stopped
	<-serverSrv.Stopped

	// notify channs to stop
	close(done)

	// wait on channs to be done
	channsClosed := make(chan struct{})
	go func() {
		wg.Wait()
		close(channsClosed)
	}()

	select {
	case <-channsClosed:
	case <-time.After(time.Second * 10):
		log.Error().Msg("channs didn't close after timeout, exiting")
	}

	return nil
}

// serverConnectionLoop tries to connect to the remote servers following an exponential backoff strategy
// it also listens for updates in the other-servers field and tries to connect to the new servers
func serverConnectionLoop(h hub.Hub, wg *sync.WaitGroup, done chan struct{}, otherServers []string, updatedServersChan chan []string, connectedServers *map[string]bool) {
	// first connection to the servers
	serversToConnect := otherServers
	_ = connectToServers(h, wg, done, serversToConnect, connectedServers)

	// define the delay between connection retries
	delay := connectionRetryInitialDelay

	ticker := time.NewTicker(delay)
	defer ticker.Stop()

	for {
		select {
		case <-ticker.C:
			// try to connect to servers
			log.Info().Msgf("Trying to connect to servers: %v", serversToConnect)
			err := connectToServers(h, wg, done, serversToConnect, connectedServers)
			if err != nil {
				increaseDelay(&delay)
				ticker.Reset(delay)
			} else {
				ticker.Stop()
			}
		case newServersList := <-updatedServersChan:
			delay = connectionRetryInitialDelay
			ticker.Reset(delay)
			serversToConnect = newServersList
			_ = connectToServers(h, wg, done, serversToConnect, connectedServers)
		case <-done:
			log.Info().Msg("Stopping the server connection loop")
			wg.Done()
			return
		}
	}
}

// connectToServers updates the connection status of the servers and tries to connect to the ones that are not connected
// it returns an error if at least one connection fails
func connectToServers(h hub.Hub, wg *sync.WaitGroup, done chan struct{}, servers []string, connectedServers *map[string]bool) error {
	updateServersState(servers, connectedServers)
	var returnErr error
	for serverAddress, connected := range *connectedServers {
		if !connected {
			err := connectToSocket(serverAddress, h, wg, done)
			if err == nil {
				(*connectedServers)[serverAddress] = true
			} else {
				returnErr = err
				log.Error().Msgf("failed to connect to server %s: %v", serverAddress, err)
			}
		}
	}
	return returnErr
}

// connectToSocket establishes a connection to another server's server
// endpoint.
func connectToSocket(address string, h hub.Hub,
	wg *sync.WaitGroup, done chan struct{}, pk string) error {

	log := popstellar.Logger

	urlString := fmt.Sprintf("ws://%s/server", address)
	u, err := url.Parse(urlString)
	if err != nil {
		return xerrors.Errorf("failed to parse connection url %s: %v", urlString, err)
	}

	ws, _, err := websocket.DefaultDialer.Dial(u.String(), nil)
	if err != nil {
		return xerrors.Errorf("failed to dial to %s: %v", u.String(), err)
	}

	log.Info().Msgf("connected to server at %s", urlString)

	remoteSocket := socket.NewServerSocket(h.Receiver(),
		h.OnSocketClose(), ws, wg, done, log)
	wg.Add(2)

	go remoteSocket.WritePump()
	go remoteSocket.ReadPump()

	err = h.SendGreetServer(remoteSocket)
	log.Info().Msgf("sent greet to server")
	if err != nil {
		return xerrors.Errorf("failed to send greet to server: %v", err)
	}

	h.NotifyNewServer(remoteSocket)
	log.Info().Msgf("notified hub of new server and returning")

	return nil
}

func ownerKey(pk string, point *kyber.Point) error {
	if pk != "" {
		*point = crypto.Suite.Point()
		// decode public key and unmarshal public key
		pkBuf, err := base64.URLEncoding.DecodeString(pk)
		if err != nil {
			return xerrors.Errorf("failed to base64url decode public key: %v", err)
		}

		err = (*point).UnmarshalBinary(pkBuf)
		if err != nil {
			return xerrors.Errorf("failed to unmarshal public key: %v", err)
		}

		log.Info().Msg("The owner public key has been specified, only " + pk + " can create LAO")
	} else {
		log.Info().Msg("No public key specified for the owner, everyone can create LAO.")
	}

	return nil
}

// startWithConfigFile returns the ServerConfig from the config file
func startWithConfigFile(configFilename string) (ServerConfig, error) {
	if configFilename == "" {
		return ServerConfig{}, xerrors.Errorf("no config file specified")
	}
	return loadConfig(configFilename)
}

// loadConfig loads the config file
func loadConfig(configFilename string) (ServerConfig, error) {
	bytes, err := os.ReadFile(configFilename)
	if err != nil {
		return ServerConfig{}, xerrors.Errorf("could not read config file: %w", err)
	}
	var config ServerConfig
	err = json.Unmarshal(bytes, &config)
	if err != nil {
		return ServerConfig{}, xerrors.Errorf("could not unmarshal config file: %w", err)
	}
	if config.ServerPort == config.ClientPort {
		return ServerConfig{}, xerrors.Errorf("client and server ports must be different")
	}
	return config, nil
}

// startWithFlags returns the ServerConfig using the command line flags
func startWithFlags(cliCtx *cli.Context) (ServerConfig, error) {
	// get command line args which specify public key, addresses, port to use for clients
	// and servers, remote servers address
	clientPort := cliCtx.Int("client-port")
	serverPort := cliCtx.Int("server-port")
	if clientPort == serverPort {
		return ServerConfig{}, xerrors.Errorf("client and server ports must be different")
	}
	return ServerConfig{
		PublicKey:      cliCtx.String("public-key"),
		PublicAddress:  cliCtx.String("server-public-address"),
		PrivateAddress: cliCtx.String("server-listen-address"),
		ClientPort:     clientPort,
		ServerPort:     serverPort,
		OtherServers:   cliCtx.StringSlice("other-servers"),
	}, nil
}

// watchConfigFile watches the config file for changes, updates the other servers list in the config if necessary
// and sends the updated other servers list to the updatedServersChan so that the connection to servers loop can
// connect to them and update their connection status
func watchConfigFile(watcher *fsnotify.Watcher, configFilePath string, otherServersField *[]string, updatedServersChan chan []string) {
	for event := range watcher.Events {
		if event.Op&fsnotify.Write == fsnotify.Write {
			updatedConfig, err := loadConfig(configFilePath)
			if err != nil {
				log.Error().Msgf("Could not load config file: %v", err)
			} else if newServersAdded(updatedConfig.OtherServers, otherServersField) {
				log.Info().Msgf("New servers list: %v", updatedConfig.OtherServers)
				// update the other servers field of the config
				*otherServersField = updatedConfig.OtherServers
				// send the updated other servers list to the channel
				updatedServersChan <- updatedConfig.OtherServers
			}
		}
	}
}

// newServersAdded returns true if the new servers and old servers slices are different
func newServersAdded(newServers []string, oldServers *[]string) bool {
	if len(newServers) != len(*oldServers) {
		return true
	}
	for _, newServer := range newServers {
		if !slices.Contains(*oldServers, newServer) {
			return true
		}
	}
	return false
}

// increaseDelay increases the delay between connection retries following an exponential backoff
func increaseDelay(delay *time.Duration) {
	if *delay >= connectionRetryMaxDelay {
		*delay = connectionRetryMaxDelay
	} else {
		*delay = *delay * connectionRetryRate
	}
}

// updateServersState adds servers to the connected servers map if they are not already in it
func updateServersState(servers []string, connectedServers *map[string]bool) {
	for _, server := range servers {
		if _, ok := (*connectedServers)[server]; !ok {
			(*connectedServers)[server] = false
		}
	}
}<|MERGE_RESOLUTION|>--- conflicted
+++ resolved
@@ -55,8 +55,8 @@
 	log := popstellar.Logger
 
 	configFilePath := cliCtx.String("config-file")
+	var err error
 	var serverConfig ServerConfig
-	var err error
 
 	startedWithConfigFile := false
 
@@ -76,13 +76,9 @@
 	}
 
 	// compute the client server address
-<<<<<<< HEAD
-	clientServerAddress := fmt.Sprintf("wss://%s:%d/client", publicAddress, clientPort)
+	clientServerAddress := fmt.Sprintf("wss://%s:%d/client", serverConfig.PublicAddress, serverConfig.ClientPort)
 	// compute the server server address
-	serverServerAddress := fmt.Sprintf("wss://%s:%d/server", publicAddress, serverPort)
-=======
-	clientServerAddress := fmt.Sprintf("%s:%d", serverConfig.PublicAddress, serverConfig.ClientPort)
->>>>>>> ccce7d72
+	serverServerAddress := fmt.Sprintf("wss://%s:%d/server", serverConfig.PublicAddress, serverConfig.ServerPort)
 
 	var point kyber.Point = nil
 	ownerKey(serverConfig.PublicKey, &point)
@@ -111,18 +107,12 @@
 	wg := &sync.WaitGroup{}
 	done := make(chan struct{})
 
-<<<<<<< HEAD
-	// connect to given remote servers
-	for _, serverAddress := range otherServers {
-		err = connectToSocket(serverAddress, h, wg, done, pk)
-=======
 	// create channel for updated servers from the config file
 	updatedServersChan := make(chan []string)
 
 	// if the config file was used, start watching the other-servers field for changes
 	if startedWithConfigFile {
 		watcher, err := fsnotify.NewWatcher()
->>>>>>> ccce7d72
 		if err != nil {
 			return xerrors.Errorf("Could not create watcher: %v", err)
 		}
@@ -236,7 +226,7 @@
 // connectToSocket establishes a connection to another server's server
 // endpoint.
 func connectToSocket(address string, h hub.Hub,
-	wg *sync.WaitGroup, done chan struct{}, pk string) error {
+	wg *sync.WaitGroup, done chan struct{}) error {
 
 	log := popstellar.Logger
 

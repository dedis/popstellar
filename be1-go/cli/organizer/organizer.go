--- conflicted
+++ resolved
@@ -11,16 +11,12 @@
 
 // Serve parses the CLI arguments and spawns a hub and a websocket server.
 func Serve(context *cli.Context) error {
-<<<<<<< HEAD
-	port := context.Int("port")
-=======
 	clientPort := context.Int("client-port")
 	witnessPort := context.Int("witness-port")
 	if clientPort == witnessPort {
 		return xerrors.Errorf("client and witness ports must be different")
 	}
 
->>>>>>> 7ab79744
 	pk := context.String("public-key")
 
 	if pk == "" {
@@ -46,44 +42,10 @@
 	done := make(chan struct{})
 	go h.Start(done)
 
-<<<<<<< HEAD
-	http.HandleFunc("/", func(w http.ResponseWriter, r *http.Request) {
-		serveWs(h, w, r)
-	})
-
-	log.Printf("Starting the organizer WS server at %d", port)
-	err = http.ListenAndServe(fmt.Sprintf(":%d", port), nil)
-	if err != nil {
-		return xerrors.Errorf("failed to start the server: %v", err)
-	}
-=======
 	go hub.CreateAndServeWs(hub.OrganizerHubType, hub.WitnessSocketType, h, witnessPort)
 	hub.CreateAndServeWs(hub.OrganizerHubType, hub.ClientSocketType, h, clientPort)
->>>>>>> 7ab79744
 
 	done <- struct{}{}
 
 	return nil
-<<<<<<< HEAD
-}
-
-func serveWs(h hub.Hub, w http.ResponseWriter, r *http.Request) {
-	conn, err := upgrader.Upgrade(w, r, nil)
-	if err != nil {
-		log.Printf("failed to upgrade connection: %v", err)
-		return
-	}
-
-	client := hub.NewClientSocket(h, conn)
-
-	go client.ReadPump()
-	go client.WritePump()
-
-	// cleanup go routine that removes clients that forgot to unsubscribe
-	go func(c *hub.ClientSocket, h hub.Hub) {
-		c.Wait.Wait()
-		h.RemoveClientSocket(c)
-	}(client, h)
-=======
->>>>>>> 7ab79744
 }
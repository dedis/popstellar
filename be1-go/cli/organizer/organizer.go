--- conflicted
+++ resolved
@@ -4,29 +4,18 @@
 
 import (
 	"encoding/base64"
-<<<<<<< HEAD
-=======
 	"os"
->>>>>>> 7d07ced7
 	"student20_pop/crypto"
 	"student20_pop/hub"
 	"student20_pop/network"
 	"student20_pop/network/socket"
-<<<<<<< HEAD
-=======
 	"time"
->>>>>>> 7d07ced7
 
 	"github.com/rs/zerolog"
 	"github.com/urfave/cli/v2"
 	"golang.org/x/xerrors"
 )
 
-<<<<<<< HEAD
-// Serve parses the CLI arguments and spawns a hub and a websocket server
-// for the organizer.
-func Serve(cliCtx *cli.Context) error {
-=======
 const defaultLevel = zerolog.InfoLevel
 
 var logout = zerolog.ConsoleWriter{
@@ -40,7 +29,6 @@
 	log := zerolog.New(logout).Level(defaultLevel).
 		With().Timestamp().Logger().
 		With().Caller().Logger()
->>>>>>> 7d07ced7
 
 	// get command line args which specify public key, port to use for clients and witnesses
 	clientPort := cliCtx.Int("client-port")
@@ -66,25 +54,12 @@
 	}
 
 	// create organizer hub
-<<<<<<< HEAD
-	h, err := hub.NewOrganizerHub(point)
-=======
 	h, err := hub.NewOrganizerHub(point, log.With().Str("role", "organizer").Logger())
->>>>>>> 7d07ced7
 	if err != nil {
 		return xerrors.Errorf("failed create the organizer hub: %v", err)
 	}
 
 	// Start a client websocket server
-<<<<<<< HEAD
-	clientSrv := network.NewServer(h, clientPort, socket.ClientSocketType)
-	clientSrv.Start()
-
-	// Start a witness websocket server
-	witnessSrv := network.NewServer(h, witnessPort, socket.WitnessSocketType)
-	witnessSrv.Start()
-
-=======
 	clientSrv := network.NewServer(h, clientPort, socket.ClientSocketType, log.With().Str("role", "client server").Logger())
 	clientSrv.Start()
 
@@ -92,7 +67,6 @@
 	witnessSrv := network.NewServer(h, witnessPort, socket.WitnessSocketType, log.With().Str("role", "witness server").Logger())
 	witnessSrv.Start()
 
->>>>>>> 7d07ced7
 	// start the processing loop
 	h.Start()
 

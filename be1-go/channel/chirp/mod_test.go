--- conflicted
+++ resolved
@@ -28,13 +28,6 @@
 )
 
 const (
-<<<<<<< HEAD
-	laoID            = "fzJSZjKf-2cbXH7kds9H8NORuuFIRLkevJlN7qQemjo="
-	sender           = "M5ZychEi5rwm22FjwjNuljL1qMJWD2sE7oX9fcHNMDU="
-	generalName      = "/root/" + laoID + "/social/posts"
-	chirpChannelName = "/root/" + laoID + "/social/" + sender
-)
-=======
 	laoID                             = "fzJSZjKf-2cbXH7kds9H8NORuuFIRLkevJlN7qQemjo="
 	sender                            = "M5ZychEi5rwm22FjwjNuljL1qMJWD2sE7oX9fcHNMDU="
 	generalName                       = "/root/" + laoID + "/social/posts"
@@ -105,7 +98,6 @@
 
 	fakeHub, err := NewfakeHub(keypair.public, nolog, nil)
 	require.NoError(t, err)
->>>>>>> 3ba63846
 
 	cha := NewChannel(chirpChannelName, sender, fakeHub, nil, nolog)
 
@@ -178,8 +170,6 @@
 	fakeHub, err := NewfakeHub(keypair.public, nolog, nil)
 	require.NoError(t, err)
 
-<<<<<<< HEAD
-=======
 	// Create the channel
 	cha := NewChannel(chirpChannelName, sender, fakeHub, nil, nolog)
 
@@ -203,7 +193,6 @@
 	fakeHub, err := NewfakeHub(keypair.public, nolog, nil)
 	require.NoError(t, err)
 
->>>>>>> 3ba63846
 	// Create the channels
 	generalCha := generalChirping.NewChannel(generalName, fakeHub, nolog)
 	cha := NewChannel(chirpChannelName, sender, fakeHub, &generalCha, nolog)
@@ -218,15 +207,8 @@
 	time.Sleep(time.Millisecond)
 
 	// Create the message
-<<<<<<< HEAD
-	relativePath := filepath.Join("..", "..", "..", "protocol",
-		"examples", "messageData")
-
-	file := filepath.Join(relativePath, "chirp_add_publish", "chirp_add_publish.json")
-=======
 	file := filepath.Join(relativeMsgDataExamplePath, "chirp_add_publish",
 		"chirp_add_publish.json")
->>>>>>> 3ba63846
 	buf, err := os.ReadFile(file)
 	require.NoError(t, err)
 
@@ -251,13 +233,8 @@
 	err = json.Unmarshal(bufCreatePub, &msg)
 	require.NoError(t, err)
 
-<<<<<<< HEAD
-	message.Params.Message = m
-	message.Params.Channel = chirpChannelName
-=======
 	msg.Params.Message = m
 	msg.Params.Channel = chirpChannelName
->>>>>>> 3ba63846
 
 	require.NoError(t, cha.Publish(msg, socket.ClientSocket{}))
 
@@ -338,124 +315,6 @@
 	// create delete chirp message
 	file = filepath.Join(relativeMsgDataExamplePath, "chirp_delete_publish",
 		"chirp_delete_publish.json")
-	buf, err = os.ReadFile(file)
-	require.NoError(t, err)
-
-	var chirpDel messagedata.ChirpDelete
-
-	err = json.Unmarshal(buf, &chirpDel)
-	require.NoError(t, err)
-
-	chirpDel.ChirpId = addChirpId
-
-	buf, err = json.Marshal(chirpDel)
-	require.NoError(t, err)
-
-	buf64delete := base64.URLEncoding.EncodeToString(buf)
-
-	m = message.Message{
-		Data:              buf64delete,
-		Sender:            sender,
-		Signature:         "h",
-		MessageID:         messagedata.Hash(buf64delete, "h"),
-		WitnessSignatures: []message.WitnessSignature{},
-	}
-
-	pub.Params.Message = m
-	pub.Params.Channel = chirpChannelName
-
-	// publish delete chirp message
-	require.NoError(t, cha.Publish(pub, socket.ClientSocket{}))
-
-	msg := generalCha.Catchup(method.Catchup{ID: 0})
-
-	checkDataAdd := messagedata.ChirpBroadcast{
-		Object:    "chirp",
-		Action:    "add_broadcast",
-		ChirpId:   messagedata.Hash(buf64add, "h"),
-		Channel:   generalName,
-		Timestamp: 1634760180,
-	}
-	checkDataBufAdd, err := json.Marshal(checkDataAdd)
-	require.Nil(t, err)
-	checkData64Add := base64.URLEncoding.EncodeToString(checkDataBufAdd)
-
-	checkDataDelete := messagedata.ChirpBroadcast{
-		Object:    "chirp",
-		Action:    "delete_broadcast",
-		ChirpId:   messagedata.Hash(buf64delete, "h"),
-		Channel:   generalName,
-		Timestamp: 1634760180,
-	}
-	checkDataBufDelete, err := json.Marshal(checkDataDelete)
-	require.Nil(t, err)
-	checkData64Delete := base64.URLEncoding.EncodeToString(checkDataBufDelete)
-
-	// check if the data on the general is the same as the one we sent
-	require.Equal(t, checkData64Add, msg[0].Data)
-	require.Equal(t, checkData64Delete, msg[1].Data)
-}
-
-func Test_DeleteChirp(t *testing.T) {
-	// Create the hub
-	keypair := generateKeyPair(t)
-
-	fakeHub, err := NewfakeHub(keypair.public, nolog, nil)
-	require.NoError(t, err)
-
-	// Create the channels
-	generalCha := generalChirping.NewChannel(generalName, fakeHub, nolog)
-	cha := NewChannel(chirpChannelName, sender, fakeHub, &generalCha, nolog)
-
-	fakeHub.RegisterNewChannel(generalName, &generalCha)
-	fakeHub.RegisterNewChannel(chirpChannelName, &cha)
-	_, found := fakeHub.channelByID[chirpChannelName]
-	require.True(t, found)
-	_, found = fakeHub.channelByID[generalName]
-	require.True(t, found)
-
-	time.Sleep(time.Millisecond)
-
-	// Create the add chirp message
-	relativePath := filepath.Join("..", "..", "..", "protocol",
-		"examples", "messageData")
-
-	file := filepath.Join(relativePath, "chirp_add_publish", "chirp_add_publish.json")
-	buf, err := os.ReadFile(file)
-	require.NoError(t, err)
-
-	buf64add := base64.URLEncoding.EncodeToString(buf)
-
-	m := message.Message{
-		Data:              buf64add,
-		Sender:            sender,
-		Signature:         "h",
-		MessageID:         messagedata.Hash(buf64add, "h"),
-		WitnessSignatures: []message.WitnessSignature{},
-	}
-
-	addChirpId := m.MessageID
-
-	relativePathCreatePub := filepath.Join("..", "..", "..", "protocol",
-		"examples", "query", "publish")
-
-	fileCreatePub := filepath.Join(relativePathCreatePub, "publish.json")
-	bufCreatePub, err := os.ReadFile(fileCreatePub)
-	require.NoError(t, err)
-
-	var pub method.Publish
-
-	err = json.Unmarshal(bufCreatePub, &pub)
-	require.NoError(t, err)
-
-	pub.Params.Message = m
-	pub.Params.Channel = chirpChannelName
-
-	// publish add chirp message
-	require.NoError(t, cha.Publish(pub, socket.ClientSocket{}))
-
-	// create delete chirp message
-	file = filepath.Join(relativePath, "chirp_delete_publish", "chirp_delete_publish.json")
 	buf, err = os.ReadFile(file)
 	require.NoError(t, err)
 

--- conflicted
+++ resolved
@@ -1,703 +1,350 @@
-<<<<<<< HEAD
-package chirp
-
-import (
-	"encoding/base64"
-	"encoding/json"
-	"popstellar/channel"
-	"popstellar/channel/registry"
-	"popstellar/crypto"
-	"popstellar/inbox"
-	jsonrpc "popstellar/message"
-	"popstellar/message/answer"
-	"popstellar/message/messagedata"
-	"popstellar/message/query"
-	"popstellar/message/query/method"
-	"popstellar/message/query/method/message"
-	"popstellar/network/socket"
-	"popstellar/validation"
-	"strconv"
-
-	"github.com/rs/zerolog"
-	"golang.org/x/xerrors"
-)
-
-const msgID = "msg id"
-const failedToDecodeData = "failed to decode message data: %v"
-
-// NewChannel returns a new initialized individual chirping channel
-func NewChannel(channelPath string, ownerKey string, hub channel.HubFunctionalities,
-	generalChannel channel.Broadcastable, log zerolog.Logger) *Channel {
-
-	log = log.With().Str("channel", "chirp").Logger()
-
-	newChannel := &Channel{
-		sockets:        channel.NewSockets(),
-		inbox:          inbox.NewInbox(channelPath),
-		channelID:      channelPath,
-		generalChannel: generalChannel,
-		owner:          ownerKey,
-		hub:            hub,
-		log:            log,
-	}
-
-	newChannel.registry = newChannel.NewChirpRegistry()
-
-	return newChannel
-}
-
-// NewChirpRegistry creates a new registry for a general chirping channel and
-// populates the registry with the actions of the channel.
-func (c *Channel) NewChirpRegistry() registry.MessageRegistry {
-	newRegistry := registry.NewMessageRegistry()
-
-	newRegistry.Register(messagedata.ChirpAdd{}, c.publishAddChirp)
-	newRegistry.Register(messagedata.ChirpDelete{}, c.publishDeleteChirp)
-
-	return newRegistry
-}
-
-// Channel is used to handle chirp messages.
-type Channel struct {
-	sockets        channel.Sockets
-	inbox          *inbox.Inbox
-	generalChannel channel.Broadcastable
-	// channel path
-	channelID string
-	owner     string
-	hub       channel.HubFunctionalities
-	log       zerolog.Logger
-	registry  registry.MessageRegistry
-}
-
-// Publish is used to handle publish messages in the chirp channel.
-func (c *Channel) Publish(publish method.Publish, socket socket.Socket) error {
-	c.log.Info().
-		Str(msgID, strconv.Itoa(publish.ID)).
-		Msg("received a publish")
-
-	err := c.verifyMessage(publish.Params.Message)
-	if err != nil {
-		return xerrors.Errorf("failed to verify publish message on a "+
-			"chirping channel: %w", err)
-	}
-
-	err = c.handleMessage(publish.Params.Message)
-	if err != nil {
-		return xerrors.Errorf("failed to handle publish message: %v", err)
-	}
-
-	return nil
-}
-
-// handleMessage handles a message received in a broadcast or publish method
-func (c *Channel) handleMessage(msg message.Message) error {
-
-	err := c.registry.Process(msg)
-	if err != nil {
-		return xerrors.Errorf("failed to process message: %w", err)
-	}
-
-	c.inbox.StoreMessage(msg)
-
-	err = c.broadcastToAllClients(msg)
-	if err != nil {
-		return xerrors.Errorf("failed to broadcast to all clients: %v", err)
-	}
-
-	err = c.broadcastViaGeneral(msg)
-	if err != nil {
-		return xerrors.Errorf("failed to broadcast the chirp message via general : %v", err)
-	}
-
-	return nil
-}
-
-func (c *Channel) broadcastViaGeneral(msg message.Message) error {
-
-	jsonData, err := base64.URLEncoding.DecodeString(msg.Data)
-	if err != nil {
-		return xerrors.Errorf("failed to decode the data: %v", err)
-	}
-
-	object, action, err := messagedata.GetObjectAndAction(jsonData)
-	action = "notify_" + action
-	if err != nil {
-		return xerrors.Errorf("failed to read the message data: %v", err)
-	}
-
-	time, err := messagedata.GetTime(jsonData)
-	if err != nil {
-		return xerrors.Errorf("failed to read the message data: %v", err)
-	}
-
-	newData := messagedata.ChirpBroadcast{
-		Object:    object,
-		Action:    action,
-		ChirpId:   msg.MessageID,
-		Channel:   c.generalChannel.GetChannelPath(),
-		Timestamp: time,
-	}
-
-	dataBuf, err := json.Marshal(newData)
-	if err != nil {
-		return xerrors.Errorf("failed to marshal the data: %v", err)
-	}
-
-	newData64 := base64.URLEncoding.EncodeToString(dataBuf)
-
-	pk := c.hub.GetPubKeyServ()
-	pkBuf, err := pk.MarshalBinary()
-	if err != nil {
-		return xerrors.Errorf("failed to marshal the public key: %v", err)
-	}
-
-	// Sign the data
-	signatureBuf, err := c.hub.Sign(dataBuf)
-	if err != nil {
-		return xerrors.Errorf("failed to sign the data: %v", err)
-	}
-
-	signature := base64.URLEncoding.EncodeToString(signatureBuf)
-
-	rpcMessage := method.Broadcast{
-		Base: query.Base{
-			JSONRPCBase: jsonrpc.JSONRPCBase{
-				JSONRPC: "2.0",
-			},
-			Method: "broadcast",
-		},
-		Params: struct {
-			Channel string          `json:"channel"`
-			Message message.Message `json:"message"`
-		}{
-			c.channelID,
-			message.Message{
-				Data:              newData64,
-				Sender:            base64.URLEncoding.EncodeToString(pkBuf),
-				Signature:         signature,
-				MessageID:         msg.MessageID,
-				WitnessSignatures: msg.WitnessSignatures,
-			},
-		},
-	}
-
-	err = c.generalChannel.Broadcast(rpcMessage, nil)
-	if err != nil {
-		return xerrors.Errorf("the general channel failed to broadcast the chirp message: %v", err)
-	}
-
-	return nil
-}
-
-// Subscribe is used to handle a subscribe message from the client.
-func (c *Channel) Subscribe(socket socket.Socket, msg method.Subscribe) error {
-	c.log.Info().
-		Str(msgID, strconv.Itoa(msg.ID)).
-		Msg("received a subscribe")
-	c.sockets.Upsert(socket)
-
-	return nil
-}
-
-// Unsubscribe is used to handle an unsubscribe message.
-func (c *Channel) Unsubscribe(socketID string, msg method.Unsubscribe) error {
-	c.log.Info().
-		Str(msgID, strconv.Itoa(msg.ID)).
-		Msg("received an unsubscribe")
-
-	ok := c.sockets.Delete(socketID)
-
-	if !ok {
-		return answer.NewError(-2, "client is not subscribed to this channel")
-	}
-
-	return nil
-}
-
-// Catchup is used to handle a catchup message.
-func (c *Channel) Catchup(catchup method.Catchup) []message.Message {
-	c.log.Info().
-		Str(msgID, strconv.Itoa(catchup.ID)).
-		Msg("received a catchup")
-
-	return c.inbox.GetSortedMessages()
-}
-
-// Broadcast is used to handle a broadcast message.
-func (c *Channel) Broadcast(broadcast method.Broadcast, _ socket.Socket) error {
-	c.log.Info().Msg("received a broadcast")
-
-	err := c.verifyMessage(broadcast.Params.Message)
-	if err != nil {
-		return xerrors.Errorf("failed to verify broadcast message on a "+
-			"chirping channel: %w", err)
-	}
-
-	err = c.handleMessage(broadcast.Params.Message)
-	if err != nil {
-		return xerrors.Errorf("failed to handle broadcast message: %v", err)
-	}
-
-	return nil
-}
-
-// broadcastToAllClients is a helper message to broadcast a message to all
-// subscribers.
-func (c *Channel) broadcastToAllClients(msg message.Message) error {
-	rpcMessage := method.Broadcast{
-		Base: query.Base{
-			JSONRPCBase: jsonrpc.JSONRPCBase{
-				JSONRPC: "2.0",
-			},
-			Method: query.MethodBroadcast,
-		},
-		Params: struct {
-			Channel string          `json:"channel"`
-			Message message.Message `json:"message"`
-		}{
-			c.channelID,
-			msg,
-		},
-	}
-
-	buf, err := json.Marshal(&rpcMessage)
-	if err != nil {
-		return xerrors.Errorf("failed to marshal broadcast: %v", err)
-	}
-
-	c.sockets.SendToAll(buf)
-
-	return nil
-}
-
-// verifyMessage checks if a message in a Publish or Broadcast method is valid
-func (c *Channel) verifyMessage(msg message.Message) error {
-
-	jsonData, err := base64.URLEncoding.DecodeString(msg.Data)
-	if err != nil {
-		return xerrors.Errorf(failedToDecodeData, err)
-	}
-
-	// Verify the data
-	err = c.hub.GetSchemaValidator().VerifyJSON(jsonData, validation.Data)
-	if err != nil {
-		return xerrors.Errorf("failed to verify json schema: %w", err)
-	}
-
-	// Check if the message already exists
-	_, ok := c.inbox.GetMessage(msg.MessageID)
-	if ok {
-		return answer.NewError(-3, "message already exists")
-	}
-
-	return nil
-}
-
-func (c *Channel) publishAddChirp(msg message.Message, msgData interface{}) error {
-	data, ok := msgData.(*messagedata.ChirpAdd)
-	if !ok {
-		return xerrors.Errorf("message %v isn't a chirp#add message", msgData)
-	}
-
-	err := c.verifyChirpMessage(msg, data)
-	if err != nil {
-		return xerrors.Errorf("failed to verify add chirp message: %v", err)
-	}
-	return nil
-}
-
-func (c *Channel) publishDeleteChirp(msg message.Message, msgData interface{}) error {
-	data, ok := msgData.(*messagedata.ChirpDelete)
-	if !ok {
-		return xerrors.Errorf("message %v isn't a chirp#delete message", msgData)
-	}
-
-	err := c.verifyChirpMessage(msg, data)
-	if err != nil {
-		return xerrors.Errorf("failed to verify delete chirp message: %v", err)
-	}
-
-	_, b := c.inbox.GetMessage(data.ChirpId)
-	if !b {
-		return xerrors.Errorf("the message to be deleted was not found")
-	}
-
-	return nil
-}
-
-func (c *Channel) verifyChirpMessage(msg message.Message, chirpMsg messagedata.Verifiable) error {
-	err := chirpMsg.Verify()
-	if err != nil {
-		return xerrors.Errorf("invalid chirp message: %v", err)
-	}
-
-	senderBuf, err := base64.URLEncoding.DecodeString(msg.Sender)
-	if err != nil {
-		return xerrors.Errorf("failed to decode sender key: %v", err)
-	}
-
-	senderPoint := crypto.Suite.Point()
-	err = senderPoint.UnmarshalBinary(senderBuf)
-	if err != nil {
-		return answer.NewError(-4, "invalid sender public key")
-	}
-
-	if msg.Sender != c.owner {
-		return answer.NewError(-4, "only the owner of the channel can post chirps")
-	}
-
-	return nil
-}
-=======
-package chirp
-
-import (
-	"encoding/base64"
-	"encoding/json"
-	"popstellar/channel"
-	"popstellar/channel/registry"
-	"popstellar/crypto"
-	"popstellar/inbox"
-	jsonrpc "popstellar/message"
-	"popstellar/message/answer"
-	"popstellar/message/messagedata"
-	"popstellar/message/query"
-	"popstellar/message/query/method"
-	"popstellar/message/query/method/message"
-	"popstellar/network/socket"
-	"popstellar/validation"
-	"strconv"
-
-	"github.com/rs/zerolog"
-	"golang.org/x/xerrors"
-)
-
-const msgID = "msg id"
-const failedToDecodeData = "failed to decode message data: %v"
-
-// NewChannel returns a new initialized individual chirping channel
-func NewChannel(channelPath string, ownerKey string, hub channel.HubFunctionalities,
-	generalChannel channel.Broadcastable, log zerolog.Logger) *Channel {
-
-	log = log.With().Str("channel", "chirp").Logger()
-
-	newChannel := &Channel{
-		sockets:        channel.NewSockets(),
-		inbox:          inbox.NewInbox(channelPath),
-		channelID:      channelPath,
-		generalChannel: generalChannel,
-		owner:          ownerKey,
-		hub:            hub,
-		log:            log,
-	}
-
-	newChannel.registry = newChannel.NewChirpRegistry()
-
-	return newChannel
-}
-
-// NewChirpRegistry creates a new registry for a general chirping channel and
-// populates the registry with the actions of the channel.
-func (c *Channel) NewChirpRegistry() registry.MessageRegistry {
-	newRegistry := registry.NewMessageRegistry()
-
-	newRegistry.Register(messagedata.ChirpAdd{}, c.publishAddChirp)
-	newRegistry.Register(messagedata.ChirpDelete{}, c.publishDeleteChirp)
-
-	return newRegistry
-}
-
-// Channel is used to handle chirp messages.
-type Channel struct {
-	sockets        channel.Sockets
-	inbox          *inbox.Inbox
-	generalChannel channel.Broadcastable
-	// channel path
-	channelID string
-	owner     string
-	hub       channel.HubFunctionalities
-	log       zerolog.Logger
-	registry  registry.MessageRegistry
-}
-
-// Publish is used to handle publish messages in the chirp channel.
-func (c *Channel) Publish(publish method.Publish, socket socket.Socket) error {
-	c.log.Info().
-		Str(msgID, strconv.Itoa(publish.ID)).
-		Msg("received a publish")
-
-	err := c.verifyMessage(publish.Params.Message)
-	if err != nil {
-		return xerrors.Errorf("failed to verify publish message on a "+
-			"chirping channel: %w", err)
-	}
-
-	err = c.handleMessage(publish.Params.Message, socket)
-	if err != nil {
-		return xerrors.Errorf("failed to handle publish message: %v", err)
-	}
-
-	return nil
-}
-
-// handleMessage handles a message received in a broadcast or publish method
-func (c *Channel) handleMessage(msg message.Message, socket socket.Socket) error {
-
-	err := c.registry.Process(msg, socket)
-	if err != nil {
-		return xerrors.Errorf("failed to process message: %w", err)
-	}
-
-	c.inbox.StoreMessage(msg)
-
-	err = c.broadcastToAllClients(msg)
-	if err != nil {
-		return xerrors.Errorf("failed to broadcast to all clients: %v", err)
-	}
-
-	err = c.broadcastViaGeneral(msg)
-	if err != nil {
-		return xerrors.Errorf("failed to broadcast the chirp message via general : %v", err)
-	}
-
-	return nil
-}
-
-func (c *Channel) broadcastViaGeneral(msg message.Message) error {
-
-	jsonData, err := base64.URLEncoding.DecodeString(msg.Data)
-	if err != nil {
-		return xerrors.Errorf("failed to decode the data: %v", err)
-	}
-
-	object, action, err := messagedata.GetObjectAndAction(jsonData)
-	action = "notify_" + action
-	if err != nil {
-		return xerrors.Errorf("failed to read the message data: %v", err)
-	}
-
-	time, err := messagedata.GetTime(jsonData)
-	if err != nil {
-		return xerrors.Errorf("failed to read the message data: %v", err)
-	}
-
-	newData := messagedata.ChirpBroadcast{
-		Object:    object,
-		Action:    action,
-		ChirpId:   msg.MessageID,
-		Channel:   c.generalChannel.GetChannelPath(),
-		Timestamp: time,
-	}
-
-	dataBuf, err := json.Marshal(newData)
-	if err != nil {
-		return xerrors.Errorf("failed to marshal the data: %v", err)
-	}
-
-	newData64 := base64.URLEncoding.EncodeToString(dataBuf)
-
-	pk := c.hub.GetPubKeyServ()
-	pkBuf, err := pk.MarshalBinary()
-	if err != nil {
-		return xerrors.Errorf("failed to marshal the public key: %v", err)
-	}
-
-	// Sign the data
-	signatureBuf, err := c.hub.Sign(dataBuf)
-	if err != nil {
-		return xerrors.Errorf("failed to sign the data: %v", err)
-	}
-
-	signature := base64.URLEncoding.EncodeToString(signatureBuf)
-
-	rpcMessage := method.Broadcast{
-		Base: query.Base{
-			JSONRPCBase: jsonrpc.JSONRPCBase{
-				JSONRPC: "2.0",
-			},
-			Method: "broadcast",
-		},
-		Params: struct {
-			Channel string          `json:"channel"`
-			Message message.Message `json:"message"`
-		}{
-			c.channelID,
-			message.Message{
-				Data:              newData64,
-				Sender:            base64.URLEncoding.EncodeToString(pkBuf),
-				Signature:         signature,
-				MessageID:         msg.MessageID,
-				WitnessSignatures: msg.WitnessSignatures,
-			},
-		},
-	}
-
-	err = c.generalChannel.Broadcast(rpcMessage, nil)
-	if err != nil {
-		return xerrors.Errorf("the general channel failed to broadcast the chirp message: %v", err)
-	}
-
-	return nil
-}
-
-// Subscribe is used to handle a subscribe message from the client.
-func (c *Channel) Subscribe(socket socket.Socket, msg method.Subscribe) error {
-	c.log.Info().
-		Str(msgID, strconv.Itoa(msg.ID)).
-		Msg("received a subscribe")
-	c.sockets.Upsert(socket)
-
-	return nil
-}
-
-// Unsubscribe is used to handle an unsubscribe message.
-func (c *Channel) Unsubscribe(socketID string, msg method.Unsubscribe) error {
-	c.log.Info().
-		Str(msgID, strconv.Itoa(msg.ID)).
-		Msg("received an unsubscribe")
-
-	ok := c.sockets.Delete(socketID)
-
-	if !ok {
-		return answer.NewError(-2, "client is not subscribed to this channel")
-	}
-
-	return nil
-}
-
-// Catchup is used to handle a catchup message.
-func (c *Channel) Catchup(catchup method.Catchup) []message.Message {
-	c.log.Info().
-		Str(msgID, strconv.Itoa(catchup.ID)).
-		Msg("received a catchup")
-
-	return c.inbox.GetSortedMessages()
-}
-
-// Broadcast is used to handle a broadcast message.
-func (c *Channel) Broadcast(broadcast method.Broadcast, socket socket.Socket) error {
-	c.log.Info().Msg("received a broadcast")
-
-	err := c.verifyMessage(broadcast.Params.Message)
-	if err != nil {
-		return xerrors.Errorf("failed to verify broadcast message on a "+
-			"chirping channel: %w", err)
-	}
-
-	err = c.handleMessage(broadcast.Params.Message, socket)
-	if err != nil {
-		return xerrors.Errorf("failed to handle broadcast message: %v", err)
-	}
-
-	return nil
-}
-
-// broadcastToAllClients is a helper message to broadcast a message to all
-// subscribers.
-func (c *Channel) broadcastToAllClients(msg message.Message) error {
-	rpcMessage := method.Broadcast{
-		Base: query.Base{
-			JSONRPCBase: jsonrpc.JSONRPCBase{
-				JSONRPC: "2.0",
-			},
-			Method: query.MethodBroadcast,
-		},
-		Params: struct {
-			Channel string          `json:"channel"`
-			Message message.Message `json:"message"`
-		}{
-			c.channelID,
-			msg,
-		},
-	}
-
-	buf, err := json.Marshal(&rpcMessage)
-	if err != nil {
-		return xerrors.Errorf("failed to marshal broadcast: %v", err)
-	}
-
-	c.sockets.SendToAll(buf)
-
-	return nil
-}
-
-// verifyMessage checks if a message in a Publish or Broadcast method is valid
-func (c *Channel) verifyMessage(msg message.Message) error {
-
-	jsonData, err := base64.URLEncoding.DecodeString(msg.Data)
-	if err != nil {
-		return xerrors.Errorf(failedToDecodeData, err)
-	}
-
-	// Verify the data
-	err = c.hub.GetSchemaValidator().VerifyJSON(jsonData, validation.Data)
-	if err != nil {
-		return xerrors.Errorf("failed to verify json schema: %w", err)
-	}
-
-	// Check if the message already exists
-	_, ok := c.inbox.GetMessage(msg.MessageID)
-	if ok {
-		return answer.NewError(-3, "message already exists")
-	}
-
-	return nil
-}
-
-func (c *Channel) publishAddChirp(msg message.Message, msgData interface{}, _ socket.Socket) error {
-	data, ok := msgData.(*messagedata.ChirpAdd)
-	if !ok {
-		return xerrors.Errorf("message %v isn't a chirp#add message", msgData)
-	}
-
-	err := c.verifyChirpMessage(msg, data)
-	if err != nil {
-		return xerrors.Errorf("failed to verify add chirp message: %v", err)
-	}
-	return nil
-}
-
-func (c *Channel) publishDeleteChirp(msg message.Message, msgData interface{}, _ socket.Socket) error {
-	data, ok := msgData.(*messagedata.ChirpDelete)
-	if !ok {
-		return xerrors.Errorf("message %v isn't a chirp#delete message", msgData)
-	}
-
-	err := c.verifyChirpMessage(msg, data)
-	if err != nil {
-		return xerrors.Errorf("failed to verify delete chirp message: %v", err)
-	}
-
-	_, b := c.inbox.GetMessage(data.ChirpId)
-	if !b {
-		return xerrors.Errorf("the message to be deleted was not found")
-	}
-
-	return nil
-}
-
-func (c *Channel) verifyChirpMessage(msg message.Message, chirpMsg messagedata.Verifiable) error {
-	err := chirpMsg.Verify()
-	if err != nil {
-		return xerrors.Errorf("invalid chirp message: %v", err)
-	}
-
-	senderBuf, err := base64.URLEncoding.DecodeString(msg.Sender)
-	if err != nil {
-		return xerrors.Errorf("failed to decode sender key: %v", err)
-	}
-
-	senderPoint := crypto.Suite.Point()
-	err = senderPoint.UnmarshalBinary(senderBuf)
-	if err != nil {
-		return answer.NewError(-4, "invalid sender public key")
-	}
-
-	if msg.Sender != c.owner {
-		return answer.NewError(-4, "only the owner of the channel can post chirps")
-	}
-
-	return nil
-}
->>>>>>> eb83a437
+package chirp
+
+import (
+	"encoding/base64"
+	"encoding/json"
+	"popstellar/channel"
+	"popstellar/channel/registry"
+	"popstellar/crypto"
+	"popstellar/inbox"
+	jsonrpc "popstellar/message"
+	"popstellar/message/answer"
+	"popstellar/message/messagedata"
+	"popstellar/message/query"
+	"popstellar/message/query/method"
+	"popstellar/message/query/method/message"
+	"popstellar/network/socket"
+	"popstellar/validation"
+	"strconv"
+
+	"github.com/rs/zerolog"
+	"golang.org/x/xerrors"
+)
+
+const msgID = "msg id"
+const failedToDecodeData = "failed to decode message data: %v"
+
+// NewChannel returns a new initialized individual chirping channel
+func NewChannel(channelPath string, ownerKey string, hub channel.HubFunctionalities,
+	generalChannel channel.Broadcastable, log zerolog.Logger) *Channel {
+
+	log = log.With().Str("channel", "chirp").Logger()
+
+	newChannel := &Channel{
+		sockets:        channel.NewSockets(),
+		inbox:          inbox.NewInbox(channelPath),
+		channelID:      channelPath,
+		generalChannel: generalChannel,
+		owner:          ownerKey,
+		hub:            hub,
+		log:            log,
+	}
+
+	newChannel.registry = newChannel.NewChirpRegistry()
+
+	return newChannel
+}
+
+// NewChirpRegistry creates a new registry for a general chirping channel and
+// populates the registry with the actions of the channel.
+func (c *Channel) NewChirpRegistry() registry.MessageRegistry {
+	newRegistry := registry.NewMessageRegistry()
+
+	newRegistry.Register(messagedata.ChirpAdd{}, c.publishAddChirp)
+	newRegistry.Register(messagedata.ChirpDelete{}, c.publishDeleteChirp)
+
+	return newRegistry
+}
+
+// Channel is used to handle chirp messages.
+type Channel struct {
+	sockets        channel.Sockets
+	inbox          *inbox.Inbox
+	generalChannel channel.Broadcastable
+	// channel path
+	channelID string
+	owner     string
+	hub       channel.HubFunctionalities
+	log       zerolog.Logger
+	registry  registry.MessageRegistry
+}
+
+// Publish is used to handle publish messages in the chirp channel.
+func (c *Channel) Publish(publish method.Publish, socket socket.Socket) error {
+	c.log.Info().
+		Str(msgID, strconv.Itoa(publish.ID)).
+		Msg("received a publish")
+
+	err := c.verifyMessage(publish.Params.Message)
+	if err != nil {
+		return xerrors.Errorf("failed to verify publish message on a "+
+			"chirping channel: %w", err)
+	}
+
+	err = c.handleMessage(publish.Params.Message, socket)
+	if err != nil {
+		return xerrors.Errorf("failed to handle publish message: %v", err)
+	}
+
+	return nil
+}
+
+// handleMessage handles a message received in a broadcast or publish method
+func (c *Channel) handleMessage(msg message.Message, socket socket.Socket) error {
+
+	err := c.registry.Process(msg, socket)
+	if err != nil {
+		return xerrors.Errorf("failed to process message: %w", err)
+	}
+
+	c.inbox.StoreMessage(msg)
+
+	err = c.broadcastToAllClients(msg)
+	if err != nil {
+		return xerrors.Errorf("failed to broadcast to all clients: %v", err)
+	}
+
+	err = c.broadcastViaGeneral(msg)
+	if err != nil {
+		return xerrors.Errorf("failed to broadcast the chirp message via general : %v", err)
+	}
+
+	return nil
+}
+
+func (c *Channel) broadcastViaGeneral(msg message.Message) error {
+
+	jsonData, err := base64.URLEncoding.DecodeString(msg.Data)
+	if err != nil {
+		return xerrors.Errorf("failed to decode the data: %v", err)
+	}
+
+	object, action, err := messagedata.GetObjectAndAction(jsonData)
+	action = "notify_" + action
+	if err != nil {
+		return xerrors.Errorf("failed to read the message data: %v", err)
+	}
+
+	time, err := messagedata.GetTime(jsonData)
+	if err != nil {
+		return xerrors.Errorf("failed to read the message data: %v", err)
+	}
+
+	newData := messagedata.ChirpBroadcast{
+		Object:    object,
+		Action:    action,
+		ChirpId:   msg.MessageID,
+		Channel:   c.generalChannel.GetChannelPath(),
+		Timestamp: time,
+	}
+
+	dataBuf, err := json.Marshal(newData)
+	if err != nil {
+		return xerrors.Errorf("failed to marshal the data: %v", err)
+	}
+
+	newData64 := base64.URLEncoding.EncodeToString(dataBuf)
+
+	pk := c.hub.GetPubKeyServ()
+	pkBuf, err := pk.MarshalBinary()
+	if err != nil {
+		return xerrors.Errorf("failed to marshal the public key: %v", err)
+	}
+
+	// Sign the data
+	signatureBuf, err := c.hub.Sign(dataBuf)
+	if err != nil {
+		return xerrors.Errorf("failed to sign the data: %v", err)
+	}
+
+	signature := base64.URLEncoding.EncodeToString(signatureBuf)
+
+	rpcMessage := method.Broadcast{
+		Base: query.Base{
+			JSONRPCBase: jsonrpc.JSONRPCBase{
+				JSONRPC: "2.0",
+			},
+			Method: "broadcast",
+		},
+		Params: struct {
+			Channel string          `json:"channel"`
+			Message message.Message `json:"message"`
+		}{
+			c.channelID,
+			message.Message{
+				Data:              newData64,
+				Sender:            base64.URLEncoding.EncodeToString(pkBuf),
+				Signature:         signature,
+				MessageID:         msg.MessageID,
+				WitnessSignatures: msg.WitnessSignatures,
+			},
+		},
+	}
+
+	err = c.generalChannel.Broadcast(rpcMessage, nil)
+	if err != nil {
+		return xerrors.Errorf("the general channel failed to broadcast the chirp message: %v", err)
+	}
+
+	return nil
+}
+
+// Subscribe is used to handle a subscribe message from the client.
+func (c *Channel) Subscribe(socket socket.Socket, msg method.Subscribe) error {
+	c.log.Info().
+		Str(msgID, strconv.Itoa(msg.ID)).
+		Msg("received a subscribe")
+	c.sockets.Upsert(socket)
+
+	return nil
+}
+
+// Unsubscribe is used to handle an unsubscribe message.
+func (c *Channel) Unsubscribe(socketID string, msg method.Unsubscribe) error {
+	c.log.Info().
+		Str(msgID, strconv.Itoa(msg.ID)).
+		Msg("received an unsubscribe")
+
+	ok := c.sockets.Delete(socketID)
+
+	if !ok {
+		return answer.NewError(-2, "client is not subscribed to this channel")
+	}
+
+	return nil
+}
+
+// Catchup is used to handle a catchup message.
+func (c *Channel) Catchup(catchup method.Catchup) []message.Message {
+	c.log.Info().
+		Str(msgID, strconv.Itoa(catchup.ID)).
+		Msg("received a catchup")
+
+	return c.inbox.GetSortedMessages()
+}
+
+// Broadcast is used to handle a broadcast message.
+func (c *Channel) Broadcast(broadcast method.Broadcast, socket socket.Socket) error {
+	c.log.Info().Msg("received a broadcast")
+
+	err := c.verifyMessage(broadcast.Params.Message)
+	if err != nil {
+		return xerrors.Errorf("failed to verify broadcast message on a "+
+			"chirping channel: %w", err)
+	}
+
+	err = c.handleMessage(broadcast.Params.Message, socket)
+	if err != nil {
+		return xerrors.Errorf("failed to handle broadcast message: %v", err)
+	}
+
+	return nil
+}
+
+// broadcastToAllClients is a helper message to broadcast a message to all
+// subscribers.
+func (c *Channel) broadcastToAllClients(msg message.Message) error {
+	rpcMessage := method.Broadcast{
+		Base: query.Base{
+			JSONRPCBase: jsonrpc.JSONRPCBase{
+				JSONRPC: "2.0",
+			},
+			Method: query.MethodBroadcast,
+		},
+		Params: struct {
+			Channel string          `json:"channel"`
+			Message message.Message `json:"message"`
+		}{
+			c.channelID,
+			msg,
+		},
+	}
+
+	buf, err := json.Marshal(&rpcMessage)
+	if err != nil {
+		return xerrors.Errorf("failed to marshal broadcast: %v", err)
+	}
+
+	c.sockets.SendToAll(buf)
+
+	return nil
+}
+
+// verifyMessage checks if a message in a Publish or Broadcast method is valid
+func (c *Channel) verifyMessage(msg message.Message) error {
+
+	jsonData, err := base64.URLEncoding.DecodeString(msg.Data)
+	if err != nil {
+		return xerrors.Errorf(failedToDecodeData, err)
+	}
+
+	// Verify the data
+	err = c.hub.GetSchemaValidator().VerifyJSON(jsonData, validation.Data)
+	if err != nil {
+		return xerrors.Errorf("failed to verify json schema: %w", err)
+	}
+
+	// Check if the message already exists
+	_, ok := c.inbox.GetMessage(msg.MessageID)
+	if ok {
+		return answer.NewError(-3, "message already exists")
+	}
+
+	return nil
+}
+
+func (c *Channel) publishAddChirp(msg message.Message, msgData interface{}, _ socket.Socket) error {
+	data, ok := msgData.(*messagedata.ChirpAdd)
+	if !ok {
+		return xerrors.Errorf("message %v isn't a chirp#add message", msgData)
+	}
+
+	err := c.verifyChirpMessage(msg, data)
+	if err != nil {
+		return xerrors.Errorf("failed to verify add chirp message: %v", err)
+	}
+	return nil
+}
+
+func (c *Channel) publishDeleteChirp(msg message.Message, msgData interface{}, _ socket.Socket) error {
+	data, ok := msgData.(*messagedata.ChirpDelete)
+	if !ok {
+		return xerrors.Errorf("message %v isn't a chirp#delete message", msgData)
+	}
+
+	err := c.verifyChirpMessage(msg, data)
+	if err != nil {
+		return xerrors.Errorf("failed to verify delete chirp message: %v", err)
+	}
+
+	_, b := c.inbox.GetMessage(data.ChirpId)
+	if !b {
+		return xerrors.Errorf("the message to be deleted was not found")
+	}
+
+	return nil
+}
+
+func (c *Channel) verifyChirpMessage(msg message.Message, chirpMsg messagedata.Verifiable) error {
+	err := chirpMsg.Verify()
+	if err != nil {
+		return xerrors.Errorf("invalid chirp message: %v", err)
+	}
+
+	senderBuf, err := base64.URLEncoding.DecodeString(msg.Sender)
+	if err != nil {
+		return xerrors.Errorf("failed to decode sender key: %v", err)
+	}
+
+	senderPoint := crypto.Suite.Point()
+	err = senderPoint.UnmarshalBinary(senderBuf)
+	if err != nil {
+		return answer.NewError(-4, "invalid sender public key")
+	}
+
+	if msg.Sender != c.owner {
+		return answer.NewError(-4, "only the owner of the channel can post chirps")
+	}
+
+	return nil
+}
--- conflicted
+++ resolved
@@ -1,15 +1,15 @@
 package lao
 
 import (
-<<<<<<< HEAD
 	"encoding/base64"
 	"encoding/json"
-=======
->>>>>>> 30db8bee
 	"fmt"
 	"io"
+	"os"
+	"path/filepath"
 	"popstellar/channel"
 	"popstellar/crypto"
+	"popstellar/message/messagedata"
 	"popstellar/message/query/method"
 	"popstellar/message/query/method/message"
 	"popstellar/network/socket"
@@ -324,7 +324,6 @@
 	require.NotNil(t, consensus)
 }
 
-<<<<<<< HEAD
 func TestBaseChannel_SimulateRollCall(t *testing.T) {
 	keypair := generateKeyPair(t)
 	publicKey64 := base64.URLEncoding.EncodeToString(keypair.publicBuf)
@@ -470,49 +469,6 @@
 	require.NoError(t, channel.Publish(messagePublish))
 }
 
-func Test_Verify_Functions(t *testing.T) {
-	// Create the hub
-	keypair := generateKeyPair(t)
-
-	fakeHub, err := NewfakeHub(keypair.public, nolog, nil)
-	require.NoError(t, err)
-
-	// Create the channel
-	numMessages := 1
-
-	messages := make([]message.Message, numMessages)
-
-	channel := NewChannel("fzJSZjKf-2cbXH7kds9H8NORuuFIRLkevJlN7qQemjo=", fakeHub, messages[0], nolog)
-
-	laoChannel, ok := channel.(*Channel)
-	require.True(t, ok)
-
-	// Get the JSON
-	relativeExamplePath := filepath.Join("..", "..", "..", "protocol",
-		"examples", "messageData")
-	file := filepath.Join(relativeExamplePath, "roll_call_open.json")
-
-	buf, err := os.ReadFile(file)
-	require.NoError(t, err)
-
-	object, action, err := messagedata.GetObjectAndAction(buf)
-	require.NoError(t, err)
-
-	require.Equal(t, "roll_call", object)
-	require.Equal(t, "open", action)
-
-	var msg messagedata.RollCallOpen
-
-	err = json.Unmarshal(buf, &msg)
-	require.NoError(t, err)
-
-	// Test the function
-	err = laoChannel.verifyMessageRollCallOpenID(msg)
-	require.NoError(t, err)
-}
-
-=======
->>>>>>> 30db8bee
 // -----------------------------------------------------------------------------
 // Utility functions
 

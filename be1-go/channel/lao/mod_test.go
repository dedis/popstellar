package lao

import (
<<<<<<< HEAD
	"encoding/base64"
	"encoding/json"
=======
>>>>>>> ad2ece59
	"fmt"
	"io"
	"popstellar/channel"
	"popstellar/crypto"
<<<<<<< HEAD
	jsonrpc "popstellar/message"
	"popstellar/message/messagedata"
	"popstellar/message/query"
=======
>>>>>>> ad2ece59
	"popstellar/message/query/method"
	"popstellar/message/query/method/message"
	"popstellar/network/socket"
	"popstellar/validation"
	"sync"
	"testing"
	"time"

	"github.com/rs/zerolog"
	"go.dedis.ch/kyber/v3"
	"golang.org/x/sync/semaphore"
	"golang.org/x/xerrors"

	"github.com/stretchr/testify/require"
)

func TestBaseChannel_RollCallOrder(t *testing.T) {
	// Create the hub
	keypair := generateKeyPair(t)

	fakeHub, err := NewfakeHub(keypair.public, nolog, nil)
	require.NoError(t, err)

	// Create the messages
	numMessages := 5

	messages := make([]message.Message, numMessages)

	messages[0] = message.Message{MessageID: "0"}

	// Create the channel
	cha := NewChannel("/root/blabla", fakeHub, messages[0], nolog)

	laoChannel, ok := cha.(*Channel)
	require.True(t, ok)

	_, found := fakeHub.channelByID["/root/blabla/social/chirps"]
	require.True(t, found)

	time.Sleep(time.Millisecond)

	for i := 1; i < numMessages; i++ {
		// Create a new message containing only an id
		message := message.Message{MessageID: fmt.Sprintf("%d", i)}
		messages[i] = message

		// Store the message in the inbox
		laoChannel.inbox.StoreMessage(message)

		// Wait before storing a new message to be able to have an unique
		// timestamp for each message
		time.Sleep(time.Millisecond)
	}

	// Compute the catchup method
	catchupAnswer := cha.Catchup(method.Catchup{ID: 0})

	// Check that the order of the messages is the same in `messages` and in
	// `catchupAnswer`
	for i := 0; i < numMessages; i++ {
		require.Equal(t, messages[i].MessageID, catchupAnswer[i].MessageID,
			catchupAnswer)
	}
}

func TestBaseChannel_ConsensusIsCreated(t *testing.T) {
	// Create the hub
	keypair := generateKeyPair(t)

	fakeHub, err := NewfakeHub(keypair.public, nolog, nil)
	require.NoError(t, err)

	// Create the messages
	numMessages := 1

	messages := make([]message.Message, numMessages)

	messages[0] = message.Message{MessageID: "0"}

	// Create the channel
	channel := NewChannel("channel0", fakeHub, messages[0], nolog)

	_, ok := channel.(*Channel)
	require.True(t, ok)

	time.Sleep(time.Millisecond)

	consensusID := "channel0/consensus"
	consensus := fakeHub.channelByID[consensusID]
	require.NotNil(t, consensus)
}

<<<<<<< HEAD
func TestBaseChannel_GeneralChirpingIsCreated(t *testing.T) {
	// Create the hub
	keypair := generateKeyPair(t)

	fakeHub, err := NewfakeHub(keypair.public, nolog, nil)
	require.NoError(t, err)

	// Create the messages
	numMessages := 1

	messages := make([]message.Message, numMessages)

	messages[0] = message.Message{MessageID: "0"}

	// Create the channel
	channel := NewChannel("/root/channel0", fakeHub, messages[0], nolog)

	_, ok := channel.(*Channel)
	require.True(t, ok)

	time.Sleep(time.Millisecond)

	_, found := fakeHub.channelByID["/root/channel0/social/chirps"]
	require.True(t, found)

}

func TestBaseChannel_CreationChirpChannel(t *testing.T) {
	publicKey := "J9fBzJV70Jk5c-i3277Uq4CmeL4t53WDfUghaK0HpeM="

	pk, err := base64.URLEncoding.DecodeString(publicKey)
	require.NoError(t, err)
	point := crypto.Suite.Point()
	err = point.UnmarshalBinary(pk)
	require.NoError(t, err)

	// Create the hub
	fakeHub, err := NewfakeHub(point, nolog, nil)
	require.NoError(t, err)

	// Create the messages
	numMessages := 1

	messages := make([]message.Message, numMessages)

	messages[0] = message.Message{MessageID: "0"}

	// Create the channel
	channel := NewChannel("channel0", fakeHub, messages[0], nolog)

	_, ok := channel.(*Channel)
	require.True(t, ok)

	time.Sleep(time.Millisecond)

	newDataCreate := messagedata.RollCallCreate{
		Object: "roll_call",
		Action: "create",
		ID: messagedata.Hash("R", "channel0", "1633098853", "Roll Call"),
		Name: "Roll Call",
		Creation: 1633098853,
		ProposedStart: 1633099125,
		ProposedEnd: 1633099140,
		Location: "EPFL",
		Description: "Food is welcome!",
	}

	dataBufCreate, err := json.Marshal(newDataCreate)
	require.Nil(t, err)

	newData64Create := base64.URLEncoding.EncodeToString(dataBufCreate)

	rpcMessageCreate := method.Publish{
		Base: query.Base{
			JSONRPCBase: jsonrpc.JSONRPCBase{
				JSONRPC: "2.0",
			},
			Method: "publish",
		},
		ID: 1,
		Params: struct {
			Channel string          `json:"channel"`
			Message message.Message `json:"message"`
		}{
			"channel0",
			message.Message{
				Data: newData64Create,
				Sender: "J9fBzJV70Jk5c-i3277Uq4CmeL4t53WDfUghaK0HpeM=",
				Signature: "FFqBXhZSaKvBnTvrDNIeEYMpFKI5oIa5SAewquxIBHTTEyTIDnUgmvkwgccV9NrujPwDnRt1f4CIEqzXqhbjCw==",
				MessageID: messagedata.Hash(newData64Create, "FFqBXhZSaKvBnTvrDNIeEYMpFKI5oIa5SAewquxIBHTTEyTIDnUgmvkwgccV9NrujPwDnRt1f4CIEqzXqhbjCw=="),
				WitnessSignatures: []message.WitnessSignature{},
			},
		},
	}
	
	err = channel.Publish(rpcMessageCreate)
	require.Nil(t, err)

	newDataOpen := messagedata.RollCallOpen{
		Object: "roll_call",
		Action: "open",
		UpdateID: messagedata.Hash("R", "channel0", messagedata.Hash("R", "channel0", "1633098853", "Roll Call"), "1633099127"),
		Opens: messagedata.Hash("R", "channel0", "1633098853", "Roll Call"),
		OpenedAt: 1633099127,
	}

	dataBufOpen, err := json.Marshal(newDataOpen)
	require.Nil(t, err)

	newData64Open := base64.URLEncoding.EncodeToString(dataBufOpen)

	rpcMessageOpen := method.Publish{
		Base: query.Base{
			JSONRPCBase: jsonrpc.JSONRPCBase{
				JSONRPC: "2.0",
			},
			Method: "publish",
		},
		ID: 2,
		Params: struct {
			Channel string          `json:"channel"`
			Message message.Message `json:"message"`
		}{
			"channel0",
			message.Message{
				Data: newData64Open,
				Sender: "J9fBzJV70Jk5c-i3277Uq4CmeL4t53WDfUghaK0HpeM=",
				Signature: "FFqBXhZSaKvBnTvrDNIeEYMpFKI5oIa5SAewquxIBHTTEyTIDnUgmvkwgccV9NrujPwDnRt1f4CIEqzXqhbjCw==",
				MessageID: messagedata.Hash(newData64Open, "FFqBXhZSaKvBnTvrDNIeEYMpFKI5oIa5SAewquxIBHTTEyTIDnUgmvkwgccV9NrujPwDnRt1f4CIEqzXqhbjCw=="),
				WitnessSignatures: []message.WitnessSignature{},
			},
		},
	}

	err = channel.Publish(rpcMessageOpen)
	require.Nil(t, err)

	newDataClose := messagedata.RollCallClose{
		Object: "roll_call",
		Action: "close",
		UpdateID: messagedata.Hash("R", "channel0", messagedata.Hash("R", "channel0", messagedata.Hash("R", "channel0", "1633098853", "Roll Call"), "1633099127"), "1633099135"),
		Closes: messagedata.Hash("R", "channel0", messagedata.Hash("R", "channel0", "1633098853", "Roll Call"), "1633099127"),
		ClosedAt: 1633099135,
		Attendees: []string{"M5ZychEi5rwm22FjwjNuljL1qMJWD2sE7oX9fcHNMDU="},
	}

	dataBufClose, err := json.Marshal(newDataClose)
	require.Nil(t, err)

	newData64Close := base64.URLEncoding.EncodeToString(dataBufClose)

	rpcMessageClose := method.Publish{
		Base: query.Base{
			JSONRPCBase: jsonrpc.JSONRPCBase{
				JSONRPC: "2.0",
			},
			Method: "publish",
		},
		ID: 3,
		Params: struct {
			Channel string          `json:"channel"`
			Message message.Message `json:"message"`
		}{
			"channel0",
			message.Message{
				Data: newData64Close,
				Sender: "J9fBzJV70Jk5c-i3277Uq4CmeL4t53WDfUghaK0HpeM=",
				Signature: "FFqBXhZSaKvBnTvrDNIeEYMpFKI5oIa5SAewquxIBHTTEyTIDnUgmvkwgccV9NrujPwDnRt1f4CIEqzXqhbjCw==",
				MessageID: messagedata.Hash(newData64Close, "FFqBXhZSaKvBnTvrDNIeEYMpFKI5oIa5SAewquxIBHTTEyTIDnUgmvkwgccV9NrujPwDnRt1f4CIEqzXqhbjCw=="),
				WitnessSignatures: []message.WitnessSignature{},
			},
		},
	}
	err = channel.Publish(rpcMessageClose)
	require.Nil(t, err)

	time.Sleep(time.Millisecond)

	_, found := fakeHub.channelByID["channel0/social/" + "M5ZychEi5rwm22FjwjNuljL1qMJWD2sE7oX9fcHNMDU="]
	require.True(t, found)
}

func Test_Verify_Functions(t *testing.T) {
	// Create the hub
	keypair := generateKeyPair(t)

	fakeHub, err := NewfakeHub(keypair.public, nolog, nil)
	require.NoError(t, err)

	// Create the channel
	numMessages := 1

	messages := make([]message.Message, numMessages)

	channel := NewChannel("fzJSZjKf-2cbXH7kds9H8NORuuFIRLkevJlN7qQemjo=", fakeHub, messages[0], nolog)

	laoChannel, ok := channel.(*Channel)
	require.True(t, ok)

	// Get the JSON
	relativeExamplePath := filepath.Join("..", "..", "..", "protocol",
		"examples", "messageData")
	file := filepath.Join(relativeExamplePath, "roll_call_open.json")

	buf, err := os.ReadFile(file)
	require.NoError(t, err)

	object, action, err := messagedata.GetObjectAndAction(buf)
	require.NoError(t, err)

	require.Equal(t, "roll_call", object)
	require.Equal(t, "open", action)

	var msg messagedata.RollCallOpen

	err = json.Unmarshal(buf, &msg)
	require.NoError(t, err)

	// Test the function
	err = laoChannel.verifyMessageRollCallOpenID(msg)
	require.NoError(t, err)
}

=======
>>>>>>> ad2ece59
// -----------------------------------------------------------------------------
// Utility functions

type keypair struct {
	public    kyber.Point
	publicBuf []byte
	private   kyber.Scalar
}

var nolog = zerolog.New(io.Discard)
var suite = crypto.Suite

func generateKeyPair(t *testing.T) keypair {
	secret := suite.Scalar().Pick(suite.RandomStream())
	point := suite.Point().Pick(suite.RandomStream())
	point = point.Mul(secret, point)

	pkbuf, err := point.MarshalBinary()
	require.NoError(t, err)

	return keypair{point, pkbuf, secret}
}


type fakeHub struct {
	messageChan chan socket.IncomingMessage

	sync.RWMutex
	channelByID map[string]channel.Channel

	closedSockets chan string

	public kyber.Point

	schemaValidator *validation.SchemaValidator

	stop chan struct{}

	workers *semaphore.Weighted

	log zerolog.Logger

	laoFac channel.LaoFactory
}

// NewfakeHub returns a fake Organizer Hub.
func NewfakeHub(public kyber.Point, log zerolog.Logger, laoFac channel.LaoFactory) (*fakeHub, error) {

	schemaValidator, err := validation.NewSchemaValidator(log)
	if err != nil {
		return nil, xerrors.Errorf("failed to create the schema validator: %v", err)
	}

	log = log.With().Str("role", "base hub").Logger()

	hub := fakeHub{
		messageChan:     make(chan socket.IncomingMessage),
		channelByID:     make(map[string]channel.Channel),
		closedSockets:   make(chan string),
		public:          public,
		schemaValidator: schemaValidator,
		stop:            make(chan struct{}),
		workers:         semaphore.NewWeighted(10),
		log:             log,
		laoFac:          laoFac,
	}

	return &hub, nil
}


func (h *fakeHub) RegisterNewChannel(channeID string, channel channel.Channel) {
	h.Lock()
	h.channelByID[channeID] = channel
	h.Unlock()
}

func (h *fakeHub) GetPubkey() kyber.Point {
	return h.public
}

func (h *fakeHub) GetSchemaValidator() validation.SchemaValidator {
	return *h.schemaValidator
}<|MERGE_RESOLUTION|>--- conflicted
+++ resolved
@@ -1,21 +1,15 @@
 package lao
 
 import (
-<<<<<<< HEAD
 	"encoding/base64"
 	"encoding/json"
-=======
->>>>>>> ad2ece59
 	"fmt"
 	"io"
 	"popstellar/channel"
 	"popstellar/crypto"
-<<<<<<< HEAD
 	jsonrpc "popstellar/message"
 	"popstellar/message/messagedata"
 	"popstellar/message/query"
-=======
->>>>>>> ad2ece59
 	"popstellar/message/query/method"
 	"popstellar/message/query/method/message"
 	"popstellar/network/socket"
@@ -108,7 +102,6 @@
 	require.NotNil(t, consensus)
 }
 
-<<<<<<< HEAD
 func TestBaseChannel_GeneralChirpingIsCreated(t *testing.T) {
 	// Create the hub
 	keypair := generateKeyPair(t)
@@ -332,8 +325,6 @@
 	require.NoError(t, err)
 }
 
-=======
->>>>>>> ad2ece59
 // -----------------------------------------------------------------------------
 // Utility functions
 

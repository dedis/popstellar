package lao

import (
	"encoding/base64"
	"encoding/json"
	"fmt"
	"io"
	"os"
	"path/filepath"
	"popstellar/channel"
	"popstellar/crypto"
	jsonrpc "popstellar/message"
	"popstellar/message/messagedata"
	"popstellar/message/query"
	"popstellar/message/query/method"
	"popstellar/message/query/method/message"
	"popstellar/network/socket"
	"popstellar/validation"
	"sync"
	"testing"
	"time"

	"github.com/rs/zerolog"
	"go.dedis.ch/kyber/v3"
	"golang.org/x/sync/semaphore"
	"golang.org/x/xerrors"

	"github.com/stretchr/testify/require"
)

const protocolRelativePath string = "../../../protocol"

func TestLAOChannel_Subscribe(t *testing.T) {
	keypair := generateKeyPair(t)

	fakeHub, err := NewfakeHub(keypair.public, nolog, nil)
	require.NoError(t, err)

	m := message.Message{MessageID: "0"}

	channel := NewChannel("channel0", fakeHub, m, nolog)

	laoChannel, ok := channel.(*Channel)
	require.True(t, ok)

	relativePath := filepath.Join(protocolRelativePath,
		"examples", "query", "subscribe")

	file := filepath.Join(relativePath, "subscribe.json")
	buf, err := os.ReadFile(file)
	require.NoError(t, err)

	var message method.Subscribe
	err = json.Unmarshal(buf, &message)
	require.NoError(t, err)

	socket := &fakeSocket{id: "socket"}
	
	err = channel.Subscribe(socket, message)
	require.NoError(t, err)

	require.True(t, laoChannel.sockets.Delete("socket"))
}

func TestLAOChannel_Unsubscribe(t *testing.T) {
	keypair := generateKeyPair(t)

	fakeHub, err := NewfakeHub(keypair.public, nolog, nil)
	require.NoError(t, err)

	m := message.Message{MessageID: "0"}
	channel := NewChannel("channel0", fakeHub, m, nolog)

	laoChannel, ok := channel.(*Channel)
	require.True(t, ok)

	relativePath := filepath.Join(protocolRelativePath,
		"examples", "query", "unsubscribe")

	file := filepath.Join(relativePath, "unsubscribe.json")
	buf, err := os.ReadFile(file)
	require.NoError(t, err)

	var message method.Unsubscribe
	err = json.Unmarshal(buf, &message)
	require.NoError(t, err)

	socket := &fakeSocket{id: "socket"}
	laoChannel.sockets.Upsert(socket)

	require.NoError(t, channel.Unsubscribe("socket", message))

	// we check that the socket has been deleted
	require.False(t, laoChannel.sockets.Delete("socket"))

	// unsubscribing two times with the same socket must fail
	require.Error(t, channel.Unsubscribe("socket", message))
}

func TestLAOChannel_wrongUnsubscribe(t *testing.T) {
	keypair := generateKeyPair(t)

	fakeHub, err := NewfakeHub(keypair.public, nolog, nil)
	require.NoError(t, err)

	m := message.Message{MessageID: "0"}
	channel := NewChannel("channel0", fakeHub, m, nolog)

	relativePath := filepath.Join(protocolRelativePath,
		"examples", "query", "unsubscribe")

	file := filepath.Join(relativePath, "unsubscribe.json")
	buf, err := os.ReadFile(file)
	require.NoError(t, err)

	var message method.Unsubscribe
	err = json.Unmarshal(buf, &message)
	require.NoError(t, err)

	// Should fail as it is not subscribed
	require.Error(t, channel.Unsubscribe("inexistingSocket", message))
}

func TestLAOChannel_Broadcast_mustFail(t *testing.T) {
	keypair := generateKeyPair(t)

	fakeHub, err := NewfakeHub(keypair.public, nolog, nil)
	require.NoError(t, err)

	m := message.Message{MessageID: "0"}
	channel := NewChannel("channel0", fakeHub, m, nolog)

	relativePath := filepath.Join(protocolRelativePath,
		"examples", "query", "broadcast")

	file := filepath.Join(relativePath, "broadcast.json")
	buf, err := os.ReadFile(file)
	require.NoError(t, err)

	var message method.Broadcast
	err = json.Unmarshal(buf, &message)
	require.NoError(t, err)

	// a lao channel isn't supposed to broadcast a message - must fail
	require.Error(t, channel.Broadcast(message))
}

func TestLAOChannel_Catchup(t *testing.T) {
	// Create the hub
	keypair := generateKeyPair(t)

	fakeHub, err := NewfakeHub(keypair.public, nolog, nil)
	require.NoError(t, err)

	// Create the messages
	numMessages := 5

	messages := make([]message.Message, numMessages)

	messages[0] = message.Message{MessageID: "0"}

	// Create the channel
	cha := NewChannel("/root/blabla", fakeHub, messages[0], nolog)

	laoChannel, ok := cha.(*Channel)
	require.True(t, ok)

	_, found := fakeHub.channelByID["/root/blabla/social/chirps"]
	require.True(t, found)

	time.Sleep(time.Millisecond)

	for i := 1; i < numMessages; i++ {
		// Create a new message containing only an id
		message := message.Message{MessageID: fmt.Sprintf("%d", i)}
		messages[i] = message

		// Store the message in the inbox
		laoChannel.inbox.StoreMessage(message)

		// Wait before storing a new message to be able to have an unique
		// timestamp for each message
		time.Sleep(time.Millisecond)
	}

	// Compute the catchup method
	catchupAnswer := cha.Catchup(method.Catchup{ID: 0})

	// Check that the order of the messages is the same in `messages` and in
	// `catchupAnswer`
	for i := 0; i < numMessages; i++ {
		require.Equal(t, messages[i].MessageID, catchupAnswer[i].MessageID,
			catchupAnswer)
	}
}

func TestLAOChannel_Publish_LaoUpdate(t *testing.T) {
	keypair := generateKeyPair(t)
	publicKey64 := base64.URLEncoding.EncodeToString(keypair.publicBuf)

	fakeHub, err := NewfakeHub(keypair.public, nolog, nil)
	require.NoError(t, err)

	m := message.Message{MessageID: "0"}
	channel := NewChannel("fzJSZjKf-2cbXH7kds9H8NORuuFIRLkevJlN7qQemjo=", fakeHub, m, nolog)

	// Create an update lao message
	relativePath := filepath.Join(protocolRelativePath,
		"examples", "messageData", "lao_update")

	file := filepath.Join(relativePath, "lao_update.json")
	buf, err := os.ReadFile(file)
	require.NoError(t, err)

	bufb64 := base64.URLEncoding.EncodeToString(buf)

	m1 := message.Message{
		Data:              bufb64,
		Sender:            publicKey64,
		Signature:         "h",
		MessageID:         messagedata.Hash(bufb64, publicKey64),
		WitnessSignatures: []message.WitnessSignature{},
	}

	relativePathPub := filepath.Join(protocolRelativePath,
		"examples", "query", "publish")

	filePublish := filepath.Join(relativePathPub, "publish.json")
	bufPub, err := os.ReadFile(filePublish)
	require.NoError(t, err)

	var messagePublish method.Publish

	err = json.Unmarshal(bufPub, &messagePublish)
	require.NoError(t, err)

	messagePublish.Params.Message = m1

	require.NoError(t, channel.Publish(messagePublish))
}

func TestLAOChannel_Publish_LaoState(t *testing.T) {
	keypair := generateKeyPair(t)
	publicKey64 := base64.URLEncoding.EncodeToString(keypair.publicBuf)

	fakeHub, err := NewfakeHub(keypair.public, nolog, nil)
	require.NoError(t, err)

	m := message.Message{MessageID: "0"}
	channel := NewChannel("fzJSZjKf-2cbXH7kds9H8NORuuFIRLkevJlN7qQemjo=", fakeHub, m, nolog)
	laoChannel := channel.(*Channel)

	// Create an update lao
	relativePath := filepath.Join(protocolRelativePath,
		"examples", "messageData", "lao_update")

	file := filepath.Join(relativePath, "lao_update.json")
	buf, err := os.ReadFile(file)
	require.NoError(t, err)

	bufb64 := base64.URLEncoding.EncodeToString(buf)

	m1 := message.Message{
		Data:              bufb64,
		Sender:            publicKey64,
		Signature:         "h",
		MessageID:         messagedata.Hash(bufb64, publicKey64),
		WitnessSignatures: []message.WitnessSignature{},
	}

	// Store the update lao in the inbox
	laoChannel.inbox.StoreMessage(m1)

	// Create a lao_state message
	relativePathState := filepath.Join(protocolRelativePath,
		"examples", "messageData", "lao_state")

	fileState := filepath.Join(relativePathState, "lao_state.json")
	bufState, err := os.ReadFile(fileState)
	require.NoError(t, err)

	var mState messagedata.LaoState
	err = json.Unmarshal(bufState, &mState)
	require.NoError(t, err)

	mState.ModificationID = messagedata.Hash(bufb64, publicKey64)
	mState.ModificationSignatures = []messagedata.ModificationSignature{}

	mStateBuf, err := json.Marshal(mState)
	require.NoError(t, err)

	bufState64 := base64.URLEncoding.EncodeToString(mStateBuf)

	m2 := message.Message{
		Data: bufState64,
		Sender: publicKey64,
		Signature: "h",
		MessageID: messagedata.Hash(bufState64, publicKey64),
		WitnessSignatures: []message.WitnessSignature{},
	}

	relativePathStatePub := filepath.Join(protocolRelativePath,
		"examples", "query", "publish")

	fileStatePublish := filepath.Join(relativePathStatePub, "publish.json")
	bufStatePub, err := os.ReadFile(fileStatePublish)
	require.NoError(t, err)

	var messageStatePublish method.Publish

	err = json.Unmarshal(bufStatePub, &messageStatePublish)
	require.NoError(t, err)

	messageStatePublish.Params.Message = m2

	require.NoError(t, channel.Publish(messageStatePublish))
}

func TestBaseChannel_ConsensusIsCreated(t *testing.T) {
	// Create the hub
	keypair := generateKeyPair(t)

	fakeHub, err := NewfakeHub(keypair.public, nolog, nil)
	require.NoError(t, err)

	m := message.Message{MessageID: "0"}

	// Create the channel
	channel := NewChannel("channel0", fakeHub, m, nolog)

	_, ok := channel.(*Channel)
	require.True(t, ok)

	time.Sleep(time.Millisecond)

	consensusID := "channel0/consensus"
	consensus := fakeHub.channelByID[consensusID]
	require.NotNil(t, consensus)
}

<<<<<<< HEAD
func TestBaseChannel_GeneralChirpingIsCreated(t *testing.T) {
	// Create the hub
	keypair := generateKeyPair(t)

	fakeHub, err := NewfakeHub(keypair.public, nolog, nil)
	require.NoError(t, err)

	// Create the messages
	numMessages := 1

	messages := make([]message.Message, numMessages)

	messages[0] = message.Message{MessageID: "0"}

	// Create the channel
	channel := NewChannel("/root/channel0", fakeHub, messages[0], nolog)

	_, ok := channel.(*Channel)
	require.True(t, ok)

	time.Sleep(time.Millisecond)

	_, found := fakeHub.channelByID["/root/channel0/social/chirps"]
	require.True(t, found)

}

func TestBaseChannel_CreationChirpChannel(t *testing.T) {
	publicKey := "J9fBzJV70Jk5c-i3277Uq4CmeL4t53WDfUghaK0HpeM="

	pk, err := base64.URLEncoding.DecodeString(publicKey)
	require.NoError(t, err)
	point := crypto.Suite.Point()
	err = point.UnmarshalBinary(pk)
	require.NoError(t, err)

	// Create the hub
	fakeHub, err := NewfakeHub(point, nolog, nil)
	require.NoError(t, err)

	// Create the messages
	numMessages := 1

	messages := make([]message.Message, numMessages)

	messages[0] = message.Message{MessageID: "0"}

	// Create the channel
	channel := NewChannel("channel0", fakeHub, messages[0], nolog)

	_, ok := channel.(*Channel)
	require.True(t, ok)

	time.Sleep(time.Millisecond)

	newDataCreate := messagedata.RollCallCreate{
		Object: "roll_call",
		Action: "create",
		ID: messagedata.Hash("R", "channel0", "1633098853", "Roll Call"),
		Name: "Roll Call",
		Creation: 1633098853,
		ProposedStart: 1633099125,
		ProposedEnd: 1633099140,
		Location: "EPFL",
		Description: "Food is welcome!",
	}

	dataBufCreate, err := json.Marshal(newDataCreate)
	require.Nil(t, err)

	newData64Create := base64.URLEncoding.EncodeToString(dataBufCreate)

	rpcMessageCreate := method.Publish{
		Base: query.Base{
			JSONRPCBase: jsonrpc.JSONRPCBase{
				JSONRPC: "2.0",
			},
			Method: "publish",
		},
		ID: 1,
		Params: struct {
			Channel string          `json:"channel"`
			Message message.Message `json:"message"`
		}{
			"channel0",
			message.Message{
				Data: newData64Create,
				Sender: "J9fBzJV70Jk5c-i3277Uq4CmeL4t53WDfUghaK0HpeM=",
				Signature: "FFqBXhZSaKvBnTvrDNIeEYMpFKI5oIa5SAewquxIBHTTEyTIDnUgmvkwgccV9NrujPwDnRt1f4CIEqzXqhbjCw==",
				MessageID: messagedata.Hash(newData64Create, "FFqBXhZSaKvBnTvrDNIeEYMpFKI5oIa5SAewquxIBHTTEyTIDnUgmvkwgccV9NrujPwDnRt1f4CIEqzXqhbjCw=="),
				WitnessSignatures: []message.WitnessSignature{},
			},
		},
	}
	
	err = channel.Publish(rpcMessageCreate)
	require.Nil(t, err)

	newDataOpen := messagedata.RollCallOpen{
		Object: "roll_call",
		Action: "open",
		UpdateID: messagedata.Hash("R", "channel0", messagedata.Hash("R", "channel0", "1633098853", "Roll Call"), "1633099127"),
		Opens: messagedata.Hash("R", "channel0", "1633098853", "Roll Call"),
		OpenedAt: 1633099127,
	}

	dataBufOpen, err := json.Marshal(newDataOpen)
	require.Nil(t, err)

	newData64Open := base64.URLEncoding.EncodeToString(dataBufOpen)

	rpcMessageOpen := method.Publish{
		Base: query.Base{
			JSONRPCBase: jsonrpc.JSONRPCBase{
				JSONRPC: "2.0",
			},
			Method: "publish",
		},
		ID: 2,
		Params: struct {
			Channel string          `json:"channel"`
			Message message.Message `json:"message"`
		}{
			"channel0",
			message.Message{
				Data: newData64Open,
				Sender: "J9fBzJV70Jk5c-i3277Uq4CmeL4t53WDfUghaK0HpeM=",
				Signature: "FFqBXhZSaKvBnTvrDNIeEYMpFKI5oIa5SAewquxIBHTTEyTIDnUgmvkwgccV9NrujPwDnRt1f4CIEqzXqhbjCw==",
				MessageID: messagedata.Hash(newData64Open, "FFqBXhZSaKvBnTvrDNIeEYMpFKI5oIa5SAewquxIBHTTEyTIDnUgmvkwgccV9NrujPwDnRt1f4CIEqzXqhbjCw=="),
				WitnessSignatures: []message.WitnessSignature{},
			},
		},
	}

	err = channel.Publish(rpcMessageOpen)
	require.Nil(t, err)

	newDataClose := messagedata.RollCallClose{
		Object: "roll_call",
		Action: "close",
		UpdateID: messagedata.Hash("R", "channel0", messagedata.Hash("R", "channel0", messagedata.Hash("R", "channel0", "1633098853", "Roll Call"), "1633099127"), "1633099135"),
		Closes: messagedata.Hash("R", "channel0", messagedata.Hash("R", "channel0", "1633098853", "Roll Call"), "1633099127"),
		ClosedAt: 1633099135,
		Attendees: []string{"M5ZychEi5rwm22FjwjNuljL1qMJWD2sE7oX9fcHNMDU="},
	}

	dataBufClose, err := json.Marshal(newDataClose)
	require.Nil(t, err)

	newData64Close := base64.URLEncoding.EncodeToString(dataBufClose)

	rpcMessageClose := method.Publish{
		Base: query.Base{
			JSONRPCBase: jsonrpc.JSONRPCBase{
				JSONRPC: "2.0",
			},
			Method: "publish",
		},
		ID: 3,
		Params: struct {
			Channel string          `json:"channel"`
			Message message.Message `json:"message"`
		}{
			"channel0",
			message.Message{
				Data: newData64Close,
				Sender: "J9fBzJV70Jk5c-i3277Uq4CmeL4t53WDfUghaK0HpeM=",
				Signature: "FFqBXhZSaKvBnTvrDNIeEYMpFKI5oIa5SAewquxIBHTTEyTIDnUgmvkwgccV9NrujPwDnRt1f4CIEqzXqhbjCw==",
				MessageID: messagedata.Hash(newData64Close, "FFqBXhZSaKvBnTvrDNIeEYMpFKI5oIa5SAewquxIBHTTEyTIDnUgmvkwgccV9NrujPwDnRt1f4CIEqzXqhbjCw=="),
				WitnessSignatures: []message.WitnessSignature{},
			},
		},
	}
	err = channel.Publish(rpcMessageClose)
	require.Nil(t, err)

	time.Sleep(time.Millisecond)

	_, found := fakeHub.channelByID["channel0/social/" + "M5ZychEi5rwm22FjwjNuljL1qMJWD2sE7oX9fcHNMDU="]
	require.True(t, found)
}

func Test_Verify_Functions(t *testing.T) {
	// Create the hub
=======
func TestBaseChannel_SimulateRollCall(t *testing.T) {
>>>>>>> 984bf660
	keypair := generateKeyPair(t)
	publicKey64 := base64.URLEncoding.EncodeToString(keypair.publicBuf)

	// Create the hub
	fakeHub, err := NewfakeHub(keypair.public, nolog, nil)
	require.NoError(t, err)

	m := message.Message{MessageID: "0"}

	// Create the channel
	channel := NewChannel("fzJSZjKf-2cbXH7kds9H8NORuuFIRLkevJlN7qQemjo=", fakeHub, m, nolog)

	_, ok := channel.(*Channel)
	require.True(t, ok)

	time.Sleep(time.Millisecond)

	// Create the roll_call_create message
	relativePathCreate := filepath.Join(protocolRelativePath,
		"examples", "messageData")

	fileCreate := filepath.Join(relativePathCreate, "roll_call_create.json")
	bufCreate, err := os.ReadFile(fileCreate)
	require.NoError(t, err)

	bufCreate64 := base64.URLEncoding.EncodeToString(bufCreate)

	m1 := message.Message{
		Data: bufCreate64,
		Sender: publicKey64,
		Signature: "h",
		MessageID: messagedata.Hash(bufCreate64, publicKey64),
		WitnessSignatures: []message.WitnessSignature{},
	}

	relativePathCreatePub := filepath.Join(protocolRelativePath,
		"examples", "query", "publish")

	fileCreatePub := filepath.Join(relativePathCreatePub, "publish.json")
	bufCreatePub, err := os.ReadFile(fileCreatePub)
	require.NoError(t, err)

	var messageCreatePub method.Publish

	err = json.Unmarshal(bufCreatePub, &messageCreatePub)
	require.NoError(t, err)

	messageCreatePub.Params.Message = m1

	require.NoError(t, channel.Publish(messageCreatePub))

	// Create the roll_call_open message
	relativePathOpen := filepath.Join(protocolRelativePath,
		"examples", "messageData")

	fileOpen := filepath.Join(relativePathOpen, "roll_call_open.json")
	bufOpen, err := os.ReadFile(fileOpen)
	require.NoError(t, err)

	bufOpen64 := base64.URLEncoding.EncodeToString(bufOpen)

	m2 := message.Message{
		Data: bufOpen64,
		Sender: publicKey64,
		Signature: "h",
		MessageID: messagedata.Hash(bufOpen64, publicKey64),
		WitnessSignatures: []message.WitnessSignature{},
	}

	messageOpenPub := messageCreatePub

	messageOpenPub.Params.Message = m2

	require.NoError(t, channel.Publish(messageOpenPub))

	// Create the roll_call_close message
	relativePathClose := filepath.Join(protocolRelativePath,
		"examples", "messageData")

	fileClose := filepath.Join(relativePathClose, "roll_call_close.json")
	bufClose, err := os.ReadFile(fileClose)
	require.NoError(t, err)

	bufClose64 := base64.URLEncoding.EncodeToString(bufClose)

	m3 := message.Message{
		Data: bufClose64,
		Sender: publicKey64,
		Signature: "h",
		MessageID: messagedata.Hash(bufClose64, publicKey64),
		WitnessSignatures: []message.WitnessSignature{},
	}

	messageClosePub := messageCreatePub
	messageClosePub.Params.Message = m3

	require.NoError(t, channel.Publish(messageClosePub))
}

func TestLAOChannel_Election_Creation(t *testing.T) {
	keypair := generateKeyPair(t)
	publicKey64 := base64.URLEncoding.EncodeToString(keypair.publicBuf)

	fakeHub, err := NewfakeHub(keypair.public, nolog, nil)
	require.NoError(t, err)

	m := message.Message{MessageID: "0"}
	channel := NewChannel("/root/fzJSZjKf-2cbXH7kds9H8NORuuFIRLkevJlN7qQemjo=", fakeHub, m, nolog)

	// Create an update lao message
	relativePath := filepath.Join(protocolRelativePath,
		"examples", "messageData")

	file := filepath.Join(relativePath, "election_setup.json")
	buf, err := os.ReadFile(file)
	require.NoError(t, err)

	bufb64 := base64.URLEncoding.EncodeToString(buf)

	m1 := message.Message{
		Data:              bufb64,
		Sender:            publicKey64,
		Signature:         "h",
		MessageID:         messagedata.Hash(bufb64, publicKey64),
		WitnessSignatures: []message.WitnessSignature{},
	}

	relativePathPub := filepath.Join(protocolRelativePath,
		"examples", "query", "publish")

	filePublish := filepath.Join(relativePathPub, "publish.json")
	bufPub, err := os.ReadFile(filePublish)
	require.NoError(t, err)

	var messagePublish method.Publish

	err = json.Unmarshal(bufPub, &messagePublish)
	require.NoError(t, err)

	messagePublish.Params.Message = m1

	require.NoError(t, channel.Publish(messagePublish))
}

// -----------------------------------------------------------------------------
// Utility functions

type keypair struct {
	public    kyber.Point
	publicBuf []byte
	private   kyber.Scalar
}

var nolog = zerolog.New(io.Discard)
var suite = crypto.Suite

func generateKeyPair(t *testing.T) keypair {
	secret := suite.Scalar().Pick(suite.RandomStream())
	point := suite.Point().Pick(suite.RandomStream())
	point = point.Mul(secret, point)

	pkbuf, err := point.MarshalBinary()
	require.NoError(t, err)

	return keypair{point, pkbuf, secret}
}


type fakeHub struct {
	messageChan chan socket.IncomingMessage

	sync.RWMutex
	channelByID map[string]channel.Channel

	closedSockets chan string

	public kyber.Point

	schemaValidator *validation.SchemaValidator

	stop chan struct{}

	workers *semaphore.Weighted

	log zerolog.Logger

	laoFac channel.LaoFactory
}

// NewfakeHub returns a fake Organizer Hub.
func NewfakeHub(public kyber.Point, log zerolog.Logger, laoFac channel.LaoFactory) (*fakeHub, error) {

	schemaValidator, err := validation.NewSchemaValidator(log)
	if err != nil {
		return nil, xerrors.Errorf("failed to create the schema validator: %v", err)
	}

	log = log.With().Str("role", "base hub").Logger()

	hub := fakeHub{
		messageChan:     make(chan socket.IncomingMessage),
		channelByID:     make(map[string]channel.Channel),
		closedSockets:   make(chan string),
		public:          public,
		schemaValidator: schemaValidator,
		stop:            make(chan struct{}),
		workers:         semaphore.NewWeighted(10),
		log:             log,
		laoFac:          laoFac,
	}

	return &hub, nil
}


func (h *fakeHub) RegisterNewChannel(channeID string, channel channel.Channel) {
	h.Lock()
	h.channelByID[channeID] = channel
	h.Unlock()
}

func (h *fakeHub) GetPubkey() kyber.Point {
	return h.public
}

func (h *fakeHub) GetSchemaValidator() validation.SchemaValidator {
	return *h.schemaValidator
}

// fakeSocket is a fake implementation of a socket
//
// - implements socket.Socket
type fakeSocket struct {
	socket.Socket

	resultID int
	res      []message.Message
	msg      []byte

	err error

	// the socket ID
	id string
}

// Send implements socket.Socket
func (f *fakeSocket) Send(msg []byte) {
	f.msg = msg
}

// SendResult implements socket.Socket
func (f *fakeSocket) SendResult(id int, res []message.Message) {
	f.resultID = id
	f.res = res
}

// SendError implements socket.Socket
func (f *fakeSocket) SendError(id *int, err error) {
	if id != nil {
		f.resultID = *id
	} else {
		f.resultID = -1
	}
	f.err = err
}

func (f *fakeSocket) ID() string {
	return f.id
}<|MERGE_RESOLUTION|>--- conflicted
+++ resolved
@@ -55,7 +55,7 @@
 	require.NoError(t, err)
 
 	socket := &fakeSocket{id: "socket"}
-	
+
 	err = channel.Subscribe(socket, message)
 	require.NoError(t, err)
 
@@ -338,7 +338,6 @@
 	require.NotNil(t, consensus)
 }
 
-<<<<<<< HEAD
 func TestBaseChannel_GeneralChirpingIsCreated(t *testing.T) {
 	// Create the hub
 	keypair := generateKeyPair(t)
@@ -433,7 +432,7 @@
 			},
 		},
 	}
-	
+
 	err = channel.Publish(rpcMessageCreate)
 	require.Nil(t, err)
 
@@ -523,9 +522,6 @@
 
 func Test_Verify_Functions(t *testing.T) {
 	// Create the hub
-=======
-func TestBaseChannel_SimulateRollCall(t *testing.T) {
->>>>>>> 984bf660
 	keypair := generateKeyPair(t)
 	publicKey64 := base64.URLEncoding.EncodeToString(keypair.publicBuf)
 

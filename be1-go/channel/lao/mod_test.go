--- conflicted
+++ resolved
@@ -36,7 +36,7 @@
 
 	m := message.Message{MessageID: "0"}
 
-	channel := NewChannel("channel0", fakeHub, m, nolog)
+	channel := NewChannel("channel0", fakeHub, m, nolog, keypair.public, nil)
 
 	laoChannel, ok := channel.(*Channel)
 	require.True(t, ok)
@@ -67,7 +67,7 @@
 	require.NoError(t, err)
 
 	m := message.Message{MessageID: "0"}
-	channel := NewChannel("channel0", fakeHub, m, nolog)
+	channel := NewChannel("channel0", fakeHub, m, nolog, keypair.public, nil)
 
 	laoChannel, ok := channel.(*Channel)
 	require.True(t, ok)
@@ -102,7 +102,7 @@
 	require.NoError(t, err)
 
 	m := message.Message{MessageID: "0"}
-	channel := NewChannel("channel0", fakeHub, m, nolog)
+	channel := NewChannel("channel0", fakeHub, m, nolog, keypair.public, nil)
 
 	relativePath := filepath.Join(protocolRelativePath,
 		"examples", "query", "unsubscribe")
@@ -126,7 +126,7 @@
 	require.NoError(t, err)
 
 	m := message.Message{MessageID: "0"}
-	channel := NewChannel("channel0", fakeHub, m, nolog)
+	channel := NewChannel("channel0", fakeHub, m, nolog, keypair.public, nil)
 
 	relativePath := filepath.Join(protocolRelativePath,
 		"examples", "query", "broadcast")
@@ -197,7 +197,7 @@
 	require.NoError(t, err)
 
 	m := message.Message{MessageID: "0"}
-	channel := NewChannel("fzJSZjKf-2cbXH7kds9H8NORuuFIRLkevJlN7qQemjo=", fakeHub, m, nolog)
+	channel := NewChannel("fzJSZjKf-2cbXH7kds9H8NORuuFIRLkevJlN7qQemjo=", fakeHub, m, nolog, keypair.public, nil)
 
 	// Create an update lao message
 	relativePath := filepath.Join(protocolRelativePath,
@@ -231,7 +231,7 @@
 
 	messagePublish.Params.Message = m1
 
-	require.NoError(t, channel.Publish(messagePublish))
+	require.NoError(t, channel.Publish(messagePublish, nil))
 }
 
 func TestLAOChannel_Publish_LaoState(t *testing.T) {
@@ -242,7 +242,7 @@
 	require.NoError(t, err)
 
 	m := message.Message{MessageID: "0"}
-	channel := NewChannel("fzJSZjKf-2cbXH7kds9H8NORuuFIRLkevJlN7qQemjo=", fakeHub, m, nolog)
+	channel := NewChannel("fzJSZjKf-2cbXH7kds9H8NORuuFIRLkevJlN7qQemjo=", fakeHub, m, nolog, keypair.public, nil)
 	laoChannel := channel.(*Channel)
 
 	// Create an update lao
@@ -308,7 +308,7 @@
 
 	messageStatePublish.Params.Message = m2
 
-	require.NoError(t, channel.Publish(messageStatePublish))
+	require.NoError(t, channel.Publish(messageStatePublish, nil))
 }
 
 func TestBaseChannel_ConsensusIsCreated(t *testing.T) {
@@ -321,11 +321,7 @@
 	m := message.Message{MessageID: "0"}
 
 	// Create the channel
-<<<<<<< HEAD
-	channel := NewChannel("channel0", fakeHub, messages[0], nolog, nil, nil)
-=======
-	channel := NewChannel("channel0", fakeHub, m, nolog)
->>>>>>> 7b0f8c9a
+	channel := NewChannel("channel0", fakeHub, m, nolog, nil, nil)
 
 	_, ok := channel.(*Channel)
 	require.True(t, ok)
@@ -348,7 +344,7 @@
 	m := message.Message{MessageID: "0"}
 
 	// Create the channel
-	channel := NewChannel("fzJSZjKf-2cbXH7kds9H8NORuuFIRLkevJlN7qQemjo=", fakeHub, m, nolog)
+	channel := NewChannel("fzJSZjKf-2cbXH7kds9H8NORuuFIRLkevJlN7qQemjo=", fakeHub, m, nolog, keypair.public, nil)
 
 	_, ok := channel.(*Channel)
 	require.True(t, ok)
@@ -387,7 +383,7 @@
 
 	messageCreatePub.Params.Message = m1
 
-	require.NoError(t, channel.Publish(messageCreatePub))
+	require.NoError(t, channel.Publish(messageCreatePub, nil))
 
 	// Create the roll_call_open message
 	relativePathOpen := filepath.Join(protocolRelativePath,
@@ -411,7 +407,7 @@
 
 	messageOpenPub.Params.Message = m2
 
-	require.NoError(t, channel.Publish(messageOpenPub))
+	require.NoError(t, channel.Publish(messageOpenPub, nil))
 
 	// Create the roll_call_close message
 	relativePathClose := filepath.Join(protocolRelativePath,
@@ -434,7 +430,7 @@
 	messageClosePub := messageCreatePub
 	messageClosePub.Params.Message = m3
 
-	require.NoError(t, channel.Publish(messageClosePub))
+	require.NoError(t, channel.Publish(messageClosePub, nil))
 }
 
 func TestLAOChannel_Election_Creation(t *testing.T) {
@@ -445,7 +441,7 @@
 	require.NoError(t, err)
 
 	m := message.Message{MessageID: "0"}
-	channel := NewChannel("/root/fzJSZjKf-2cbXH7kds9H8NORuuFIRLkevJlN7qQemjo=", fakeHub, m, nolog)
+	channel := NewChannel("/root/fzJSZjKf-2cbXH7kds9H8NORuuFIRLkevJlN7qQemjo=", fakeHub, m, nolog, keypair.public, nil)
 
 	// Create an update lao message
 	relativePath := filepath.Join(protocolRelativePath,
@@ -479,7 +475,7 @@
 
 	messagePublish.Params.Message = m1
 
-	require.NoError(t, channel.Publish(messagePublish))
+	require.NoError(t, channel.Publish(messagePublish, nil))
 }
 
 // -----------------------------------------------------------------------------

package lao

import (
	"encoding/base64"
	"encoding/json"
	"fmt"
	"io"
	"os"
	"path/filepath"
	"popstellar/channel"
	"popstellar/crypto"
	"popstellar/message/messagedata"
	"popstellar/message/query/method"
	"popstellar/message/query/method/message"
	"popstellar/network/socket"
	"popstellar/validation"
	"sync"
	"testing"
	"time"

	"github.com/rs/zerolog"
	"go.dedis.ch/kyber/v3"
	"golang.org/x/sync/semaphore"
	"golang.org/x/xerrors"

	"github.com/stretchr/testify/require"
)

const protocolRelativePath string = "../../../protocol"

func TestLAOChannel_Subscribe(t *testing.T) {
	keypair := generateKeyPair(t)

	fakeHub, err := NewfakeHub(keypair.public, nolog, nil)
	require.NoError(t, err)

	m := message.Message{MessageID: "0"}

	channel := NewChannel("channel0", fakeHub, m, nolog, keypair.public, nil)

	laoChannel, ok := channel.(*Channel)
	require.True(t, ok)

	relativePath := filepath.Join(protocolRelativePath,
		"examples", "query", "subscribe")

	file := filepath.Join(relativePath, "subscribe.json")
	buf, err := os.ReadFile(file)
	require.NoError(t, err)

	var message method.Subscribe
	err = json.Unmarshal(buf, &message)
	require.NoError(t, err)

	socket := &fakeSocket{id: "socket"}

	err = channel.Subscribe(socket, message)
	require.NoError(t, err)

	require.True(t, laoChannel.sockets.Delete("socket"))
}

func TestLAOChannel_Unsubscribe(t *testing.T) {
	keypair := generateKeyPair(t)

	fakeHub, err := NewfakeHub(keypair.public, nolog, nil)
	require.NoError(t, err)

	m := message.Message{MessageID: "0"}
	channel := NewChannel("channel0", fakeHub, m, nolog, keypair.public, nil)

	laoChannel, ok := channel.(*Channel)
	require.True(t, ok)

	relativePath := filepath.Join(protocolRelativePath,
		"examples", "query", "unsubscribe")

	file := filepath.Join(relativePath, "unsubscribe.json")
	buf, err := os.ReadFile(file)
	require.NoError(t, err)

	var message method.Unsubscribe
	err = json.Unmarshal(buf, &message)
	require.NoError(t, err)

	socket := &fakeSocket{id: "socket"}
	laoChannel.sockets.Upsert(socket)

	require.NoError(t, channel.Unsubscribe("socket", message))

	// we check that the socket has been deleted
	require.False(t, laoChannel.sockets.Delete("socket"))

	// unsubscribing two times with the same socket must fail
	require.Error(t, channel.Unsubscribe("socket", message))
}

func TestLAOChannel_wrongUnsubscribe(t *testing.T) {
	keypair := generateKeyPair(t)

	fakeHub, err := NewfakeHub(keypair.public, nolog, nil)
	require.NoError(t, err)

	m := message.Message{MessageID: "0"}
	channel := NewChannel("channel0", fakeHub, m, nolog, keypair.public, nil)

	relativePath := filepath.Join(protocolRelativePath,
		"examples", "query", "unsubscribe")

	file := filepath.Join(relativePath, "unsubscribe.json")
	buf, err := os.ReadFile(file)
	require.NoError(t, err)

	var message method.Unsubscribe
	err = json.Unmarshal(buf, &message)
	require.NoError(t, err)

	// Should fail as it is not subscribed
	require.Error(t, channel.Unsubscribe("inexistingSocket", message))
}

func TestLAOChannel_Broadcast_mustFail(t *testing.T) {
	keypair := generateKeyPair(t)

	fakeHub, err := NewfakeHub(keypair.public, nolog, nil)
	require.NoError(t, err)

	m := message.Message{MessageID: "0"}
	channel := NewChannel("channel0", fakeHub, m, nolog, keypair.public, nil)

	relativePath := filepath.Join(protocolRelativePath,
		"examples", "query", "broadcast")

	file := filepath.Join(relativePath, "broadcast.json")
	buf, err := os.ReadFile(file)
	require.NoError(t, err)

	var message method.Broadcast
	err = json.Unmarshal(buf, &message)
	require.NoError(t, err)

	// a lao channel isn't supposed to broadcast a message - must fail
	require.Error(t, channel.Broadcast(message))
}

func TestLAOChannel_Catchup(t *testing.T) {
	// Create the hub
	keypair := generateKeyPair(t)

	fakeHub, err := NewfakeHub(keypair.public, nolog, nil)
	require.NoError(t, err)

	// Create the messages
	numMessages := 5

	messages := make([]message.Message, numMessages)

	messages[0] = message.Message{MessageID: "0"}

	// Create the channel
	channel := NewChannel("channel0", fakeHub, messages[0], nolog, nil, nil)

	laoChannel, ok := channel.(*Channel)
	require.True(t, ok)

	time.Sleep(time.Millisecond)

	for i := 1; i < numMessages; i++ {
		// Create a new message containing only an id
		message := message.Message{MessageID: fmt.Sprintf("%d", i)}
		messages[i] = message

		// Store the message in the inbox
		laoChannel.inbox.StoreMessage(message)

		// Wait before storing a new message to be able to have an unique
		// timestamp for each message
		time.Sleep(time.Millisecond)
	}

	// Compute the catchup method
	catchupAnswer := channel.Catchup(method.Catchup{ID: 0})

	// Check that the order of the messages is the same in `messages` and in
	// `catchupAnswer`
	for i := 0; i < numMessages; i++ {
		require.Equal(t, messages[i].MessageID, catchupAnswer[i].MessageID,
			catchupAnswer)
	}
}

func TestLAOChannel_Publish_LaoUpdate(t *testing.T) {
	keypair := generateKeyPair(t)
	publicKey64 := base64.URLEncoding.EncodeToString(keypair.publicBuf)

	fakeHub, err := NewfakeHub(keypair.public, nolog, nil)
	require.NoError(t, err)

	m := message.Message{MessageID: "0"}
	channel := NewChannel("fzJSZjKf-2cbXH7kds9H8NORuuFIRLkevJlN7qQemjo=", fakeHub, m, nolog, keypair.public, nil)

	// Create an update lao message
	relativePath := filepath.Join(protocolRelativePath,
		"examples", "messageData", "lao_update")

	file := filepath.Join(relativePath, "lao_update.json")
	buf, err := os.ReadFile(file)
	require.NoError(t, err)

	bufb64 := base64.URLEncoding.EncodeToString(buf)

	m1 := message.Message{
		Data:              bufb64,
		Sender:            publicKey64,
		Signature:         "h",
		MessageID:         messagedata.Hash(bufb64, publicKey64),
		WitnessSignatures: []message.WitnessSignature{},
	}

	relativePathPub := filepath.Join(protocolRelativePath,
		"examples", "query", "publish")

	filePublish := filepath.Join(relativePathPub, "publish.json")
	bufPub, err := os.ReadFile(filePublish)
	require.NoError(t, err)

	var messagePublish method.Publish

	err = json.Unmarshal(bufPub, &messagePublish)
	require.NoError(t, err)

	messagePublish.Params.Message = m1

	require.NoError(t, channel.Publish(messagePublish, nil))
}

func TestLAOChannel_Publish_LaoState(t *testing.T) {
	keypair := generateKeyPair(t)
	publicKey64 := base64.URLEncoding.EncodeToString(keypair.publicBuf)

	fakeHub, err := NewfakeHub(keypair.public, nolog, nil)
	require.NoError(t, err)

	m := message.Message{MessageID: "0"}
	channel := NewChannel("fzJSZjKf-2cbXH7kds9H8NORuuFIRLkevJlN7qQemjo=", fakeHub, m, nolog, keypair.public, nil)
	laoChannel := channel.(*Channel)

	// Create an update lao
	relativePath := filepath.Join(protocolRelativePath,
		"examples", "messageData", "lao_update")

	file := filepath.Join(relativePath, "lao_update.json")
	buf, err := os.ReadFile(file)
	require.NoError(t, err)

	bufb64 := base64.URLEncoding.EncodeToString(buf)

	m1 := message.Message{
		Data:              bufb64,
		Sender:            publicKey64,
		Signature:         "h",
		MessageID:         messagedata.Hash(bufb64, publicKey64),
		WitnessSignatures: []message.WitnessSignature{},
	}

	// Store the update lao in the inbox
	laoChannel.inbox.StoreMessage(m1)

	// Create a lao_state message
	relativePathState := filepath.Join(protocolRelativePath,
		"examples", "messageData", "lao_state")

	fileState := filepath.Join(relativePathState, "lao_state.json")
	bufState, err := os.ReadFile(fileState)
	require.NoError(t, err)

	var mState messagedata.LaoState
	err = json.Unmarshal(bufState, &mState)
	require.NoError(t, err)

	mState.ModificationID = messagedata.Hash(bufb64, publicKey64)
	mState.ModificationSignatures = []messagedata.ModificationSignature{}

	mStateBuf, err := json.Marshal(mState)
	require.NoError(t, err)

	bufState64 := base64.URLEncoding.EncodeToString(mStateBuf)

	m2 := message.Message{
		Data:              bufState64,
		Sender:            publicKey64,
		Signature:         "h",
		MessageID:         messagedata.Hash(bufState64, publicKey64),
		WitnessSignatures: []message.WitnessSignature{},
	}

	relativePathStatePub := filepath.Join(protocolRelativePath,
		"examples", "query", "publish")

	fileStatePublish := filepath.Join(relativePathStatePub, "publish.json")
	bufStatePub, err := os.ReadFile(fileStatePublish)
	require.NoError(t, err)

	var messageStatePublish method.Publish

	err = json.Unmarshal(bufStatePub, &messageStatePublish)
	require.NoError(t, err)

	messageStatePublish.Params.Message = m2

	require.NoError(t, channel.Publish(messageStatePublish, nil))
}

func TestBaseChannel_ConsensusIsCreated(t *testing.T) {
	// Create the hub
	keypair := generateKeyPair(t)

	fakeHub, err := NewfakeHub(keypair.public, nolog, nil)
	require.NoError(t, err)

	m := message.Message{MessageID: "0"}

	// Create the channel
	channel := NewChannel("channel0", fakeHub, m, nolog, nil, nil)

	_, ok := channel.(*Channel)
	require.True(t, ok)

	time.Sleep(time.Millisecond)

	consensusID := "channel0/consensus"
	consensus := fakeHub.channelByID[consensusID]
	require.NotNil(t, consensus)
}

func TestBaseChannel_SimulateRollCall(t *testing.T) {
	keypair := generateKeyPair(t)
	publicKey64 := base64.URLEncoding.EncodeToString(keypair.publicBuf)

	// Create the hub
	fakeHub, err := NewfakeHub(keypair.public, nolog, nil)
	require.NoError(t, err)

	m := message.Message{MessageID: "0"}

	// Create the channel
	channel := NewChannel("fzJSZjKf-2cbXH7kds9H8NORuuFIRLkevJlN7qQemjo=", fakeHub, m, nolog, keypair.public, nil)

	_, ok := channel.(*Channel)
	require.True(t, ok)

	time.Sleep(time.Millisecond)

	// Create the roll_call_create message
	relativePathCreate := filepath.Join(protocolRelativePath,
		"examples", "messageData")

	fileCreate := filepath.Join(relativePathCreate, "roll_call_create.json")
	bufCreate, err := os.ReadFile(fileCreate)
	require.NoError(t, err)

	bufCreate64 := base64.URLEncoding.EncodeToString(bufCreate)

	m1 := message.Message{
		Data:              bufCreate64,
		Sender:            publicKey64,
		Signature:         "h",
		MessageID:         messagedata.Hash(bufCreate64, publicKey64),
		WitnessSignatures: []message.WitnessSignature{},
	}

	relativePathCreatePub := filepath.Join(protocolRelativePath,
		"examples", "query", "publish")

	fileCreatePub := filepath.Join(relativePathCreatePub, "publish.json")
	bufCreatePub, err := os.ReadFile(fileCreatePub)
	require.NoError(t, err)

	var messageCreatePub method.Publish

	err = json.Unmarshal(bufCreatePub, &messageCreatePub)
	require.NoError(t, err)

	messageCreatePub.Params.Message = m1

	require.NoError(t, channel.Publish(messageCreatePub, nil))

	// Create the roll_call_open message
	relativePathOpen := filepath.Join(protocolRelativePath,
		"examples", "messageData")

	fileOpen := filepath.Join(relativePathOpen, "roll_call_open.json")
	bufOpen, err := os.ReadFile(fileOpen)
	require.NoError(t, err)

	bufOpen64 := base64.URLEncoding.EncodeToString(bufOpen)

	m2 := message.Message{
		Data:              bufOpen64,
		Sender:            publicKey64,
		Signature:         "h",
		MessageID:         messagedata.Hash(bufOpen64, publicKey64),
		WitnessSignatures: []message.WitnessSignature{},
	}

	messageOpenPub := messageCreatePub

	messageOpenPub.Params.Message = m2

	require.NoError(t, channel.Publish(messageOpenPub, nil))

	// Create the roll_call_close message
	relativePathClose := filepath.Join(protocolRelativePath,
		"examples", "messageData")

	fileClose := filepath.Join(relativePathClose, "roll_call_close.json")
	bufClose, err := os.ReadFile(fileClose)
	require.NoError(t, err)

	bufClose64 := base64.URLEncoding.EncodeToString(bufClose)

	m3 := message.Message{
		Data:              bufClose64,
		Sender:            publicKey64,
		Signature:         "h",
		MessageID:         messagedata.Hash(bufClose64, publicKey64),
		WitnessSignatures: []message.WitnessSignature{},
	}

	messageClosePub := messageCreatePub
	messageClosePub.Params.Message = m3

	require.NoError(t, channel.Publish(messageClosePub, nil))
}

func TestLAOChannel_Election_Creation(t *testing.T) {
	keypair := generateKeyPair(t)
	publicKey64 := base64.URLEncoding.EncodeToString(keypair.publicBuf)

	fakeHub, err := NewfakeHub(keypair.public, nolog, nil)
	require.NoError(t, err)

	m := message.Message{MessageID: "0"}
	channel := NewChannel("/root/fzJSZjKf-2cbXH7kds9H8NORuuFIRLkevJlN7qQemjo=", fakeHub, m, nolog, keypair.public, nil)

	// Create an update lao message
	relativePath := filepath.Join(protocolRelativePath,
		"examples", "messageData")

	file := filepath.Join(relativePath, "election_setup.json")
	buf, err := os.ReadFile(file)
	require.NoError(t, err)

	bufb64 := base64.URLEncoding.EncodeToString(buf)

	m1 := message.Message{
		Data:              bufb64,
		Sender:            publicKey64,
		Signature:         "h",
		MessageID:         messagedata.Hash(bufb64, publicKey64),
		WitnessSignatures: []message.WitnessSignature{},
	}

	relativePathPub := filepath.Join(protocolRelativePath,
		"examples", "query", "publish")

	filePublish := filepath.Join(relativePathPub, "publish.json")
	bufPub, err := os.ReadFile(filePublish)
	require.NoError(t, err)

	var messagePublish method.Publish

	err = json.Unmarshal(bufPub, &messagePublish)
	require.NoError(t, err)

	messagePublish.Params.Message = m1

	require.NoError(t, channel.Publish(messagePublish, nil))
}

// -----------------------------------------------------------------------------
// Utility functions

type keypair struct {
	public    kyber.Point
	publicBuf []byte
	private   kyber.Scalar
}

var nolog = zerolog.New(io.Discard)
var suite = crypto.Suite

func generateKeyPair(t *testing.T) keypair {
	secret := suite.Scalar().Pick(suite.RandomStream())
	point := suite.Point().Mul(secret, nil)

	pkbuf, err := point.MarshalBinary()
	require.NoError(t, err)

	return keypair{point, pkbuf, secret}
}

type fakeHub struct {
	messageChan chan socket.IncomingMessage

	sync.RWMutex
	channelByID map[string]channel.Channel

	closedSockets chan string

	pubKeyOrg kyber.Point

	pubKeyServ kyber.Point
	secKeyServ kyber.Scalar

	schemaValidator *validation.SchemaValidator

	stop chan struct{}

	workers *semaphore.Weighted

	log zerolog.Logger

	laoFac channel.LaoFactory
}

// NewHub returns a Organizer Hub.
func NewfakeHub(publicOrg kyber.Point, log zerolog.Logger, laoFac channel.LaoFactory) (*fakeHub, error) {

	schemaValidator, err := validation.NewSchemaValidator(log)
	if err != nil {
		return nil, xerrors.Errorf("failed to create the schema validator: %v", err)
	}

	log = log.With().Str("role", "base hub").Logger()

	pubServ, secServ := generateKeys()

	hub := fakeHub{
		messageChan:     make(chan socket.IncomingMessage),
		channelByID:     make(map[string]channel.Channel),
		closedSockets:   make(chan string),
		pubKeyOrg:       publicOrg,
		pubKeyServ: 	 pubServ,
		secKeyServ: 	 secServ,
		schemaValidator: schemaValidator,
		stop:            make(chan struct{}),
		workers:         semaphore.NewWeighted(10),
		log:             log,
		laoFac:          laoFac,
	}

	return &hub, nil
}

<<<<<<< HEAD
func generateKeys() (kyber.Point, kyber.Scalar) {
	secret := suite.Scalar().Pick(suite.RandomStream())
	point := suite.Point().Mul(secret, nil)

	return point, secret
}

func (h *fakeHub) RegisterNewChannel(channeID string, channel channel.Channel) {
=======
func (h *fakeHub) NotifyNewChannel(channeID string, channel channel.Channel, socket socket.Socket) {
>>>>>>> 45469ad1
	h.Lock()
	h.channelByID[channeID] = channel
	h.Unlock()
}

// GetPubKeyOrg implements channel.HubFunctionalities
func (h *fakeHub) GetPubKeyOrg() kyber.Point {
	return h.pubKeyOrg
}

// GetPubKeyServ implements channel.HubFunctionalities
func (h *fakeHub) GetPubKeyServ() kyber.Point {
	return h.pubKeyOrg
}

// GetSecKeyServ implements channel.HubFunctionalities
func (h *fakeHub) GetSecKeyServ() kyber.Scalar {
	return h.secKeyServ
}

func (h *fakeHub) GetSchemaValidator() validation.SchemaValidator {
	return *h.schemaValidator
}

// fakeSocket is a fake implementation of a socket
//
// - implements socket.Socket
type fakeSocket struct {
	socket.Socket

	resultID int
	res      []message.Message
	msg      []byte

	err error

	// the socket ID
	id string
}

// Send implements socket.Socket
func (f *fakeSocket) Send(msg []byte) {
	f.msg = msg
}

// SendResult implements socket.Socket
func (f *fakeSocket) SendResult(id int, res []message.Message) {
	f.resultID = id
	f.res = res
}

// SendError implements socket.Socket
func (f *fakeSocket) SendError(id *int, err error) {
	if id != nil {
		f.resultID = *id
	} else {
		f.resultID = -1
	}
	f.err = err
}

func (f *fakeSocket) ID() string {
	return f.id
}

<|MERGE_RESOLUTION|>--- conflicted
+++ resolved
@@ -553,7 +553,6 @@
 	return &hub, nil
 }
 
-<<<<<<< HEAD
 func generateKeys() (kyber.Point, kyber.Scalar) {
 	secret := suite.Scalar().Pick(suite.RandomStream())
 	point := suite.Point().Mul(secret, nil)
@@ -561,10 +560,7 @@
 	return point, secret
 }
 
-func (h *fakeHub) RegisterNewChannel(channeID string, channel channel.Channel) {
-=======
 func (h *fakeHub) NotifyNewChannel(channeID string, channel channel.Channel, socket socket.Socket) {
->>>>>>> 45469ad1
 	h.Lock()
 	h.channelByID[channeID] = channel
 	h.Unlock()

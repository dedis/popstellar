package lao

import (
	"fmt"
	"io"
	"popstellar/channel"
	"popstellar/crypto"
	"popstellar/message/query/method"
	"popstellar/message/query/method/message"
	"popstellar/network/socket"
	"popstellar/validation"
	"sync"
	"testing"
	"time"

	"github.com/rs/zerolog"
	"go.dedis.ch/kyber/v3"
	"golang.org/x/sync/semaphore"
	"golang.org/x/xerrors"

	"github.com/stretchr/testify/require"
)

func TestBaseChannel_RollCallOrder(t *testing.T) {
	// Create the hub
	keypair := generateKeyPair(t)

	fakeHub, err := NewfakeHub(keypair.public, nolog, nil)
	require.NoError(t, err)

	// Create the messages
	numMessages := 5

	messages := make([]message.Message, numMessages)

	messages[0] = message.Message{MessageID: "0"}

	// Create the channel
	channel := NewChannel("channel0", fakeHub, messages[0], nolog, nil)

	laoChannel, ok := channel.(*Channel)
	require.True(t, ok)

	time.Sleep(time.Millisecond)

	for i := 1; i < numMessages; i++ {
		// Create a new message containing only an id
		message := message.Message{MessageID: fmt.Sprintf("%d", i)}
		messages[i] = message

		// Store the message in the inbox
		laoChannel.inbox.StoreMessage(message)

		// Wait before storing a new message to be able to have an unique
		// timestamp for each message
		time.Sleep(time.Millisecond)
	}

	// Compute the catchup method
	catchupAnswer := channel.Catchup(method.Catchup{ID: 0})

	// Check that the order of the messages is the same in `messages` and in
	// `catchupAnswer`
	for i := 0; i < numMessages; i++ {
		require.Equal(t, messages[i].MessageID, catchupAnswer[i].MessageID,
			catchupAnswer)
	}
}

func TestBaseChannel_ConsensusIsCreated(t *testing.T) {
	// Create the hub
	keypair := generateKeyPair(t)

	fakeHub, err := NewfakeHub(keypair.public, nolog, nil)
	require.NoError(t, err)

	// Create the messages
	numMessages := 1

	messages := make([]message.Message, numMessages)

	messages[0] = message.Message{MessageID: "0"}

	// Create the channel
	channel := NewChannel("channel0", fakeHub, messages[0], nolog, nil)

	_, ok := channel.(*Channel)
	require.True(t, ok)

	time.Sleep(time.Millisecond)

	consensusID := "channel0/consensus"
	consensus := fakeHub.channelByID[consensusID]
	require.NotNil(t, consensus)
}

<<<<<<< HEAD
func Test_Verify_Functions(t *testing.T) {
	// Create the hub
	keypair := generateKeyPair(t)

	fakeHub, err := NewfakeHub(keypair.public, nolog, nil)
	require.NoError(t, err)

	// Create the channel
	numMessages := 1

	messages := make([]message.Message, numMessages)

	channel := NewChannel("fzJSZjKf-2cbXH7kds9H8NORuuFIRLkevJlN7qQemjo=", fakeHub, messages[0], nolog, nil)

	laoChannel, ok := channel.(*Channel)
	require.True(t, ok)

	// Get the JSON
	relativeExamplePath := filepath.Join("..", "..", "..", "protocol",
		"examples", "messageData")
	file := filepath.Join(relativeExamplePath, "roll_call_open.json")

	buf, err := os.ReadFile(file)
	require.NoError(t, err)

	object, action, err := messagedata.GetObjectAndAction(buf)
	require.NoError(t, err)

	require.Equal(t, "roll_call", object)
	require.Equal(t, "open", action)

	var msg messagedata.RollCallOpen

	err = json.Unmarshal(buf, &msg)
	require.NoError(t, err)

	// Test the function
	err = laoChannel.verifyMessageRollCallOpenID(msg)
	require.NoError(t, err)
}

=======
>>>>>>> e059619e
// -----------------------------------------------------------------------------
// Utility functions

type keypair struct {
	public    kyber.Point
	publicBuf []byte
	private   kyber.Scalar
}

var nolog = zerolog.New(io.Discard)
var suite = crypto.Suite

func generateKeyPair(t *testing.T) keypair {
	secret := suite.Scalar().Pick(suite.RandomStream())
	point := suite.Point().Pick(suite.RandomStream())
	point = point.Mul(secret, point)

	pkbuf, err := point.MarshalBinary()
	require.NoError(t, err)

	return keypair{point, pkbuf, secret}
}

type fakeHub struct {
	messageChan chan socket.IncomingMessage

	sync.RWMutex
	channelByID map[string]channel.Channel

	closedSockets chan string

	public kyber.Point

	schemaValidator *validation.SchemaValidator

	stop chan struct{}

	workers *semaphore.Weighted

	log zerolog.Logger

	laoFac channel.LaoFactory
}

// NewHub returns a Organizer Hub.
func NewfakeHub(public kyber.Point, log zerolog.Logger, laoFac channel.LaoFactory) (*fakeHub, error) {

	schemaValidator, err := validation.NewSchemaValidator(log)
	if err != nil {
		return nil, xerrors.Errorf("failed to create the schema validator: %v", err)
	}

	log = log.With().Str("role", "base hub").Logger()

	hub := fakeHub{
		messageChan:     make(chan socket.IncomingMessage),
		channelByID:     make(map[string]channel.Channel),
		closedSockets:   make(chan string),
		public:          public,
		schemaValidator: schemaValidator,
		stop:            make(chan struct{}),
		workers:         semaphore.NewWeighted(10),
		log:             log,
		laoFac:          laoFac,
	}

	return &hub, nil
}

func (h *fakeHub) RegisterNewChannel(channeID string, channel channel.Channel, socket socket.Socket) {
	h.Lock()
	h.channelByID[channeID] = channel
	fmt.Printf("cccc")
	h.Unlock()
}

func (h *fakeHub) GetPubkey() kyber.Point {
	return h.public
}

func (h *fakeHub) GetSchemaValidator() validation.SchemaValidator {
	return *h.schemaValidator
}<|MERGE_RESOLUTION|>--- conflicted
+++ resolved
@@ -94,50 +94,6 @@
 	require.NotNil(t, consensus)
 }
 
-<<<<<<< HEAD
-func Test_Verify_Functions(t *testing.T) {
-	// Create the hub
-	keypair := generateKeyPair(t)
-
-	fakeHub, err := NewfakeHub(keypair.public, nolog, nil)
-	require.NoError(t, err)
-
-	// Create the channel
-	numMessages := 1
-
-	messages := make([]message.Message, numMessages)
-
-	channel := NewChannel("fzJSZjKf-2cbXH7kds9H8NORuuFIRLkevJlN7qQemjo=", fakeHub, messages[0], nolog, nil)
-
-	laoChannel, ok := channel.(*Channel)
-	require.True(t, ok)
-
-	// Get the JSON
-	relativeExamplePath := filepath.Join("..", "..", "..", "protocol",
-		"examples", "messageData")
-	file := filepath.Join(relativeExamplePath, "roll_call_open.json")
-
-	buf, err := os.ReadFile(file)
-	require.NoError(t, err)
-
-	object, action, err := messagedata.GetObjectAndAction(buf)
-	require.NoError(t, err)
-
-	require.Equal(t, "roll_call", object)
-	require.Equal(t, "open", action)
-
-	var msg messagedata.RollCallOpen
-
-	err = json.Unmarshal(buf, &msg)
-	require.NoError(t, err)
-
-	// Test the function
-	err = laoChannel.verifyMessageRollCallOpenID(msg)
-	require.NoError(t, err)
-}
-
-=======
->>>>>>> e059619e
 // -----------------------------------------------------------------------------
 // Utility functions
 

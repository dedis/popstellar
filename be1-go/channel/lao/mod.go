package lao

import (
	"database/sql"
	"encoding/base64"
	"encoding/json"
	"fmt"
	"github.com/rs/zerolog/log"
	be1_go "popstellar"
	"popstellar/channel"
	"popstellar/channel/chirp"
	"popstellar/channel/consensus"
	"popstellar/channel/election"
<<<<<<< HEAD
	"popstellar/channel/generalChirping"
	"popstellar/channel/inbox"
=======
>>>>>>> 45469ad1
	"popstellar/crypto"
	"popstellar/db/sqlite"
	"popstellar/inbox"
	jsonrpc "popstellar/message"
	"popstellar/message/answer"
	"popstellar/message/messagedata"
	"popstellar/message/query"
	"popstellar/message/query/method"
	"popstellar/message/query/method/message"
	"popstellar/network/socket"
	"popstellar/validation"
	"strconv"
	"sync"

	"github.com/rs/zerolog"
	"go.dedis.ch/kyber/v3"
	"go.dedis.ch/kyber/v3/sign/schnorr"
	"golang.org/x/xerrors"
)

const (
	keyDecodeError    = "failed to decode sender key: %v"
	keyUnmarshalError = "failed to unmarshal public key of the sender: %v"

	dbPrepareErr  = "failed to prepare query: %v"
	dbParseRowErr = "failed to parse row: %v"
	dbRowIterErr  = "error in row iteration: %v"
	dbQueryRowErr = "failed to query rows: %v"
	msgID         = "msg id"
	social	      = "/social/"
	chirps		  = "chirps"
)

// Channel defines a LAO channel
type Channel struct {
	sockets channel.Sockets

	inbox *inbox.Inbox
	general *generalChirping.Channel

	// /root/<ID>
	channelID string

	organizerPubKey kyber.Point

	witnessMu sync.Mutex
	witnesses []string

	rollCall rollCall

	hub channel.HubFunctionalities

	attendees map[string]struct{}

	log zerolog.Logger
}

// NewChannel returns a new initialized LAO channel. It automatically creates
// its associated consensus channel and register it to the hub.
func NewChannel(channelID string, hub channel.HubFunctionalities, msg message.Message,
	log zerolog.Logger, organizerPubKey kyber.Point, socket socket.Socket) channel.Channel {

	log = log.With().Str("channel", "lao").Logger()

	box := inbox.NewInbox(channelID)
	box.StoreMessage(msg)

	general := createGeneralChirpingChannel(channelID, hub)

	consensusPath := fmt.Sprintf("%s/consensus", channelID)
	consensusCh := consensus.NewChannel(consensusPath, hub, log)
<<<<<<< HEAD
	hub.RegisterNewChannel(consensusPath, consensusCh)

	return &Channel{
		channelID: channelID,
		sockets:   channel.NewSockets(),
		inbox:     box,
		general:   general,
		hub:       hub,
		rollCall:  rollCall{},
		attendees: make(map[string]struct{}),
		log:       log,
=======

	hub.NotifyNewChannel(consensusPath, consensusCh, socket)

	return &Channel{
		channelID:       channelID,
		sockets:         channel.NewSockets(),
		inbox:           inbox,
		organizerPubKey: organizerPubKey,
		hub:             hub,
		rollCall:        rollCall{},
		attendees:       make(map[string]struct{}),
		log:             log,
>>>>>>> 45469ad1
	}
}

// Subscribe is used to handle a subscribe message from the client.
func (c *Channel) Subscribe(socket socket.Socket, msg method.Subscribe) error {
	c.log.Info().
		Str(msgID, strconv.Itoa(msg.ID)).
		Msg("received a subscribe")
	c.sockets.Upsert(socket)

	return nil
}

// Unsubscribe is used to handle an unsubscribe message.
func (c *Channel) Unsubscribe(socketID string, msg method.Unsubscribe) error {
	c.log.Info().
		Str(msgID, strconv.Itoa(msg.ID)).
		Msg("received an unsubscribe")

	ok := c.sockets.Delete(socketID)

	if !ok {
		return answer.NewError(-2, "client is not subscribed to this channel")
	}

	return nil
}

// Catchup is used to handle a catchup message.
func (c *Channel) Catchup(catchup method.Catchup) []message.Message {
	c.log.Info().
		Str(msgID, strconv.Itoa(catchup.ID)).
		Msg("received a catchup")

	return c.inbox.GetSortedMessages()
}

// Broadcast is used to handle a broadcast message.
func (c *Channel) Broadcast(msg method.Broadcast) error {
	err := xerrors.Errorf("a lao shouldn't need to broadcast a message")
	c.log.Err(err)
	return err
}

// broadcastToAllClients is a helper message to broadcast a message to all
// subscribers.
func (c *Channel) broadcastToAllClients(msg message.Message) {
	c.log.Info().
		Str(msgID, msg.MessageID).
		Msg("broadcasting message to all clients")

	rpcMessage := method.Broadcast{
		Base: query.Base{
			JSONRPCBase: jsonrpc.JSONRPCBase{
				JSONRPC: "2.0",
			},
			Method: "broadcast",
		},
		Params: struct {
			Channel string          `json:"channel"`
			Message message.Message `json:"message"`
		}{
			c.channelID,
			msg,
		},
	}

	buf, err := json.Marshal(&rpcMessage)
	if err != nil {
		c.log.Err(err).Msg("failed to marshal broadcast query")
	}

	c.sockets.SendToAll(buf)
}

// VerifyPublishMessage checks if a Publish message is valid
func (c *Channel) VerifyPublishMessage(publish method.Publish) error {
	c.log.Info().
		Str(msgID, strconv.Itoa(publish.ID)).
		Msg("received a publish")

	// Check if the structure of the message is correct
	msg := publish.Params.Message

	jsonData, err := base64.URLEncoding.DecodeString(msg.Data)
	if err != nil {
		return xerrors.Errorf("failed to decode message data: %v", err)
	}

	// Verify the data
	err = c.hub.GetSchemaValidator().VerifyJSON(jsonData, validation.Data)
	if err != nil {
		return xerrors.Errorf("failed to verify json schema: %w", err)
	}

	// Check if the message already exists
	if _, ok := c.inbox.GetMessage(msg.MessageID); ok {
		return answer.NewError(-3, "message already exists")
	}

	return nil
}

// createGeneralChirpingChannel creates a new general chirping channel and returns it
func createGeneralChirpingChannel(laoID string, hub channel.HubFunctionalities) *generalChirping.Channel {
	generalChannelPath := laoID + social + chirps
	generalChirpingChannel := generalChirping.NewChannel(generalChannelPath, hub, be1_go.Logger)
	hub.RegisterNewChannel(generalChannelPath, &generalChirpingChannel)

	log.Info().Msgf("storing new channel '%s' ", generalChannelPath)

	return &generalChirpingChannel
}

// rollCallState denotes the state of the roll call.
type rollCallState string

const (
	// Open represents the open roll call state.
	Open rollCallState = "open"

	// Closed represents the closed roll call state.
	Closed rollCallState = "closed"

	// Created represents the created roll call state.
	Created rollCallState = "created"
)

// rollCall represents a roll call.
type rollCall struct {
	state rollCallState
	id    string
}

// Publish handles publish messages for the LAO channel.
func (c *Channel) Publish(publish method.Publish, socket socket.Socket) error {
	err := c.VerifyPublishMessage(publish)
	if err != nil {
		return xerrors.Errorf("failed to verify publish message: %w", err)
	}

	msg := publish.Params.Message

	data := msg.Data

	jsonData, err := base64.URLEncoding.DecodeString(data)
	if err != nil {
		return xerrors.Errorf("failed to decode message data: %v", err)
	}

	object, action, err := messagedata.GetObjectAndAction(jsonData)
	if err != nil {
		return xerrors.Errorf("failed to get the action or the object: %v", err)
	}

	switch object {
	case messagedata.LAOObject:
		err = c.processLaoObject(action, msg)
	case messagedata.MeetingObject:
		err = c.processMeetingObject(action, msg)
	case messagedata.MessageObject:
		err = c.processMessageObject(action, msg)
	case messagedata.RollCallObject:
		err = c.processRollCallObject(action, msg)
	case messagedata.ElectionObject:
<<<<<<< HEAD
		err = c.processElectionObject(action, msg)
	default:
		err = xerrors.Errorf("object not accepted in a LAO channel.")
=======
		err = c.processElectionObject(action, msg, socket)
>>>>>>> 45469ad1
	}

	if err != nil {
		return xerrors.Errorf("failed to process %q object: %w", object, err)
	}

	c.broadcastToAllClients(msg)
	return nil
}

// processLaoObject processes a LAO object.
func (c *Channel) processLaoObject(action string, msg message.Message) error {
	switch action {
	case messagedata.LAOActionUpdate:
	case messagedata.LAOActionState:
		var laoState messagedata.LaoState

		err := msg.UnmarshalData(&laoState)
		if err != nil {
			return xerrors.Errorf("failed to unmarshal lao#state: %v", err)
		}

		err = c.verifyMessageLaoState(laoState)
		if err != nil {
			return xerrors.Errorf("invalid lao#state message: %v", err)
		}

		err = c.processLaoState(laoState)
		if err != nil {
			return xerrors.Errorf("failed to process state action: %w", err)
		}
	default:
		return answer.NewInvalidActionError(action)
	}

	c.inbox.StoreMessage(msg)

	return nil
}

// processLaoState processes a lao state action.
func (c *Channel) processLaoState(data messagedata.LaoState) error {
	// Check if we have the update message
	msg, ok := c.inbox.GetMessage(data.ModificationID)

	if !ok {
		return answer.NewErrorf(-4, "cannot find lao/update_properties with ID: %s", data.ModificationID)
	}

	// Check if the signatures are from witnesses we need. We maintain
	// the current state of witnesses for a LAO in the channel instance
	// TODO: threshold signature verification

	c.witnessMu.Lock()
	match := 0
	expected := len(c.witnesses)
	// TODO: O(N^2), O(N) possible
	for i := 0; i < expected; i++ {
		for j := 0; j < len(data.ModificationSignatures); j++ {
			if c.witnesses[i] == data.ModificationSignatures[j].Witness {
				match++
				break
			}
		}
	}
	c.witnessMu.Unlock()

	if match != expected {
		return answer.NewErrorf(-4, "not enough witness signatures provided. Needed %d got %d", expected, match)
	}

	// Check if the signatures match
	for _, pair := range data.ModificationSignatures {
		err := schnorr.VerifyWithChecks(crypto.Suite, []byte(pair.Witness), []byte(data.ModificationID), []byte(pair.Signature))
		if err != nil {
			return answer.NewErrorf(-4, "signature verfication failed for witness: %s", pair.Witness)
		}
	}

	var updateMsgData messagedata.LaoUpdate

	err := msg.UnmarshalData(&updateMsgData)
	if err != nil {
		return &answer.Error{
			Code:        -4,
			Description: fmt.Sprintf("failed to unmarshal message from the inbox: %v", err),
		}
	}

	err = updateMsgData.Verifiy()
	if err != nil {
		return &answer.Error{
			Code:        -4,
			Description: fmt.Sprintf("invalid lao#update message: %v", err),
		}
	}

	err = compareLaoUpdateAndState(updateMsgData, data)
	if err != nil {
		return xerrors.Errorf("failed to compare lao/update and existing state: %w", err)
	}

	return nil
}

func compareLaoUpdateAndState(update messagedata.LaoUpdate, state messagedata.LaoState) error {
	if update.LastModified != state.LastModified {
		return answer.NewErrorf(-4, "mismatch between last modified: expected %d got %d", update.LastModified, state.LastModified)
	}

	if update.Name != state.Name {
		return answer.NewErrorf(-4, "mismatch between name: expected %s got %s", update.Name, state.Name)
	}

	M := len(update.Witnesses)
	N := len(state.Witnesses)

	if M != N {
		return answer.NewErrorf(-4, "mismatch between witness count: expected %d got %d", M, N)
	}

	match := 0

	for i := 0; i < M; i++ {
		for j := 0; j < N; j++ {
			if update.Witnesses[i] == state.Witnesses[j] {
				match++
				break
			}
		}
	}

	if match != M {
		return answer.NewErrorf(-4, "mismatch between witness keys: expected %d keys to match but %d matched", M, match)
	}

	return nil
}

// processMeetingObject handles a meeting object.
func (c *Channel) processMeetingObject(action string, msg message.Message) error {

	// Nothing to do ...🤷‍♂️
	switch action {
	case messagedata.MeetingActionCreate:
	case messagedata.MeetingActionState:
	}

	c.inbox.StoreMessage(msg)

	return nil
}

// processMessageObject handles a message object.
func (c *Channel) processMessageObject(action string, msg message.Message) error {

	switch action {
	case messagedata.MessageActionWitness:
		var witnessData messagedata.MessageWitness

		err := msg.UnmarshalData(&witnessData)
		if err != nil {
			return xerrors.Errorf("failed to unmarshal witness data: %v", err)
		}

		err = schnorr.VerifyWithChecks(crypto.Suite, []byte(msg.Sender), []byte(witnessData.MessageID), []byte(witnessData.Signature))
		if err != nil {
			return answer.NewError(-4, "invalid witness signature")
		}

		err = c.inbox.AddWitnessSignature(witnessData.MessageID, msg.Sender, witnessData.Signature)
		if err != nil {
			return xerrors.Errorf("failed to add witness signature: %w", err)
		}
	default:
		return answer.NewInvalidActionError(action)
	}

	return nil
}

// processRollCallObject handles a roll call object.
func (c *Channel) processRollCallObject(action string, msg message.Message) error {
	sender := msg.Sender

	senderBuf, err := base64.URLEncoding.DecodeString(sender)
	if err != nil {
		return xerrors.Errorf(keyDecodeError, err)
	}

	// Check if the sender of the roll call message is the organizer
	senderPoint := crypto.Suite.Point()
	err = senderPoint.UnmarshalBinary(senderBuf)
	if err != nil {
		return answer.NewErrorf(-4, keyUnmarshalError, err)
	}

<<<<<<< HEAD
	if !c.hub.GetPubKeyOrg().Equal(senderPoint) {
=======
	if !c.organizerPubKey.Equal(senderPoint) {
>>>>>>> 45469ad1
		return answer.NewErrorf(-5, "sender's public key %q does not match the organizer's", msg.Sender)
	}

	switch action {
	case messagedata.RollCallActionCreate:
		var rollCallCreate messagedata.RollCallCreate

		err := msg.UnmarshalData(&rollCallCreate)
		if err != nil {
			return xerrors.Errorf("failed to unmarshal roll call create: %v", err)
		}

		err = c.processRollCallCreate(rollCallCreate)
		if err != nil {
			return xerrors.Errorf("failed to process roll call create: %v", err)
		}

	case messagedata.RollCallActionOpen, messagedata.RollCallActionReopen:
		err := c.processRollCallOpen(msg, action)
		if err != nil {
			return xerrors.Errorf("failed to process open roll call: %v", err)
		}

	case messagedata.RollCallActionClose:
		var rollCallClose messagedata.RollCallClose

		err := msg.UnmarshalData(&rollCallClose)
		if err != nil {
			return xerrors.Errorf("failed to unmarshal roll call close: %v", err)
		}

		err = c.processRollCallClose(rollCallClose)
		if err != nil {
			return xerrors.Errorf("failed to process close roll call: %v", err)
		}

	default:
		return answer.NewInvalidActionError(action)
	}

	if err != nil {
		return xerrors.Errorf("failed to process roll call action: %s %w", action, err)
	}

	c.inbox.StoreMessage(msg)

	return nil
}

func (c *Channel) createChirpingChannel(publicKey string) {
	chirpingChannelPath := c.channelID + social + publicKey

	cha := chirp.NewChannel(chirpingChannelPath, publicKey, c.hub, c.general, be1_go.Logger)

	c.hub.RegisterNewChannel(chirpingChannelPath, &cha)
	log.Info().Msgf("storing new chirp channel (%s) for: '%s'", c.channelID, publicKey)
}

// processElectionObject handles an election object.
func (c *Channel) processElectionObject(action string, msg message.Message,
	socket socket.Socket) error {
	expectedAction := messagedata.ElectionActionSetup

	if action != expectedAction {
		return answer.NewErrorf(-4, "invalid action: %s != %s)", action, expectedAction)
	}

	senderBuf, err := base64.URLEncoding.DecodeString(msg.Sender)
	if err != nil {
		return xerrors.Errorf(keyDecodeError, err)
	}

	// Check if the sender of election creation message is the organizer
	senderPoint := crypto.Suite.Point()
	err = senderPoint.UnmarshalBinary(senderBuf)
	if err != nil {
		return answer.NewErrorf(-4, keyUnmarshalError, err)
	}

<<<<<<< HEAD
	if !c.hub.GetPubKeyOrg().Equal(senderPoint) {
		return answer.NewError(-5, "The sender of the election setup message has a different public key from the organizer")
=======
	if !c.organizerPubKey.Equal(senderPoint) {
		return answer.NewErrorf(-5, "Sender key does not match the "+
			"organizer's one: %s != %s", senderPoint, c.organizerPubKey)
>>>>>>> 45469ad1
	}

	var electionSetup messagedata.ElectionSetup

	err = msg.UnmarshalData(&electionSetup)
	if err != nil {
		return xerrors.Errorf("failed to unmarshal election setup: %v", err)
	}

	err = c.createElection(msg, electionSetup, socket)
	if err != nil {
		return xerrors.Errorf("failed to create election: %w", err)
	}

	c.log.Info().Msg("election created with success")
	return nil
}

// createElection creates an election in the LAO.
func (c *Channel) createElection(msg message.Message,
	setupMsg messagedata.ElectionSetup, socket socket.Socket) error {

	// Check if the Lao ID of the message corresponds to the channel ID
	channelID := c.channelID[6:]
	if channelID != setupMsg.Lao {
		return answer.NewErrorf(-4, "Lao ID of the message (Lao: %s) is different from the channelID (channel: %s)", setupMsg.Lao, channelID)
	}

	// Compute the new election channel id
	channelPath := "/root/" + setupMsg.Lao + "/" + setupMsg.ID

	// Create the new election channel
	electionCh := election.NewChannel(channelPath, setupMsg.StartTime, setupMsg.EndTime, false, setupMsg.Questions, c.attendees, msg, c.hub, c.log)
	// {
	// 	createBaseChannel(organizerHub, channelPath),
	// 	setupMsg.StartTime,
	// 	setupMsg.EndTime,
	// 	false,
	// 	getAllQuestionsForElectionChannel(setupMsg.Questions),
	// 	c.attendees,
	// }

	// Saving the election channel creation message on the lao channel
	c.inbox.StoreMessage(msg)

	// Add the new election channel to the organizerHub
	c.hub.NotifyNewChannel(channelPath, &electionCh, socket)

	return nil
}

// processRollCallCreate processes a roll call creation object.
func (c *Channel) processRollCallCreate(msg messagedata.RollCallCreate) error {

	// Check that data is correct
	err := c.verifyMessageRollCallCreate(msg)
	if err != nil {
		return xerrors.Errorf("invalid roll_call#create message: %v", err)
	}

	// Check that the ProposedEnd is greater than the ProposedStart
	if msg.ProposedStart > msg.ProposedEnd {
		return answer.NewErrorf(-4, "The field `proposed_start` is greater than the field `proposed_end`: %d > %d", msg.ProposedStart, msg.ProposedEnd)
	}

	c.rollCall.id = string(msg.ID)
	c.rollCall.state = Created
	return nil
}

// processRollCallOpen processes an open roll call object.
func (c *Channel) processRollCallOpen(msg message.Message, action string) error {
	if action == messagedata.RollCallActionOpen {
		// If the action is an OpenRollCallAction,
		// the previous roll call action should be a CreateRollCallAction
		if c.rollCall.state != Created {
			return answer.NewError(-1, "The roll call cannot be opened since it does not exist")
		}
	} else {
		// If the action is an RepenRollCallAction,
		// the previous roll call action should be a CloseRollCallAction
		if c.rollCall.state != Closed {
			return answer.NewError(-1, "The roll call cannot be reopened since it has not been closed")
		}
	}

	// Why not messagedata.RollCallReopen ? Maybe we should assume that Reopen
	// message is useless.
	var rollCallOpen messagedata.RollCallOpen

	err := msg.UnmarshalData(&rollCallOpen)
	if err != nil {
		return xerrors.Errorf("failed to unmarshal roll call open: %v", err)
	}

	// check that data is correct
	err = c.verifyMessageRollCallOpen(rollCallOpen)
	if err != nil {
		return xerrors.Errorf("invalid roll_call#open message: %v", err)
	}

	if !c.rollCall.checkPrevID([]byte(rollCallOpen.Opens)) {
		return answer.NewError(-1, "The field `opens` does not correspond to the id of the previous roll call message")
	}

	c.rollCall.id = rollCallOpen.UpdateID
	c.rollCall.state = Open
	return nil
}

// processRollCallClose processes a close roll call message.
func (c *Channel) processRollCallClose(msg messagedata.RollCallClose) error {

	// check that data is correct
	err := c.verifyMessageRollCallClose(msg)
	if err != nil {
		return xerrors.Errorf("invalid roll_call#close message: %v", err)
	}

	if c.rollCall.state != Open {
		return answer.NewError(-1, "The roll call cannot be closed since it's not open")
	}

	if !c.rollCall.checkPrevID([]byte(msg.Closes)) {
		return answer.NewError(-4, "The field `closes` does not correspond to the id of the previous roll call message")
	}

	c.rollCall.id = msg.UpdateID
	c.rollCall.state = Closed

	var db *sql.DB

	if sqlite.GetDBPath() != "" {
		db, err := sql.Open("sqlite3", sqlite.GetDBPath())
		if err != nil {
			c.log.Err(err).Msg("failed to connect to db")
			db = nil
		} else {
			defer db.Close()
		}
	}


	for _, attendee := range msg.Attendees {
		c.attendees[attendee] = struct{}{}

		c.createChirpingChannel(attendee)

		if db != nil {
			c.log.Info().Msgf("inserting attendee %s into db", attendee)

			err := insertAttendee(db, attendee, c.channelID)
			if err != nil {
				c.log.Err(err).Msgf("failed to insert attendee %s into db", attendee)
			}
		}
	}

	return nil
}

// ---
// DB operations
// ---

func insertAttendee(db *sql.DB, key string, channelID string) error {
	stmt, err := db.Prepare("insert into lao_attendee(attendee_key, lao_channel_id) values(?, ?)")
	if err != nil {
		return xerrors.Errorf("failed to prepare query: %v", err)
	}

	defer stmt.Close()

	_, err = stmt.Exec(key, channelID)
	if err != nil {
		return xerrors.Errorf("failed to exec query: %v", err)
	}

	return nil
}

// checkPrevID is a helper method which validates the roll call ID.
func (r *rollCall) checkPrevID(prevID []byte) bool {
	return string(prevID) == r.id
}

// CreateChannelFromDB restores a channel from the db
func CreateChannelFromDB(db *sql.DB, channelPath string, hub channel.HubFunctionalities, log zerolog.Logger) (channel.Channel, error) {
	log = log.With().Str("channel", "lao").Logger()

	channel := Channel{
		channelID: channelPath,
		sockets:   channel.NewSockets(),
		inbox:     inbox.NewInbox(channelPath),
		hub:       hub,
		rollCall:  rollCall{},
		attendees: make(map[string]struct{}),
		log:       log,
	}

	attendees, err := getAttendeesChannelFromDB(db, channelPath)
	if err != nil {
		return nil, xerrors.Errorf("failed to get attendees: %v", err)
	}

	for _, attendee := range attendees {
		channel.attendees[attendee] = struct{}{}
	}

	witnesses, err := getWitnessChannelFromDB(db, channelPath)
	if err != nil {
		return nil, xerrors.Errorf("failed to get witnesses: %v", err)
	}

	channel.witnesses = witnesses

	inbox, err := inbox.CreateInboxFromDB(db, channelPath)
	if err != nil {
		return nil, xerrors.Errorf("failed to load inbox: %v", err)
	}

	channel.inbox = inbox

	return &channel, nil
}

func getAttendeesChannelFromDB(db *sql.DB, channelPath string) ([]string, error) {
	query := `
		SELECT
			attendee_key
		FROM
			lao_attendee
		WHERE
			lao_channel_id = ?`

	stmt, err := db.Prepare(query)
	if err != nil {
		return nil, xerrors.Errorf(dbPrepareErr, err)
	}

	defer stmt.Close()

	rows, err := stmt.Query(channelPath)
	if err != nil {
		return nil, xerrors.Errorf(dbQueryRowErr, err)
	}

	defer rows.Close()

	result := make([]string, 0)

	for rows.Next() {
		var attendeeKey string

		err = rows.Scan(&attendeeKey)
		if err != nil {
			return nil, xerrors.Errorf(dbParseRowErr, err)
		}

		result = append(result, attendeeKey)
	}

	err = rows.Err()
	if err != nil {
		return nil, xerrors.Errorf(dbRowIterErr, err)
	}

	return result, nil
}

func getWitnessChannelFromDB(db *sql.DB, channelPath string) ([]string, error) {
	query := `
		SELECT
			pub_key
		FROM
			lao_witness
		WHERE
			lao_channel_id = ?`

	stmt, err := db.Prepare(query)
	if err != nil {
		return nil, xerrors.Errorf(dbPrepareErr, err)
	}

	defer stmt.Close()

	rows, err := stmt.Query(channelPath)
	if err != nil {
		return nil, xerrors.Errorf(dbQueryRowErr, err)
	}

	defer rows.Close()

	result := make([]string, 0)

	for rows.Next() {
		var pubKey string

		err = rows.Scan(&pubKey)
		if err != nil {
			return nil, xerrors.Errorf(dbParseRowErr, err)
		}

		result = append(result, pubKey)
	}

	err = rows.Err()
	if err != nil {
		return nil, xerrors.Errorf(dbRowIterErr, err)
	}

	return result, nil
}<|MERGE_RESOLUTION|>--- conflicted
+++ resolved
@@ -11,11 +11,8 @@
 	"popstellar/channel/chirp"
 	"popstellar/channel/consensus"
 	"popstellar/channel/election"
-<<<<<<< HEAD
 	"popstellar/channel/generalChirping"
 	"popstellar/channel/inbox"
-=======
->>>>>>> 45469ad1
 	"popstellar/crypto"
 	"popstellar/db/sqlite"
 	"popstellar/inbox"
@@ -87,19 +84,6 @@
 
 	consensusPath := fmt.Sprintf("%s/consensus", channelID)
 	consensusCh := consensus.NewChannel(consensusPath, hub, log)
-<<<<<<< HEAD
-	hub.RegisterNewChannel(consensusPath, consensusCh)
-
-	return &Channel{
-		channelID: channelID,
-		sockets:   channel.NewSockets(),
-		inbox:     box,
-		general:   general,
-		hub:       hub,
-		rollCall:  rollCall{},
-		attendees: make(map[string]struct{}),
-		log:       log,
-=======
 
 	hub.NotifyNewChannel(consensusPath, consensusCh, socket)
 
@@ -112,7 +96,6 @@
 		rollCall:        rollCall{},
 		attendees:       make(map[string]struct{}),
 		log:             log,
->>>>>>> 45469ad1
 	}
 }
 
@@ -278,13 +261,9 @@
 	case messagedata.RollCallObject:
 		err = c.processRollCallObject(action, msg)
 	case messagedata.ElectionObject:
-<<<<<<< HEAD
 		err = c.processElectionObject(action, msg)
 	default:
 		err = xerrors.Errorf("object not accepted in a LAO channel.")
-=======
-		err = c.processElectionObject(action, msg, socket)
->>>>>>> 45469ad1
 	}
 
 	if err != nil {
@@ -482,11 +461,7 @@
 		return answer.NewErrorf(-4, keyUnmarshalError, err)
 	}
 
-<<<<<<< HEAD
-	if !c.hub.GetPubKeyOrg().Equal(senderPoint) {
-=======
 	if !c.organizerPubKey.Equal(senderPoint) {
->>>>>>> 45469ad1
 		return answer.NewErrorf(-5, "sender's public key %q does not match the organizer's", msg.Sender)
 	}
 
@@ -566,14 +541,9 @@
 		return answer.NewErrorf(-4, keyUnmarshalError, err)
 	}
 
-<<<<<<< HEAD
-	if !c.hub.GetPubKeyOrg().Equal(senderPoint) {
-		return answer.NewError(-5, "The sender of the election setup message has a different public key from the organizer")
-=======
 	if !c.organizerPubKey.Equal(senderPoint) {
 		return answer.NewErrorf(-5, "Sender key does not match the "+
 			"organizer's one: %s != %s", senderPoint, c.organizerPubKey)
->>>>>>> 45469ad1
 	}
 
 	var electionSetup messagedata.ElectionSetup

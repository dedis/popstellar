--- conflicted
+++ resolved
@@ -76,11 +76,7 @@
 
 	consensusCh := consensus.NewChannel(consensusPath, hub, log)
 
-<<<<<<< HEAD
-	hub.NotifyNewChannel(consensusPath, &consensusCh, socket)
-=======
-	hub.RegisterNewChannel(consensusPath, consensusCh)
->>>>>>> 7b0f8c9a
+	hub.NotifyNewChannel(consensusPath, consensusCh, socket)
 
 	return &Channel{
 		channelID:       channelID,
@@ -512,7 +508,7 @@
 
 	if !c.organizerPubKey.Equal(senderPoint) {
 		return answer.NewErrorf(-5, "Sender key does not match the "+
-			"organizer's one: %s != %s", senderPoint, c, c.organizerPubKey)
+			"organizer's one: %s != %s", senderPoint, c.organizerPubKey)
 	}
 
 	var electionSetup messagedata.ElectionSetup

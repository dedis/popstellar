package lao

import (
	"database/sql"
	"encoding/base64"
	"encoding/json"
	"fmt"
	"github.com/rs/zerolog"
	"go.dedis.ch/kyber/v3/sign/schnorr"
	"golang.org/x/xerrors"
	"popstellar/channel"
	"popstellar/channel/consensus.go"
	"popstellar/channel/election"
	"popstellar/channel/inbox"
	"popstellar/crypto"
	"popstellar/db/sqlite"
	jsonrpc "popstellar/message"
	"popstellar/message/answer"
	"popstellar/message/messagedata"
	"popstellar/message/query"
	"popstellar/message/query/method"
	"popstellar/message/query/method/message"
	"popstellar/network/socket"
	"popstellar/validation"
	"strconv"
	"sync"
)

const (
	dbPrepareErr  = "failed to prepare query: %v"
	dbParseRowErr = "failed to parse row: %v"
	dbRowIterErr  = "error in row iteration: %v"
	dbQueryRowErr = "failed to query rows: %v"
	msgID		  = "msg id"
)

// Channel defines a LAO channel
type Channel struct {
	sockets channel.Sockets

	inbox *inbox.Inbox

	// /root/<ID>
	channelID string

	witnessMu sync.Mutex
	witnesses []string

	rollCall rollCall

	hub channel.HubFunctionalities

	attendees map[string]struct{}

<<<<<<< HEAD
	consensus consensus.Channel
=======
	log zerolog.Logger
>>>>>>> d1c4236d
}

// NewChannel returns a new initialized LAO channel
func NewChannel(channelID string, hub channel.HubFunctionalities, msg message.Message, log zerolog.Logger) channel.Channel {

	log = log.With().Str("channel", "lao").Logger()

	inbox := inbox.NewInbox(channelID)
	inbox.StoreMessage(msg)

	consensusID := fmt.Sprintf("%s/consensus", channelID)

	return &Channel{
		channelID: channelID,
		sockets:   channel.NewSockets(),
		inbox:     inbox,
		hub:       hub,
		rollCall:  rollCall{},
		attendees: make(map[string]struct{}),
<<<<<<< HEAD
		consensus: consensus.NewChannel(consensusID, hub, )),
=======
		log:	   log,
>>>>>>> d1c4236d
	}
}

// Subscribe is used to handle a subscribe message from the client.
func (c *Channel) Subscribe(socket socket.Socket, msg method.Subscribe) error {
	c.log.Info().
		Str(msgID, strconv.Itoa(msg.ID)).
		Msg("received a subscribe")
	c.sockets.Upsert(socket)

	return nil
}

// Unsubscribe is used to handle an unsubscribe message.
func (c *Channel) Unsubscribe(socketID string, msg method.Unsubscribe) error {
	c.log.Info().
		Str(msgID, strconv.Itoa(msg.ID)).
		Msg("received an unsubscribe")

	ok := c.sockets.Delete(socketID)

	if !ok {
		return answer.NewError(-2, "client is not subscribed to this channel")
	}

	return nil
}

// Catchup is used to handle a catchup message.
func (c *Channel) Catchup(catchup method.Catchup) []message.Message {
	c.log.Info().
		Str(msgID, strconv.Itoa(catchup.ID)).
		Msg("received a catchup")

	return c.inbox.GetSortedMessages()
}

// broadcastToAllClients is a helper message to broadcast a message to all
// subscribers.
func (c *Channel) broadcastToAllClients(msg message.Message) {
	c.log.Info().
		Str(msgID, msg.MessageID).
		Msg("broadcasting message to all clients")

	rpcMessage := method.Broadcast{
		Base: query.Base{
			JSONRPCBase: jsonrpc.JSONRPCBase{
				JSONRPC: "2.0",
			},
			Method: "broadcast",
		},
		Params: struct {
			Channel string          `json:"channel"`
			Message message.Message `json:"message"`
		}{
			c.channelID,
			msg,
		},
	}

	buf, err := json.Marshal(&rpcMessage)
	if err != nil {
		c.log.Err(err).Msg("failed to marshal broadcast query")
	}

	c.sockets.SendToAll(buf)
}

// VerifyPublishMessage checks if a Publish message is valid
func (c *Channel) VerifyPublishMessage(publish method.Publish) error {
	c.log.Info().
		Str(msgID, strconv.Itoa(publish.ID)).
		Msg("received a publish")

	// Check if the structure of the message is correct
	msg := publish.Params.Message

	jsonData, err := base64.URLEncoding.DecodeString(msg.Data)
	if err != nil {
		return xerrors.Errorf("failed to decode message data: %v", err)
	}

	// Verify the data
	err = c.hub.GetSchemaValidator().VerifyJSON(jsonData, validation.Data)
	if err != nil {
		return xerrors.Errorf("failed to verify json schema: %w", err)
	}

	// Check if the message already exists
	if _, ok := c.inbox.GetMessage(msg.MessageID); ok {
		return answer.NewError(-3, "message already exists")
	}

	return nil
}

// rollCallState denotes the state of the roll call.
type rollCallState string

const (
	// Open represents the open roll call state.
	Open rollCallState = "open"

	// Closed represents the closed roll call state.
	Closed rollCallState = "closed"

	// Created represents the created roll call state.
	Created rollCallState = "created"
)

// rollCall represents a roll call.
type rollCall struct {
	state rollCallState
	id    string
}

// Publish handles publish messages for the LAO channel.
func (c *Channel) Publish(publish method.Publish) error {
	err := c.VerifyPublishMessage(publish)
	if err != nil {
		return xerrors.Errorf("failed to verify publish message: %w", err)
	}

	msg := publish.Params.Message

	data := msg.Data

	jsonData, err := base64.URLEncoding.DecodeString(data)
	if err != nil {
		return xerrors.Errorf("failed to decode message data: %v", err)
	}

	object, action, err := messagedata.GetObjectAndAction(jsonData)

	switch object {
	case messagedata.LAOObject:
		err = c.processLaoObject(action, msg)
	case messagedata.MeetingObject:
		err = c.processMeetingObject(action, msg)
	case messagedata.MessageObject:
		err = c.processMessageObject(action, msg)
	case messagedata.RollCallObject:
		err = c.processRollCallObject(action, msg)
	case messagedata.ElectionObject:
		err = c.processElectionObject(action, msg)
	}

	if err != nil {
		return xerrors.Errorf("failed to process %q object: %w", object, err)
	}

	c.broadcastToAllClients(msg)
	return nil
}

// processLaoObject processes a LAO object.
func (c *Channel) processLaoObject(action string, msg message.Message) error {
	switch action {
	case messagedata.LAOActionUpdate:
	case messagedata.LAOActionState:
		var laoState messagedata.LaoState

		err := msg.UnmarshalData(&laoState)
		if err != nil {
			return xerrors.Errorf("failed to unmarshal lao#state: %v", err)
		}

		err = c.processLaoState(laoState)
		if err != nil {
			return xerrors.Errorf("failed to process state action: %w", err)
		}
	default:
		return answer.NewInvalidActionError(action)
	}

	c.inbox.StoreMessage(msg)

	return nil
}

// processLaoState processes a lao state action.
func (c *Channel) processLaoState(data messagedata.LaoState) error {
	// Check if we have the update message
	msg, ok := c.inbox.GetMessage(data.ModificationID)

	if !ok {
		return answer.NewErrorf(-4, "cannot find lao/update_properties with ID: %s", data.ModificationID)
	}

	// Check if the signatures are from witnesses we need. We maintain
	// the current state of witnesses for a LAO in the channel instance
	// TODO: threshold signature verification

	c.witnessMu.Lock()
	match := 0
	expected := len(c.witnesses)
	// TODO: O(N^2), O(N) possible
	for i := 0; i < expected; i++ {
		for j := 0; j < len(data.ModificationSignatures); j++ {
			if c.witnesses[i] == data.ModificationSignatures[j].Witness {
				match++
				break
			}
		}
	}
	c.witnessMu.Unlock()

	if match != expected {
		return answer.NewErrorf(-4, "not enough witness signatures provided. Needed %d got %d", expected, match)
	}

	// Check if the signatures match
	for _, pair := range data.ModificationSignatures {
		err := schnorr.VerifyWithChecks(crypto.Suite, []byte(pair.Witness), []byte(data.ModificationID), []byte(pair.Signature))
		if err != nil {
			return answer.NewErrorf(-4, "signature verfication failed for witness: %s", pair.Witness)
		}
	}

	var updateMsgData messagedata.LaoUpdate

	err := msg.UnmarshalData(&updateMsgData)
	if err != nil {
		return &answer.Error{
			Code:        -4,
			Description: fmt.Sprintf("failed to unmarshal message from the inbox: %v", err),
		}
	}

	err = compareLaoUpdateAndState(updateMsgData, data)
	if err != nil {
		return xerrors.Errorf("failed to compare lao/update and existing state: %w", err)
	}

	return nil
}

func compareLaoUpdateAndState(update messagedata.LaoUpdate, state messagedata.LaoState) error {
	if update.LastModified != state.LastModified {
		return answer.NewErrorf(-4, "mismatch between last modified: expected %d got %d", update.LastModified, state.LastModified)
	}

	if update.Name != state.Name {
		return answer.NewErrorf(-4, "mismatch between name: expected %s got %s", update.Name, state.Name)
	}

	M := len(update.Witnesses)
	N := len(state.Witnesses)

	if M != N {
		return answer.NewErrorf(-4, "mismatch between witness count: expected %d got %d", M, N)
	}

	match := 0

	for i := 0; i < M; i++ {
		for j := 0; j < N; j++ {
			if update.Witnesses[i] == state.Witnesses[j] {
				match++
				break
			}
		}
	}

	if match != M {
		return answer.NewErrorf(-4, "mismatch between witness keys: expected %d keys to match but %d matched", M, match)
	}

	return nil
}

// processMeetingObject handles a meeting object.
func (c *Channel) processMeetingObject(action string, msg message.Message) error {

	// Nothing to do ...🤷‍♂️
	switch action {
	case messagedata.MeetingActionCreate:
	case messagedata.MeetingActionState:
	}

	c.inbox.StoreMessage(msg)

	return nil
}

// processMessageObject handles a message object.
func (c *Channel) processMessageObject(action string, msg message.Message) error {

	switch action {
	case messagedata.MessageActionWitness:
		var witnessData messagedata.MessageWitness

		err := msg.UnmarshalData(&witnessData)
		if err != nil {
			return xerrors.Errorf("failed to unmarshal witness data: %v", err)
		}

		err = schnorr.VerifyWithChecks(crypto.Suite, []byte(msg.Sender), []byte(witnessData.MessageID), []byte(witnessData.Signature))
		if err != nil {
			return answer.NewError(-4, "invalid witness signature")
		}

		err = c.inbox.AddWitnessSignature(witnessData.MessageID, msg.Sender, witnessData.Signature)
		if err != nil {
			return xerrors.Errorf("failed to add witness signature: %w", err)
		}
	default:
		return answer.NewInvalidActionError(action)
	}

	return nil
}

// processRollCallObject handles a roll call object.
func (c *Channel) processRollCallObject(action string, msg message.Message) error {
	sender := msg.Sender

	senderBuf, err := base64.URLEncoding.DecodeString(sender)
	if err != nil {
		return xerrors.Errorf("failed to decode sender key: %v", err)
	}

	// Check if the sender of the roll call message is the organizer
	senderPoint := crypto.Suite.Point()
	err = senderPoint.UnmarshalBinary(senderBuf)
	if err != nil {
		return answer.NewErrorf(-4, "failed to unmarshal public key of the sender: %v", err)
	}

	if !c.hub.GetPubkey().Equal(senderPoint) {
		return answer.NewErrorf(-5, "sender's public key %q does not match the organizer's", msg.Sender)
	}

	switch action {
	case messagedata.RollCallActionCreate:
		var rollCallCreate messagedata.RollCallCreate

		err := msg.UnmarshalData(&rollCallCreate)
		if err != nil {
			return xerrors.Errorf("failed to unmarshal roll call create: %v", err)
		}

		err = c.processCreateRollCall(rollCallCreate)
		if err != nil {
			return xerrors.Errorf("failed to process roll call create: %v", err)
		}

	case messagedata.RollCallActionOpen, messagedata.RollCallActionReopen:
		err := c.processOpenRollCall(msg, action)
		if err != nil {
			return xerrors.Errorf("failed to process open roll call: %v", err)
		}

	case messagedata.RollCallActionClose:
		var rollCallClose messagedata.RollCallClose

		err := msg.UnmarshalData(&rollCallClose)
		if err != nil {
			return xerrors.Errorf("failed to unmarshal roll call close: %v", err)
		}

		err = c.processCloseRollCall(rollCallClose)
		if err != nil {
			return xerrors.Errorf("failed to process close roll call: %v", err)
		}
	default:
		return answer.NewInvalidActionError(action)
	}

	if err != nil {
		return xerrors.Errorf("failed to process roll call action: %s %w", action, err)
	}

	c.inbox.StoreMessage(msg)

	return nil
}

// processElectionObject handles an election object.
func (c *Channel) processElectionObject(action string, msg message.Message) error {
	expectedAction := messagedata.ElectionActionSetup

	if action != expectedAction {
		return answer.NewErrorf(-4, "invalid action: %s != %s)", action, expectedAction)
	}

	senderBuf, err := base64.URLEncoding.DecodeString(msg.Sender)
	if err != nil {
		return xerrors.Errorf("failed to decode sender key: %v", err)
	}

	// Check if the sender of election creation message is the organizer
	senderPoint := crypto.Suite.Point()
	err = senderPoint.UnmarshalBinary(senderBuf)
	if err != nil {
		return answer.NewErrorf(-4, "failed to unmarshal public key of the sender: %v", err)
	}

	if !c.hub.GetPubkey().Equal(senderPoint) {
		return answer.NewError(-5, "The sender of the election setup message has a different public key from the organizer")
	}

	var electionSetup messagedata.ElectionSetup

	err = msg.UnmarshalData(&electionSetup)
	if err != nil {
		return xerrors.Errorf("failed to unmarshal election setup: %v", err)
	}

	err = c.createElection(msg, electionSetup)
	if err != nil {
		return xerrors.Errorf("failed to create election: %w", err)
	}

	c.log.Info().Msg("election created with success")
	return nil
}

// createElection creates an election in the LAO.
func (c *Channel) createElection(msg message.Message, setupMsg messagedata.ElectionSetup) error {

	// Check if the Lao ID of the message corresponds to the channel ID
	channelID := c.channelID[6:]
	if channelID != setupMsg.Lao {
		return answer.NewErrorf(-4, "Lao ID of the message (Lao: %s) is different from the channelID (channel: %s)", setupMsg.Lao, channelID)
	}

	// Compute the new election channel id
	channelPath := "/root/" + setupMsg.Lao + "/" + setupMsg.ID

	// Create the new election channel
	electionCh := election.NewChannel(channelPath, setupMsg.StartTime, setupMsg.EndTime, false, setupMsg.Questions, c.attendees, msg, c.hub, c.log)
	// {
	// 	createBaseChannel(organizerHub, channelPath),
	// 	setupMsg.StartTime,
	// 	setupMsg.EndTime,
	// 	false,
	// 	getAllQuestionsForElectionChannel(setupMsg.Questions),
	// 	c.attendees,
	// }

	// Saving the election channel creation message on the lao channel
	c.inbox.StoreMessage(msg)

	// Add the new election channel to the organizerHub
	c.hub.RegisterNewChannel(channelPath, &electionCh)

	return nil
}

// processCreateRollCall processes a roll call creation object.
func (c *Channel) processCreateRollCall(msg messagedata.RollCallCreate) error {
	// Check that the ProposedEnd is greater than the ProposedStart
	if msg.ProposedStart > msg.ProposedEnd {
		return answer.NewErrorf(-4, "The field `proposed_start` is greater than the field `proposed_end`: %d > %d", msg.ProposedStart, msg.ProposedEnd)
	}

	c.rollCall.id = string(msg.ID)
	c.rollCall.state = Created
	return nil
}

// processOpenRollCall processes an open roll call object.
func (c *Channel) processOpenRollCall(msg message.Message, action string) error {
	if action == messagedata.RollCallActionOpen {
		// If the action is an OpenRollCallAction,
		// the previous roll call action should be a CreateRollCallAction
		if c.rollCall.state != Created {
			return answer.NewError(-1, "The roll call cannot be opened since it does not exist")
		}
	} else {
		// If the action is an RepenRollCallAction,
		// the previous roll call action should be a CloseRollCallAction
		if c.rollCall.state != Closed {
			return answer.NewError(-1, "The roll call cannot be reopened since it has not been closed")
		}
	}

	// Why not messagedata.RollCallReopen ? Maybe we should assume that Reopen
	// message is useless.
	var rollCallOpen messagedata.RollCallOpen

	err := msg.UnmarshalData(&rollCallOpen)
	if err != nil {
		return xerrors.Errorf("failed to unmarshal roll call open: %v", err)
	}

	if !c.rollCall.checkPrevID([]byte(rollCallOpen.Opens)) {
		return answer.NewError(-1, "The field `opens` does not correspond to the id of the previous roll call message")
	}

	c.rollCall.id = rollCallOpen.UpdateID
	c.rollCall.state = Open
	return nil
}

// processCloseRollCall processes a close roll call message.
func (c *Channel) processCloseRollCall(msg messagedata.RollCallClose) error {
	if c.rollCall.state != Open {
		return answer.NewError(-1, "The roll call cannot be closed since it's not open")
	}

	if !c.rollCall.checkPrevID([]byte(msg.Closes)) {
		return answer.NewError(-4, "The field `closes` does not correspond to the id of the previous roll call message")
	}

	c.rollCall.id = msg.UpdateID
	c.rollCall.state = Closed

	var db *sql.DB

	if sqlite.GetDBPath() != "" {
		db, err := sql.Open("sqlite3", sqlite.GetDBPath())
		if err != nil {
			c.log.Err(err).Msg("failed to connect to db")
			db = nil
		} else {
			defer db.Close()
		}
	}

	for _, attendee := range msg.Attendees {
		c.attendees[attendee] = struct{}{}

		if db != nil {
			c.log.Info().Msgf("inserting attendee %s into db", attendee)

			err := insertAttendee(db, attendee, c.channelID)
			if err != nil {
				c.log.Err(err).Msgf("failed to insert attendee %s into db", attendee)
			}
		}
	}

	return nil
}

// ---
// DB operations
// ---

func insertAttendee(db *sql.DB, key string, channelID string) error {
	stmt, err := db.Prepare("insert into lao_attendee(attendee_key, lao_channel_id) values(?, ?)")
	if err != nil {
		return xerrors.Errorf("failed to prepare query: %v", err)
	}

	defer stmt.Close()

	_, err = stmt.Exec(key, channelID)
	if err != nil {
		return xerrors.Errorf("failed to exec query: %v", err)
	}

	return nil
}

// checkPrevID is a helper method which validates the roll call ID.
func (r *rollCall) checkPrevID(prevID []byte) bool {
	return string(prevID) == r.id
}

// CreateChannelFromDB restores a channel from the db
func CreateChannelFromDB(db *sql.DB, channelPath string, hub channel.HubFunctionalities, log zerolog.Logger) (channel.Channel, error) {
	log = log.With().Str("channel", "lao").Logger()

	channel := Channel{
		channelID: channelPath,
		sockets:   channel.NewSockets(),
		inbox:     inbox.NewInbox(channelPath),
		hub:       hub,
		rollCall:  rollCall{},
		attendees: make(map[string]struct{}),
		log:	   log,
	}

	attendees, err := getAttendeesChannelFromDB(db, channelPath)
	if err != nil {
		return nil, xerrors.Errorf("failed to get attendees: %v", err)
	}

	for _, attendee := range attendees {
		channel.attendees[attendee] = struct{}{}
	}

	witnesses, err := getWitnessChannelFromDB(db, channelPath)
	if err != nil {
		return nil, xerrors.Errorf("failed to get witnesses: %v", err)
	}

	channel.witnesses = witnesses

	inbox, err := inbox.CreateInboxFromDB(db, channelPath)
	if err != nil {
		return nil, xerrors.Errorf("failed to load inbox: %v", err)
	}

	channel.inbox = inbox

	return &channel, nil
}

func getAttendeesChannelFromDB(db *sql.DB, channelPath string) ([]string, error) {
	query := `
		SELECT
			attendee_key
		FROM
			lao_attendee
		WHERE
			lao_channel_id = ?`

	stmt, err := db.Prepare(query)
	if err != nil {
		return nil, xerrors.Errorf(dbPrepareErr, err)
	}

	defer stmt.Close()

	rows, err := stmt.Query(channelPath)
	if err != nil {
		return nil, xerrors.Errorf(dbQueryRowErr, err)
	}

	defer rows.Close()

	result := make([]string, 0)

	for rows.Next() {
		var attendeeKey string

		err = rows.Scan(&attendeeKey)
		if err != nil {
			return nil, xerrors.Errorf(dbParseRowErr, err)
		}

		result = append(result, attendeeKey)
	}

	err = rows.Err()
	if err != nil {
		return nil, xerrors.Errorf(dbRowIterErr, err)
	}

	return result, nil
}

func getWitnessChannelFromDB(db *sql.DB, channelPath string) ([]string, error) {
	query := `
		SELECT
			pub_key
		FROM
			lao_witness
		WHERE
			lao_channel_id = ?`

	stmt, err := db.Prepare(query)
	if err != nil {
		return nil, xerrors.Errorf(dbPrepareErr, err)
	}

	defer stmt.Close()

	rows, err := stmt.Query(channelPath)
	if err != nil {
		return nil, xerrors.Errorf(dbQueryRowErr, err)
	}

	defer rows.Close()

	result := make([]string, 0)

	for rows.Next() {
		var pubKey string

		err = rows.Scan(&pubKey)
		if err != nil {
			return nil, xerrors.Errorf(dbParseRowErr, err)
		}

		result = append(result, pubKey)
	}

	err = rows.Err()
	if err != nil {
		return nil, xerrors.Errorf(dbRowIterErr, err)
	}

	return result, nil
}<|MERGE_RESOLUTION|>--- conflicted
+++ resolved
@@ -5,9 +5,6 @@
 	"encoding/base64"
 	"encoding/json"
 	"fmt"
-	"github.com/rs/zerolog"
-	"go.dedis.ch/kyber/v3/sign/schnorr"
-	"golang.org/x/xerrors"
 	"popstellar/channel"
 	"popstellar/channel/consensus.go"
 	"popstellar/channel/election"
@@ -24,6 +21,10 @@
 	"popstellar/validation"
 	"strconv"
 	"sync"
+
+	"github.com/rs/zerolog"
+	"go.dedis.ch/kyber/v3/sign/schnorr"
+	"golang.org/x/xerrors"
 )
 
 const (
@@ -31,7 +32,7 @@
 	dbParseRowErr = "failed to parse row: %v"
 	dbRowIterErr  = "error in row iteration: %v"
 	dbQueryRowErr = "failed to query rows: %v"
-	msgID		  = "msg id"
+	msgID         = "msg id"
 )
 
 // Channel defines a LAO channel
@@ -52,11 +53,8 @@
 
 	attendees map[string]struct{}
 
-<<<<<<< HEAD
 	consensus consensus.Channel
-=======
-	log zerolog.Logger
->>>>>>> d1c4236d
+	log       zerolog.Logger
 }
 
 // NewChannel returns a new initialized LAO channel
@@ -76,11 +74,8 @@
 		hub:       hub,
 		rollCall:  rollCall{},
 		attendees: make(map[string]struct{}),
-<<<<<<< HEAD
-		consensus: consensus.NewChannel(consensusID, hub, )),
-=======
-		log:	   log,
->>>>>>> d1c4236d
+		consensus: consensus.NewChannel(consensusID, hub, log),
+		log:       log,
 	}
 }
 
@@ -654,7 +649,7 @@
 		hub:       hub,
 		rollCall:  rollCall{},
 		attendees: make(map[string]struct{}),
-		log:	   log,
+		log:       log,
 	}
 
 	attendees, err := getAttendeesChannelFromDB(db, channelPath)

package lao

import (
	"database/sql"
	"encoding/base64"
	"encoding/json"
	"fmt"
	"popstellar/channel"
	"popstellar/channel/consensus"
	"popstellar/channel/election"
	"popstellar/channel/inbox"
	"popstellar/crypto"
	"popstellar/db/sqlite"
	jsonrpc "popstellar/message"
	"popstellar/message/answer"
	"popstellar/message/messagedata"
	"popstellar/message/query"
	"popstellar/message/query/method"
	"popstellar/message/query/method/message"
	"popstellar/network/socket"
	"popstellar/validation"
	"strconv"
	"sync"

	"github.com/rs/zerolog"
	"go.dedis.ch/kyber/v3/sign/schnorr"
	"golang.org/x/xerrors"
)

const (
	dbPrepareErr  = "failed to prepare query: %v"
	dbParseRowErr = "failed to parse row: %v"
	dbRowIterErr  = "error in row iteration: %v"
	dbQueryRowErr = "failed to query rows: %v"
	msgID         = "msg id"
)

// Channel defines a LAO channel
type Channel struct {
	sockets channel.Sockets

	inbox *inbox.Inbox

	// /root/<ID>
	channelID string

	witnessMu sync.Mutex
	witnesses []string

	rollCall rollCall

	hub channel.HubFunctionalities

	attendees map[string]struct{}

	consensus *consensus.Channel
	log       zerolog.Logger
}

// NewChannel returns a new initialized LAO channel
func NewChannel(channelID string, hub channel.HubFunctionalities, msg message.Message, log zerolog.Logger) channel.Channel {

	log = log.With().Str("channel", "lao").Logger()

	inbox := inbox.NewInbox(channelID)
	inbox.StoreMessage(msg)

	consensusPath := fmt.Sprintf("%s/consensus", channelID)

	consensusCh := consensus.NewChannel(consensusPath, hub, log)

	hub.RegisterNewChannel(consensusPath, &consensusCh)

	return &Channel{
		channelID: channelID,
		sockets:   channel.NewSockets(),
		inbox:     inbox,
		hub:       hub,
		rollCall:  rollCall{},
		attendees: make(map[string]struct{}),
<<<<<<< HEAD
		consensus: &consensusCh,
=======
>>>>>>> 3c9b1f3d
		log:       log,
	}
}

func (c *Channel) GetConsensusChan() *consensus.Channel {
	return c.consensus
}

// Subscribe is used to handle a subscribe message from the client.
func (c *Channel) Subscribe(socket socket.Socket, msg method.Subscribe) error {
	c.log.Info().
		Str(msgID, strconv.Itoa(msg.ID)).
		Msg("received a subscribe")
	c.sockets.Upsert(socket)

	return nil
}

// Unsubscribe is used to handle an unsubscribe message.
func (c *Channel) Unsubscribe(socketID string, msg method.Unsubscribe) error {
	c.log.Info().
		Str(msgID, strconv.Itoa(msg.ID)).
		Msg("received an unsubscribe")

	ok := c.sockets.Delete(socketID)

	if !ok {
		return answer.NewError(-2, "client is not subscribed to this channel")
	}

	return nil
}

// Catchup is used to handle a catchup message.
func (c *Channel) Catchup(catchup method.Catchup) []message.Message {
	c.log.Info().
		Str(msgID, strconv.Itoa(catchup.ID)).
		Msg("received a catchup")

	return c.inbox.GetSortedMessages()
}

// broadcastToAllClients is a helper message to broadcast a message to all
// subscribers.
func (c *Channel) broadcastToAllClients(msg message.Message) {
	c.log.Info().
		Str(msgID, msg.MessageID).
		Msg("broadcasting message to all clients")

	rpcMessage := method.Broadcast{
		Base: query.Base{
			JSONRPCBase: jsonrpc.JSONRPCBase{
				JSONRPC: "2.0",
			},
			Method: "broadcast",
		},
		Params: struct {
			Channel string          `json:"channel"`
			Message message.Message `json:"message"`
		}{
			c.channelID,
			msg,
		},
	}

	buf, err := json.Marshal(&rpcMessage)
	if err != nil {
		c.log.Err(err).Msg("failed to marshal broadcast query")
	}

	c.sockets.SendToAll(buf)
}

// VerifyPublishMessage checks if a Publish message is valid
func (c *Channel) VerifyPublishMessage(publish method.Publish) error {
	c.log.Info().
		Str(msgID, strconv.Itoa(publish.ID)).
		Msg("received a publish")

	// Check if the structure of the message is correct
	msg := publish.Params.Message

	jsonData, err := base64.URLEncoding.DecodeString(msg.Data)
	if err != nil {
		return xerrors.Errorf("failed to decode message data: %v", err)
	}

	// Verify the data
	err = c.hub.GetSchemaValidator().VerifyJSON(jsonData, validation.Data)
	if err != nil {
		return xerrors.Errorf("failed to verify json schema: %w", err)
	}

	// Check if the message already exists
	if _, ok := c.inbox.GetMessage(msg.MessageID); ok {
		return answer.NewError(-3, "message already exists")
	}

	return nil
}

// rollCallState denotes the state of the roll call.
type rollCallState string

const (
	// Open represents the open roll call state.
	Open rollCallState = "open"

	// Closed represents the closed roll call state.
	Closed rollCallState = "closed"

	// Created represents the created roll call state.
	Created rollCallState = "created"
)

// rollCall represents a roll call.
type rollCall struct {
	state rollCallState
	id    string
}

// Publish handles publish messages for the LAO channel.
func (c *Channel) Publish(publish method.Publish) error {
	err := c.VerifyPublishMessage(publish)
	if err != nil {
		return xerrors.Errorf("failed to verify publish message: %w", err)
	}

	msg := publish.Params.Message

	data := msg.Data

	jsonData, err := base64.URLEncoding.DecodeString(data)
	if err != nil {
		return xerrors.Errorf("failed to decode message data: %v", err)
	}

	object, action, err := messagedata.GetObjectAndAction(jsonData)

	switch object {
	case messagedata.LAOObject:
		err = c.processLaoObject(action, msg)
	case messagedata.MeetingObject:
		err = c.processMeetingObject(action, msg)
	case messagedata.MessageObject:
		err = c.processMessageObject(action, msg)
	case messagedata.RollCallObject:
		err = c.processRollCallObject(action, msg)
	case messagedata.ElectionObject:
		err = c.processElectionObject(action, msg)
	}

	if err != nil {
		return xerrors.Errorf("failed to process %q object: %w", object, err)
	}

	c.broadcastToAllClients(msg)
	return nil
}

// processLaoObject processes a LAO object.
func (c *Channel) processLaoObject(action string, msg message.Message) error {
	switch action {
	case messagedata.LAOActionUpdate:
	case messagedata.LAOActionState:
		var laoState messagedata.LaoState

		err := msg.UnmarshalData(&laoState)
		if err != nil {
			return xerrors.Errorf("failed to unmarshal lao#state: %v", err)
		}

		err = c.verifyMessageLaoID(msg.MessageID)
		if err != nil {
			return xerrors.Errorf("invalid lao#state message: %v", err)
		}

		err = c.processLaoState(laoState)
		if err != nil {
			return xerrors.Errorf("failed to process state action: %w", err)
		}
	default:
		return answer.NewInvalidActionError(action)
	}

	c.inbox.StoreMessage(msg)

	return nil
}

// processLaoState processes a lao state action.
func (c *Channel) processLaoState(data messagedata.LaoState) error {
	// Check if we have the update message
	msg, ok := c.inbox.GetMessage(data.ModificationID)

	if !ok {
		return answer.NewErrorf(-4, "cannot find lao/update_properties with ID: %s", data.ModificationID)
	}

	// Check if the signatures are from witnesses we need. We maintain
	// the current state of witnesses for a LAO in the channel instance
	// TODO: threshold signature verification

	c.witnessMu.Lock()
	match := 0
	expected := len(c.witnesses)
	// TODO: O(N^2), O(N) possible
	for i := 0; i < expected; i++ {
		for j := 0; j < len(data.ModificationSignatures); j++ {
			if c.witnesses[i] == data.ModificationSignatures[j].Witness {
				match++
				break
			}
		}
	}
	c.witnessMu.Unlock()

	if match != expected {
		return answer.NewErrorf(-4, "not enough witness signatures provided. Needed %d got %d", expected, match)
	}

	// Check if the signatures match
	for _, pair := range data.ModificationSignatures {
		err := schnorr.VerifyWithChecks(crypto.Suite, []byte(pair.Witness), []byte(data.ModificationID), []byte(pair.Signature))
		if err != nil {
			return answer.NewErrorf(-4, "signature verfication failed for witness: %s", pair.Witness)
		}
	}

	var updateMsgData messagedata.LaoUpdate

	err := msg.UnmarshalData(&updateMsgData)
	if err != nil {
		return &answer.Error{
			Code:        -4,
			Description: fmt.Sprintf("failed to unmarshal message from the inbox: %v", err),
		}
	}

	err = updateMsgData.Verifiy()
	if err != nil {
		return &answer.Error{
			Code:        -4,
			Description: fmt.Sprintf("invalid lao#update message: %v", err),
		}
	}

	err = compareLaoUpdateAndState(updateMsgData, data)
	if err != nil {
		return xerrors.Errorf("failed to compare lao/update and existing state: %w", err)
	}

	return nil
}

func compareLaoUpdateAndState(update messagedata.LaoUpdate, state messagedata.LaoState) error {
	if update.LastModified != state.LastModified {
		return answer.NewErrorf(-4, "mismatch between last modified: expected %d got %d", update.LastModified, state.LastModified)
	}

	if update.Name != state.Name {
		return answer.NewErrorf(-4, "mismatch between name: expected %s got %s", update.Name, state.Name)
	}

	M := len(update.Witnesses)
	N := len(state.Witnesses)

	if M != N {
		return answer.NewErrorf(-4, "mismatch between witness count: expected %d got %d", M, N)
	}

	match := 0

	for i := 0; i < M; i++ {
		for j := 0; j < N; j++ {
			if update.Witnesses[i] == state.Witnesses[j] {
				match++
				break
			}
		}
	}

	if match != M {
		return answer.NewErrorf(-4, "mismatch between witness keys: expected %d keys to match but %d matched", M, match)
	}

	return nil
}

// verify if a lao message id is the same as the lao id
func (c *Channel) verifyMessageLaoID(id string) error {
	if c.channelID != id {
		return xerrors.Errorf("lao id is %s, should be %s", id, c.channelID)
	}

	return nil
}

// processMeetingObject handles a meeting object.
func (c *Channel) processMeetingObject(action string, msg message.Message) error {

	// Nothing to do ...🤷‍♂️
	switch action {
	case messagedata.MeetingActionCreate:
	case messagedata.MeetingActionState:
	}

	c.inbox.StoreMessage(msg)

	return nil
}

// processMessageObject handles a message object.
func (c *Channel) processMessageObject(action string, msg message.Message) error {

	switch action {
	case messagedata.MessageActionWitness:
		var witnessData messagedata.MessageWitness

		err := msg.UnmarshalData(&witnessData)
		if err != nil {
			return xerrors.Errorf("failed to unmarshal witness data: %v", err)
		}

		err = schnorr.VerifyWithChecks(crypto.Suite, []byte(msg.Sender), []byte(witnessData.MessageID), []byte(witnessData.Signature))
		if err != nil {
			return answer.NewError(-4, "invalid witness signature")
		}

		err = c.inbox.AddWitnessSignature(witnessData.MessageID, msg.Sender, witnessData.Signature)
		if err != nil {
			return xerrors.Errorf("failed to add witness signature: %w", err)
		}
	default:
		return answer.NewInvalidActionError(action)
	}

	return nil
}

// processRollCallObject handles a roll call object.
func (c *Channel) processRollCallObject(action string, msg message.Message) error {
	sender := msg.Sender

	senderBuf, err := base64.URLEncoding.DecodeString(sender)
	if err != nil {
		return xerrors.Errorf("failed to decode sender key: %v", err)
	}

	// Check if the sender of the roll call message is the organizer
	senderPoint := crypto.Suite.Point()
	err = senderPoint.UnmarshalBinary(senderBuf)
	if err != nil {
		return answer.NewErrorf(-4, "failed to unmarshal public key of the sender: %v", err)
	}

	if !c.hub.GetPubkey().Equal(senderPoint) {
		return answer.NewErrorf(-5, "sender's public key %q does not match the organizer's", msg.Sender)
	}

	switch action {
	case messagedata.RollCallActionCreate:
		var rollCallCreate messagedata.RollCallCreate

		err := msg.UnmarshalData(&rollCallCreate)
		if err != nil {
			return xerrors.Errorf("failed to unmarshal roll call create: %v", err)
		}

		err = c.processCreateRollCall(rollCallCreate)
		if err != nil {
			return xerrors.Errorf("failed to process roll call create: %v", err)
		}

	case messagedata.RollCallActionOpen, messagedata.RollCallActionReopen:
		err := c.processOpenRollCall(msg, action)
		if err != nil {
			return xerrors.Errorf("failed to process open roll call: %v", err)
		}

	case messagedata.RollCallActionClose:
		var rollCallClose messagedata.RollCallClose

		err := msg.UnmarshalData(&rollCallClose)
		if err != nil {
			return xerrors.Errorf("failed to unmarshal roll call close: %v", err)
		}

		err = c.processCloseRollCall(rollCallClose)
		if err != nil {
			return xerrors.Errorf("failed to process close roll call: %v", err)
		}
	default:
		return answer.NewInvalidActionError(action)
	}

	if err != nil {
		return xerrors.Errorf("failed to process roll call action: %s %w", action, err)
	}

	c.inbox.StoreMessage(msg)

	return nil
}

// verify

// processElectionObject handles an election object.
func (c *Channel) processElectionObject(action string, msg message.Message) error {
	expectedAction := messagedata.ElectionActionSetup

	if action != expectedAction {
		return answer.NewErrorf(-4, "invalid action: %s != %s)", action, expectedAction)
	}

	senderBuf, err := base64.URLEncoding.DecodeString(msg.Sender)
	if err != nil {
		return xerrors.Errorf("failed to decode sender key: %v", err)
	}

	// Check if the sender of election creation message is the organizer
	senderPoint := crypto.Suite.Point()
	err = senderPoint.UnmarshalBinary(senderBuf)
	if err != nil {
		return answer.NewErrorf(-4, "failed to unmarshal public key of the sender: %v", err)
	}

	if !c.hub.GetPubkey().Equal(senderPoint) {
		return answer.NewError(-5, "The sender of the election setup message has a different public key from the organizer")
	}

	var electionSetup messagedata.ElectionSetup

	err = msg.UnmarshalData(&electionSetup)
	if err != nil {
		return xerrors.Errorf("failed to unmarshal election setup: %v", err)
	}

	err = c.createElection(msg, electionSetup)
	if err != nil {
		return xerrors.Errorf("failed to create election: %w", err)
	}

	c.log.Info().Msg("election created with success")
	return nil
}

// createElection creates an election in the LAO.
func (c *Channel) createElection(msg message.Message, setupMsg messagedata.ElectionSetup) error {

	// Check if the Lao ID of the message corresponds to the channel ID
	channelID := c.channelID[6:]
	if channelID != setupMsg.Lao {
		return answer.NewErrorf(-4, "Lao ID of the message (Lao: %s) is different from the channelID (channel: %s)", setupMsg.Lao, channelID)
	}

	// Compute the new election channel id
	channelPath := "/root/" + setupMsg.Lao + "/" + setupMsg.ID

	// Create the new election channel
	electionCh := election.NewChannel(channelPath, setupMsg.StartTime, setupMsg.EndTime, false, setupMsg.Questions, c.attendees, msg, c.hub, c.log)
	// {
	// 	createBaseChannel(organizerHub, channelPath),
	// 	setupMsg.StartTime,
	// 	setupMsg.EndTime,
	// 	false,
	// 	getAllQuestionsForElectionChannel(setupMsg.Questions),
	// 	c.attendees,
	// }

	// Saving the election channel creation message on the lao channel
	c.inbox.StoreMessage(msg)

	// Add the new election channel to the organizerHub
	c.hub.RegisterNewChannel(channelPath, &electionCh)

	return nil
}

// processCreateRollCall processes a roll call creation object.
func (c *Channel) processCreateRollCall(msg messagedata.RollCallCreate) error {

	// Check that the ID is correct
	err := c.verifyMessageRollCallCreateID(msg)
	if err != nil {
		return xerrors.Errorf("invalid rollcall#create message: %v", err)
	}

	// Check that the ProposedEnd is greater than the ProposedStart
	if msg.ProposedStart > msg.ProposedEnd {
		return answer.NewErrorf(-4, "The field `proposed_start` is greater than the field `proposed_end`: %d > %d", msg.ProposedStart, msg.ProposedEnd)
	}

	c.rollCall.id = string(msg.ID)
	c.rollCall.state = Created
	return nil
}

// processOpenRollCall processes an open roll call object.
func (c *Channel) processOpenRollCall(msg message.Message, action string) error {
	if action == messagedata.RollCallActionOpen {
		// If the action is an OpenRollCallAction,
		// the previous roll call action should be a CreateRollCallAction
		if c.rollCall.state != Created {
			return answer.NewError(-1, "The roll call cannot be opened since it does not exist")
		}
	} else {
		// If the action is an RepenRollCallAction,
		// the previous roll call action should be a CloseRollCallAction
		if c.rollCall.state != Closed {
			return answer.NewError(-1, "The roll call cannot be reopened since it has not been closed")
		}
	}

	// Why not messagedata.RollCallReopen ? Maybe we should assume that Reopen
	// message is useless.
	var rollCallOpen messagedata.RollCallOpen

	err := msg.UnmarshalData(&rollCallOpen)
	if err != nil {
		return xerrors.Errorf("failed to unmarshal roll call open: %v", err)
	}

	err = c.verifyMessageRollCallOpenID(rollCallOpen)
	if err != nil {
		return xerrors.Errorf("invalid rollcall#open message: %v", err)
	}

	if !c.rollCall.checkPrevID([]byte(rollCallOpen.Opens)) {
		return answer.NewError(-1, "The field `opens` does not correspond to the id of the previous roll call message")
	}

	c.rollCall.id = rollCallOpen.UpdateID
	c.rollCall.state = Open
	return nil
}

// processCloseRollCall processes a close roll call message.
func (c *Channel) processCloseRollCall(msg messagedata.RollCallClose) error {

	err := c.verifyMessageRollCallCloseID(msg)
	if err != nil {
		return xerrors.Errorf("invalid rollcall#close message: %v", err)
	}

	if c.rollCall.state != Open {
		return answer.NewError(-1, "The roll call cannot be closed since it's not open")
	}

	if !c.rollCall.checkPrevID([]byte(msg.Closes)) {
		return answer.NewError(-4, "The field `closes` does not correspond to the id of the previous roll call message")
	}

	c.rollCall.id = msg.UpdateID
	c.rollCall.state = Closed

	var db *sql.DB

	if sqlite.GetDBPath() != "" {
		db, err := sql.Open("sqlite3", sqlite.GetDBPath())
		if err != nil {
			c.log.Err(err).Msg("failed to connect to db")
			db = nil
		} else {
			defer db.Close()
		}
	}

	for _, attendee := range msg.Attendees {
		c.attendees[attendee] = struct{}{}

		if db != nil {
			c.log.Info().Msgf("inserting attendee %s into db", attendee)

			err := insertAttendee(db, attendee, c.channelID)
			if err != nil {
				c.log.Err(err).Msgf("failed to insert attendee %s into db", attendee)
			}
		}
	}

	return nil
}

const InvalidIDMessage string = "ID %s does not correspond with message data"

// verify if a lao message id is the same as the lao id
func (c *Channel) verifyMessageRollCallCreateID(msg messagedata.RollCallCreate) error {
	expectedID := messagedata.Hash([]string{
		"R",
		c.channelID,
		fmt.Sprintf("%d", msg.Creation),
		msg.Name,
	})

	if msg.ID != expectedID {
		return xerrors.Errorf(InvalidIDMessage, msg.ID)
	}

	return nil
}

// verify if a lao message id is the same as the lao id
func (c *Channel) verifyMessageRollCallOpenID(msg messagedata.RollCallOpen) error {
	expectedID := messagedata.Hash([]string{
		"R",
		c.channelID,
		msg.Opens,
		fmt.Sprintf("%d", msg.OpenedAt),
	})

	if msg.UpdateID != expectedID {
		return xerrors.Errorf(InvalidIDMessage, msg.UpdateID)
	}

	return nil
}

// verify if a lao message id is the same as the lao id
func (c *Channel) verifyMessageRollCallCloseID(msg messagedata.RollCallClose) error {
	expectedID := messagedata.Hash([]string{
		"R",
		c.channelID,
		msg.Closes,
		fmt.Sprintf("%d", msg.ClosedAt),
	})

	if msg.UpdateID != expectedID {
		return xerrors.Errorf(InvalidIDMessage, msg.UpdateID)
	}

	return nil
}

// ---
// DB operations
// ---

func insertAttendee(db *sql.DB, key string, channelID string) error {
	stmt, err := db.Prepare("insert into lao_attendee(attendee_key, lao_channel_id) values(?, ?)")
	if err != nil {
		return xerrors.Errorf("failed to prepare query: %v", err)
	}

	defer stmt.Close()

	_, err = stmt.Exec(key, channelID)
	if err != nil {
		return xerrors.Errorf("failed to exec query: %v", err)
	}

	return nil
}

// checkPrevID is a helper method which validates the roll call ID.
func (r *rollCall) checkPrevID(prevID []byte) bool {
	return string(prevID) == r.id
}

// CreateChannelFromDB restores a channel from the db
func CreateChannelFromDB(db *sql.DB, channelPath string, hub channel.HubFunctionalities, log zerolog.Logger) (channel.Channel, error) {
	log = log.With().Str("channel", "lao").Logger()

	channel := Channel{
		channelID: channelPath,
		sockets:   channel.NewSockets(),
		inbox:     inbox.NewInbox(channelPath),
		hub:       hub,
		rollCall:  rollCall{},
		attendees: make(map[string]struct{}),
		log:       log,
	}

	attendees, err := getAttendeesChannelFromDB(db, channelPath)
	if err != nil {
		return nil, xerrors.Errorf("failed to get attendees: %v", err)
	}

	for _, attendee := range attendees {
		channel.attendees[attendee] = struct{}{}
	}

	witnesses, err := getWitnessChannelFromDB(db, channelPath)
	if err != nil {
		return nil, xerrors.Errorf("failed to get witnesses: %v", err)
	}

	channel.witnesses = witnesses

	inbox, err := inbox.CreateInboxFromDB(db, channelPath)
	if err != nil {
		return nil, xerrors.Errorf("failed to load inbox: %v", err)
	}

	channel.inbox = inbox

	return &channel, nil
}

func getAttendeesChannelFromDB(db *sql.DB, channelPath string) ([]string, error) {
	query := `
		SELECT
			attendee_key
		FROM
			lao_attendee
		WHERE
			lao_channel_id = ?`

	stmt, err := db.Prepare(query)
	if err != nil {
		return nil, xerrors.Errorf(dbPrepareErr, err)
	}

	defer stmt.Close()

	rows, err := stmt.Query(channelPath)
	if err != nil {
		return nil, xerrors.Errorf(dbQueryRowErr, err)
	}

	defer rows.Close()

	result := make([]string, 0)

	for rows.Next() {
		var attendeeKey string

		err = rows.Scan(&attendeeKey)
		if err != nil {
			return nil, xerrors.Errorf(dbParseRowErr, err)
		}

		result = append(result, attendeeKey)
	}

	err = rows.Err()
	if err != nil {
		return nil, xerrors.Errorf(dbRowIterErr, err)
	}

	return result, nil
}

func getWitnessChannelFromDB(db *sql.DB, channelPath string) ([]string, error) {
	query := `
		SELECT
			pub_key
		FROM
			lao_witness
		WHERE
			lao_channel_id = ?`

	stmt, err := db.Prepare(query)
	if err != nil {
		return nil, xerrors.Errorf(dbPrepareErr, err)
	}

	defer stmt.Close()

	rows, err := stmt.Query(channelPath)
	if err != nil {
		return nil, xerrors.Errorf(dbQueryRowErr, err)
	}

	defer rows.Close()

	result := make([]string, 0)

	for rows.Next() {
		var pubKey string

		err = rows.Scan(&pubKey)
		if err != nil {
			return nil, xerrors.Errorf(dbParseRowErr, err)
		}

		result = append(result, pubKey)
	}

	err = rows.Err()
	if err != nil {
		return nil, xerrors.Errorf(dbRowIterErr, err)
	}

	return result, nil
}<|MERGE_RESOLUTION|>--- conflicted
+++ resolved
@@ -78,10 +78,7 @@
 		hub:       hub,
 		rollCall:  rollCall{},
 		attendees: make(map[string]struct{}),
-<<<<<<< HEAD
 		consensus: &consensusCh,
-=======
->>>>>>> 3c9b1f3d
 		log:       log,
 	}
 }

package lao

import (
	"database/sql"
	"encoding/base64"
	"encoding/json"
	"fmt"
	"popstellar/channel"
	"popstellar/channel/consensus"
	"popstellar/channel/election"
	"popstellar/channel/inbox"
	"popstellar/crypto"
	"popstellar/db/sqlite"
	jsonrpc "popstellar/message"
	"popstellar/message/answer"
	"popstellar/message/messagedata"
	"popstellar/message/query"
	"popstellar/message/query/method"
	"popstellar/message/query/method/message"
	"popstellar/network/socket"
	"popstellar/validation"
	"strconv"
	"strings"
	"sync"

	"github.com/rs/zerolog"
	"go.dedis.ch/kyber/v3/sign/schnorr"
	"golang.org/x/xerrors"
)

const (
	dbPrepareErr  = "failed to prepare query: %v"
	dbParseRowErr = "failed to parse row: %v"
	dbRowIterErr  = "error in row iteration: %v"
	dbQueryRowErr = "failed to query rows: %v"
	msgID         = "msg id"
)

// Channel defines a LAO channel
type Channel struct {
	sockets channel.Sockets

	inbox *inbox.Inbox

	// /root/<ID>
	channelID string

	witnessMu sync.Mutex
	witnesses []string

	rollCall rollCall

	hub channel.HubFunctionalities

	attendees map[string]struct{}

	log zerolog.Logger
}

// NewChannel returns a new initialized LAO channel. It automatically creates
// its associated consensus channel and register it to the hub
func NewChannel(channelID string, hub channel.HubFunctionalities, msg message.Message, log zerolog.Logger) channel.Channel {

	log = log.With().Str("channel", "lao").Logger()

	inbox := inbox.NewInbox(channelID)
	inbox.StoreMessage(msg)

	consensusPath := fmt.Sprintf("%s/consensus", channelID)

	consensusCh := consensus.NewChannel(consensusPath, hub, log)

	hub.RegisterNewChannel(consensusPath, &consensusCh)

	return &Channel{
		channelID: channelID,
		sockets:   channel.NewSockets(),
		inbox:     inbox,
		hub:       hub,
		rollCall:  rollCall{},
		attendees: make(map[string]struct{}),
		log:       log,
	}
}

// Subscribe is used to handle a subscribe message from the client.
func (c *Channel) Subscribe(socket socket.Socket, msg method.Subscribe) error {
	c.log.Info().
		Str(msgID, strconv.Itoa(msg.ID)).
		Msg("received a subscribe")
	c.sockets.Upsert(socket)

	return nil
}

// Unsubscribe is used to handle an unsubscribe message.
func (c *Channel) Unsubscribe(socketID string, msg method.Unsubscribe) error {
	c.log.Info().
		Str(msgID, strconv.Itoa(msg.ID)).
		Msg("received an unsubscribe")

	ok := c.sockets.Delete(socketID)

	if !ok {
		return answer.NewError(-2, "client is not subscribed to this channel")
	}

	return nil
}

// Catchup is used to handle a catchup message.
func (c *Channel) Catchup(catchup method.Catchup) []message.Message {
	c.log.Info().
		Str(msgID, strconv.Itoa(catchup.ID)).
		Msg("received a catchup")

	return c.inbox.GetSortedMessages()
}

// broadcastToAllClients is a helper message to broadcast a message to all
// subscribers.
func (c *Channel) broadcastToAllClients(msg message.Message) {
	c.log.Info().
		Str(msgID, msg.MessageID).
		Msg("broadcasting message to all clients")

	rpcMessage := method.Broadcast{
		Base: query.Base{
			JSONRPCBase: jsonrpc.JSONRPCBase{
				JSONRPC: "2.0",
			},
			Method: "broadcast",
		},
		Params: struct {
			Channel string          `json:"channel"`
			Message message.Message `json:"message"`
		}{
			c.channelID,
			msg,
		},
	}

	buf, err := json.Marshal(&rpcMessage)
	if err != nil {
		c.log.Err(err).Msg("failed to marshal broadcast query")
	}

	c.sockets.SendToAll(buf)
}

// VerifyPublishMessage checks if a Publish message is valid
func (c *Channel) VerifyPublishMessage(publish method.Publish) error {
	c.log.Info().
		Str(msgID, strconv.Itoa(publish.ID)).
		Msg("received a publish")

	// Check if the structure of the message is correct
	msg := publish.Params.Message

	jsonData, err := base64.URLEncoding.DecodeString(msg.Data)
	if err != nil {
		return xerrors.Errorf("failed to decode message data: %v", err)
	}

	// Verify the data
	err = c.hub.GetSchemaValidator().VerifyJSON(jsonData, validation.Data)
	if err != nil {
		return xerrors.Errorf("failed to verify json schema: %w", err)
	}

	// Check if the message already exists
	if _, ok := c.inbox.GetMessage(msg.MessageID); ok {
		return answer.NewError(-3, "message already exists")
	}

	return nil
}

// rollCallState denotes the state of the roll call.
type rollCallState string

const (
	// Open represents the open roll call state.
	Open rollCallState = "open"

	// Closed represents the closed roll call state.
	Closed rollCallState = "closed"

	// Created represents the created roll call state.
	Created rollCallState = "created"
)

// rollCall represents a roll call.
type rollCall struct {
	state rollCallState
	id    string
}

// Publish handles publish messages for the LAO channel.
func (c *Channel) Publish(publish method.Publish) error {
	err := c.VerifyPublishMessage(publish)
	if err != nil {
		return xerrors.Errorf("failed to verify publish message: %w", err)
	}

	msg := publish.Params.Message

	data := msg.Data

	jsonData, err := base64.URLEncoding.DecodeString(data)
	if err != nil {
		return xerrors.Errorf("failed to decode message data: %v", err)
	}

	object, action, err := messagedata.GetObjectAndAction(jsonData)

	switch object {
	case messagedata.LAOObject:
		err = c.processLaoObject(action, msg)
	case messagedata.MeetingObject:
		err = c.processMeetingObject(action, msg)
	case messagedata.MessageObject:
		err = c.processMessageObject(action, msg)
	case messagedata.RollCallObject:
		err = c.processRollCallObject(action, msg)
	case messagedata.ElectionObject:
		err = c.processElectionObject(action, msg)
	}

	if err != nil {
		return xerrors.Errorf("failed to process %q object: %w", object, err)
	}

	c.broadcastToAllClients(msg)
	return nil
}

// processLaoObject processes a LAO object.
func (c *Channel) processLaoObject(action string, msg message.Message) error {
	switch action {
	case messagedata.LAOActionUpdate:
	case messagedata.LAOActionState:
		var laoState messagedata.LaoState

		err := msg.UnmarshalData(&laoState)
		if err != nil {
			return xerrors.Errorf("failed to unmarshal lao#state: %v", err)
		}

		err = c.verifyMessageLaoID(laoState.ID)
		if err != nil {
			return xerrors.Errorf("invalid lao#state message: %v", err)
		}

		err = c.processLaoState(laoState)
		if err != nil {
			return xerrors.Errorf("failed to process state action: %w", err)
		}
	default:
		return answer.NewInvalidActionError(action)
	}

	c.inbox.StoreMessage(msg)

	return nil
}

// processLaoState processes a lao state action.
func (c *Channel) processLaoState(data messagedata.LaoState) error {
	// Check if we have the update message
	msg, ok := c.inbox.GetMessage(data.ModificationID)

	if !ok {
		return answer.NewErrorf(-4, "cannot find lao/update_properties with ID: %s", data.ModificationID)
	}

	// Check if the signatures are from witnesses we need. We maintain
	// the current state of witnesses for a LAO in the channel instance
	// TODO: threshold signature verification

	c.witnessMu.Lock()
	match := 0
	expected := len(c.witnesses)
	// TODO: O(N^2), O(N) possible
	for i := 0; i < expected; i++ {
		for j := 0; j < len(data.ModificationSignatures); j++ {
			if c.witnesses[i] == data.ModificationSignatures[j].Witness {
				match++
				break
			}
		}
	}
	c.witnessMu.Unlock()

	if match != expected {
		return answer.NewErrorf(-4, "not enough witness signatures provided. Needed %d got %d", expected, match)
	}

	// Check if the signatures match
	for _, pair := range data.ModificationSignatures {
		err := schnorr.VerifyWithChecks(crypto.Suite, []byte(pair.Witness), []byte(data.ModificationID), []byte(pair.Signature))
		if err != nil {
			return answer.NewErrorf(-4, "signature verfication failed for witness: %s", pair.Witness)
		}
	}

	var updateMsgData messagedata.LaoUpdate

	err := msg.UnmarshalData(&updateMsgData)
	if err != nil {
		return &answer.Error{
			Code:        -4,
			Description: fmt.Sprintf("failed to unmarshal message from the inbox: %v", err),
		}
	}

	err = updateMsgData.Verifiy()
	if err != nil {
		return &answer.Error{
			Code:        -4,
			Description: fmt.Sprintf("invalid lao#update message: %v", err),
		}
	}

	err = compareLaoUpdateAndState(updateMsgData, data)
	if err != nil {
		return xerrors.Errorf("failed to compare lao/update and existing state: %w", err)
	}

	return nil
}

func compareLaoUpdateAndState(update messagedata.LaoUpdate, state messagedata.LaoState) error {
	if update.LastModified != state.LastModified {
		return answer.NewErrorf(-4, "mismatch between last modified: expected %d got %d", update.LastModified, state.LastModified)
	}

	if update.Name != state.Name {
		return answer.NewErrorf(-4, "mismatch between name: expected %s got %s", update.Name, state.Name)
	}

	M := len(update.Witnesses)
	N := len(state.Witnesses)

	if M != N {
		return answer.NewErrorf(-4, "mismatch between witness count: expected %d got %d", M, N)
	}

	match := 0

	for i := 0; i < M; i++ {
		for j := 0; j < N; j++ {
			if update.Witnesses[i] == state.Witnesses[j] {
				match++
				break
			}
		}
	}

	if match != M {
		return answer.NewErrorf(-4, "mismatch between witness keys: expected %d keys to match but %d matched", M, match)
	}

	return nil
}

// verify if a lao message id is the same as the lao id
func (c *Channel) verifyMessageLaoID(id string) error {
	expectedID := strings.ReplaceAll(c.channelID, messagedata.RootPrefix, "")
	if expectedID != id {
		return xerrors.Errorf("lao id is %s, should be %s", id, expectedID)
	}

	return nil
}

// processMeetingObject handles a meeting object.
func (c *Channel) processMeetingObject(action string, msg message.Message) error {

	// Nothing to do ...🤷‍♂️
	switch action {
	case messagedata.MeetingActionCreate:
	case messagedata.MeetingActionState:
	}

	c.inbox.StoreMessage(msg)

	return nil
}

// processMessageObject handles a message object.
func (c *Channel) processMessageObject(action string, msg message.Message) error {

	switch action {
	case messagedata.MessageActionWitness:
		var witnessData messagedata.MessageWitness

		err := msg.UnmarshalData(&witnessData)
		if err != nil {
			return xerrors.Errorf("failed to unmarshal witness data: %v", err)
		}

		err = schnorr.VerifyWithChecks(crypto.Suite, []byte(msg.Sender), []byte(witnessData.MessageID), []byte(witnessData.Signature))
		if err != nil {
			return answer.NewError(-4, "invalid witness signature")
		}

		err = c.inbox.AddWitnessSignature(witnessData.MessageID, msg.Sender, witnessData.Signature)
		if err != nil {
			return xerrors.Errorf("failed to add witness signature: %w", err)
		}
	default:
		return answer.NewInvalidActionError(action)
	}

	return nil
}

// processRollCallObject handles a roll call object.
func (c *Channel) processRollCallObject(action string, msg message.Message) error {
	sender := msg.Sender

	senderBuf, err := base64.URLEncoding.DecodeString(sender)
	if err != nil {
		return xerrors.Errorf("failed to decode sender key: %v", err)
	}

	// Check if the sender of the roll call message is the organizer
	senderPoint := crypto.Suite.Point()
	err = senderPoint.UnmarshalBinary(senderBuf)
	if err != nil {
		return answer.NewErrorf(-4, "failed to unmarshal public key of the sender: %v", err)
	}

	if !c.hub.GetPubkey().Equal(senderPoint) {
		return answer.NewErrorf(-5, "sender's public key %q does not match the organizer's", msg.Sender)
	}

	switch action {
	case messagedata.RollCallActionCreate:
		var rollCallCreate messagedata.RollCallCreate

		err := msg.UnmarshalData(&rollCallCreate)
		if err != nil {
			return xerrors.Errorf("failed to unmarshal roll call create: %v", err)
		}

		err = c.processCreateRollCall(rollCallCreate)
		if err != nil {
			return xerrors.Errorf("failed to process roll call create: %v", err)
		}

	case messagedata.RollCallActionOpen, messagedata.RollCallActionReopen:
		err := c.processOpenRollCall(msg, action)
		if err != nil {
			return xerrors.Errorf("failed to process open roll call: %v", err)
		}

	case messagedata.RollCallActionClose:
		var rollCallClose messagedata.RollCallClose

		err := msg.UnmarshalData(&rollCallClose)
		if err != nil {
			return xerrors.Errorf("failed to unmarshal roll call close: %v", err)
		}

		err = c.processCloseRollCall(rollCallClose)
		if err != nil {
			return xerrors.Errorf("failed to process close roll call: %v", err)
		}
	default:
		return answer.NewInvalidActionError(action)
	}

	if err != nil {
		return xerrors.Errorf("failed to process roll call action: %s %w", action, err)
	}

	c.inbox.StoreMessage(msg)

	return nil
}

// verify

// processElectionObject handles an election object.
func (c *Channel) processElectionObject(action string, msg message.Message) error {
	expectedAction := messagedata.ElectionActionSetup

	if action != expectedAction {
		return answer.NewErrorf(-4, "invalid action: %s != %s)", action, expectedAction)
	}

	senderBuf, err := base64.URLEncoding.DecodeString(msg.Sender)
	if err != nil {
		return xerrors.Errorf("failed to decode sender key: %v", err)
	}

	// Check if the sender of election creation message is the organizer
	senderPoint := crypto.Suite.Point()
	err = senderPoint.UnmarshalBinary(senderBuf)
	if err != nil {
		return answer.NewErrorf(-4, "failed to unmarshal public key of the sender: %v", err)
	}

	if !c.hub.GetPubkey().Equal(senderPoint) {
		return answer.NewError(-5, "The sender of the election setup message has a different public key from the organizer")
	}

	var electionSetup messagedata.ElectionSetup

	err = msg.UnmarshalData(&electionSetup)
	if err != nil {
		return xerrors.Errorf("failed to unmarshal election setup: %v", err)
	}

	err = c.createElection(msg, electionSetup)
	if err != nil {
		return xerrors.Errorf("failed to create election: %w", err)
	}

	c.log.Info().Msg("election created with success")
	return nil
}

// createElection creates an election in the LAO.
func (c *Channel) createElection(msg message.Message, setupMsg messagedata.ElectionSetup) error {

	// Check if the Lao ID of the message corresponds to the channel ID
	channelID := c.channelID[6:]
	if channelID != setupMsg.Lao {
		return answer.NewErrorf(-4, "Lao ID of the message (Lao: %s) is different from the channelID (channel: %s)", setupMsg.Lao, channelID)
	}

	// Compute the new election channel id
	channelPath := "/root/" + setupMsg.Lao + "/" + setupMsg.ID

	// Create the new election channel
	electionCh := election.NewChannel(channelPath, setupMsg.StartTime, setupMsg.EndTime, false, setupMsg.Questions, c.attendees, msg, c.hub, c.log)
	// {
	// 	createBaseChannel(organizerHub, channelPath),
	// 	setupMsg.StartTime,
	// 	setupMsg.EndTime,
	// 	false,
	// 	getAllQuestionsForElectionChannel(setupMsg.Questions),
	// 	c.attendees,
	// }

	// Saving the election channel creation message on the lao channel
	c.inbox.StoreMessage(msg)

	// Add the new election channel to the organizerHub
	c.hub.RegisterNewChannel(channelPath, &electionCh)

	return nil
}

// processCreateRollCall processes a roll call creation object.
func (c *Channel) processCreateRollCall(msg messagedata.RollCallCreate) error {

	// Check that the ID is correct
	err := c.verifyMessageRollCallCreateID(msg)
	if err != nil {
		return xerrors.Errorf("invalid rollcall#create message: %v", err)
	}

	// Check that the ProposedEnd is greater than the ProposedStart
	if msg.ProposedStart > msg.ProposedEnd {
		return answer.NewErrorf(-4, "The field `proposed_start` is greater than the field `proposed_end`: %d > %d", msg.ProposedStart, msg.ProposedEnd)
	}

	c.rollCall.id = string(msg.ID)
	c.rollCall.state = Created
	return nil
}

// processOpenRollCall processes an open roll call object.
func (c *Channel) processOpenRollCall(msg message.Message, action string) error {
	if action == messagedata.RollCallActionOpen {
		// If the action is an OpenRollCallAction,
		// the previous roll call action should be a CreateRollCallAction
		if c.rollCall.state != Created {
			return answer.NewError(-1, "The roll call cannot be opened since it does not exist")
		}
	} else {
		// If the action is an RepenRollCallAction,
		// the previous roll call action should be a CloseRollCallAction
		if c.rollCall.state != Closed {
			return answer.NewError(-1, "The roll call cannot be reopened since it has not been closed")
		}
	}

	// Why not messagedata.RollCallReopen ? Maybe we should assume that Reopen
	// message is useless.
	var rollCallOpen messagedata.RollCallOpen

	err := msg.UnmarshalData(&rollCallOpen)
	if err != nil {
		return xerrors.Errorf("failed to unmarshal roll call open: %v", err)
	}

	err = c.verifyMessageRollCallOpenID(rollCallOpen)
	if err != nil {
		return xerrors.Errorf("invalid rollcall#open message: %v", err)
	}

	if !c.rollCall.checkPrevID([]byte(rollCallOpen.Opens)) {
		return answer.NewError(-1, "The field `opens` does not correspond to the id of the previous roll call message")
	}

	c.rollCall.id = rollCallOpen.UpdateID
	c.rollCall.state = Open
	return nil
}

// processCloseRollCall processes a close roll call message.
func (c *Channel) processCloseRollCall(msg messagedata.RollCallClose) error {

	err := c.verifyMessageRollCallCloseID(msg)
	if err != nil {
		return xerrors.Errorf("invalid rollcall#close message: %v", err)
	}

	if c.rollCall.state != Open {
		return answer.NewError(-1, "The roll call cannot be closed since it's not open")
	}

	if !c.rollCall.checkPrevID([]byte(msg.Closes)) {
		return answer.NewError(-4, "The field `closes` does not correspond to the id of the previous roll call message")
	}

	c.rollCall.id = msg.UpdateID
	c.rollCall.state = Closed

	var db *sql.DB

	if sqlite.GetDBPath() != "" {
		db, err := sql.Open("sqlite3", sqlite.GetDBPath())
		if err != nil {
			c.log.Err(err).Msg("failed to connect to db")
			db = nil
		} else {
			defer db.Close()
		}
	}

	for _, attendee := range msg.Attendees {
		c.attendees[attendee] = struct{}{}

		if db != nil {
			c.log.Info().Msgf("inserting attendee %s into db", attendee)

			err := insertAttendee(db, attendee, c.channelID)
			if err != nil {
				c.log.Err(err).Msgf("failed to insert attendee %s into db", attendee)
			}
		}
	}

	return nil
}

const InvalidIDMessage string = "ID %s does not correspond with message data, should be %s"

// verifyMessageRollCallCreateID verify the id of a message
func (c *Channel) verifyMessageRollCallCreateID(msg messagedata.RollCallCreate) error {
<<<<<<< HEAD
	expectedID := messagedata.Hash(
		"R",
		c.channelID,
		fmt.Sprintf("%d", msg.Creation),
		msg.Name,
	)
=======
	expectedID := messagedata.Hash([]string{
		"R",
		strings.ReplaceAll(c.channelID, messagedata.RootPrefix, ""),
		fmt.Sprintf("%d", msg.Creation),
		msg.Name,
	})
>>>>>>> d8e5c7c0

	if msg.ID != expectedID {
		return xerrors.Errorf(InvalidIDMessage, msg.ID, expectedID)
	}

	return nil
}

// verifyMessageRollCallOpenID verify the id of a message
func (c *Channel) verifyMessageRollCallOpenID(msg messagedata.RollCallOpen) error {
<<<<<<< HEAD
	expectedID := messagedata.Hash(
		"R",
		c.channelID,
		msg.Opens,
		fmt.Sprintf("%d", msg.OpenedAt),
	)
=======
	expectedID := messagedata.Hash([]string{
		"R",
		strings.ReplaceAll(c.channelID, messagedata.RootPrefix, ""),
		msg.Opens,
		fmt.Sprintf("%d", msg.OpenedAt),
	})
>>>>>>> d8e5c7c0

	if msg.UpdateID != expectedID {
		return xerrors.Errorf(InvalidIDMessage, msg.UpdateID, expectedID)
	}

	return nil
}

// verifyMessageRollCallCloseID verify the id of a message
func (c *Channel) verifyMessageRollCallCloseID(msg messagedata.RollCallClose) error {
<<<<<<< HEAD
	expectedID := messagedata.Hash(
		"R",
		c.channelID,
		msg.Closes,
		fmt.Sprintf("%d", msg.ClosedAt),
	)
=======
	expectedID := messagedata.Hash([]string{
		"R",
		strings.ReplaceAll(c.channelID, messagedata.RootPrefix, ""),
		msg.Closes,
		fmt.Sprintf("%d", msg.ClosedAt),
	})
>>>>>>> d8e5c7c0

	if msg.UpdateID != expectedID {
		return xerrors.Errorf(InvalidIDMessage, msg.UpdateID, expectedID)
	}

	return nil
}

// ---
// DB operations
// ---

func insertAttendee(db *sql.DB, key string, channelID string) error {
	stmt, err := db.Prepare("insert into lao_attendee(attendee_key, lao_channel_id) values(?, ?)")
	if err != nil {
		return xerrors.Errorf("failed to prepare query: %v", err)
	}

	defer stmt.Close()

	_, err = stmt.Exec(key, channelID)
	if err != nil {
		return xerrors.Errorf("failed to exec query: %v", err)
	}

	return nil
}

// checkPrevID is a helper method which validates the roll call ID.
func (r *rollCall) checkPrevID(prevID []byte) bool {
	return string(prevID) == r.id
}

// CreateChannelFromDB restores a channel from the db
func CreateChannelFromDB(db *sql.DB, channelPath string, hub channel.HubFunctionalities, log zerolog.Logger) (channel.Channel, error) {
	log = log.With().Str("channel", "lao").Logger()

	channel := Channel{
		channelID: channelPath,
		sockets:   channel.NewSockets(),
		inbox:     inbox.NewInbox(channelPath),
		hub:       hub,
		rollCall:  rollCall{},
		attendees: make(map[string]struct{}),
		log:       log,
	}

	attendees, err := getAttendeesChannelFromDB(db, channelPath)
	if err != nil {
		return nil, xerrors.Errorf("failed to get attendees: %v", err)
	}

	for _, attendee := range attendees {
		channel.attendees[attendee] = struct{}{}
	}

	witnesses, err := getWitnessChannelFromDB(db, channelPath)
	if err != nil {
		return nil, xerrors.Errorf("failed to get witnesses: %v", err)
	}

	channel.witnesses = witnesses

	inbox, err := inbox.CreateInboxFromDB(db, channelPath)
	if err != nil {
		return nil, xerrors.Errorf("failed to load inbox: %v", err)
	}

	channel.inbox = inbox

	return &channel, nil
}

func getAttendeesChannelFromDB(db *sql.DB, channelPath string) ([]string, error) {
	query := `
		SELECT
			attendee_key
		FROM
			lao_attendee
		WHERE
			lao_channel_id = ?`

	stmt, err := db.Prepare(query)
	if err != nil {
		return nil, xerrors.Errorf(dbPrepareErr, err)
	}

	defer stmt.Close()

	rows, err := stmt.Query(channelPath)
	if err != nil {
		return nil, xerrors.Errorf(dbQueryRowErr, err)
	}

	defer rows.Close()

	result := make([]string, 0)

	for rows.Next() {
		var attendeeKey string

		err = rows.Scan(&attendeeKey)
		if err != nil {
			return nil, xerrors.Errorf(dbParseRowErr, err)
		}

		result = append(result, attendeeKey)
	}

	err = rows.Err()
	if err != nil {
		return nil, xerrors.Errorf(dbRowIterErr, err)
	}

	return result, nil
}

func getWitnessChannelFromDB(db *sql.DB, channelPath string) ([]string, error) {
	query := `
		SELECT
			pub_key
		FROM
			lao_witness
		WHERE
			lao_channel_id = ?`

	stmt, err := db.Prepare(query)
	if err != nil {
		return nil, xerrors.Errorf(dbPrepareErr, err)
	}

	defer stmt.Close()

	rows, err := stmt.Query(channelPath)
	if err != nil {
		return nil, xerrors.Errorf(dbQueryRowErr, err)
	}

	defer rows.Close()

	result := make([]string, 0)

	for rows.Next() {
		var pubKey string

		err = rows.Scan(&pubKey)
		if err != nil {
			return nil, xerrors.Errorf(dbParseRowErr, err)
		}

		result = append(result, pubKey)
	}

	err = rows.Err()
	if err != nil {
		return nil, xerrors.Errorf(dbRowIterErr, err)
	}

	return result, nil
}<|MERGE_RESOLUTION|>--- conflicted
+++ resolved
@@ -664,21 +664,12 @@
 
 // verifyMessageRollCallCreateID verify the id of a message
 func (c *Channel) verifyMessageRollCallCreateID(msg messagedata.RollCallCreate) error {
-<<<<<<< HEAD
 	expectedID := messagedata.Hash(
-		"R",
-		c.channelID,
-		fmt.Sprintf("%d", msg.Creation),
-		msg.Name,
-	)
-=======
-	expectedID := messagedata.Hash([]string{
 		"R",
 		strings.ReplaceAll(c.channelID, messagedata.RootPrefix, ""),
 		fmt.Sprintf("%d", msg.Creation),
 		msg.Name,
-	})
->>>>>>> d8e5c7c0
+	)
 
 	if msg.ID != expectedID {
 		return xerrors.Errorf(InvalidIDMessage, msg.ID, expectedID)
@@ -689,21 +680,12 @@
 
 // verifyMessageRollCallOpenID verify the id of a message
 func (c *Channel) verifyMessageRollCallOpenID(msg messagedata.RollCallOpen) error {
-<<<<<<< HEAD
 	expectedID := messagedata.Hash(
-		"R",
-		c.channelID,
-		msg.Opens,
-		fmt.Sprintf("%d", msg.OpenedAt),
-	)
-=======
-	expectedID := messagedata.Hash([]string{
 		"R",
 		strings.ReplaceAll(c.channelID, messagedata.RootPrefix, ""),
 		msg.Opens,
 		fmt.Sprintf("%d", msg.OpenedAt),
-	})
->>>>>>> d8e5c7c0
+	)
 
 	if msg.UpdateID != expectedID {
 		return xerrors.Errorf(InvalidIDMessage, msg.UpdateID, expectedID)
@@ -714,21 +696,12 @@
 
 // verifyMessageRollCallCloseID verify the id of a message
 func (c *Channel) verifyMessageRollCallCloseID(msg messagedata.RollCallClose) error {
-<<<<<<< HEAD
 	expectedID := messagedata.Hash(
-		"R",
-		c.channelID,
-		msg.Closes,
-		fmt.Sprintf("%d", msg.ClosedAt),
-	)
-=======
-	expectedID := messagedata.Hash([]string{
 		"R",
 		strings.ReplaceAll(c.channelID, messagedata.RootPrefix, ""),
 		msg.Closes,
 		fmt.Sprintf("%d", msg.ClosedAt),
-	})
->>>>>>> d8e5c7c0
+	)
 
 	if msg.UpdateID != expectedID {
 		return xerrors.Errorf(InvalidIDMessage, msg.UpdateID, expectedID)

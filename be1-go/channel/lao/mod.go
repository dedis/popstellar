package lao

import (
	"database/sql"
	"encoding/base64"
	"encoding/json"
	"fmt"
	be1_go "popstellar"
	"popstellar/channel"
	"popstellar/channel/chirp"
	"popstellar/channel/consensus"
	"popstellar/channel/election"
	generalChriping "popstellar/channel/generalChirping"
	"popstellar/channel/inbox"
	"popstellar/crypto"
	"popstellar/db/sqlite"
	jsonrpc "popstellar/message"
	"popstellar/message/answer"
	"popstellar/message/messagedata"
	"popstellar/message/query"
	"popstellar/message/query/method"
	"popstellar/message/query/method/message"
	"popstellar/network/socket"
	"popstellar/validation"
	"strconv"
	"sync"

	"github.com/rs/zerolog"
	"go.dedis.ch/kyber/v3/sign/schnorr"
	"golang.org/x/xerrors"
)

const (
	dbPrepareErr  = "failed to prepare query: %v"
	dbParseRowErr = "failed to parse row: %v"
	dbRowIterErr  = "error in row iteration: %v"
	dbQueryRowErr = "failed to query rows: %v"
	msgID         = "msg id"
)

// Channel defines a LAO channel
type Channel struct {
	sockets channel.Sockets

	inbox *inbox.Inbox
	general *generalChriping.Channel

	// /root/<ID>
	channelID string

	witnessMu sync.Mutex
	witnesses []string

	rollCall rollCall

	hub channel.HubFunctionalities

	attendees map[string]struct{}

	log zerolog.Logger
}

// NewChannel returns a new initialized LAO channel. It automatically creates
// its associated consensus channel and register it to the hub
func NewChannel(channelID string, hub channel.HubFunctionalities, msg message.Message, log zerolog.Logger) channel.Channel {

	log = log.With().Str("channel", "lao").Logger()

	box := inbox.NewInbox(channelID)
	box.StoreMessage(msg)

	organizerPk, _ := hub.GetPubkey().MarshalBinary()
	organizerPk64 := base64.URLEncoding.EncodeToString(organizerPk)

	general := createGeneralChirpingChannel(channelID, hub)
	createChirpingChannel(organizerPk64, channelID, hub, general, log)

	consensusPath := fmt.Sprintf("%s/consensus", channelID)
	consensusCh := consensus.NewChannel(consensusPath, hub, log)
	hub.RegisterNewChannel(consensusPath, &consensusCh)

	return &Channel{
		channelID: channelID,
		sockets:   channel.NewSockets(),
		inbox:     box,
		general:   general,
		hub:       hub,
		rollCall:  rollCall{},
		attendees: make(map[string]struct{}),
		log:       log,
	}
}

// Subscribe is used to handle a subscribe message from the client.
func (c *Channel) Subscribe(socket socket.Socket, msg method.Subscribe) error {
	c.log.Info().
		Str(msgID, strconv.Itoa(msg.ID)).
		Msg("received a subscribe")
	c.sockets.Upsert(socket)

	return nil
}

// Unsubscribe is used to handle an unsubscribe message.
func (c *Channel) Unsubscribe(socketID string, msg method.Unsubscribe) error {
	c.log.Info().
		Str(msgID, strconv.Itoa(msg.ID)).
		Msg("received an unsubscribe")

	ok := c.sockets.Delete(socketID)

	if !ok {
		return answer.NewError(-2, "client is not subscribed to this channel")
	}

	return nil
}

// Catchup is used to handle a catchup message.
func (c *Channel) Catchup(catchup method.Catchup) []message.Message {
	c.log.Info().
		Str(msgID, strconv.Itoa(catchup.ID)).
		Msg("received a catchup")

	return c.inbox.GetSortedMessages()
}

// Broadcast is used to handle a broadcast message.
func (c *Channel) Broadcast(msg method.Broadcast) error {
	err := xerrors.Errorf("a lao shouldn't need to broadcast a message")
	c.log.Err(err)
	return err
}

// broadcastToAllClients is a helper message to broadcast a message to all
// subscribers.
func (c *Channel) broadcastToAllClients(msg message.Message) {
	c.log.Info().
		Str(msgID, msg.MessageID).
		Msg("broadcasting message to all clients")

	rpcMessage := method.Broadcast{
		Base: query.Base{
			JSONRPCBase: jsonrpc.JSONRPCBase{
				JSONRPC: "2.0",
			},
			Method: "broadcast",
		},
		Params: struct {
			Channel string          `json:"channel"`
			Message message.Message `json:"message"`
		}{
			c.channelID,
			msg,
		},
	}

	buf, err := json.Marshal(&rpcMessage)
	if err != nil {
		c.log.Err(err).Msg("failed to marshal broadcast query")
	}

	c.sockets.SendToAll(buf)
}

// VerifyPublishMessage checks if a Publish message is valid
func (c *Channel) VerifyPublishMessage(publish method.Publish) error {
	c.log.Info().
		Str(msgID, strconv.Itoa(publish.ID)).
		Msg("received a publish")

	// Check if the structure of the message is correct
	msg := publish.Params.Message

	jsonData, err := base64.URLEncoding.DecodeString(msg.Data)
	if err != nil {
		return xerrors.Errorf("failed to decode message data: %v", err)
	}

	// Verify the data
	err = c.hub.GetSchemaValidator().VerifyJSON(jsonData, validation.Data)
	if err != nil {
		return xerrors.Errorf("failed to verify json schema: %w", err)
	}

	// Check if the message already exists
	if _, ok := c.inbox.GetMessage(msg.MessageID); ok {
		return answer.NewError(-3, "message already exists")
	}

	return nil
}

// createGeneralChirpingChannel creates a new general chirping channel and returns it
func createGeneralChirpingChannel(laoID string, hub channel.HubFunctionalities) *generalChriping.Channel {
	log := be1_go.Logger

	generalChannelPath := laoID + "/social/chirps"

	generalChirpingChannel := generalChriping.NewChannel(generalChannelPath, hub, be1_go.Logger)

	hub.RegisterNewChannel(generalChannelPath, &generalChirpingChannel)

	log.Info().Msgf("storing general channel '%s' ", generalChannelPath)

	return &generalChirpingChannel
}

// rollCallState denotes the state of the roll call.
type rollCallState string

const (
	// Open represents the open roll call state.
	Open rollCallState = "open"

	// Closed represents the closed roll call state.
	Closed rollCallState = "closed"

	// Created represents the created roll call state.
	Created rollCallState = "created"
)

// rollCall represents a roll call.
type rollCall struct {
	state rollCallState
	id    string
}

// Publish handles publish messages for the LAO channel.
func (c *Channel) Publish(publish method.Publish) error {
	err := c.VerifyPublishMessage(publish)
	if err != nil {
		return xerrors.Errorf("failed to verify publish message: %w", err)
	}

	msg := publish.Params.Message

	data := msg.Data

	jsonData, err := base64.URLEncoding.DecodeString(data)
	if err != nil {
		return xerrors.Errorf("failed to decode message data: %v", err)
	}

	object, action, err := messagedata.GetObjectAndAction(jsonData)

	switch object {
	case messagedata.LAOObject:
		err = c.processLaoObject(action, msg)
	case messagedata.MeetingObject:
		err = c.processMeetingObject(action, msg)
	case messagedata.MessageObject:
		err = c.processMessageObject(action, msg)
	case messagedata.RollCallObject:
		err = c.processRollCallObject(action, msg)
	case messagedata.ElectionObject:
		err = c.processElectionObject(action, msg)
	default:
		err = xerrors.Errorf("Object not accepted in a LAO channel.")
	}

	if err != nil {
		return xerrors.Errorf("failed to process %q object: %w", object, err)
	}

	c.broadcastToAllClients(msg)
	return nil
}

// processLaoObject processes a LAO object.
func (c *Channel) processLaoObject(action string, msg message.Message) error {
	switch action {
	case messagedata.LAOActionUpdate:
	case messagedata.LAOActionState:
		var laoState messagedata.LaoState

		err := msg.UnmarshalData(&laoState)
		if err != nil {
			return xerrors.Errorf("failed to unmarshal lao#state: %v", err)
		}

		err = c.verifyMessageLaoState(laoState)
		if err != nil {
			return xerrors.Errorf("invalid lao#state message: %v", err)
		}

		err = c.processLaoState(laoState)
		if err != nil {
			return xerrors.Errorf("failed to process state action: %w", err)
		}
	default:
		return answer.NewInvalidActionError(action)
	}

	c.inbox.StoreMessage(msg)

	return nil
}

// processLaoState processes a lao state action.
func (c *Channel) processLaoState(data messagedata.LaoState) error {
	// Check if we have the update message
	msg, ok := c.inbox.GetMessage(data.ModificationID)

	if !ok {
		return answer.NewErrorf(-4, "cannot find lao/update_properties with ID: %s", data.ModificationID)
	}

	// Check if the signatures are from witnesses we need. We maintain
	// the current state of witnesses for a LAO in the channel instance
	// TODO: threshold signature verification

	c.witnessMu.Lock()
	match := 0
	expected := len(c.witnesses)
	// TODO: O(N^2), O(N) possible
	for i := 0; i < expected; i++ {
		for j := 0; j < len(data.ModificationSignatures); j++ {
			if c.witnesses[i] == data.ModificationSignatures[j].Witness {
				match++
				break
			}
		}
	}
	c.witnessMu.Unlock()

	if match != expected {
		return answer.NewErrorf(-4, "not enough witness signatures provided. Needed %d got %d", expected, match)
	}

	// Check if the signatures match
	for _, pair := range data.ModificationSignatures {
		err := schnorr.VerifyWithChecks(crypto.Suite, []byte(pair.Witness), []byte(data.ModificationID), []byte(pair.Signature))
		if err != nil {
			return answer.NewErrorf(-4, "signature verfication failed for witness: %s", pair.Witness)
		}
	}

	var updateMsgData messagedata.LaoUpdate

	err := msg.UnmarshalData(&updateMsgData)
	if err != nil {
		return &answer.Error{
			Code:        -4,
			Description: fmt.Sprintf("failed to unmarshal message from the inbox: %v", err),
		}
	}

	err = updateMsgData.Verifiy()
	if err != nil {
		return &answer.Error{
			Code:        -4,
			Description: fmt.Sprintf("invalid lao#update message: %v", err),
		}
	}

	err = compareLaoUpdateAndState(updateMsgData, data)
	if err != nil {
		return xerrors.Errorf("failed to compare lao/update and existing state: %w", err)
	}

	return nil
}

func compareLaoUpdateAndState(update messagedata.LaoUpdate, state messagedata.LaoState) error {
	if update.LastModified != state.LastModified {
		return answer.NewErrorf(-4, "mismatch between last modified: expected %d got %d", update.LastModified, state.LastModified)
	}

	if update.Name != state.Name {
		return answer.NewErrorf(-4, "mismatch between name: expected %s got %s", update.Name, state.Name)
	}

	M := len(update.Witnesses)
	N := len(state.Witnesses)

	if M != N {
		return answer.NewErrorf(-4, "mismatch between witness count: expected %d got %d", M, N)
	}

	match := 0

	for i := 0; i < M; i++ {
		for j := 0; j < N; j++ {
			if update.Witnesses[i] == state.Witnesses[j] {
				match++
				break
			}
		}
	}

	if match != M {
		return answer.NewErrorf(-4, "mismatch between witness keys: expected %d keys to match but %d matched", M, match)
	}

	return nil
}

// processMeetingObject handles a meeting object.
func (c *Channel) processMeetingObject(action string, msg message.Message) error {

	// Nothing to do ...🤷‍♂️
	switch action {
	case messagedata.MeetingActionCreate:
	case messagedata.MeetingActionState:
	}

	c.inbox.StoreMessage(msg)

	return nil
}

// processMessageObject handles a message object.
func (c *Channel) processMessageObject(action string, msg message.Message) error {

	switch action {
	case messagedata.MessageActionWitness:
		var witnessData messagedata.MessageWitness

		err := msg.UnmarshalData(&witnessData)
		if err != nil {
			return xerrors.Errorf("failed to unmarshal witness data: %v", err)
		}

		err = schnorr.VerifyWithChecks(crypto.Suite, []byte(msg.Sender), []byte(witnessData.MessageID), []byte(witnessData.Signature))
		if err != nil {
			return answer.NewError(-4, "invalid witness signature")
		}

		err = c.inbox.AddWitnessSignature(witnessData.MessageID, msg.Sender, witnessData.Signature)
		if err != nil {
			return xerrors.Errorf("failed to add witness signature: %w", err)
		}
	default:
		return answer.NewInvalidActionError(action)
	}

	return nil
}

// processRollCallObject handles a roll call object.
func (c *Channel) processRollCallObject(action string, msg message.Message) error {
	sender := msg.Sender

	senderBuf, err := base64.URLEncoding.DecodeString(sender)
	if err != nil {
		return xerrors.Errorf("failed to decode sender key: %v", err)
	}

	// Check if the sender of the roll call message is the organizer
	senderPoint := crypto.Suite.Point()
	err = senderPoint.UnmarshalBinary(senderBuf)
	if err != nil {
		return answer.NewErrorf(-4, "failed to unmarshal public key of the sender: %v", err)
	}

	if !c.hub.GetPubkey().Equal(senderPoint) {
		return answer.NewErrorf(-5, "sender's public key %q does not match the organizer's", msg.Sender)
	}

	switch action {
	case messagedata.RollCallActionCreate:
		var rollCallCreate messagedata.RollCallCreate

		err := msg.UnmarshalData(&rollCallCreate)
		if err != nil {
			return xerrors.Errorf("failed to unmarshal roll call create: %v", err)
		}

		err = c.processRollCallCreate(rollCallCreate)
		if err != nil {
			return xerrors.Errorf("failed to process roll call create: %v", err)
		}

	case messagedata.RollCallActionOpen, messagedata.RollCallActionReopen:
		err := c.processRollCallOpen(msg, action)
		if err != nil {
			return xerrors.Errorf("failed to process open roll call: %v", err)
		}

	case messagedata.RollCallActionClose:
		var rollCallClose messagedata.RollCallClose

		err := msg.UnmarshalData(&rollCallClose)
		if err != nil {
			return xerrors.Errorf("failed to unmarshal roll call close: %v", err)
		}

		err = c.processRollCallClose(rollCallClose)
		if err != nil {
			return xerrors.Errorf("failed to process close roll call: %v", err)
		}

	default:
		return answer.NewInvalidActionError(action)
	}

	if err != nil {
		return xerrors.Errorf("failed to process roll call action: %s %w", action, err)
	}

	c.inbox.StoreMessage(msg)

	return nil
}

<<<<<<< HEAD
func createChirpingChannel(attendee string, channelID string, hub channel.HubFunctionalities,
							general *generalChriping.Channel, log zerolog.Logger) {
	chirpingChannelPath := channelID + "/" + "social" + "/" + attendee
	cha := chirp.NewChannel(chirpingChannelPath, attendee, hub, general, log)
	hub.RegisterNewChannel(chirpingChannelPath, &cha)
	log.Info().Msgf("storing new channel chirp channel for '%s', channel name : ", attendee, chirpingChannelPath)
}


// verify

=======
>>>>>>> 984bf660
// processElectionObject handles an election object.
func (c *Channel) processElectionObject(action string, msg message.Message) error {
	expectedAction := messagedata.ElectionActionSetup

	if action != expectedAction {
		return answer.NewErrorf(-4, "invalid action: %s != %s)", action, expectedAction)
	}

	senderBuf, err := base64.URLEncoding.DecodeString(msg.Sender)
	if err != nil {
		return xerrors.Errorf("failed to decode sender key: %v", err)
	}

	// Check if the sender of election creation message is the organizer
	senderPoint := crypto.Suite.Point()
	err = senderPoint.UnmarshalBinary(senderBuf)
	if err != nil {
		return answer.NewErrorf(-4, "failed to unmarshal public key of the sender: %v", err)
	}

	if !c.hub.GetPubkey().Equal(senderPoint) {
		return answer.NewError(-5, "The sender of the election setup message has a different public key from the organizer")
	}

	var electionSetup messagedata.ElectionSetup

	err = msg.UnmarshalData(&electionSetup)
	if err != nil {
		return xerrors.Errorf("failed to unmarshal election setup: %v", err)
	}

	err = c.createElection(msg, electionSetup)
	if err != nil {
		return xerrors.Errorf("failed to create election: %w", err)
	}

	c.log.Info().Msg("election created with success")
	return nil
}

// createElection creates an election in the LAO.
func (c *Channel) createElection(msg message.Message, setupMsg messagedata.ElectionSetup) error {

	// Check if the Lao ID of the message corresponds to the channel ID
	channelID := c.channelID[6:]
	if channelID != setupMsg.Lao {
		return answer.NewErrorf(-4, "Lao ID of the message (Lao: %s) is different from the channelID (channel: %s)", setupMsg.Lao, channelID)
	}

	// Compute the new election channel id
	channelPath := "/root/" + setupMsg.Lao + "/" + setupMsg.ID

	// Create the new election channel
	electionCh := election.NewChannel(channelPath, setupMsg.StartTime, setupMsg.EndTime, false, setupMsg.Questions, c.attendees, msg, c.hub, c.log)
	// {
	// 	createBaseChannel(organizerHub, channelPath),
	// 	setupMsg.StartTime,
	// 	setupMsg.EndTime,
	// 	false,
	// 	getAllQuestionsForElectionChannel(setupMsg.Questions),
	// 	c.attendees,
	// }

	// Saving the election channel creation message on the lao channel
	c.inbox.StoreMessage(msg)

	// Add the new election channel to the organizerHub
	c.hub.RegisterNewChannel(channelPath, &electionCh)

	return nil
}

// processRollCallCreate processes a roll call creation object.
func (c *Channel) processRollCallCreate(msg messagedata.RollCallCreate) error {

	// Check that data is correct
	err := c.verifyMessageRollCallCreate(msg)
	if err != nil {
		return xerrors.Errorf("invalid roll_call#create message: %v", err)
	}

	// Check that the ProposedEnd is greater than the ProposedStart
	if msg.ProposedStart > msg.ProposedEnd {
		return answer.NewErrorf(-4, "The field `proposed_start` is greater than the field `proposed_end`: %d > %d", msg.ProposedStart, msg.ProposedEnd)
	}

	c.rollCall.id = string(msg.ID)
	c.rollCall.state = Created
	return nil
}

// processRollCallOpen processes an open roll call object.
func (c *Channel) processRollCallOpen(msg message.Message, action string) error {
	if action == messagedata.RollCallActionOpen {
		// If the action is an OpenRollCallAction,
		// the previous roll call action should be a CreateRollCallAction
		if c.rollCall.state != Created {
			return answer.NewError(-1, "The roll call cannot be opened since it does not exist")
		}
	} else {
		// If the action is an RepenRollCallAction,
		// the previous roll call action should be a CloseRollCallAction
		if c.rollCall.state != Closed {
			return answer.NewError(-1, "The roll call cannot be reopened since it has not been closed")
		}
	}

	// Why not messagedata.RollCallReopen ? Maybe we should assume that Reopen
	// message is useless.
	var rollCallOpen messagedata.RollCallOpen

	err := msg.UnmarshalData(&rollCallOpen)
	if err != nil {
		return xerrors.Errorf("failed to unmarshal roll call open: %v", err)
	}

	// check that data is correct
	err = c.verifyMessageRollCallOpen(rollCallOpen)
	if err != nil {
		return xerrors.Errorf("invalid roll_call#open message: %v", err)
	}

	if !c.rollCall.checkPrevID([]byte(rollCallOpen.Opens)) {
		return answer.NewError(-1, "The field `opens` does not correspond to the id of the previous roll call message")
	}

	c.rollCall.id = rollCallOpen.UpdateID
	c.rollCall.state = Open
	return nil
}

// processRollCallClose processes a close roll call message.
func (c *Channel) processRollCallClose(msg messagedata.RollCallClose) error {

	// check that data is correct
	err := c.verifyMessageRollCallClose(msg)
	if err != nil {
		return xerrors.Errorf("invalid roll_call#close message: %v", err)
	}

	if c.rollCall.state != Open {
		return answer.NewError(-1, "The roll call cannot be closed since it's not open")
	}

	if !c.rollCall.checkPrevID([]byte(msg.Closes)) {
		return answer.NewError(-4, "The field `closes` does not correspond to the id of the previous roll call message")
	}

	c.rollCall.id = msg.UpdateID
	c.rollCall.state = Closed

	var db *sql.DB

	if sqlite.GetDBPath() != "" {
		db, err := sql.Open("sqlite3", sqlite.GetDBPath())
		if err != nil {
			c.log.Err(err).Msg("failed to connect to db")
			db = nil
		} else {
			defer db.Close()
		}
	}


	for _, attendee := range msg.Attendees {
		c.attendees[attendee] = struct{}{}

		createChirpingChannel(attendee, c.channelID, c.hub, c.general, c.log)

		if db != nil {
			c.log.Info().Msgf("inserting attendee %s into db", attendee)

			err := insertAttendee(db, attendee, c.channelID)
			if err != nil {
				c.log.Err(err).Msgf("failed to insert attendee %s into db", attendee)
			}
		}
	}

	return nil
}

// ---
// DB operations
// ---

func insertAttendee(db *sql.DB, key string, channelID string) error {
	stmt, err := db.Prepare("insert into lao_attendee(attendee_key, lao_channel_id) values(?, ?)")
	if err != nil {
		return xerrors.Errorf("failed to prepare query: %v", err)
	}

	defer stmt.Close()

	_, err = stmt.Exec(key, channelID)
	if err != nil {
		return xerrors.Errorf("failed to exec query: %v", err)
	}

	return nil
}

// checkPrevID is a helper method which validates the roll call ID.
func (r *rollCall) checkPrevID(prevID []byte) bool {
	return string(prevID) == r.id
}

// CreateChannelFromDB restores a channel from the db
func CreateChannelFromDB(db *sql.DB, channelPath string, hub channel.HubFunctionalities, log zerolog.Logger) (channel.Channel, error) {
	log = log.With().Str("channel", "lao").Logger()

	channel := Channel{
		channelID: channelPath,
		sockets:   channel.NewSockets(),
		inbox:     inbox.NewInbox(channelPath),
		hub:       hub,
		rollCall:  rollCall{},
		attendees: make(map[string]struct{}),
		log:       log,
	}

	attendees, err := getAttendeesChannelFromDB(db, channelPath)
	if err != nil {
		return nil, xerrors.Errorf("failed to get attendees: %v", err)
	}

	for _, attendee := range attendees {
		channel.attendees[attendee] = struct{}{}
	}

	witnesses, err := getWitnessChannelFromDB(db, channelPath)
	if err != nil {
		return nil, xerrors.Errorf("failed to get witnesses: %v", err)
	}

	channel.witnesses = witnesses

	inbox, err := inbox.CreateInboxFromDB(db, channelPath)
	if err != nil {
		return nil, xerrors.Errorf("failed to load inbox: %v", err)
	}

	channel.inbox = inbox

	return &channel, nil
}

func getAttendeesChannelFromDB(db *sql.DB, channelPath string) ([]string, error) {
	query := `
		SELECT
			attendee_key
		FROM
			lao_attendee
		WHERE
			lao_channel_id = ?`

	stmt, err := db.Prepare(query)
	if err != nil {
		return nil, xerrors.Errorf(dbPrepareErr, err)
	}

	defer stmt.Close()

	rows, err := stmt.Query(channelPath)
	if err != nil {
		return nil, xerrors.Errorf(dbQueryRowErr, err)
	}

	defer rows.Close()

	result := make([]string, 0)

	for rows.Next() {
		var attendeeKey string

		err = rows.Scan(&attendeeKey)
		if err != nil {
			return nil, xerrors.Errorf(dbParseRowErr, err)
		}

		result = append(result, attendeeKey)
	}

	err = rows.Err()
	if err != nil {
		return nil, xerrors.Errorf(dbRowIterErr, err)
	}

	return result, nil
}

func getWitnessChannelFromDB(db *sql.DB, channelPath string) ([]string, error) {
	query := `
		SELECT
			pub_key
		FROM
			lao_witness
		WHERE
			lao_channel_id = ?`

	stmt, err := db.Prepare(query)
	if err != nil {
		return nil, xerrors.Errorf(dbPrepareErr, err)
	}

	defer stmt.Close()

	rows, err := stmt.Query(channelPath)
	if err != nil {
		return nil, xerrors.Errorf(dbQueryRowErr, err)
	}

	defer rows.Close()

	result := make([]string, 0)

	for rows.Next() {
		var pubKey string

		err = rows.Scan(&pubKey)
		if err != nil {
			return nil, xerrors.Errorf(dbParseRowErr, err)
		}

		result = append(result, pubKey)
	}

	err = rows.Err()
	if err != nil {
		return nil, xerrors.Errorf(dbRowIterErr, err)
	}

	return result, nil
}<|MERGE_RESOLUTION|>--- conflicted
+++ resolved
@@ -504,7 +504,6 @@
 	return nil
 }
 
-<<<<<<< HEAD
 func createChirpingChannel(attendee string, channelID string, hub channel.HubFunctionalities,
 							general *generalChriping.Channel, log zerolog.Logger) {
 	chirpingChannelPath := channelID + "/" + "social" + "/" + attendee
@@ -516,8 +515,6 @@
 
 // verify
 
-=======
->>>>>>> 984bf660
 // processElectionObject handles an election object.
 func (c *Channel) processElectionObject(action string, msg message.Message) error {
 	expectedAction := messagedata.ElectionActionSetup

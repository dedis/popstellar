--- conflicted
+++ resolved
@@ -468,11 +468,7 @@
 		return answer.NewErrorf(-4, keyUnmarshalError, err)
 	}
 
-<<<<<<< HEAD
-	if !c.hub.GetPubKeyOrg().Equal(senderPoint) {
-=======
 	if !c.organizerPubKey.Equal(senderPoint) {
->>>>>>> 92270583
 		return answer.NewErrorf(-5, "sender's public key %q does not match the organizer's", msg.Sender)
 	}
 
@@ -552,14 +548,9 @@
 		return answer.NewErrorf(-4, keyUnmarshalError, err)
 	}
 
-<<<<<<< HEAD
-	if !c.hub.GetPubKeyOrg().Equal(senderPoint) {
-		return answer.NewError(-5, "The sender of the election setup message has a different public key from the organizer")
-=======
 	if !c.organizerPubKey.Equal(senderPoint) {
 		return answer.NewErrorf(-5, "Sender key does not match the "+
 			"organizer's one: %s != %s", senderPoint, c.organizerPubKey)
->>>>>>> 92270583
 	}
 
 	var electionSetup messagedata.ElectionSetup

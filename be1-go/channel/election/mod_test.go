--- conflicted
+++ resolved
@@ -750,15 +750,13 @@
 	return signatureBuf, nil
 }
 
-<<<<<<< HEAD
 // NotifyWitnessMessage implements channel.HubFunctionalities
 func (h *fakeHub) NotifyWitnessMessage(messageId string, publicKey string, signature string) {}
-=======
+
 // GetPeersInfo implements channel.HubFunctionalities
 func (h *fakeHub) GetPeersInfo() []method.ServerInfo {
 	return nil
 }
->>>>>>> 5d0f98ab
 
 func (h *fakeHub) GetSchemaValidator() validation.SchemaValidator {
 	return *h.schemaValidator

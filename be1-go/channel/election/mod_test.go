--- conflicted
+++ resolved
@@ -161,7 +161,6 @@
 
 	// create election channel: election with one question
 	electChannel, pkOrganizer := newFakeChannel(t)
-	electChannel.started = true
 
 	// create a fakeSocket that is listening to the channel
 	fakeSock := &fakeSocket{id: "socket"}
@@ -373,16 +372,11 @@
 	attendees := make(map[string]struct{})
 	attendees[base64.URLEncoding.EncodeToString(keypair.publicBuf)] = struct{}{}
 	channelPath := "/root/" + electionSetup.Lao + "/" + electionSetup.ID
-<<<<<<< HEAD
 	channel := NewChannel(channelPath, electionSetup.StartTime, electionSetup.EndTime,
 		electionSetup.Questions, attendees, fakeHub, nolog, keypair.public)
 
 	channelElec, ok := channel.(*Channel)
 	require.True(t, ok)
-=======
-	channel := NewChannel(channelPath, electionSetup.StartTime, electionSetup.EndTime, false, false,
-		electionSetup.Questions, attendees, fakeHub, nolog)
->>>>>>> db27afa5
 
 	fakeHub.NotifyNewChannel(channelElec.channelID, channel, &fakeSocket{id: "socket"})
 

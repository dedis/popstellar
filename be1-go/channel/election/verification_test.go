<<<<<<< HEAD
package election

import (
	"encoding/json"
	"os"
	"path/filepath"
	"popstellar/message/messagedata"
	"testing"

	"github.com/stretchr/testify/require"
)

func TestVerify_CastVote(t *testing.T) {
	// create the election channel
	electChannel, _ := newFakeChannel(t)

	// read the valid example file
	buf, err := os.ReadFile(filepath.Join(relativeMsgDataExamplePath, "vote_cast_vote",
		"vote_cast_vote.json"))
	require.NoError(t, err)

	// object and action
	object, action := "election", "cast_vote"

	obj, act, err := messagedata.GetObjectAndAction(buf)
	require.NoError(t, err)

	require.Equal(t, object, obj)
	require.Equal(t, action, act)

	var castVote messagedata.VoteCastVote

	err = json.Unmarshal(buf, &castVote)
	require.NoError(t, err)

	// test valid example
	err = electChannel.verifyMessageCastVote(castVote)
	require.NoError(t, err)

	getTestBadExample := func(file string) func(*testing.T) {
		return func(t *testing.T) {
			// read the bad example file
			buf, err = os.ReadFile(filepath.Join(relativeMsgDataExamplePath,
				"vote_cast_vote", file))
			require.NoError(t, err)

			obj, act, err = messagedata.GetObjectAndAction(buf)
			require.NoError(t, err)

			require.Equal(t, object, obj)
			require.Equal(t, action, act)

			err = json.Unmarshal(buf, &castVote)
			require.NoError(t, err)

			err = electChannel.verifyMessageCastVote(castVote)
			require.Error(t, err)
		}
	}

	t.Run("lao id not base64", getTestBadExample("bad_vote_cast_vote_lao_not_base64.json"))
	t.Run("election id noy base64", getTestBadExample("bad_vote_cast_vote_election_not_base64.json"))
	t.Run("lao id invalid hash", getTestBadExample("bad_vote_cast_vote_lao_invalid_hash.json"))
	t.Run("election id invalid hash", getTestBadExample("bad_vote_cast_vote_election_invalid_hash.json"))
	t.Run("created at negative", getTestBadExample("bad_vote_cast_vote_created_at_negative.json"))
	t.Run("created at before start", getTestBadExample("bad_vote_cast_vote_created_at_before_start.json"))
	t.Run("created at after end", getTestBadExample("bad_vote_cast_vote_created_at_after_end.json"))
}

func TestVerify_ElectionEnd(t *testing.T) {
	// create the election channel
	electChannel, _ := newFakeChannel(t)

	// read the valid example file
	buf, err := os.ReadFile(filepath.Join(relativeMsgDataExamplePath, "election_end",
		"election_end.json"))
	require.NoError(t, err)

	// object and action
	object, action := "election", "end"

	obj, act, err := messagedata.GetObjectAndAction(buf)
	require.NoError(t, err)

	require.Equal(t, object, obj)
	require.Equal(t, action, act)

	var electionEnd messagedata.ElectionEnd

	err = json.Unmarshal(buf, &electionEnd)
	require.NoError(t, err)

	// test valid example
	err = electChannel.verifyMessageElectionEnd(electionEnd)
	require.NoError(t, err)

	getTestBadExample := func(file string) func(*testing.T) {
		return func(t *testing.T) {
			// read the bad example file
			buf, err = os.ReadFile(filepath.Join(relativeMsgDataExamplePath, "election_end", file))
			require.NoError(t, err)

			obj, act, err = messagedata.GetObjectAndAction(buf)
			require.NoError(t, err)

			require.Equal(t, object, obj)
			require.Equal(t, action, act)

			err = json.Unmarshal(buf, &electionEnd)
			require.NoError(t, err)

			err = electChannel.verifyMessageElectionEnd(electionEnd)
			require.Error(t, err)
		}
	}

	t.Run("lao id not base64", getTestBadExample("bad_election_end_lao_not_base64.json"))
	t.Run("election id not base64", getTestBadExample("bad_election_end_election_not_base64.json"))
	t.Run("lao id invalid hash", getTestBadExample("bad_election_end_lao_invalid_hash.json"))
	t.Run("election id invalid hash", getTestBadExample("bad_election_end_election_invalid_hash.json"))
	t.Run("created at negative", getTestBadExample("bad_election_end_created_at_negative.json"))
	t.Run("created at before election end", getTestBadExample("bad_election_end_created_at_before_end.json"))
	t.Run("registered votes not base64", getTestBadExample("bad_election_end_registered_votes_not_base64.json"))
}
=======
package election

import (
	"encoding/json"
	"os"
	"path/filepath"
	"popstellar/message/messagedata"
	"testing"

	"github.com/stretchr/testify/require"
)

func TestVerify_ElectionOpen(t *testing.T) {
	// create the election channel
	electChannel, _ := newFakeChannel(t)

	// read the valid example file
	buf, err := os.ReadFile(filepath.Join(relativeMsgDataExamplePath, "election_open",
		"election_open.json"))
	require.NoError(t, err)

	object, action := "election", "open"

	obj, act, err := messagedata.GetObjectAndAction(buf)
	require.NoError(t, err)

	require.Equal(t, object, obj)
	require.Equal(t, action, act)

	var electionOpen messagedata.ElectionOpen

	err = json.Unmarshal(buf, &electionOpen)
	require.NoError(t, err)

	// test valid example
	err = electChannel.verifyMessageElectionOpen(electionOpen)
	require.NoError(t, err)

	getTestBadExample := func(file string) func(*testing.T) {
		return func(t *testing.T) {
			// read the bad example file
			buf, err = os.ReadFile(filepath.Join(relativeMsgDataExamplePath,
				"election_open", file))
			require.NoError(t, err)

			obj, act, err = messagedata.GetObjectAndAction(buf)
			require.NoError(t, err)

			require.Equal(t, object, obj)
			require.Equal(t, action, act)

			err = json.Unmarshal(buf, &electionOpen)
			require.NoError(t, err)

			err = electChannel.verifyMessageElectionOpen(electionOpen)
			require.Error(t, err)
		}
	}

	t.Run("lao id not base64", getTestBadExample("bad_election_open_lao_not_base64.json"))
	t.Run("election id not base64", getTestBadExample("bad_election_open_election_not_base64.json"))
	t.Run("lao id invalid hash", getTestBadExample("bad_election_open_lao_invalid_hash.json"))
	t.Run("election id invalid hash", getTestBadExample("bad_election_open_election_invalid_hash.json"))
	t.Run("opened at negative", getTestBadExample("bad_election_open_opened_at_negative.json"))
}

func TestVerify_ElectionOpen_already_open(t *testing.T) {
	// create the opened election channel
	electChannel, _ := newFakeChannel(t)
	electChannel.started = true

	buf, err := os.ReadFile(filepath.Join(relativeMsgDataExamplePath, "election_open",
		"election_open.json"))
	require.NoError(t, err)

	var electionOpen messagedata.ElectionOpen

	err = json.Unmarshal(buf, &electionOpen)
	require.NoError(t, err)

	// send the election open message to the channel
	err = electChannel.verifyMessageElectionOpen(electionOpen)
	require.Error(t, err)
}

func TestVerify_ElectionOpen_already_closed(t *testing.T) {
	// create the terminated election channel
	electChannel, _ := newFakeChannel(t)
	electChannel.terminated = true

	buf, err := os.ReadFile(filepath.Join(relativeMsgDataExamplePath, "election_open",
		"election_open.json"))
	require.NoError(t, err)

	var electionOpen messagedata.ElectionOpen

	err = json.Unmarshal(buf, &electionOpen)
	require.NoError(t, err)

	// send the election open message to the channel
	err = electChannel.verifyMessageElectionOpen(electionOpen)
	require.Error(t, err)
}

func TestVerify_CastVote(t *testing.T) {
	// create the election channel
	electChannel, _ := newFakeChannel(t)
	electChannel.started = true

	// read the valid example file
	buf, err := os.ReadFile(filepath.Join(relativeMsgDataExamplePath, "vote_cast_vote",
		"vote_cast_vote.json"))
	require.NoError(t, err)

	// object and action
	object, action := "election", "cast_vote"

	obj, act, err := messagedata.GetObjectAndAction(buf)
	require.NoError(t, err)

	require.Equal(t, object, obj)
	require.Equal(t, action, act)

	var castVote messagedata.VoteCastVote

	err = json.Unmarshal(buf, &castVote)
	require.NoError(t, err)

	// test valid example
	err = electChannel.verifyMessageCastVote(castVote)
	require.NoError(t, err)

	getTestBadExample := func(file string) func(*testing.T) {
		return func(t *testing.T) {
			// read the bad example file
			buf, err = os.ReadFile(filepath.Join(relativeMsgDataExamplePath,
				"vote_cast_vote", file))
			require.NoError(t, err)

			obj, act, err = messagedata.GetObjectAndAction(buf)
			require.NoError(t, err)

			require.Equal(t, object, obj)
			require.Equal(t, action, act)

			err = json.Unmarshal(buf, &castVote)
			require.NoError(t, err)

			err = electChannel.verifyMessageCastVote(castVote)
			require.Error(t, err)
		}
	}

	t.Run("lao id not base64", getTestBadExample("bad_vote_cast_vote_lao_not_base64.json"))
	t.Run("election id noy base64", getTestBadExample("bad_vote_cast_vote_election_not_base64.json"))
	t.Run("lao id invalid hash", getTestBadExample("bad_vote_cast_vote_lao_invalid_hash.json"))
	t.Run("election id invalid hash", getTestBadExample("bad_vote_cast_vote_election_invalid_hash.json"))
	t.Run("created at negative", getTestBadExample("bad_vote_cast_vote_created_at_negative.json"))
	t.Run("created at before start", getTestBadExample("bad_vote_cast_vote_created_at_before_start.json"))
	t.Run("created at after end", getTestBadExample("bad_vote_cast_vote_created_at_after_end.json"))
}

func TestVerify_CastVote_not_open(t *testing.T) {
	// create the non opened election channel
	electChannel, _ := newFakeChannel(t)

	buf, err := os.ReadFile(filepath.Join(relativeMsgDataExamplePath, "vote_cast_vote",
		"vote_cast_vote.json"))
	require.NoError(t, err)

	var voteCastVote messagedata.VoteCastVote

	err = json.Unmarshal(buf, &voteCastVote)
	require.NoError(t, err)

	// send the cast vote message to the channel
	err = electChannel.verifyMessageCastVote(voteCastVote)
	require.Error(t, err)
}

func TestVerify_CastVote_already_closed(t *testing.T) {
	// create the terminated election channel
	electChannel, _ := newFakeChannel(t)
	electChannel.terminated = true

	buf, err := os.ReadFile(filepath.Join(relativeMsgDataExamplePath, "vote_cast_vote",
		"vote_cast_vote.json"))
	require.NoError(t, err)

	var voteCastVote messagedata.VoteCastVote

	err = json.Unmarshal(buf, &voteCastVote)
	require.NoError(t, err)

	// send the cast vote message to the channel
	err = electChannel.verifyMessageCastVote(voteCastVote)
	require.Error(t, err)
}

func TestVerify_ElectionEnd(t *testing.T) {
	// create the election channel
	electChannel, _ := newFakeChannel(t)
	electChannel.started = true

	// read the valid example file
	buf, err := os.ReadFile(filepath.Join(relativeMsgDataExamplePath, "election_end",
		"election_end.json"))
	require.NoError(t, err)

	// object and action
	object, action := "election", "end"

	obj, act, err := messagedata.GetObjectAndAction(buf)
	require.NoError(t, err)

	require.Equal(t, object, obj)
	require.Equal(t, action, act)

	var electionEnd messagedata.ElectionEnd

	err = json.Unmarshal(buf, &electionEnd)
	require.NoError(t, err)

	// test valid example
	err = electChannel.verifyMessageElectionEnd(electionEnd)
	require.NoError(t, err)

	getTestBadExample := func(file string) func(*testing.T) {
		return func(t *testing.T) {
			// read the bad example file
			buf, err = os.ReadFile(filepath.Join(relativeMsgDataExamplePath, "election_end", file))
			require.NoError(t, err)

			obj, act, err = messagedata.GetObjectAndAction(buf)
			require.NoError(t, err)

			require.Equal(t, object, obj)
			require.Equal(t, action, act)

			err = json.Unmarshal(buf, &electionEnd)
			require.NoError(t, err)

			err = electChannel.verifyMessageElectionEnd(electionEnd)
			require.Error(t, err)
		}
	}

	t.Run("lao id not base64", getTestBadExample("bad_election_end_lao_not_base64.json"))
	t.Run("election id not base64", getTestBadExample("bad_election_end_election_not_base64.json"))
	t.Run("lao id invalid hash", getTestBadExample("bad_election_end_lao_invalid_hash.json"))
	t.Run("election id invalid hash", getTestBadExample("bad_election_end_election_invalid_hash.json"))
	t.Run("created at negative", getTestBadExample("bad_election_end_created_at_negative.json"))
	t.Run("registered votes not base64", getTestBadExample("bad_election_end_registered_votes_not_base64.json"))
}

func TestVerify_ElectionEnd_not_open(t *testing.T) {
	// create the non opened election channel
	electChannel, _ := newFakeChannel(t)

	buf, err := os.ReadFile(filepath.Join(relativeMsgDataExamplePath, "election_end",
		"election_end.json"))
	require.NoError(t, err)

	var electionEnd messagedata.ElectionEnd

	err = json.Unmarshal(buf, &electionEnd)
	require.NoError(t, err)

	// send election end to the channel
	err = electChannel.verifyMessageElectionEnd(electionEnd)
	require.Error(t, err)
}

func TestVerify_ElectionEnd_already_closed(t *testing.T) {
	// create the terminated election channel
	electChannel, _ := newFakeChannel(t)
	electChannel.terminated = true

	buf, err := os.ReadFile(filepath.Join(relativeMsgDataExamplePath, "election_end",
		"election_end.json"))
	require.NoError(t, err)

	var electionEnd messagedata.ElectionEnd

	err = json.Unmarshal(buf, &electionEnd)
	require.NoError(t, err)

	// send election end to the channel
	err = electChannel.verifyMessageElectionEnd(electionEnd)
	require.Error(t, err)
}
>>>>>>> eb83a437
<|MERGE_RESOLUTION|>--- conflicted
+++ resolved
@@ -1,418 +1,291 @@
-<<<<<<< HEAD
-package election
-
-import (
-	"encoding/json"
-	"os"
-	"path/filepath"
-	"popstellar/message/messagedata"
-	"testing"
-
-	"github.com/stretchr/testify/require"
-)
-
-func TestVerify_CastVote(t *testing.T) {
-	// create the election channel
-	electChannel, _ := newFakeChannel(t)
-
-	// read the valid example file
-	buf, err := os.ReadFile(filepath.Join(relativeMsgDataExamplePath, "vote_cast_vote",
-		"vote_cast_vote.json"))
-	require.NoError(t, err)
-
-	// object and action
-	object, action := "election", "cast_vote"
-
-	obj, act, err := messagedata.GetObjectAndAction(buf)
-	require.NoError(t, err)
-
-	require.Equal(t, object, obj)
-	require.Equal(t, action, act)
-
-	var castVote messagedata.VoteCastVote
-
-	err = json.Unmarshal(buf, &castVote)
-	require.NoError(t, err)
-
-	// test valid example
-	err = electChannel.verifyMessageCastVote(castVote)
-	require.NoError(t, err)
-
-	getTestBadExample := func(file string) func(*testing.T) {
-		return func(t *testing.T) {
-			// read the bad example file
-			buf, err = os.ReadFile(filepath.Join(relativeMsgDataExamplePath,
-				"vote_cast_vote", file))
-			require.NoError(t, err)
-
-			obj, act, err = messagedata.GetObjectAndAction(buf)
-			require.NoError(t, err)
-
-			require.Equal(t, object, obj)
-			require.Equal(t, action, act)
-
-			err = json.Unmarshal(buf, &castVote)
-			require.NoError(t, err)
-
-			err = electChannel.verifyMessageCastVote(castVote)
-			require.Error(t, err)
-		}
-	}
-
-	t.Run("lao id not base64", getTestBadExample("bad_vote_cast_vote_lao_not_base64.json"))
-	t.Run("election id noy base64", getTestBadExample("bad_vote_cast_vote_election_not_base64.json"))
-	t.Run("lao id invalid hash", getTestBadExample("bad_vote_cast_vote_lao_invalid_hash.json"))
-	t.Run("election id invalid hash", getTestBadExample("bad_vote_cast_vote_election_invalid_hash.json"))
-	t.Run("created at negative", getTestBadExample("bad_vote_cast_vote_created_at_negative.json"))
-	t.Run("created at before start", getTestBadExample("bad_vote_cast_vote_created_at_before_start.json"))
-	t.Run("created at after end", getTestBadExample("bad_vote_cast_vote_created_at_after_end.json"))
-}
-
-func TestVerify_ElectionEnd(t *testing.T) {
-	// create the election channel
-	electChannel, _ := newFakeChannel(t)
-
-	// read the valid example file
-	buf, err := os.ReadFile(filepath.Join(relativeMsgDataExamplePath, "election_end",
-		"election_end.json"))
-	require.NoError(t, err)
-
-	// object and action
-	object, action := "election", "end"
-
-	obj, act, err := messagedata.GetObjectAndAction(buf)
-	require.NoError(t, err)
-
-	require.Equal(t, object, obj)
-	require.Equal(t, action, act)
-
-	var electionEnd messagedata.ElectionEnd
-
-	err = json.Unmarshal(buf, &electionEnd)
-	require.NoError(t, err)
-
-	// test valid example
-	err = electChannel.verifyMessageElectionEnd(electionEnd)
-	require.NoError(t, err)
-
-	getTestBadExample := func(file string) func(*testing.T) {
-		return func(t *testing.T) {
-			// read the bad example file
-			buf, err = os.ReadFile(filepath.Join(relativeMsgDataExamplePath, "election_end", file))
-			require.NoError(t, err)
-
-			obj, act, err = messagedata.GetObjectAndAction(buf)
-			require.NoError(t, err)
-
-			require.Equal(t, object, obj)
-			require.Equal(t, action, act)
-
-			err = json.Unmarshal(buf, &electionEnd)
-			require.NoError(t, err)
-
-			err = electChannel.verifyMessageElectionEnd(electionEnd)
-			require.Error(t, err)
-		}
-	}
-
-	t.Run("lao id not base64", getTestBadExample("bad_election_end_lao_not_base64.json"))
-	t.Run("election id not base64", getTestBadExample("bad_election_end_election_not_base64.json"))
-	t.Run("lao id invalid hash", getTestBadExample("bad_election_end_lao_invalid_hash.json"))
-	t.Run("election id invalid hash", getTestBadExample("bad_election_end_election_invalid_hash.json"))
-	t.Run("created at negative", getTestBadExample("bad_election_end_created_at_negative.json"))
-	t.Run("created at before election end", getTestBadExample("bad_election_end_created_at_before_end.json"))
-	t.Run("registered votes not base64", getTestBadExample("bad_election_end_registered_votes_not_base64.json"))
-}
-=======
-package election
-
-import (
-	"encoding/json"
-	"os"
-	"path/filepath"
-	"popstellar/message/messagedata"
-	"testing"
-
-	"github.com/stretchr/testify/require"
-)
-
-func TestVerify_ElectionOpen(t *testing.T) {
-	// create the election channel
-	electChannel, _ := newFakeChannel(t)
-
-	// read the valid example file
-	buf, err := os.ReadFile(filepath.Join(relativeMsgDataExamplePath, "election_open",
-		"election_open.json"))
-	require.NoError(t, err)
-
-	object, action := "election", "open"
-
-	obj, act, err := messagedata.GetObjectAndAction(buf)
-	require.NoError(t, err)
-
-	require.Equal(t, object, obj)
-	require.Equal(t, action, act)
-
-	var electionOpen messagedata.ElectionOpen
-
-	err = json.Unmarshal(buf, &electionOpen)
-	require.NoError(t, err)
-
-	// test valid example
-	err = electChannel.verifyMessageElectionOpen(electionOpen)
-	require.NoError(t, err)
-
-	getTestBadExample := func(file string) func(*testing.T) {
-		return func(t *testing.T) {
-			// read the bad example file
-			buf, err = os.ReadFile(filepath.Join(relativeMsgDataExamplePath,
-				"election_open", file))
-			require.NoError(t, err)
-
-			obj, act, err = messagedata.GetObjectAndAction(buf)
-			require.NoError(t, err)
-
-			require.Equal(t, object, obj)
-			require.Equal(t, action, act)
-
-			err = json.Unmarshal(buf, &electionOpen)
-			require.NoError(t, err)
-
-			err = electChannel.verifyMessageElectionOpen(electionOpen)
-			require.Error(t, err)
-		}
-	}
-
-	t.Run("lao id not base64", getTestBadExample("bad_election_open_lao_not_base64.json"))
-	t.Run("election id not base64", getTestBadExample("bad_election_open_election_not_base64.json"))
-	t.Run("lao id invalid hash", getTestBadExample("bad_election_open_lao_invalid_hash.json"))
-	t.Run("election id invalid hash", getTestBadExample("bad_election_open_election_invalid_hash.json"))
-	t.Run("opened at negative", getTestBadExample("bad_election_open_opened_at_negative.json"))
-}
-
-func TestVerify_ElectionOpen_already_open(t *testing.T) {
-	// create the opened election channel
-	electChannel, _ := newFakeChannel(t)
-	electChannel.started = true
-
-	buf, err := os.ReadFile(filepath.Join(relativeMsgDataExamplePath, "election_open",
-		"election_open.json"))
-	require.NoError(t, err)
-
-	var electionOpen messagedata.ElectionOpen
-
-	err = json.Unmarshal(buf, &electionOpen)
-	require.NoError(t, err)
-
-	// send the election open message to the channel
-	err = electChannel.verifyMessageElectionOpen(electionOpen)
-	require.Error(t, err)
-}
-
-func TestVerify_ElectionOpen_already_closed(t *testing.T) {
-	// create the terminated election channel
-	electChannel, _ := newFakeChannel(t)
-	electChannel.terminated = true
-
-	buf, err := os.ReadFile(filepath.Join(relativeMsgDataExamplePath, "election_open",
-		"election_open.json"))
-	require.NoError(t, err)
-
-	var electionOpen messagedata.ElectionOpen
-
-	err = json.Unmarshal(buf, &electionOpen)
-	require.NoError(t, err)
-
-	// send the election open message to the channel
-	err = electChannel.verifyMessageElectionOpen(electionOpen)
-	require.Error(t, err)
-}
-
-func TestVerify_CastVote(t *testing.T) {
-	// create the election channel
-	electChannel, _ := newFakeChannel(t)
-	electChannel.started = true
-
-	// read the valid example file
-	buf, err := os.ReadFile(filepath.Join(relativeMsgDataExamplePath, "vote_cast_vote",
-		"vote_cast_vote.json"))
-	require.NoError(t, err)
-
-	// object and action
-	object, action := "election", "cast_vote"
-
-	obj, act, err := messagedata.GetObjectAndAction(buf)
-	require.NoError(t, err)
-
-	require.Equal(t, object, obj)
-	require.Equal(t, action, act)
-
-	var castVote messagedata.VoteCastVote
-
-	err = json.Unmarshal(buf, &castVote)
-	require.NoError(t, err)
-
-	// test valid example
-	err = electChannel.verifyMessageCastVote(castVote)
-	require.NoError(t, err)
-
-	getTestBadExample := func(file string) func(*testing.T) {
-		return func(t *testing.T) {
-			// read the bad example file
-			buf, err = os.ReadFile(filepath.Join(relativeMsgDataExamplePath,
-				"vote_cast_vote", file))
-			require.NoError(t, err)
-
-			obj, act, err = messagedata.GetObjectAndAction(buf)
-			require.NoError(t, err)
-
-			require.Equal(t, object, obj)
-			require.Equal(t, action, act)
-
-			err = json.Unmarshal(buf, &castVote)
-			require.NoError(t, err)
-
-			err = electChannel.verifyMessageCastVote(castVote)
-			require.Error(t, err)
-		}
-	}
-
-	t.Run("lao id not base64", getTestBadExample("bad_vote_cast_vote_lao_not_base64.json"))
-	t.Run("election id noy base64", getTestBadExample("bad_vote_cast_vote_election_not_base64.json"))
-	t.Run("lao id invalid hash", getTestBadExample("bad_vote_cast_vote_lao_invalid_hash.json"))
-	t.Run("election id invalid hash", getTestBadExample("bad_vote_cast_vote_election_invalid_hash.json"))
-	t.Run("created at negative", getTestBadExample("bad_vote_cast_vote_created_at_negative.json"))
-	t.Run("created at before start", getTestBadExample("bad_vote_cast_vote_created_at_before_start.json"))
-	t.Run("created at after end", getTestBadExample("bad_vote_cast_vote_created_at_after_end.json"))
-}
-
-func TestVerify_CastVote_not_open(t *testing.T) {
-	// create the non opened election channel
-	electChannel, _ := newFakeChannel(t)
-
-	buf, err := os.ReadFile(filepath.Join(relativeMsgDataExamplePath, "vote_cast_vote",
-		"vote_cast_vote.json"))
-	require.NoError(t, err)
-
-	var voteCastVote messagedata.VoteCastVote
-
-	err = json.Unmarshal(buf, &voteCastVote)
-	require.NoError(t, err)
-
-	// send the cast vote message to the channel
-	err = electChannel.verifyMessageCastVote(voteCastVote)
-	require.Error(t, err)
-}
-
-func TestVerify_CastVote_already_closed(t *testing.T) {
-	// create the terminated election channel
-	electChannel, _ := newFakeChannel(t)
-	electChannel.terminated = true
-
-	buf, err := os.ReadFile(filepath.Join(relativeMsgDataExamplePath, "vote_cast_vote",
-		"vote_cast_vote.json"))
-	require.NoError(t, err)
-
-	var voteCastVote messagedata.VoteCastVote
-
-	err = json.Unmarshal(buf, &voteCastVote)
-	require.NoError(t, err)
-
-	// send the cast vote message to the channel
-	err = electChannel.verifyMessageCastVote(voteCastVote)
-	require.Error(t, err)
-}
-
-func TestVerify_ElectionEnd(t *testing.T) {
-	// create the election channel
-	electChannel, _ := newFakeChannel(t)
-	electChannel.started = true
-
-	// read the valid example file
-	buf, err := os.ReadFile(filepath.Join(relativeMsgDataExamplePath, "election_end",
-		"election_end.json"))
-	require.NoError(t, err)
-
-	// object and action
-	object, action := "election", "end"
-
-	obj, act, err := messagedata.GetObjectAndAction(buf)
-	require.NoError(t, err)
-
-	require.Equal(t, object, obj)
-	require.Equal(t, action, act)
-
-	var electionEnd messagedata.ElectionEnd
-
-	err = json.Unmarshal(buf, &electionEnd)
-	require.NoError(t, err)
-
-	// test valid example
-	err = electChannel.verifyMessageElectionEnd(electionEnd)
-	require.NoError(t, err)
-
-	getTestBadExample := func(file string) func(*testing.T) {
-		return func(t *testing.T) {
-			// read the bad example file
-			buf, err = os.ReadFile(filepath.Join(relativeMsgDataExamplePath, "election_end", file))
-			require.NoError(t, err)
-
-			obj, act, err = messagedata.GetObjectAndAction(buf)
-			require.NoError(t, err)
-
-			require.Equal(t, object, obj)
-			require.Equal(t, action, act)
-
-			err = json.Unmarshal(buf, &electionEnd)
-			require.NoError(t, err)
-
-			err = electChannel.verifyMessageElectionEnd(electionEnd)
-			require.Error(t, err)
-		}
-	}
-
-	t.Run("lao id not base64", getTestBadExample("bad_election_end_lao_not_base64.json"))
-	t.Run("election id not base64", getTestBadExample("bad_election_end_election_not_base64.json"))
-	t.Run("lao id invalid hash", getTestBadExample("bad_election_end_lao_invalid_hash.json"))
-	t.Run("election id invalid hash", getTestBadExample("bad_election_end_election_invalid_hash.json"))
-	t.Run("created at negative", getTestBadExample("bad_election_end_created_at_negative.json"))
-	t.Run("registered votes not base64", getTestBadExample("bad_election_end_registered_votes_not_base64.json"))
-}
-
-func TestVerify_ElectionEnd_not_open(t *testing.T) {
-	// create the non opened election channel
-	electChannel, _ := newFakeChannel(t)
-
-	buf, err := os.ReadFile(filepath.Join(relativeMsgDataExamplePath, "election_end",
-		"election_end.json"))
-	require.NoError(t, err)
-
-	var electionEnd messagedata.ElectionEnd
-
-	err = json.Unmarshal(buf, &electionEnd)
-	require.NoError(t, err)
-
-	// send election end to the channel
-	err = electChannel.verifyMessageElectionEnd(electionEnd)
-	require.Error(t, err)
-}
-
-func TestVerify_ElectionEnd_already_closed(t *testing.T) {
-	// create the terminated election channel
-	electChannel, _ := newFakeChannel(t)
-	electChannel.terminated = true
-
-	buf, err := os.ReadFile(filepath.Join(relativeMsgDataExamplePath, "election_end",
-		"election_end.json"))
-	require.NoError(t, err)
-
-	var electionEnd messagedata.ElectionEnd
-
-	err = json.Unmarshal(buf, &electionEnd)
-	require.NoError(t, err)
-
-	// send election end to the channel
-	err = electChannel.verifyMessageElectionEnd(electionEnd)
-	require.Error(t, err)
-}
->>>>>>> eb83a437
+package election
+
+import (
+	"encoding/json"
+	"os"
+	"path/filepath"
+	"popstellar/message/messagedata"
+	"testing"
+
+	"github.com/stretchr/testify/require"
+)
+
+func TestVerify_ElectionOpen(t *testing.T) {
+	// create the election channel
+	electChannel, _ := newFakeChannel(t)
+
+	// read the valid example file
+	buf, err := os.ReadFile(filepath.Join(relativeMsgDataExamplePath, "election_open",
+		"election_open.json"))
+	require.NoError(t, err)
+
+	object, action := "election", "open"
+
+	obj, act, err := messagedata.GetObjectAndAction(buf)
+	require.NoError(t, err)
+
+	require.Equal(t, object, obj)
+	require.Equal(t, action, act)
+
+	var electionOpen messagedata.ElectionOpen
+
+	err = json.Unmarshal(buf, &electionOpen)
+	require.NoError(t, err)
+
+	// test valid example
+	err = electChannel.verifyMessageElectionOpen(electionOpen)
+	require.NoError(t, err)
+
+	getTestBadExample := func(file string) func(*testing.T) {
+		return func(t *testing.T) {
+			// read the bad example file
+			buf, err = os.ReadFile(filepath.Join(relativeMsgDataExamplePath,
+				"election_open", file))
+			require.NoError(t, err)
+
+			obj, act, err = messagedata.GetObjectAndAction(buf)
+			require.NoError(t, err)
+
+			require.Equal(t, object, obj)
+			require.Equal(t, action, act)
+
+			err = json.Unmarshal(buf, &electionOpen)
+			require.NoError(t, err)
+
+			err = electChannel.verifyMessageElectionOpen(electionOpen)
+			require.Error(t, err)
+		}
+	}
+
+	t.Run("lao id not base64", getTestBadExample("bad_election_open_lao_not_base64.json"))
+	t.Run("election id not base64", getTestBadExample("bad_election_open_election_not_base64.json"))
+	t.Run("lao id invalid hash", getTestBadExample("bad_election_open_lao_invalid_hash.json"))
+	t.Run("election id invalid hash", getTestBadExample("bad_election_open_election_invalid_hash.json"))
+	t.Run("opened at negative", getTestBadExample("bad_election_open_opened_at_negative.json"))
+}
+
+func TestVerify_ElectionOpen_already_open(t *testing.T) {
+	// create the opened election channel
+	electChannel, _ := newFakeChannel(t)
+	electChannel.started = true
+
+	buf, err := os.ReadFile(filepath.Join(relativeMsgDataExamplePath, "election_open",
+		"election_open.json"))
+	require.NoError(t, err)
+
+	var electionOpen messagedata.ElectionOpen
+
+	err = json.Unmarshal(buf, &electionOpen)
+	require.NoError(t, err)
+
+	// send the election open message to the channel
+	err = electChannel.verifyMessageElectionOpen(electionOpen)
+	require.Error(t, err)
+}
+
+func TestVerify_ElectionOpen_already_closed(t *testing.T) {
+	// create the terminated election channel
+	electChannel, _ := newFakeChannel(t)
+	electChannel.terminated = true
+
+	buf, err := os.ReadFile(filepath.Join(relativeMsgDataExamplePath, "election_open",
+		"election_open.json"))
+	require.NoError(t, err)
+
+	var electionOpen messagedata.ElectionOpen
+
+	err = json.Unmarshal(buf, &electionOpen)
+	require.NoError(t, err)
+
+	// send the election open message to the channel
+	err = electChannel.verifyMessageElectionOpen(electionOpen)
+	require.Error(t, err)
+}
+
+func TestVerify_CastVote(t *testing.T) {
+	// create the election channel
+	electChannel, _ := newFakeChannel(t)
+	electChannel.started = true
+
+	// read the valid example file
+	buf, err := os.ReadFile(filepath.Join(relativeMsgDataExamplePath, "vote_cast_vote",
+		"vote_cast_vote.json"))
+	require.NoError(t, err)
+
+	// object and action
+	object, action := "election", "cast_vote"
+
+	obj, act, err := messagedata.GetObjectAndAction(buf)
+	require.NoError(t, err)
+
+	require.Equal(t, object, obj)
+	require.Equal(t, action, act)
+
+	var castVote messagedata.VoteCastVote
+
+	err = json.Unmarshal(buf, &castVote)
+	require.NoError(t, err)
+
+	// test valid example
+	err = electChannel.verifyMessageCastVote(castVote)
+	require.NoError(t, err)
+
+	getTestBadExample := func(file string) func(*testing.T) {
+		return func(t *testing.T) {
+			// read the bad example file
+			buf, err = os.ReadFile(filepath.Join(relativeMsgDataExamplePath,
+				"vote_cast_vote", file))
+			require.NoError(t, err)
+
+			obj, act, err = messagedata.GetObjectAndAction(buf)
+			require.NoError(t, err)
+
+			require.Equal(t, object, obj)
+			require.Equal(t, action, act)
+
+			err = json.Unmarshal(buf, &castVote)
+			require.NoError(t, err)
+
+			err = electChannel.verifyMessageCastVote(castVote)
+			require.Error(t, err)
+		}
+	}
+
+	t.Run("lao id not base64", getTestBadExample("bad_vote_cast_vote_lao_not_base64.json"))
+	t.Run("election id noy base64", getTestBadExample("bad_vote_cast_vote_election_not_base64.json"))
+	t.Run("lao id invalid hash", getTestBadExample("bad_vote_cast_vote_lao_invalid_hash.json"))
+	t.Run("election id invalid hash", getTestBadExample("bad_vote_cast_vote_election_invalid_hash.json"))
+	t.Run("created at negative", getTestBadExample("bad_vote_cast_vote_created_at_negative.json"))
+	t.Run("created at before start", getTestBadExample("bad_vote_cast_vote_created_at_before_start.json"))
+	t.Run("created at after end", getTestBadExample("bad_vote_cast_vote_created_at_after_end.json"))
+}
+
+func TestVerify_CastVote_not_open(t *testing.T) {
+	// create the non opened election channel
+	electChannel, _ := newFakeChannel(t)
+
+	buf, err := os.ReadFile(filepath.Join(relativeMsgDataExamplePath, "vote_cast_vote",
+		"vote_cast_vote.json"))
+	require.NoError(t, err)
+
+	var voteCastVote messagedata.VoteCastVote
+
+	err = json.Unmarshal(buf, &voteCastVote)
+	require.NoError(t, err)
+
+	// send the cast vote message to the channel
+	err = electChannel.verifyMessageCastVote(voteCastVote)
+	require.Error(t, err)
+}
+
+func TestVerify_CastVote_already_closed(t *testing.T) {
+	// create the terminated election channel
+	electChannel, _ := newFakeChannel(t)
+	electChannel.terminated = true
+
+	buf, err := os.ReadFile(filepath.Join(relativeMsgDataExamplePath, "vote_cast_vote",
+		"vote_cast_vote.json"))
+	require.NoError(t, err)
+
+	var voteCastVote messagedata.VoteCastVote
+
+	err = json.Unmarshal(buf, &voteCastVote)
+	require.NoError(t, err)
+
+	// send the cast vote message to the channel
+	err = electChannel.verifyMessageCastVote(voteCastVote)
+	require.Error(t, err)
+}
+
+func TestVerify_ElectionEnd(t *testing.T) {
+	// create the election channel
+	electChannel, _ := newFakeChannel(t)
+	electChannel.started = true
+
+	// read the valid example file
+	buf, err := os.ReadFile(filepath.Join(relativeMsgDataExamplePath, "election_end",
+		"election_end.json"))
+	require.NoError(t, err)
+
+	// object and action
+	object, action := "election", "end"
+
+	obj, act, err := messagedata.GetObjectAndAction(buf)
+	require.NoError(t, err)
+
+	require.Equal(t, object, obj)
+	require.Equal(t, action, act)
+
+	var electionEnd messagedata.ElectionEnd
+
+	err = json.Unmarshal(buf, &electionEnd)
+	require.NoError(t, err)
+
+	// test valid example
+	err = electChannel.verifyMessageElectionEnd(electionEnd)
+	require.NoError(t, err)
+
+	getTestBadExample := func(file string) func(*testing.T) {
+		return func(t *testing.T) {
+			// read the bad example file
+			buf, err = os.ReadFile(filepath.Join(relativeMsgDataExamplePath, "election_end", file))
+			require.NoError(t, err)
+
+			obj, act, err = messagedata.GetObjectAndAction(buf)
+			require.NoError(t, err)
+
+			require.Equal(t, object, obj)
+			require.Equal(t, action, act)
+
+			err = json.Unmarshal(buf, &electionEnd)
+			require.NoError(t, err)
+
+			err = electChannel.verifyMessageElectionEnd(electionEnd)
+			require.Error(t, err)
+		}
+	}
+
+	t.Run("lao id not base64", getTestBadExample("bad_election_end_lao_not_base64.json"))
+	t.Run("election id not base64", getTestBadExample("bad_election_end_election_not_base64.json"))
+	t.Run("lao id invalid hash", getTestBadExample("bad_election_end_lao_invalid_hash.json"))
+	t.Run("election id invalid hash", getTestBadExample("bad_election_end_election_invalid_hash.json"))
+	t.Run("created at negative", getTestBadExample("bad_election_end_created_at_negative.json"))
+	t.Run("registered votes not base64", getTestBadExample("bad_election_end_registered_votes_not_base64.json"))
+}
+
+func TestVerify_ElectionEnd_not_open(t *testing.T) {
+	// create the non opened election channel
+	electChannel, _ := newFakeChannel(t)
+
+	buf, err := os.ReadFile(filepath.Join(relativeMsgDataExamplePath, "election_end",
+		"election_end.json"))
+	require.NoError(t, err)
+
+	var electionEnd messagedata.ElectionEnd
+
+	err = json.Unmarshal(buf, &electionEnd)
+	require.NoError(t, err)
+
+	// send election end to the channel
+	err = electChannel.verifyMessageElectionEnd(electionEnd)
+	require.Error(t, err)
+}
+
+func TestVerify_ElectionEnd_already_closed(t *testing.T) {
+	// create the terminated election channel
+	electChannel, _ := newFakeChannel(t)
+	electChannel.terminated = true
+
+	buf, err := os.ReadFile(filepath.Join(relativeMsgDataExamplePath, "election_end",
+		"election_end.json"))
+	require.NoError(t, err)
+
+	var electionEnd messagedata.ElectionEnd
+
+	err = json.Unmarshal(buf, &electionEnd)
+	require.NoError(t, err)
+
+	// send election end to the channel
+	err = electChannel.verifyMessageElectionEnd(electionEnd)
+	require.Error(t, err)
+}
package election

import (
	"encoding/json"
	"os"
	"path/filepath"
	"popstellar/message/messagedata"
	"testing"

	"github.com/stretchr/testify/require"
)

func TestVerify_ElectionOpen(t *testing.T) {
	// create the election channel
	electChannel, _ := newFakeChannel(t, false)

	// read the valid example file
	buf, err := os.ReadFile(filepath.Join(relativeMsgDataExamplePath, "election_open",
		"election_open.json"))
	require.NoError(t, err)

	object, action := "election", "open"

	obj, act, err := messagedata.GetObjectAndAction(buf)
	require.NoError(t, err)

	require.Equal(t, object, obj)
	require.Equal(t, action, act)

	var electionOpen messagedata.ElectionOpen

	err = json.Unmarshal(buf, &electionOpen)
	require.NoError(t, err)

	// test valid example
	err = electChannel.verifyMessageElectionOpen(electionOpen)
	require.NoError(t, err)

	getTestBadExample := func(file string) func(*testing.T) {
		return func(t *testing.T) {
			// read the bad example file
			buf, err = os.ReadFile(filepath.Join(relativeMsgDataExamplePath,
				"election_open", file))
			require.NoError(t, err)

			obj, act, err = messagedata.GetObjectAndAction(buf)
			require.NoError(t, err)

			require.Equal(t, object, obj)
			require.Equal(t, action, act)

			err = json.Unmarshal(buf, &electionOpen)
			require.NoError(t, err)

			err = electChannel.verifyMessageElectionOpen(electionOpen)
			require.Error(t, err)
		}
	}

	t.Run("lao id not base64", getTestBadExample("bad_election_open_lao_not_base64.json"))
	t.Run("election id not base64", getTestBadExample("bad_election_open_election_not_base64.json"))
	t.Run("lao id invalid hash", getTestBadExample("bad_election_open_lao_invalid_hash.json"))
	t.Run("election id invalid hash", getTestBadExample("bad_election_open_election_invalid_hash.json"))
	t.Run("opened at negative", getTestBadExample("bad_election_open_opened_at_negative.json"))
}

func TestVerify_ElectionOpen_already_open(t *testing.T) {
	// create the opened election channel
	electChannel, _ := newFakeChannel(t, false)
	electChannel.started = true

	buf, err := os.ReadFile(filepath.Join(relativeMsgDataExamplePath, "election_open",
		"election_open.json"))
	require.NoError(t, err)

	var electionOpen messagedata.ElectionOpen

	err = json.Unmarshal(buf, &electionOpen)
	require.NoError(t, err)

	// send the election open message to the channel
	err = electChannel.verifyMessageElectionOpen(electionOpen)
	require.Error(t, err)
}

func TestVerify_ElectionOpen_already_closed(t *testing.T) {
	// create the terminated election channel
	electChannel, _ := newFakeChannel(t, false)
	electChannel.terminated = true

	buf, err := os.ReadFile(filepath.Join(relativeMsgDataExamplePath, "election_open",
		"election_open.json"))
	require.NoError(t, err)

	var electionOpen messagedata.ElectionOpen

	err = json.Unmarshal(buf, &electionOpen)
	require.NoError(t, err)

	// send the election open message to the channel
	err = electChannel.verifyMessageElectionOpen(electionOpen)
	require.Error(t, err)
}

<<<<<<< HEAD
func TestVerify_CastVote_Open_Ballot(t *testing.T) {
=======
func TestVerify_ElectionOpen_created_time_less_than_create_time_setup(t *testing.T) {
	// create the opened election channel with election open time less than
	// election creation time
	electChannel, _ := newFakeChannel(t)

	buf, err := os.ReadFile(filepath.Join(relativeMsgDataExamplePath, "election_open",
		"election_open.json"))
	require.NoError(t, err)

	var electionOpen messagedata.ElectionOpen

	err = json.Unmarshal(buf, &electionOpen)
	require.NoError(t, err)

	electChannel.createdAt = electionOpen.OpenedAt + 100

	// send the election open message to the channel
	err = electChannel.verifyMessageElectionOpen(electionOpen)
	require.Error(t, err)
}

func TestVerify_CastVote(t *testing.T) {
>>>>>>> 1b6ab957
	// create the election channel
	electChannel, _ := newFakeChannel(t, false)
	electChannel.started = true

	// read the valid example file
	buf, err := os.ReadFile(filepath.Join(relativeMsgDataExamplePath, "vote_cast_vote",
		"vote_cast_vote.json"))
	require.NoError(t, err)

	// object and action
	object, action := "election", "cast_vote"

	obj, act, err := messagedata.GetObjectAndAction(buf)
	require.NoError(t, err)

	require.Equal(t, object, obj)
	require.Equal(t, action, act)

	var castVote messagedata.VoteCastVote

	err = json.Unmarshal(buf, &castVote)
	require.NoError(t, err)

	// test valid example
	err = electChannel.verifyMessageCastVote(castVote)
	require.NoError(t, err)

	getTestBadExample := func(file string) func(*testing.T) {
		return func(t *testing.T) {
			// read the bad example file
			buf, err = os.ReadFile(filepath.Join(relativeMsgDataExamplePath,
				"vote_cast_vote", file))
			require.NoError(t, err)

			obj, act, err = messagedata.GetObjectAndAction(buf)
			require.NoError(t, err)

			require.Equal(t, object, obj)
			require.Equal(t, action, act)

			err = json.Unmarshal(buf, &castVote)
			require.NoError(t, err)

			err = electChannel.verifyMessageCastVote(castVote)
			require.Error(t, err)
		}
	}

	t.Run("lao id not base64", getTestBadExample("wrong_vote_cast_vote_lao_not_base64.json"))
	t.Run("election id not base64", getTestBadExample("wrong_vote_cast_vote_election_not_base64.json"))
	t.Run("lao id invalid hash", getTestBadExample("wrong_vote_cast_vote_lao_invalid_hash.json"))
	t.Run("election id invalid hash", getTestBadExample("wrong_vote_cast_vote_election_invalid_hash.json"))
	t.Run("created at negative", getTestBadExample("wrong_vote_cast_vote_created_at_negative.json"))
	t.Run("vote is encrypted", getTestBadExample("vote_cast_vote_encrypted.json"))
}

func TestVerify_CastVote_Secret_Ballot(t *testing.T) {
	// create the election channel
	electChannel, _ := newFakeChannel(t, true)
	electChannel.started = true

	// read the valid example file
	buf, err := os.ReadFile(filepath.Join(relativeMsgDataExamplePath, "vote_cast_vote",
		"vote_cast_vote_encrypted.json"))
	require.NoError(t, err)

	// object and action
	object, action := "election", "cast_vote"

	obj, act, err := messagedata.GetObjectAndAction(buf)
	require.NoError(t, err)

	require.Equal(t, object, obj)
	require.Equal(t, action, act)

	var castVote messagedata.VoteCastVote

	err = json.Unmarshal(buf, &castVote)
	require.NoError(t, err)

	// test valid example
	err = electChannel.verifyMessageCastVote(castVote)
	require.NoError(t, err)

	getTestBadExample := func(file string) func(*testing.T) {
		return func(t *testing.T) {
			// read the bad example file
			buf, err = os.ReadFile(filepath.Join(relativeMsgDataExamplePath,
				"vote_cast_vote", file))
			require.NoError(t, err)

			obj, act, err = messagedata.GetObjectAndAction(buf)
			require.NoError(t, err)

			require.Equal(t, object, obj)
			require.Equal(t, action, act)

			err = json.Unmarshal(buf, &castVote)
			require.NoError(t, err)

			err = electChannel.verifyMessageCastVote(castVote)
			require.Error(t, err)
		}
	}

	t.Run("vote is unencrypted", getTestBadExample("vote_cast_vote.json"))
	t.Run("vote is not base64", getTestBadExample("wrong_vote_cast_vote_encrypted_vote_not_base64.json"))
	t.Run("vote is not 64 bytes long", getTestBadExample("wrong_vote_cast_vote_not_right_length.json"))
}

func TestVerify_CastVote_not_open(t *testing.T) {
	// create the non opened election channel
	electChannel, _ := newFakeChannel(t, false)

	buf, err := os.ReadFile(filepath.Join(relativeMsgDataExamplePath, "vote_cast_vote",
		"vote_cast_vote.json"))
	require.NoError(t, err)

	var voteCastVote messagedata.VoteCastVote

	err = json.Unmarshal(buf, &voteCastVote)
	require.NoError(t, err)

	// send the cast vote message to the channel
	err = electChannel.verifyMessageCastVote(voteCastVote)
	require.Error(t, err)
}

func TestVerify_CastVote_already_closed(t *testing.T) {
	// create the terminated election channel
	electChannel, _ := newFakeChannel(t, false)
	electChannel.terminated = true

	buf, err := os.ReadFile(filepath.Join(relativeMsgDataExamplePath, "vote_cast_vote",
		"vote_cast_vote.json"))
	require.NoError(t, err)

	var voteCastVote messagedata.VoteCastVote

	err = json.Unmarshal(buf, &voteCastVote)
	require.NoError(t, err)

	// send the cast vote message to the channel
	err = electChannel.verifyMessageCastVote(voteCastVote)
	require.Error(t, err)
}

func TestVerify_ElectionEnd(t *testing.T) {
	// create the election channel
	electChannel, _ := newFakeChannel(t, false)
	electChannel.started = true

	// read the valid example file
	buf, err := os.ReadFile(filepath.Join(relativeMsgDataExamplePath, "election_end",
		"election_end.json"))
	require.NoError(t, err)

	// object and action
	object, action := "election", "end"

	obj, act, err := messagedata.GetObjectAndAction(buf)
	require.NoError(t, err)

	require.Equal(t, object, obj)
	require.Equal(t, action, act)

	var electionEnd messagedata.ElectionEnd

	err = json.Unmarshal(buf, &electionEnd)
	require.NoError(t, err)

	// test valid example
	err = electChannel.verifyMessageElectionEnd(electionEnd)
	require.NoError(t, err)

	getTestBadExample := func(file string) func(*testing.T) {
		return func(t *testing.T) {
			// read the bad example file
			buf, err = os.ReadFile(filepath.Join(relativeMsgDataExamplePath, "election_end", file))
			require.NoError(t, err)

			obj, act, err = messagedata.GetObjectAndAction(buf)
			require.NoError(t, err)

			require.Equal(t, object, obj)
			require.Equal(t, action, act)

			err = json.Unmarshal(buf, &electionEnd)
			require.NoError(t, err)

			err = electChannel.verifyMessageElectionEnd(electionEnd)
			require.Error(t, err)
		}
	}

	t.Run("lao id not base64", getTestBadExample("bad_election_end_lao_not_base64.json"))
	t.Run("election id not base64", getTestBadExample("bad_election_end_election_not_base64.json"))
	t.Run("lao id invalid hash", getTestBadExample("bad_election_end_lao_invalid_hash.json"))
	t.Run("election id invalid hash", getTestBadExample("bad_election_end_election_invalid_hash.json"))
	t.Run("created at negative", getTestBadExample("bad_election_end_created_at_negative.json"))
	t.Run("registered votes not base64", getTestBadExample("bad_election_end_registered_votes_not_base64.json"))
}

func TestVerify_ElectionEnd_not_open(t *testing.T) {
	// create the non opened election channel
	electChannel, _ := newFakeChannel(t, false)

	buf, err := os.ReadFile(filepath.Join(relativeMsgDataExamplePath, "election_end",
		"election_end.json"))
	require.NoError(t, err)

	var electionEnd messagedata.ElectionEnd

	err = json.Unmarshal(buf, &electionEnd)
	require.NoError(t, err)

	// send election end to the channel
	err = electChannel.verifyMessageElectionEnd(electionEnd)
	require.Error(t, err)
}

func TestVerify_ElectionEnd_already_closed(t *testing.T) {
	// create the terminated election channel
	electChannel, _ := newFakeChannel(t, false)
	electChannel.terminated = true

	buf, err := os.ReadFile(filepath.Join(relativeMsgDataExamplePath, "election_end",
		"election_end.json"))
	require.NoError(t, err)

	var electionEnd messagedata.ElectionEnd

	err = json.Unmarshal(buf, &electionEnd)
	require.NoError(t, err)

	// send election end to the channel
	err = electChannel.verifyMessageElectionEnd(electionEnd)
	require.Error(t, err)
}

func Test_Array_To_String(t *testing.T) {
	a := []int{0, 1, 3, 5, 7, 9, 0}

	require.Equal(t, "0,1,3,5,7,9,0", arrayToString(a, ","))
	require.Equal(t, "0.1.3.5.7.9.0", arrayToString(a, "."))
}<|MERGE_RESOLUTION|>--- conflicted
+++ resolved
@@ -101,14 +101,10 @@
 	err = electChannel.verifyMessageElectionOpen(electionOpen)
 	require.Error(t, err)
 }
-
-<<<<<<< HEAD
-func TestVerify_CastVote_Open_Ballot(t *testing.T) {
-=======
 func TestVerify_ElectionOpen_created_time_less_than_create_time_setup(t *testing.T) {
 	// create the opened election channel with election open time less than
 	// election creation time
-	electChannel, _ := newFakeChannel(t)
+	electChannel, _ := newFakeChannel(t, false)
 
 	buf, err := os.ReadFile(filepath.Join(relativeMsgDataExamplePath, "election_open",
 		"election_open.json"))
@@ -127,7 +123,6 @@
 }
 
 func TestVerify_CastVote(t *testing.T) {
->>>>>>> 1b6ab957
 	// create the election channel
 	electChannel, _ := newFakeChannel(t, false)
 	electChannel.started = true

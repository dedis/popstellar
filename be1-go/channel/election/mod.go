--- conflicted
+++ resolved
@@ -40,17 +40,14 @@
 
 	// *baseChannel
 
-<<<<<<< HEAD
 	// Type of election channel ("OPEN_BALLOT", "SECRET_BALLOT", ...)
 	electionType string
 
 	// Keys of the election if secret ballot, nil otherwise
 	pubElectionKey kyber.Point
 	secElectionKey kyber.Scalar
-=======
 	// Creation time of the election
 	createdAt int64
->>>>>>> d6134240
 
 	// Starting time of the election
 	start int64
@@ -134,23 +131,15 @@
 		inbox:     inbox.NewInbox(channelPath),
 		channelID: channelPath,
 
-<<<<<<< HEAD
 		electionType:   msgData.Version,
 		pubElectionKey: pubKey,
 		secElectionKey: secKey,
+		createdAt:      msgData.CreatedAt,
 		start:          msgData.StartTime,
 		end:            msgData.EndTime,
 		started:        false,
 		terminated:     false,
 		questions:      getAllQuestionsForElectionChannel(msgData.Questions),
-=======
-		createdAt:  msgData.CreatedAt,
-		start:      msgData.StartTime,
-		end:        msgData.EndTime,
-		started:    false,
-		terminated: false,
-		questions:  getAllQuestionsForElectionChannel(msgData.Questions),
->>>>>>> d6134240
 
 		attendees: &attendees{
 			store: attendeesMap,

--- conflicted
+++ resolved
@@ -239,15 +239,9 @@
 
 // Broadcast is used to handle a broadcast message.
 func (c *Channel) Broadcast(msg method.Broadcast) error {
-<<<<<<< HEAD
-	c.log.Warn().
-		Msg("an election channel shouldn't need to broadcast a message")
-	return xerrors.Errorf("an election channel shouldn't need to broadcast a message")
-=======
 	err := xerrors.Errorf("an election channel shouldn't need to broadcast a message")
 	c.log.Err(err)
 	return err
->>>>>>> 4d026011
 }
 
 // broadcastToAllClients is a helper message to broadcast a message to all

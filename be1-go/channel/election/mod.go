--- conflicted
+++ resolved
@@ -43,14 +43,9 @@
 }
 
 // NewChannel returns a new initialized election channel
-<<<<<<< HEAD
 func NewChannel(channelPath string, start, end int64, questions []messagedata.ElectionSetupQuestion,
 	attendeesMap map[string]struct{}, hub channel.HubFunctionalities, log zerolog.Logger,
 	organizerPubKey kyber.Point) channel.Channel {
-=======
-func NewChannel(channelPath string, start, end int64, started bool, terminated bool, questions []messagedata.ElectionSetupQuestion,
-	attendeesMap map[string]struct{}, hub channel.HubFunctionalities, log zerolog.Logger) Channel {
->>>>>>> db27afa5
 
 	log = log.With().Str("channel", "election").Logger()
 
@@ -64,12 +59,7 @@
 
 		start:      start,
 		end:        end,
-<<<<<<< HEAD
 		terminated: false,
-=======
-		started:    started,
-		terminated: terminated,
->>>>>>> db27afa5
 		questions:  getAllQuestionsForElectionChannel(questions),
 
 		attendees: &attendees{
@@ -113,9 +103,6 @@
 	// Ending time of the election
 	end int64
 
-	// True if the election is started and false otherwise
-	started bool
-
 	// True if the election is over and false otherwise
 	terminated bool
 
@@ -183,49 +170,7 @@
 
 	err = c.handleMessage(publish.Params.Message)
 	if err != nil {
-<<<<<<< HEAD
 		return xerrors.Errorf("failed to handle a publish message: %v", err)
-=======
-		return xerrors.Errorf("failed to decode message data: %v", err)
-	}
-
-	object, action, err := messagedata.GetObjectAndAction(jsonData)
-	if err != nil {
-		return xerrors.Errorf("failed to get object and action: %v", err)
-	}
-
-	if object == messagedata.ElectionObject {
-		err = c.processElectionObject(action, msg, socket)
-		if err != nil {
-			return xerrors.Errorf("failed to process %q action: %w", action, err)
-		}
-	}
-
-	return nil
-}
-
-func (c *Channel) processElectionObject(action string, msg message.Message, socket socket.Socket) error {
-	switch action {
-	case messagedata.VoteActionCastVote:
-		err := c.processCastVote(msg)
-		if err != nil {
-			return xerrors.Errorf("failed to cast vote: %v", err)
-		}
-	case messagedata.ElectionActionOpen:
-		err := c.processElectionOpen(msg)
-		if err != nil {
-			return xerrors.Errorf("failed to open election: %v", err)
-		}
-	case messagedata.ElectionActionEnd:
-		err := c.processElectionEnd(msg)
-		if err != nil {
-			return xerrors.Errorf("failed to end election: %v", err)
-		}
-	case messagedata.ElectionActionResult:
-		// nothing to do
-	default:
-		return answer.NewInvalidActionError(action)
->>>>>>> db27afa5
 	}
 
 	return nil
@@ -394,23 +339,25 @@
 	err = updateVote(msg.MessageID, msg.Sender, castVote, c.questions)
 	if err != nil {
 		return xerrors.Errorf("failed to update vote: %v", err)
-<<<<<<< HEAD
 	}
 
 	err = c.broadcastToAllClients(msg)
 	if err != nil {
 		return xerrors.Errorf("failed to broadcast message: %v", err)
 	}
-=======
-	}
-
-	c.inbox.StoreMessage(msg)
-	c.broadcastToAllClients(msg)
-
-	return nil
-}
-
-func (c *Channel) processElectionOpen(msg message.Message) error {
+
+	return nil
+}
+
+// processElectionEnd is the callback that processes election#end messages
+func (c *Channel) processElectionEnd(msg message.Message, msgData interface{}) error {
+
+	_, ok := msgData.(*messagedata.ElectionEnd)
+	if !ok {
+		return xerrors.Errorf("message '%T' isn't a election#end message", msgData)
+	}
+
+	c.log.Info().Msg("received a election#end message")
 
 	sender := msg.Sender
 	senderBuf, err := base64.URLEncoding.DecodeString(sender)
@@ -427,57 +374,6 @@
 		return answer.NewErrorf(-4, "sender is %s, should be a valid public key: %v", sender, err)
 	}
 
-	// check sender of the election open message is the organizer
-	if !c.hub.GetPubKeyOrg().Equal(senderPoint) {
-		return answer.NewErrorf(-5, "sender is %s, should be the organizer", msg.Sender)
-	}
-
-	var electionOpen messagedata.ElectionOpen
-
-	err = msg.UnmarshalData(&electionOpen)
-	if err != nil {
-		return xerrors.Errorf("failed to unmarshal publish election open: %v", err)
-	}
-
-	// check that data is correct
-	err = c.verifyMessageElectionOpen(electionOpen)
-	if err != nil {
-		return xerrors.Errorf("invalid election#open message: %v", err)
-	}
-
-	c.started = true
-	c.inbox.StoreMessage(msg)
-	c.broadcastToAllClients(msg)
->>>>>>> db27afa5
-
-	return nil
-}
-
-// processElectionEnd is the callback that processes election#end messages
-func (c *Channel) processElectionEnd(msg message.Message, msgData interface{}) error {
-
-	_, ok := msgData.(*messagedata.ElectionEnd)
-	if !ok {
-		return xerrors.Errorf("message '%T' isn't a election#end message", msgData)
-	}
-
-	c.log.Info().Msg("received a election#end message")
-
-	sender := msg.Sender
-	senderBuf, err := base64.URLEncoding.DecodeString(sender)
-	if err != nil {
-		c.log.Error().Msgf("problem decoding sender public key: %v", err)
-		return xerrors.Errorf("sender is %s, should be base64", sender)
-	}
-
-	// check sender is a valid public key
-	senderPoint := crypto.Suite.Point()
-	err = senderPoint.UnmarshalBinary(senderBuf)
-	if err != nil {
-		c.log.Error().Msgf("public key unmarshal problem: %v", err)
-		return answer.NewErrorf(-4, "sender is %s, should be a valid public key: %v", sender, err)
-	}
-
 	// check sender of the election end message is the organizer
 	if !c.organiserPubKey.Equal(senderPoint) {
 		return answer.NewErrorf(-5, "sender is %s, should be the organizer", msg.Sender)
@@ -496,17 +392,10 @@
 		return xerrors.Errorf("invalid election#end message: %v", err)
 	}
 
-<<<<<<< HEAD
 	err = c.broadcastToAllClients(msg)
 	if err != nil {
 		return xerrors.Errorf("failed to broadcast message: %v", err)
 	}
-=======
-	c.started = false
-	c.terminated = true
-	c.inbox.StoreMessage(msg)
-	c.broadcastToAllClients(msg)
->>>>>>> db27afa5
 
 	// broadcast election result message
 	err = c.broadcastElectionResult()

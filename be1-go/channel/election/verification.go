package election

import (
	"encoding/base64"
	"popstellar/message/messagedata"
	"sort"
	"strings"

	"github.com/rs/zerolog/log"
	"golang.org/x/xerrors"
)

const (
	laoIDBase64   = "lao id is %s, should be base64URL encoded"
	elecIDBase64  = "election id is %s, should be base64URL encoded"
	elecIDFormat  = "election channel id is %s, should be formatted as /root/laoID/electionID"
	laoIDCompare  = "lao id is %s, should be %s"
	elecIDCompare = "election id is %s, should be %s"
)

func (c *Channel) verifyMessageElectionOpen(electionOpen messagedata.ElectionOpen) error {
	c.log.Info().Msgf("verifying election#open message of election with id %s", electionOpen.Election)

	// verify lao id is base64URL encoded
	_, err := base64.URLEncoding.DecodeString(electionOpen.Lao)
	if err != nil {
		return xerrors.Errorf(laoIDBase64, electionOpen.Lao)
	}

	// verify election id is base64URL encoded
	_, err = base64.URLEncoding.DecodeString(electionOpen.Election)
	if err != nil {
		return xerrors.Errorf(elecIDBase64, electionOpen.Election)
	}

	// split channel to [lao id, election id]
	noRoot := strings.ReplaceAll(c.channelID, messagedata.RootPrefix, "")

	IDs := strings.Split(noRoot, "/")
	if len(IDs) != 2 {
		return xerrors.Errorf(elecIDFormat, c.channelID)
	}

	laoID := IDs[0]
	electionID := IDs[1]

	// verify if lao id is the same as the channel
	if electionOpen.Lao != laoID {
		return xerrors.Errorf(laoIDCompare, laoID, electionOpen.Lao)
	}

	// verify if election id is the same as the channel
	if electionOpen.Election != electionID {
		return xerrors.Errorf(elecIDCompare, electionID, electionOpen.Election)
	}

	// verify opened at is positive
	if electionOpen.OpenedAt < 0 {
		return xerrors.Errorf("election open created at is %d, should be minimum 0", electionOpen.OpenedAt)
	}

	// verify if the election was already started or terminated
	if c.started || c.terminated {
		return xerrors.Errorf("election was already started or terminated")
	}

	return nil
}

// verifyMessageCastVote checks the election#cast_vote message data is valid.
func (c *Channel) verifyMessageCastVote(castVote messagedata.VoteCastVote) error {
	c.log.Info().Msgf("verifying election#cast_vote message of election with id %s", castVote.Election)

	// verify lao id is base64URL encoded
	_, err := base64.URLEncoding.DecodeString(castVote.Lao)
	if err != nil {
		return xerrors.Errorf(laoIDBase64, castVote.Lao)
	}

	// verify election id is base64URL encoded
	_, err = base64.URLEncoding.DecodeString(castVote.Election)
	if err != nil {
		return xerrors.Errorf(elecIDBase64, castVote.Election)
	}

	// split channel to [lao id, election id]
	noRoot := strings.ReplaceAll(c.channelID, messagedata.RootPrefix, "")
	IDs := strings.Split(noRoot, "/")
	if len(IDs) != 2 {
		return xerrors.Errorf(elecIDFormat, c.channelID)
	}
	laoID := IDs[0]
	electionID := IDs[1]

	// verify if lao id is the same as the channel
	if castVote.Lao != laoID {
		return xerrors.Errorf(laoIDCompare, laoID, castVote.Lao)
	}

	// verify if election id is the same as the channel
	if castVote.Election != electionID {
		return xerrors.Errorf(elecIDCompare, electionID, castVote.Election)
	}

	//verify if election is terminated
	if c.terminated {
		return xerrors.Errorf("cast vote created at is %d, but the election is terminated", castVote.CreatedAt)
	}

	// verify if election is not open
	if !c.started {
		return xerrors.Errorf("cast vote created at is %d, but the election is not started", castVote.CreatedAt)
	}

	// verify created at is positive
	if castVote.CreatedAt < 0 {
		return xerrors.Errorf("cast vote created at is %d, should be minimum 0", castVote.CreatedAt)
	}

	// verify created at is after start of election
	if castVote.CreatedAt < c.start {
		return xerrors.Errorf("cast vote created at is %d, should be greater or equal to defined start time %d",
			castVote.CreatedAt, c.start)
	}

	// verify created at is before end of election
	if castVote.CreatedAt > c.end {
		// note that CreatedAt is provided by the client and can't be fully trusted.
		// We leave this check as is until we have a better solution.
		return xerrors.Errorf("cast vote created at is %d, should be smaller or equal to defined end time %d",
			castVote.CreatedAt, c.end)
	}

	return nil
}

// verifyMessageElectionEnd checks the election#end message data is valid.
func (c *Channel) verifyMessageElectionEnd(electionEnd messagedata.ElectionEnd) error {
	c.log.Info().Msgf("verifying election#end message of election with id %s", electionEnd.Election)

	// verify lao id is base64URL encoded
	_, err := base64.URLEncoding.DecodeString(electionEnd.Lao)
	if err != nil {
		return xerrors.Errorf(laoIDBase64, electionEnd.Lao)
	}

	// verify election id is base64URL encoded
	_, err = base64.URLEncoding.DecodeString(electionEnd.Election)
	if err != nil {
		return xerrors.Errorf(elecIDBase64, electionEnd.Election)
	}

	// split channel to [lao id, election id]
	noRoot := strings.ReplaceAll(c.channelID, messagedata.RootPrefix, "")
	IDs := strings.Split(noRoot, "/")
	if len(IDs) != 2 {
		return xerrors.Errorf(elecIDFormat, c.channelID)
	}
	laoID := IDs[0]
	electionID := IDs[1]

	// verify if lao id is the same as the channel
	if electionEnd.Lao != laoID {
		return xerrors.Errorf(laoIDCompare, laoID, electionEnd.Lao)
	}

	// verify if election id is the same as the channel
	if electionEnd.Election != electionID {
		return xerrors.Errorf(elecIDCompare, electionID, electionEnd.Election)
	}

	// verify created at is positive
	if electionEnd.CreatedAt < 0 {
		return xerrors.Errorf("election end created at is %d, should be minimum 0", electionEnd.CreatedAt)
	}

<<<<<<< HEAD
	// verify end time of election
	if electionEnd.CreatedAt < c.end {
		return xerrors.Errorf("election end created at is %d, should be greater or equal to defined end time %d",
			electionEnd.CreatedAt, c.end)
	}

	// verify if the election is not terminated
	if c.terminated {
		return xerrors.Errorf("election is already terminated")
	}

	// verify if election is started
	if !c.started {
		return xerrors.Errorf("election is not started")
	}

=======
>>>>>>> da3caa7b
	// verify registered votes are base64URL encoded
	if _, err := base64.URLEncoding.DecodeString(electionEnd.RegisteredVotes); err != nil {
		return xerrors.Errorf("election registered votes is %s, should be base64URL encoded", electionEnd.RegisteredVotes)
	}

	// verify order of registered votes
	if len(electionEnd.RegisteredVotes) != 0 {
		err := verifyRegisteredVotes(electionEnd, &c.questions)
		if err != nil {
			c.log.Err(err).Msgf("problem with registered votes: %v", err)
			return nil
		}
	}

	return nil
}

// verifyRegisteredVotes checks the registered votes of an election end message are valid.
func verifyRegisteredVotes(electionEnd messagedata.ElectionEnd, questions *map[string]*question) error {
	// get hashed ID of valid votes sorted by msg ID
	validVotes := make(map[string]string)
	validVotesSorted := make([]string, 0)

	for _, question := range *questions {
		msgIDs := make([]string, 0)

		question.validVotesMu.Lock()
		for _, validVote := range question.validVotes {
			// since we eliminated (in cast vote) the duplicate votes we are sure
			// that the validVotes contain one vote for one question by every voter
			validVotes[validVote.msgID] = validVote.ID
			msgIDs = append(msgIDs, validVote.msgID)
		}
		question.validVotesMu.Unlock()

		// sort the valid votes alphabetically by msg ID
		sort.Strings(msgIDs)
		for _, msgID := range msgIDs {
			log.Info().Msgf("valid votes is %s for msg id %s", validVotes[msgID], msgID)
			validVotesSorted = append(validVotesSorted, validVotes[msgID])
		}

	}

	// hash all valid vote ids
	validVotesHash := messagedata.Hash(validVotesSorted...)

	// compare registered votes with local saved votes
	if electionEnd.RegisteredVotes != validVotesHash {
		return xerrors.Errorf("registered votes is %s, should be sorted and equal to %s",
			electionEnd.RegisteredVotes,
			validVotesHash)
	}

	return nil
}<|MERGE_RESOLUTION|>--- conflicted
+++ resolved
@@ -174,13 +174,6 @@
 		return xerrors.Errorf("election end created at is %d, should be minimum 0", electionEnd.CreatedAt)
 	}
 
-<<<<<<< HEAD
-	// verify end time of election
-	if electionEnd.CreatedAt < c.end {
-		return xerrors.Errorf("election end created at is %d, should be greater or equal to defined end time %d",
-			electionEnd.CreatedAt, c.end)
-	}
-
 	// verify if the election is not terminated
 	if c.terminated {
 		return xerrors.Errorf("election is already terminated")
@@ -191,8 +184,6 @@
 		return xerrors.Errorf("election is not started")
 	}
 
-=======
->>>>>>> da3caa7b
 	// verify registered votes are base64URL encoded
 	if _, err := base64.URLEncoding.DecodeString(electionEnd.RegisteredVotes); err != nil {
 		return xerrors.Errorf("election registered votes is %s, should be base64URL encoded", electionEnd.RegisteredVotes)

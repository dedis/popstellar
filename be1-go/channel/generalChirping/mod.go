<<<<<<< HEAD
package generalChirping

import (
	"encoding/base64"
	"encoding/json"
	"popstellar/channel"
	"popstellar/channel/registry"
	"popstellar/crypto"
	"popstellar/inbox"
	jsonrpc "popstellar/message"
	"popstellar/message/answer"
	"popstellar/message/messagedata"
	"popstellar/message/query"
	"popstellar/message/query/method"
	"popstellar/message/query/method/message"
	"popstellar/network/socket"
	"popstellar/validation"
	"strconv"

	"github.com/rs/zerolog"
	"golang.org/x/xerrors"
)

const msgID = "msg id"

// Channel is used to handle chirping messages w/o text.
type Channel struct {
	sockets channel.Sockets
	inbox   *inbox.Inbox
	hub     channel.HubFunctionalities

	// channel path
	channelPath string

	log      zerolog.Logger
	registry registry.MessageRegistry
}

// NewChannel returns a new initialized chirping channel
func NewChannel(channelPath string, hub channel.HubFunctionalities, log zerolog.Logger) *Channel {
	log = log.With().Str("channel", "general chirp").Logger()

	newChannel := &Channel{
		sockets:     channel.NewSockets(),
		inbox:       inbox.NewInbox(channelPath),
		channelPath: channelPath,
		hub:         hub,
		log:         log,
	}

	newChannel.registry = newChannel.NewGeneralChirpingRegistry()

	return newChannel
}

// NewGeneralChirpingRegistry creates a new registry for a general chirping
// channel and populates the registry with the actions of the channel.
func (c *Channel) NewGeneralChirpingRegistry() registry.MessageRegistry {
	newRegistry := registry.NewMessageRegistry()

	newRegistry.Register(messagedata.ChirpNotifyAdd{}, c.addChirp)
	newRegistry.Register(messagedata.ChirpNotifyDelete{}, c.deleteChirp)

	return newRegistry
}

// Publish is used to handle a publish message.
func (c *Channel) Publish(msg method.Publish, socket socket.Socket) error {
	c.log.Error().
		Str(msgID, strconv.Itoa(msg.ID)).
		Msg("nothing should be published in the general")
	return xerrors.Errorf("nothing should be directly published in the general")
}

// Broadcast is used to handle broadcast messages.
func (c *Channel) Broadcast(broadcast method.Broadcast, _ socket.Socket) error {
	err := c.VerifyBroadcastMessage(broadcast)
	if err != nil {
		return xerrors.Errorf("failed to verify broadcast message on an "+
			"generalChirping channel: %w", err)
	}

	msg := broadcast.Params.Message

	err = c.registry.Process(msg)
	if err != nil {
		return xerrors.Errorf("failed to process message: %w", err)
	}

	c.inbox.StoreMessage(msg)

	err = c.broadcastToAllClients(msg)
	if err != nil {
		return xerrors.Errorf("failed to broadcast to all clients: %v", err)
	}

	return nil
}

// Subscribe is used to handle a subscribe message from the client.
func (c *Channel) Subscribe(socket socket.Socket, msg method.Subscribe) error {
	c.log.Info().
		Str(msgID, strconv.Itoa(msg.ID)).
		Msg("received a subscribe")
	c.sockets.Upsert(socket)

	return nil
}

// Unsubscribe is used to handle an unsubscribe message.
func (c *Channel) Unsubscribe(socketID string, msg method.Unsubscribe) error {
	c.log.Info().
		Str(msgID, strconv.Itoa(msg.ID)).
		Msg("received a unsubscribe")

	ok := c.sockets.Delete(socketID)
	if !ok {
		return answer.NewError(-2, "client is not subscribed to this channel")
	}

	return nil
}

// Catchup is used to handle a catchup message.
func (c *Channel) Catchup(msg method.Catchup) []message.Message {
	c.log.Info().
		Str(msgID, strconv.Itoa(msg.ID)).
		Msg("received a catchup")
	return c.inbox.GetSortedMessages()
}

// broadcastToAllClients is a helper message to broadcast a message to all
// subscribers.
func (c *Channel) broadcastToAllClients(msg message.Message) error {

	c.log.Info().
		Str(msgID, msg.MessageID).
		Msg("broadcast new chirp to all clients")

	rpcMessage := method.Broadcast{
		Base: query.Base{
			JSONRPCBase: jsonrpc.JSONRPCBase{
				JSONRPC: "2.0",
			},
			Method: query.MethodBroadcast,
		},
		Params: struct {
			Channel string          `json:"channel"`
			Message message.Message `json:"message"`
		}{
			c.channelPath,
			msg,
		},
	}

	buf, err := json.Marshal(&rpcMessage)
	if err != nil {
		return xerrors.Errorf("failed to marshal broadcast query: %v", err)
	}

	c.sockets.SendToAll(buf)

	return nil
}

// VerifyBroadcastMessage checks if a Broadcast message is valid
func (c *Channel) VerifyBroadcastMessage(broadcast method.Broadcast) error {
	c.log.Info().Msg("received broadcast")

	// Check if the structure of the message is correct
	msg := broadcast.Params.Message

	jsonData, err := base64.URLEncoding.DecodeString(msg.Data)
	if err != nil {
		return xerrors.Errorf("failed to decode message data: %v", err)
	}

	// Verify the data
	err = c.hub.GetSchemaValidator().VerifyJSON(jsonData, validation.Data)
	if err != nil {
		return xerrors.Errorf("failed to verify json schema: %w", err)
	}

	// Check if the message already exists
	_, ok := c.inbox.GetMessage(msg.MessageID)
	if ok {
		return answer.NewError(-3, "message already exists")
	}

	return nil
}

// addChirp checks an add chirp message
func (c *Channel) addChirp(msg message.Message, msgData interface{}) error {
	data, ok := msgData.(*messagedata.ChirpNotifyAdd)
	if !ok {
		return xerrors.Errorf("message %v isn't a chirp#notifyAdd message", msgData)
	}

	err := c.verifyNotifyChirp(msg, data)
	if err != nil {
		return xerrors.Errorf("failed to get and verify add chirp message: %v", err)
	}

	return nil
}

// deleteChirp checks a delete chirp message
func (c *Channel) deleteChirp(msg message.Message, msgData interface{}) error {
	data, ok := msgData.(*messagedata.ChirpNotifyDelete)
	if !ok {
		return xerrors.Errorf("message %v isn't a chirp#notifyDelete message", msgData)
	}

	err := c.verifyNotifyChirp(msg, data)
	if err != nil {
		return xerrors.Errorf("failed to get and verify delete chirp message: %v", err)
	}

	return nil
}

func (c *Channel) verifyNotifyChirp(msg message.Message, chirpMsg messagedata.Verifiable) error {
	err := chirpMsg.Verify()
	if err != nil {
		return xerrors.Errorf("invalid chirp broadcast message: %v", err)
	}

	senderBuf, err := base64.URLEncoding.DecodeString(msg.Sender)
	if err != nil {
		return xerrors.Errorf("failed to decode sender key: %v", err)
	}

	senderPoint := crypto.Suite.Point()
	err = senderPoint.UnmarshalBinary(senderBuf)
	if err != nil {
		return answer.NewError(-4, "invalid sender public key")
	}

	ok := c.hub.GetPubKeyServ().Equal(senderPoint)
	if !ok {
		return answer.NewError(-4, "only the server can broadcast the chirp messages")
	}

	return nil
}

// GetChannelPath is a getter for the channel path
func (c *Channel) GetChannelPath() string {
	return c.channelPath
}
=======
package generalChirping

import (
	"encoding/base64"
	"encoding/json"
	"popstellar/channel"
	"popstellar/channel/registry"
	"popstellar/crypto"
	"popstellar/inbox"
	jsonrpc "popstellar/message"
	"popstellar/message/answer"
	"popstellar/message/messagedata"
	"popstellar/message/query"
	"popstellar/message/query/method"
	"popstellar/message/query/method/message"
	"popstellar/network/socket"
	"popstellar/validation"
	"strconv"

	"github.com/rs/zerolog"
	"golang.org/x/xerrors"
)

const msgID = "msg id"

// Channel is used to handle chirping messages w/o text.
type Channel struct {
	sockets channel.Sockets
	inbox   *inbox.Inbox
	hub     channel.HubFunctionalities

	// channel path
	channelPath string

	log      zerolog.Logger
	registry registry.MessageRegistry
}

// NewChannel returns a new initialized chirping channel
func NewChannel(channelPath string, hub channel.HubFunctionalities, log zerolog.Logger) *Channel {
	log = log.With().Str("channel", "general chirp").Logger()

	newChannel := &Channel{
		sockets:     channel.NewSockets(),
		inbox:       inbox.NewInbox(channelPath),
		channelPath: channelPath,
		hub:         hub,
		log:         log,
	}

	newChannel.registry = newChannel.NewGeneralChirpingRegistry()

	return newChannel
}

// NewGeneralChirpingRegistry creates a new registry for a general chirping
// channel and populates the registry with the actions of the channel.
func (c *Channel) NewGeneralChirpingRegistry() registry.MessageRegistry {
	newRegistry := registry.NewMessageRegistry()

	newRegistry.Register(messagedata.ChirpNotifyAdd{}, c.addChirp)
	newRegistry.Register(messagedata.ChirpNotifyDelete{}, c.deleteChirp)

	return newRegistry
}

// Publish is used to handle a publish message.
func (c *Channel) Publish(msg method.Publish, socket socket.Socket) error {
	c.log.Error().
		Str(msgID, strconv.Itoa(msg.ID)).
		Msg("nothing should be published in the general")
	return xerrors.Errorf("nothing should be directly published in the general")
}

// Broadcast is used to handle broadcast messages.
func (c *Channel) Broadcast(broadcast method.Broadcast, socket socket.Socket) error {
	err := c.VerifyBroadcastMessage(broadcast)
	if err != nil {
		return xerrors.Errorf("failed to verify broadcast message on an "+
			"generalChirping channel: %w", err)
	}

	msg := broadcast.Params.Message

	err = c.registry.Process(msg, socket)
	if err != nil {
		return xerrors.Errorf("failed to process message: %w", err)
	}

	c.inbox.StoreMessage(msg)

	err = c.broadcastToAllClients(msg)
	if err != nil {
		return xerrors.Errorf("failed to broadcast to all clients: %v", err)
	}

	return nil
}

// Subscribe is used to handle a subscribe message from the client.
func (c *Channel) Subscribe(socket socket.Socket, msg method.Subscribe) error {
	c.log.Info().
		Str(msgID, strconv.Itoa(msg.ID)).
		Msg("received a subscribe")
	c.sockets.Upsert(socket)

	return nil
}

// Unsubscribe is used to handle an unsubscribe message.
func (c *Channel) Unsubscribe(socketID string, msg method.Unsubscribe) error {
	c.log.Info().
		Str(msgID, strconv.Itoa(msg.ID)).
		Msg("received a unsubscribe")

	ok := c.sockets.Delete(socketID)
	if !ok {
		return answer.NewError(-2, "client is not subscribed to this channel")
	}

	return nil
}

// Catchup is used to handle a catchup message.
func (c *Channel) Catchup(msg method.Catchup) []message.Message {
	c.log.Info().
		Str(msgID, strconv.Itoa(msg.ID)).
		Msg("received a catchup")
	return c.inbox.GetSortedMessages()
}

// broadcastToAllClients is a helper message to broadcast a message to all
// subscribers.
func (c *Channel) broadcastToAllClients(msg message.Message) error {

	c.log.Info().
		Str(msgID, msg.MessageID).
		Msg("broadcast new chirp to all clients")

	rpcMessage := method.Broadcast{
		Base: query.Base{
			JSONRPCBase: jsonrpc.JSONRPCBase{
				JSONRPC: "2.0",
			},
			Method: query.MethodBroadcast,
		},
		Params: struct {
			Channel string          `json:"channel"`
			Message message.Message `json:"message"`
		}{
			c.channelPath,
			msg,
		},
	}

	buf, err := json.Marshal(&rpcMessage)
	if err != nil {
		return xerrors.Errorf("failed to marshal broadcast query: %v", err)
	}

	c.sockets.SendToAll(buf)

	return nil
}

// VerifyBroadcastMessage checks if a Broadcast message is valid
func (c *Channel) VerifyBroadcastMessage(broadcast method.Broadcast) error {
	c.log.Info().Msg("received broadcast")

	// Check if the structure of the message is correct
	msg := broadcast.Params.Message

	jsonData, err := base64.URLEncoding.DecodeString(msg.Data)
	if err != nil {
		return xerrors.Errorf("failed to decode message data: %v", err)
	}

	// Verify the data
	err = c.hub.GetSchemaValidator().VerifyJSON(jsonData, validation.Data)
	if err != nil {
		return xerrors.Errorf("failed to verify json schema: %w", err)
	}

	// Check if the message already exists
	_, ok := c.inbox.GetMessage(msg.MessageID)
	if ok {
		return answer.NewError(-3, "message already exists")
	}

	return nil
}

// addChirp checks an add chirp message
func (c *Channel) addChirp(msg message.Message, msgData interface{}, _ socket.Socket) error {
	data, ok := msgData.(*messagedata.ChirpNotifyAdd)
	if !ok {
		return xerrors.Errorf("message %v isn't a chirp#notifyAdd message", msgData)
	}

	err := c.verifyNotifyChirp(msg, data)
	if err != nil {
		return xerrors.Errorf("failed to get and verify add chirp message: %v", err)
	}

	return nil
}

// deleteChirp checks a delete chirp message
func (c *Channel) deleteChirp(msg message.Message, msgData interface{}, _ socket.Socket) error {
	data, ok := msgData.(*messagedata.ChirpNotifyDelete)
	if !ok {
		return xerrors.Errorf("message %v isn't a chirp#notifyDelete message", msgData)
	}

	err := c.verifyNotifyChirp(msg, data)
	if err != nil {
		return xerrors.Errorf("failed to get and verify delete chirp message: %v", err)
	}

	return nil
}

func (c *Channel) verifyNotifyChirp(msg message.Message, chirpMsg messagedata.Verifiable) error {
	err := chirpMsg.Verify()
	if err != nil {
		return xerrors.Errorf("invalid chirp broadcast message: %v", err)
	}

	senderBuf, err := base64.URLEncoding.DecodeString(msg.Sender)
	if err != nil {
		return xerrors.Errorf("failed to decode sender key: %v", err)
	}

	senderPoint := crypto.Suite.Point()
	err = senderPoint.UnmarshalBinary(senderBuf)
	if err != nil {
		return answer.NewError(-4, "invalid sender public key")
	}

	ok := c.hub.GetPubKeyServ().Equal(senderPoint)
	if !ok {
		return answer.NewError(-4, "only the server can broadcast the chirp messages")
	}

	return nil
}

// GetChannelPath is a getter for the channel path
func (c *Channel) GetChannelPath() string {
	return c.channelPath
}
>>>>>>> eb83a437
<|MERGE_RESOLUTION|>--- conflicted
+++ resolved
@@ -1,505 +1,251 @@
-<<<<<<< HEAD
-package generalChirping
-
-import (
-	"encoding/base64"
-	"encoding/json"
-	"popstellar/channel"
-	"popstellar/channel/registry"
-	"popstellar/crypto"
-	"popstellar/inbox"
-	jsonrpc "popstellar/message"
-	"popstellar/message/answer"
-	"popstellar/message/messagedata"
-	"popstellar/message/query"
-	"popstellar/message/query/method"
-	"popstellar/message/query/method/message"
-	"popstellar/network/socket"
-	"popstellar/validation"
-	"strconv"
-
-	"github.com/rs/zerolog"
-	"golang.org/x/xerrors"
-)
-
-const msgID = "msg id"
-
-// Channel is used to handle chirping messages w/o text.
-type Channel struct {
-	sockets channel.Sockets
-	inbox   *inbox.Inbox
-	hub     channel.HubFunctionalities
-
-	// channel path
-	channelPath string
-
-	log      zerolog.Logger
-	registry registry.MessageRegistry
-}
-
-// NewChannel returns a new initialized chirping channel
-func NewChannel(channelPath string, hub channel.HubFunctionalities, log zerolog.Logger) *Channel {
-	log = log.With().Str("channel", "general chirp").Logger()
-
-	newChannel := &Channel{
-		sockets:     channel.NewSockets(),
-		inbox:       inbox.NewInbox(channelPath),
-		channelPath: channelPath,
-		hub:         hub,
-		log:         log,
-	}
-
-	newChannel.registry = newChannel.NewGeneralChirpingRegistry()
-
-	return newChannel
-}
-
-// NewGeneralChirpingRegistry creates a new registry for a general chirping
-// channel and populates the registry with the actions of the channel.
-func (c *Channel) NewGeneralChirpingRegistry() registry.MessageRegistry {
-	newRegistry := registry.NewMessageRegistry()
-
-	newRegistry.Register(messagedata.ChirpNotifyAdd{}, c.addChirp)
-	newRegistry.Register(messagedata.ChirpNotifyDelete{}, c.deleteChirp)
-
-	return newRegistry
-}
-
-// Publish is used to handle a publish message.
-func (c *Channel) Publish(msg method.Publish, socket socket.Socket) error {
-	c.log.Error().
-		Str(msgID, strconv.Itoa(msg.ID)).
-		Msg("nothing should be published in the general")
-	return xerrors.Errorf("nothing should be directly published in the general")
-}
-
-// Broadcast is used to handle broadcast messages.
-func (c *Channel) Broadcast(broadcast method.Broadcast, _ socket.Socket) error {
-	err := c.VerifyBroadcastMessage(broadcast)
-	if err != nil {
-		return xerrors.Errorf("failed to verify broadcast message on an "+
-			"generalChirping channel: %w", err)
-	}
-
-	msg := broadcast.Params.Message
-
-	err = c.registry.Process(msg)
-	if err != nil {
-		return xerrors.Errorf("failed to process message: %w", err)
-	}
-
-	c.inbox.StoreMessage(msg)
-
-	err = c.broadcastToAllClients(msg)
-	if err != nil {
-		return xerrors.Errorf("failed to broadcast to all clients: %v", err)
-	}
-
-	return nil
-}
-
-// Subscribe is used to handle a subscribe message from the client.
-func (c *Channel) Subscribe(socket socket.Socket, msg method.Subscribe) error {
-	c.log.Info().
-		Str(msgID, strconv.Itoa(msg.ID)).
-		Msg("received a subscribe")
-	c.sockets.Upsert(socket)
-
-	return nil
-}
-
-// Unsubscribe is used to handle an unsubscribe message.
-func (c *Channel) Unsubscribe(socketID string, msg method.Unsubscribe) error {
-	c.log.Info().
-		Str(msgID, strconv.Itoa(msg.ID)).
-		Msg("received a unsubscribe")
-
-	ok := c.sockets.Delete(socketID)
-	if !ok {
-		return answer.NewError(-2, "client is not subscribed to this channel")
-	}
-
-	return nil
-}
-
-// Catchup is used to handle a catchup message.
-func (c *Channel) Catchup(msg method.Catchup) []message.Message {
-	c.log.Info().
-		Str(msgID, strconv.Itoa(msg.ID)).
-		Msg("received a catchup")
-	return c.inbox.GetSortedMessages()
-}
-
-// broadcastToAllClients is a helper message to broadcast a message to all
-// subscribers.
-func (c *Channel) broadcastToAllClients(msg message.Message) error {
-
-	c.log.Info().
-		Str(msgID, msg.MessageID).
-		Msg("broadcast new chirp to all clients")
-
-	rpcMessage := method.Broadcast{
-		Base: query.Base{
-			JSONRPCBase: jsonrpc.JSONRPCBase{
-				JSONRPC: "2.0",
-			},
-			Method: query.MethodBroadcast,
-		},
-		Params: struct {
-			Channel string          `json:"channel"`
-			Message message.Message `json:"message"`
-		}{
-			c.channelPath,
-			msg,
-		},
-	}
-
-	buf, err := json.Marshal(&rpcMessage)
-	if err != nil {
-		return xerrors.Errorf("failed to marshal broadcast query: %v", err)
-	}
-
-	c.sockets.SendToAll(buf)
-
-	return nil
-}
-
-// VerifyBroadcastMessage checks if a Broadcast message is valid
-func (c *Channel) VerifyBroadcastMessage(broadcast method.Broadcast) error {
-	c.log.Info().Msg("received broadcast")
-
-	// Check if the structure of the message is correct
-	msg := broadcast.Params.Message
-
-	jsonData, err := base64.URLEncoding.DecodeString(msg.Data)
-	if err != nil {
-		return xerrors.Errorf("failed to decode message data: %v", err)
-	}
-
-	// Verify the data
-	err = c.hub.GetSchemaValidator().VerifyJSON(jsonData, validation.Data)
-	if err != nil {
-		return xerrors.Errorf("failed to verify json schema: %w", err)
-	}
-
-	// Check if the message already exists
-	_, ok := c.inbox.GetMessage(msg.MessageID)
-	if ok {
-		return answer.NewError(-3, "message already exists")
-	}
-
-	return nil
-}
-
-// addChirp checks an add chirp message
-func (c *Channel) addChirp(msg message.Message, msgData interface{}) error {
-	data, ok := msgData.(*messagedata.ChirpNotifyAdd)
-	if !ok {
-		return xerrors.Errorf("message %v isn't a chirp#notifyAdd message", msgData)
-	}
-
-	err := c.verifyNotifyChirp(msg, data)
-	if err != nil {
-		return xerrors.Errorf("failed to get and verify add chirp message: %v", err)
-	}
-
-	return nil
-}
-
-// deleteChirp checks a delete chirp message
-func (c *Channel) deleteChirp(msg message.Message, msgData interface{}) error {
-	data, ok := msgData.(*messagedata.ChirpNotifyDelete)
-	if !ok {
-		return xerrors.Errorf("message %v isn't a chirp#notifyDelete message", msgData)
-	}
-
-	err := c.verifyNotifyChirp(msg, data)
-	if err != nil {
-		return xerrors.Errorf("failed to get and verify delete chirp message: %v", err)
-	}
-
-	return nil
-}
-
-func (c *Channel) verifyNotifyChirp(msg message.Message, chirpMsg messagedata.Verifiable) error {
-	err := chirpMsg.Verify()
-	if err != nil {
-		return xerrors.Errorf("invalid chirp broadcast message: %v", err)
-	}
-
-	senderBuf, err := base64.URLEncoding.DecodeString(msg.Sender)
-	if err != nil {
-		return xerrors.Errorf("failed to decode sender key: %v", err)
-	}
-
-	senderPoint := crypto.Suite.Point()
-	err = senderPoint.UnmarshalBinary(senderBuf)
-	if err != nil {
-		return answer.NewError(-4, "invalid sender public key")
-	}
-
-	ok := c.hub.GetPubKeyServ().Equal(senderPoint)
-	if !ok {
-		return answer.NewError(-4, "only the server can broadcast the chirp messages")
-	}
-
-	return nil
-}
-
-// GetChannelPath is a getter for the channel path
-func (c *Channel) GetChannelPath() string {
-	return c.channelPath
-}
-=======
-package generalChirping
-
-import (
-	"encoding/base64"
-	"encoding/json"
-	"popstellar/channel"
-	"popstellar/channel/registry"
-	"popstellar/crypto"
-	"popstellar/inbox"
-	jsonrpc "popstellar/message"
-	"popstellar/message/answer"
-	"popstellar/message/messagedata"
-	"popstellar/message/query"
-	"popstellar/message/query/method"
-	"popstellar/message/query/method/message"
-	"popstellar/network/socket"
-	"popstellar/validation"
-	"strconv"
-
-	"github.com/rs/zerolog"
-	"golang.org/x/xerrors"
-)
-
-const msgID = "msg id"
-
-// Channel is used to handle chirping messages w/o text.
-type Channel struct {
-	sockets channel.Sockets
-	inbox   *inbox.Inbox
-	hub     channel.HubFunctionalities
-
-	// channel path
-	channelPath string
-
-	log      zerolog.Logger
-	registry registry.MessageRegistry
-}
-
-// NewChannel returns a new initialized chirping channel
-func NewChannel(channelPath string, hub channel.HubFunctionalities, log zerolog.Logger) *Channel {
-	log = log.With().Str("channel", "general chirp").Logger()
-
-	newChannel := &Channel{
-		sockets:     channel.NewSockets(),
-		inbox:       inbox.NewInbox(channelPath),
-		channelPath: channelPath,
-		hub:         hub,
-		log:         log,
-	}
-
-	newChannel.registry = newChannel.NewGeneralChirpingRegistry()
-
-	return newChannel
-}
-
-// NewGeneralChirpingRegistry creates a new registry for a general chirping
-// channel and populates the registry with the actions of the channel.
-func (c *Channel) NewGeneralChirpingRegistry() registry.MessageRegistry {
-	newRegistry := registry.NewMessageRegistry()
-
-	newRegistry.Register(messagedata.ChirpNotifyAdd{}, c.addChirp)
-	newRegistry.Register(messagedata.ChirpNotifyDelete{}, c.deleteChirp)
-
-	return newRegistry
-}
-
-// Publish is used to handle a publish message.
-func (c *Channel) Publish(msg method.Publish, socket socket.Socket) error {
-	c.log.Error().
-		Str(msgID, strconv.Itoa(msg.ID)).
-		Msg("nothing should be published in the general")
-	return xerrors.Errorf("nothing should be directly published in the general")
-}
-
-// Broadcast is used to handle broadcast messages.
-func (c *Channel) Broadcast(broadcast method.Broadcast, socket socket.Socket) error {
-	err := c.VerifyBroadcastMessage(broadcast)
-	if err != nil {
-		return xerrors.Errorf("failed to verify broadcast message on an "+
-			"generalChirping channel: %w", err)
-	}
-
-	msg := broadcast.Params.Message
-
-	err = c.registry.Process(msg, socket)
-	if err != nil {
-		return xerrors.Errorf("failed to process message: %w", err)
-	}
-
-	c.inbox.StoreMessage(msg)
-
-	err = c.broadcastToAllClients(msg)
-	if err != nil {
-		return xerrors.Errorf("failed to broadcast to all clients: %v", err)
-	}
-
-	return nil
-}
-
-// Subscribe is used to handle a subscribe message from the client.
-func (c *Channel) Subscribe(socket socket.Socket, msg method.Subscribe) error {
-	c.log.Info().
-		Str(msgID, strconv.Itoa(msg.ID)).
-		Msg("received a subscribe")
-	c.sockets.Upsert(socket)
-
-	return nil
-}
-
-// Unsubscribe is used to handle an unsubscribe message.
-func (c *Channel) Unsubscribe(socketID string, msg method.Unsubscribe) error {
-	c.log.Info().
-		Str(msgID, strconv.Itoa(msg.ID)).
-		Msg("received a unsubscribe")
-
-	ok := c.sockets.Delete(socketID)
-	if !ok {
-		return answer.NewError(-2, "client is not subscribed to this channel")
-	}
-
-	return nil
-}
-
-// Catchup is used to handle a catchup message.
-func (c *Channel) Catchup(msg method.Catchup) []message.Message {
-	c.log.Info().
-		Str(msgID, strconv.Itoa(msg.ID)).
-		Msg("received a catchup")
-	return c.inbox.GetSortedMessages()
-}
-
-// broadcastToAllClients is a helper message to broadcast a message to all
-// subscribers.
-func (c *Channel) broadcastToAllClients(msg message.Message) error {
-
-	c.log.Info().
-		Str(msgID, msg.MessageID).
-		Msg("broadcast new chirp to all clients")
-
-	rpcMessage := method.Broadcast{
-		Base: query.Base{
-			JSONRPCBase: jsonrpc.JSONRPCBase{
-				JSONRPC: "2.0",
-			},
-			Method: query.MethodBroadcast,
-		},
-		Params: struct {
-			Channel string          `json:"channel"`
-			Message message.Message `json:"message"`
-		}{
-			c.channelPath,
-			msg,
-		},
-	}
-
-	buf, err := json.Marshal(&rpcMessage)
-	if err != nil {
-		return xerrors.Errorf("failed to marshal broadcast query: %v", err)
-	}
-
-	c.sockets.SendToAll(buf)
-
-	return nil
-}
-
-// VerifyBroadcastMessage checks if a Broadcast message is valid
-func (c *Channel) VerifyBroadcastMessage(broadcast method.Broadcast) error {
-	c.log.Info().Msg("received broadcast")
-
-	// Check if the structure of the message is correct
-	msg := broadcast.Params.Message
-
-	jsonData, err := base64.URLEncoding.DecodeString(msg.Data)
-	if err != nil {
-		return xerrors.Errorf("failed to decode message data: %v", err)
-	}
-
-	// Verify the data
-	err = c.hub.GetSchemaValidator().VerifyJSON(jsonData, validation.Data)
-	if err != nil {
-		return xerrors.Errorf("failed to verify json schema: %w", err)
-	}
-
-	// Check if the message already exists
-	_, ok := c.inbox.GetMessage(msg.MessageID)
-	if ok {
-		return answer.NewError(-3, "message already exists")
-	}
-
-	return nil
-}
-
-// addChirp checks an add chirp message
-func (c *Channel) addChirp(msg message.Message, msgData interface{}, _ socket.Socket) error {
-	data, ok := msgData.(*messagedata.ChirpNotifyAdd)
-	if !ok {
-		return xerrors.Errorf("message %v isn't a chirp#notifyAdd message", msgData)
-	}
-
-	err := c.verifyNotifyChirp(msg, data)
-	if err != nil {
-		return xerrors.Errorf("failed to get and verify add chirp message: %v", err)
-	}
-
-	return nil
-}
-
-// deleteChirp checks a delete chirp message
-func (c *Channel) deleteChirp(msg message.Message, msgData interface{}, _ socket.Socket) error {
-	data, ok := msgData.(*messagedata.ChirpNotifyDelete)
-	if !ok {
-		return xerrors.Errorf("message %v isn't a chirp#notifyDelete message", msgData)
-	}
-
-	err := c.verifyNotifyChirp(msg, data)
-	if err != nil {
-		return xerrors.Errorf("failed to get and verify delete chirp message: %v", err)
-	}
-
-	return nil
-}
-
-func (c *Channel) verifyNotifyChirp(msg message.Message, chirpMsg messagedata.Verifiable) error {
-	err := chirpMsg.Verify()
-	if err != nil {
-		return xerrors.Errorf("invalid chirp broadcast message: %v", err)
-	}
-
-	senderBuf, err := base64.URLEncoding.DecodeString(msg.Sender)
-	if err != nil {
-		return xerrors.Errorf("failed to decode sender key: %v", err)
-	}
-
-	senderPoint := crypto.Suite.Point()
-	err = senderPoint.UnmarshalBinary(senderBuf)
-	if err != nil {
-		return answer.NewError(-4, "invalid sender public key")
-	}
-
-	ok := c.hub.GetPubKeyServ().Equal(senderPoint)
-	if !ok {
-		return answer.NewError(-4, "only the server can broadcast the chirp messages")
-	}
-
-	return nil
-}
-
-// GetChannelPath is a getter for the channel path
-func (c *Channel) GetChannelPath() string {
-	return c.channelPath
-}
->>>>>>> eb83a437
+package generalChirping
+
+import (
+	"encoding/base64"
+	"encoding/json"
+	"popstellar/channel"
+	"popstellar/channel/registry"
+	"popstellar/crypto"
+	"popstellar/inbox"
+	jsonrpc "popstellar/message"
+	"popstellar/message/answer"
+	"popstellar/message/messagedata"
+	"popstellar/message/query"
+	"popstellar/message/query/method"
+	"popstellar/message/query/method/message"
+	"popstellar/network/socket"
+	"popstellar/validation"
+	"strconv"
+
+	"github.com/rs/zerolog"
+	"golang.org/x/xerrors"
+)
+
+const msgID = "msg id"
+
+// Channel is used to handle chirping messages w/o text.
+type Channel struct {
+	sockets channel.Sockets
+	inbox   *inbox.Inbox
+	hub     channel.HubFunctionalities
+
+	// channel path
+	channelPath string
+
+	log      zerolog.Logger
+	registry registry.MessageRegistry
+}
+
+// NewChannel returns a new initialized chirping channel
+func NewChannel(channelPath string, hub channel.HubFunctionalities, log zerolog.Logger) *Channel {
+	log = log.With().Str("channel", "general chirp").Logger()
+
+	newChannel := &Channel{
+		sockets:     channel.NewSockets(),
+		inbox:       inbox.NewInbox(channelPath),
+		channelPath: channelPath,
+		hub:         hub,
+		log:         log,
+	}
+
+	newChannel.registry = newChannel.NewGeneralChirpingRegistry()
+
+	return newChannel
+}
+
+// NewGeneralChirpingRegistry creates a new registry for a general chirping
+// channel and populates the registry with the actions of the channel.
+func (c *Channel) NewGeneralChirpingRegistry() registry.MessageRegistry {
+	newRegistry := registry.NewMessageRegistry()
+
+	newRegistry.Register(messagedata.ChirpNotifyAdd{}, c.addChirp)
+	newRegistry.Register(messagedata.ChirpNotifyDelete{}, c.deleteChirp)
+
+	return newRegistry
+}
+
+// Publish is used to handle a publish message.
+func (c *Channel) Publish(msg method.Publish, socket socket.Socket) error {
+	c.log.Error().
+		Str(msgID, strconv.Itoa(msg.ID)).
+		Msg("nothing should be published in the general")
+	return xerrors.Errorf("nothing should be directly published in the general")
+}
+
+// Broadcast is used to handle broadcast messages.
+func (c *Channel) Broadcast(broadcast method.Broadcast, socket socket.Socket) error {
+	err := c.VerifyBroadcastMessage(broadcast)
+	if err != nil {
+		return xerrors.Errorf("failed to verify broadcast message on an "+
+			"generalChirping channel: %w", err)
+	}
+
+	msg := broadcast.Params.Message
+
+	err = c.registry.Process(msg, socket)
+	if err != nil {
+		return xerrors.Errorf("failed to process message: %w", err)
+	}
+
+	c.inbox.StoreMessage(msg)
+
+	err = c.broadcastToAllClients(msg)
+	if err != nil {
+		return xerrors.Errorf("failed to broadcast to all clients: %v", err)
+	}
+
+	return nil
+}
+
+// Subscribe is used to handle a subscribe message from the client.
+func (c *Channel) Subscribe(socket socket.Socket, msg method.Subscribe) error {
+	c.log.Info().
+		Str(msgID, strconv.Itoa(msg.ID)).
+		Msg("received a subscribe")
+	c.sockets.Upsert(socket)
+
+	return nil
+}
+
+// Unsubscribe is used to handle an unsubscribe message.
+func (c *Channel) Unsubscribe(socketID string, msg method.Unsubscribe) error {
+	c.log.Info().
+		Str(msgID, strconv.Itoa(msg.ID)).
+		Msg("received a unsubscribe")
+
+	ok := c.sockets.Delete(socketID)
+	if !ok {
+		return answer.NewError(-2, "client is not subscribed to this channel")
+	}
+
+	return nil
+}
+
+// Catchup is used to handle a catchup message.
+func (c *Channel) Catchup(msg method.Catchup) []message.Message {
+	c.log.Info().
+		Str(msgID, strconv.Itoa(msg.ID)).
+		Msg("received a catchup")
+	return c.inbox.GetSortedMessages()
+}
+
+// broadcastToAllClients is a helper message to broadcast a message to all
+// subscribers.
+func (c *Channel) broadcastToAllClients(msg message.Message) error {
+
+	c.log.Info().
+		Str(msgID, msg.MessageID).
+		Msg("broadcast new chirp to all clients")
+
+	rpcMessage := method.Broadcast{
+		Base: query.Base{
+			JSONRPCBase: jsonrpc.JSONRPCBase{
+				JSONRPC: "2.0",
+			},
+			Method: query.MethodBroadcast,
+		},
+		Params: struct {
+			Channel string          `json:"channel"`
+			Message message.Message `json:"message"`
+		}{
+			c.channelPath,
+			msg,
+		},
+	}
+
+	buf, err := json.Marshal(&rpcMessage)
+	if err != nil {
+		return xerrors.Errorf("failed to marshal broadcast query: %v", err)
+	}
+
+	c.sockets.SendToAll(buf)
+
+	return nil
+}
+
+// VerifyBroadcastMessage checks if a Broadcast message is valid
+func (c *Channel) VerifyBroadcastMessage(broadcast method.Broadcast) error {
+	c.log.Info().Msg("received broadcast")
+
+	// Check if the structure of the message is correct
+	msg := broadcast.Params.Message
+
+	jsonData, err := base64.URLEncoding.DecodeString(msg.Data)
+	if err != nil {
+		return xerrors.Errorf("failed to decode message data: %v", err)
+	}
+
+	// Verify the data
+	err = c.hub.GetSchemaValidator().VerifyJSON(jsonData, validation.Data)
+	if err != nil {
+		return xerrors.Errorf("failed to verify json schema: %w", err)
+	}
+
+	// Check if the message already exists
+	_, ok := c.inbox.GetMessage(msg.MessageID)
+	if ok {
+		return answer.NewError(-3, "message already exists")
+	}
+
+	return nil
+}
+
+// addChirp checks an add chirp message
+func (c *Channel) addChirp(msg message.Message, msgData interface{}, _ socket.Socket) error {
+	data, ok := msgData.(*messagedata.ChirpNotifyAdd)
+	if !ok {
+		return xerrors.Errorf("message %v isn't a chirp#notifyAdd message", msgData)
+	}
+
+	err := c.verifyNotifyChirp(msg, data)
+	if err != nil {
+		return xerrors.Errorf("failed to get and verify add chirp message: %v", err)
+	}
+
+	return nil
+}
+
+// deleteChirp checks a delete chirp message
+func (c *Channel) deleteChirp(msg message.Message, msgData interface{}, _ socket.Socket) error {
+	data, ok := msgData.(*messagedata.ChirpNotifyDelete)
+	if !ok {
+		return xerrors.Errorf("message %v isn't a chirp#notifyDelete message", msgData)
+	}
+
+	err := c.verifyNotifyChirp(msg, data)
+	if err != nil {
+		return xerrors.Errorf("failed to get and verify delete chirp message: %v", err)
+	}
+
+	return nil
+}
+
+func (c *Channel) verifyNotifyChirp(msg message.Message, chirpMsg messagedata.Verifiable) error {
+	err := chirpMsg.Verify()
+	if err != nil {
+		return xerrors.Errorf("invalid chirp broadcast message: %v", err)
+	}
+
+	senderBuf, err := base64.URLEncoding.DecodeString(msg.Sender)
+	if err != nil {
+		return xerrors.Errorf("failed to decode sender key: %v", err)
+	}
+
+	senderPoint := crypto.Suite.Point()
+	err = senderPoint.UnmarshalBinary(senderBuf)
+	if err != nil {
+		return answer.NewError(-4, "invalid sender public key")
+	}
+
+	ok := c.hub.GetPubKeyServ().Equal(senderPoint)
+	if !ok {
+		return answer.NewError(-4, "only the server can broadcast the chirp messages")
+	}
+
+	return nil
+}
+
+// GetChannelPath is a getter for the channel path
+func (c *Channel) GetChannelPath() string {
+	return c.channelPath
+}
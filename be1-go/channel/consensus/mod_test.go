package consensus

import (
	"encoding/base64"
	"encoding/json"
	"fmt"
	"io"
	"os"
	"path/filepath"
	"popstellar/channel"
	"popstellar/crypto"
	"popstellar/message/messagedata"
	"popstellar/message/query/method"
	"popstellar/message/query/method/message"
	"popstellar/network/socket"
	"popstellar/validation"
	"sync"
	"testing"
	"time"

	"github.com/rs/zerolog"
	"github.com/stretchr/testify/require"
	"go.dedis.ch/kyber/v3"
	"golang.org/x/sync/semaphore"
	"golang.org/x/xerrors"
)

const protocolRelativePath string = "../../../protocol"

// Tests that the channel works correctly when it receives a subscribe
func Test_Consensus_Channel_Subscribe(t *testing.T) {
	keypair := generateKeyPair(t)

	fakeHub, err := NewfakeHub(keypair.public, nolog, nil)
	require.NoError(t, err)

	channel := NewChannel("channel0", fakeHub, nolog)
	consensusChannel, ok := channel.(*Channel)
	require.True(t, ok)

	file := filepath.Join(protocolRelativePath, "examples", "query", "subscribe", "subscribe.json")
	buf, err := os.ReadFile(file)
	require.NoError(t, err)

	var message method.Subscribe
	err = json.Unmarshal(buf, &message)
	require.NoError(t, err)

	socket := &fakeSocket{id: "socket"}

	err = channel.Subscribe(socket, message)
	require.NoError(t, err)

	require.True(t, consensusChannel.sockets.Delete("socket"))
}

// Tests that the channel works correctly when it receives an unsubscribe
func Test_Consensus_Channel_Unsubscribe(t *testing.T) {
	keypair := generateKeyPair(t)

	fakeHub, err := NewfakeHub(keypair.public, nolog, nil)
	require.NoError(t, err)

	channel := NewChannel("channel0", fakeHub, nolog)
	consensusChannel, ok := channel.(*Channel)
	require.True(t, ok)

	file := filepath.Join(protocolRelativePath, "examples", "query", "unsubscribe", "unsubscribe.json")
	buf, err := os.ReadFile(file)
	require.NoError(t, err)

	var message method.Unsubscribe
	err = json.Unmarshal(buf, &message)
	require.NoError(t, err)

	socket := &fakeSocket{id: "socket"}
	consensusChannel.sockets.Upsert(socket)

	err = channel.Unsubscribe("socket", message)
	require.NoError(t, err)

	require.False(t, consensusChannel.sockets.Delete("socket"))
}

// Test that the channel throws an error when it receives an unsubscribe from a
// non-subscribed source
func Test_Consensus_Channel_Wrong_Unsubscribe(t *testing.T) {
	keypair := generateKeyPair(t)

	fakeHub, err := NewfakeHub(keypair.public, nolog, nil)
	require.NoError(t, err)

	channel := NewChannel("channel0", fakeHub, nolog)

	file := filepath.Join(protocolRelativePath, "examples", "query", "unsubscribe", "unsubscribe.json")
	buf, err := os.ReadFile(file)
	require.NoError(t, err)

	var message method.Unsubscribe
	err = json.Unmarshal(buf, &message)
	require.NoError(t, err)

	err = channel.Unsubscribe("socket", message)
	require.Error(t, err, "client is not subscribed to this channel")
}

// Tests that the channel works correctly when it receives a catchup
func Test_Consensus_Channel_Catchup(t *testing.T) {
	// Create the hub
	keypair := generateKeyPair(t)

	fakeHub, err := NewfakeHub(keypair.public, nolog, nil)
	require.NoError(t, err)

	// Create the messages
	numMessages := 5
	messages := make([]message.Message, numMessages)

	// Create the channel
	channel := NewChannel("channel0", fakeHub, nolog)
	consensusChannel, ok := channel.(*Channel)
	require.True(t, ok)

	for i := 0; i < numMessages; i++ {
		// Create a new message containing only an id
		message := message.Message{MessageID: fmt.Sprintf("%d", i)}
		messages[i] = message

		// Store the message in the inbox
		consensusChannel.inbox.StoreMessage(message)

		// Wait before storing a new message to be able to have an unique
		// timestamp for each message
		time.Sleep(time.Millisecond)
	}

	// Compute the catchup method
	catchupAnswer := channel.Catchup(method.Catchup{ID: 0})

	// Check that the order of the messages is the same in `messages` and in
	// `catchupAnswer`
	for i := 0; i < numMessages; i++ {
		require.Equal(t, messages[i].MessageID, catchupAnswer[i].MessageID,
			catchupAnswer)
	}
}

// Tests that the channel throws an error when it receives a broadcast message
func Test_Consensus_Channel_Broadcast(t *testing.T) {
	// Create the hub
	keypair := generateKeyPair(t)

	fakeHub, err := NewfakeHub(keypair.public, nolog, nil)
	require.NoError(t, err)

	// Create the channel
	channel := NewChannel("channel0", fakeHub, nolog)
	consensusChannel, ok := channel.(*Channel)
	require.True(t, ok)

	file := filepath.Join(protocolRelativePath,
		"examples", "query", "broadcast", "broadcast.json")
	buf, err := os.ReadFile(file)
	require.NoError(t, err)

	var message method.Broadcast
	err = json.Unmarshal(buf, &message)
	require.NoError(t, err)

	err = consensusChannel.Broadcast(message)
	require.Error(t, err, "a consensus channel shouldn't need to broadcast a message")
}

// Tests that the channel works correctly when it receives an elect message
func Test_Consensus_Publish_Elect(t *testing.T) {
	// Create the hub
	keypair := generateKeyPair(t)
	publicKey64 := base64.URLEncoding.EncodeToString(keypair.publicBuf)

	fakeHub, err := NewfakeHub(keypair.public, nolog, nil)
	require.NoError(t, err)

	// Create the channel
	chanName := "fzJSZjKf-2cbXH7kds9H8NORuuFIRLkevJlN7qQemjo="
	consensusChanName := "fzJSZjKf-2cbXH7kds9H8NORuuFIRLkevJlN7qQemjo="
	channel := NewChannel(chanName, fakeHub, nolog)
	consensusChannel, ok := channel.(*Channel)
	require.True(t, ok)

	// Create a socket subscribed to the channel
	socket := &fakeSocket{id: "socket"}
	consensusChannel.sockets.Upsert(socket)

	// Create a consensus elect message
	file := filepath.Join(protocolRelativePath,
		"examples", "messageData", "consensus_elect", "elect.json")
	buf, err := os.ReadFile(file)
	require.NoError(t, err)

	bufb64 := base64.URLEncoding.EncodeToString(buf)

	message := message.Message{
		Data:              bufb64,
		Sender:            publicKey64,
		Signature:         "h",
		MessageID:         messagedata.Hash(bufb64, publicKey64),
		WitnessSignatures: []message.WitnessSignature{},
	}

	filePublish := filepath.Join(protocolRelativePath,
		"examples", "query", "publish", "publish.json")
	bufPub, err := os.ReadFile(filePublish)
	require.NoError(t, err)

	var messagePublish method.Publish

	err = json.Unmarshal(bufPub, &messagePublish)
	require.NoError(t, err)

	messagePublish.Params.Message = message

	// Create the broadcast message to check that it is sent
	fileBroadcast := filepath.Join(protocolRelativePath,
		"examples", "query", "broadcast", "broadcast.json")
	bufBroad, err := os.ReadFile(fileBroadcast)
	require.NoError(t, err)

	var messageBroadcast method.Broadcast

	err = json.Unmarshal(bufBroad, &messageBroadcast)
	require.NoError(t, err)

	messageBroadcast.Params.Message = message
	messageBroadcast.Params.Channel = consensusChanName
	byteBroad, err := json.Marshal(&messageBroadcast)
	require.NoError(t, err)

	err = channel.Publish(messagePublish, nil)
	require.NoError(t, err)
	require.Equal(t, byteBroad, socket.msg)
}

// Tests that the channel works correctly when it receives an elect-accept
// message
func Test_Consensus_Publish_Elect_Accept(t *testing.T) {
	// Create the hub
	keypair := generateKeyPair(t)
	publicKey64 := base64.URLEncoding.EncodeToString(keypair.publicBuf)

	fakeHub, err := NewfakeHub(keypair.public, nolog, nil)
	require.NoError(t, err)

	// Create the channel
	chanName := "fzJSZjKf-2cbXH7kds9H8NORuuFIRLkevJlN7qQemjo=/consensus"
	channel := NewChannel(chanName, fakeHub, nolog)
	consensusChannel, ok := channel.(*Channel)
	require.True(t, ok)

	// Create a socket subscribed to the channel
	socket := &fakeSocket{id: "socket"}
	consensusChannel.sockets.Upsert(socket)

	// Create a consensus elect message into the inbox of the channel
	file := filepath.Join(protocolRelativePath,
		"examples", "messageData", "consensus_elect", "elect.json")
	bufElect, err := os.ReadFile(file)
	require.NoError(t, err)

	bufbElect64 := base64.URLEncoding.EncodeToString(bufElect)

	electMessage := message.Message{
		Data:              bufbElect64,
		Sender:            publicKey64,
		Signature:         "h",
		MessageID:         "7J0d6d8Bw28AJwB4ttOUiMgm_DUTHSYFXM30_8kmd1Q=",
		WitnessSignatures: []message.WitnessSignature{},
	}

	consensusChannel.inbox.StoreMessage(electMessage)

	// Create a consensus elect_accept message
	file = filepath.Join(protocolRelativePath,
		"examples", "messageData", "consensus_elect_accept", "elect_accept.json")
	buf, err := os.ReadFile(file)
	require.NoError(t, err)

	bufb64 := base64.URLEncoding.EncodeToString(buf)

	message := message.Message{
		Data:              bufb64,
		Sender:            publicKey64,
		Signature:         "h",
		MessageID:         messagedata.Hash(bufb64, publicKey64),
		WitnessSignatures: []message.WitnessSignature{},
	}

	filePublish := filepath.Join(protocolRelativePath,
		"examples", "query", "publish", "publish.json")
	bufPub, err := os.ReadFile(filePublish)
	require.NoError(t, err)

	var messagePublish method.Publish

	err = json.Unmarshal(bufPub, &messagePublish)
	require.NoError(t, err)

	messagePublish.Params.Message = message

	// Create the broadcast message to check that it is sent
	fileBroadcast := filepath.Join(protocolRelativePath,
		"examples", "query", "broadcast", "broadcast.json")
	bufBroad, err := os.ReadFile(fileBroadcast)
	require.NoError(t, err)

	var messageBroadcast method.Broadcast

	err = json.Unmarshal(bufBroad, &messageBroadcast)
	require.NoError(t, err)

	messageBroadcast.Params.Message = message
	messageBroadcast.Params.Channel = chanName
	byteBroad, err := json.Marshal(&messageBroadcast)
	require.NoError(t, err)

	require.NoError(t, channel.Publish(messagePublish, nil))
	require.Equal(t, byteBroad, socket.msg)
}

// Tests that the channel works correctly when it receives a learn message
func Test_Consensus_Publish_Elect_Learn(t *testing.T) {
	// Create the hub
	keypair := generateKeyPair(t)
	publicKey64 := base64.URLEncoding.EncodeToString(keypair.publicBuf)

	fakeHub, err := NewfakeHub(keypair.public, nolog, nil)
	require.NoError(t, err)

	// Create the channel
	chanName := "fzJSZjKf-2cbXH7kds9H8NORuuFIRLkevJlN7qQemjo=/consensus"
	channel := NewChannel(chanName, fakeHub, nolog)
	consensusChannel, ok := channel.(*Channel)
	require.True(t, ok)

	// Create a socket subscribed to the channel
	socket := &fakeSocket{id: "socket"}
	consensusChannel.sockets.Upsert(socket)

	// Create a consensus elect message into the inbox of the channel
	file := filepath.Join(protocolRelativePath,
		"examples", "messageData", "consensus_elect", "elect.json")
	bufElect, err := os.ReadFile(file)
	require.NoError(t, err)

	bufbElect64 := base64.URLEncoding.EncodeToString(bufElect)

	electMessage := message.Message{
		Data:              bufbElect64,
		Sender:            publicKey64,
		Signature:         "h",
		MessageID:         "7J0d6d8Bw28AJwB4ttOUiMgm_DUTHSYFXM30_8kmd1Q=",
		WitnessSignatures: []message.WitnessSignature{},
	}

	consensusChannel.inbox.StoreMessage(electMessage)

	// Create a consensus learn message
	file = filepath.Join(protocolRelativePath,
		"examples", "messageData", "consensus_learn", "learn.json")
	buf, err := os.ReadFile(file)
	require.NoError(t, err)

	bufb64 := base64.URLEncoding.EncodeToString(buf)

	message := message.Message{
		Data:              bufb64,
		Sender:            publicKey64,
		Signature:         "h",
		MessageID:         messagedata.Hash(bufb64, publicKey64),
		WitnessSignatures: []message.WitnessSignature{},
	}

	filePublish := filepath.Join(protocolRelativePath,
		"examples", "query", "publish", "publish.json")
	bufPub, err := os.ReadFile(filePublish)
	require.NoError(t, err)

	var messagePublish method.Publish

	err = json.Unmarshal(bufPub, &messagePublish)
	require.NoError(t, err)

	messagePublish.Params.Message = message

	// Create the broadcast message to check that it is sent
	fileBroadcast := filepath.Join(protocolRelativePath,
		"examples", "query", "broadcast", "broadcast.json")
	bufBroad, err := os.ReadFile(fileBroadcast)
	require.NoError(t, err)

	var messageBroadcast method.Broadcast

	err = json.Unmarshal(bufBroad, &messageBroadcast)
	require.NoError(t, err)

	messageBroadcast.Params.Message = message
	messageBroadcast.Params.Channel = chanName
	byteBroad, err := json.Marshal(&messageBroadcast)
	require.NoError(t, err)

	require.NoError(t, channel.Publish(messagePublish, nil))
	require.Equal(t, byteBroad, socket.msg)
}

// -----------------------------------------------------------------------------
// Utility functions

type keypair struct {
	public    kyber.Point
	publicBuf []byte
	private   kyber.Scalar
}

var nolog = zerolog.New(io.Discard)
var suite = crypto.Suite

func generateKeyPair(t *testing.T) keypair {
	secret := suite.Scalar().Pick(suite.RandomStream())
	point := suite.Point().Mul(secret, nil)

	pkbuf, err := point.MarshalBinary()
	require.NoError(t, err)

	return keypair{point, pkbuf, secret}
}

type fakeHub struct {
	messageChan chan socket.IncomingMessage

	sync.RWMutex
	channelByID map[string]channel.Channel

	closedSockets chan string

	pubKeyOrg kyber.Point

	pubKeyServ kyber.Point
	secKeyServ kyber.Scalar

	schemaValidator *validation.SchemaValidator

	stop chan struct{}

	workers *semaphore.Weighted

	log zerolog.Logger

	laoFac channel.LaoFactory
}

// NewHub returns a Organizer Hub.
func NewfakeHub(publicOrg kyber.Point, log zerolog.Logger, laoFac channel.LaoFactory) (*fakeHub, error) {

	schemaValidator, err := validation.NewSchemaValidator(log)
	if err != nil {
		return nil, xerrors.Errorf("failed to create the schema validator: %v", err)
	}

	log = log.With().Str("role", "base hub").Logger()

	pubServ, secServ := generateKeys()

	hub := fakeHub{
		messageChan:     make(chan socket.IncomingMessage),
		channelByID:     make(map[string]channel.Channel),
		closedSockets:   make(chan string),
		pubKeyOrg:       publicOrg,
<<<<<<< HEAD
		pubKeyServ: 	 pubServ,
		secKeyServ: 	 secServ,
=======
		pubKeyServ:      pubServ,
		secKeyServ:      secServ,
>>>>>>> 92270583
		schemaValidator: schemaValidator,
		stop:            make(chan struct{}),
		workers:         semaphore.NewWeighted(10),
		log:             log,
		laoFac:          laoFac,
	}

	return &hub, nil
}

func generateKeys() (kyber.Point, kyber.Scalar) {
	secret := suite.Scalar().Pick(suite.RandomStream())
	point := suite.Point().Mul(secret, nil)

	return point, secret
}

func (h *fakeHub) RegisterNewChannel(channeID string, channel channel.Channel) {
	h.Lock()
	h.channelByID[channeID] = channel
	h.Unlock()
}

// GetPubKeyOrg implements channel.HubFunctionalities
func (h *fakeHub) GetPubKeyOrg() kyber.Point {
	return h.pubKeyOrg
}

// GetPubKeyServ implements channel.HubFunctionalities
func (h *fakeHub) GetPubKeyServ() kyber.Point {
	return h.pubKeyOrg
}

// GetSecKeyServ implements channel.HubFunctionalities
func (h *fakeHub) GetSecKeyServ() kyber.Scalar {
	return h.secKeyServ
}

func (h *fakeHub) GetSchemaValidator() validation.SchemaValidator {
	return *h.schemaValidator
}

func (h *fakeHub) NotifyNewChannel(channelID string, channel channel.Channel, socket socket.Socket) {}

// fakeSocket is a fake implementation of a socket
//
// - implements socket.Socket
type fakeSocket struct {
	socket.Socket

	resultID int
	res      []message.Message
	msg      []byte

	err error

	// the socket ID
	id string
}

// Send implements socket.Socket
func (f *fakeSocket) Send(msg []byte) {
	f.msg = msg
}

// SendResult implements socket.Socket
func (f *fakeSocket) SendResult(id int, res []message.Message) {
	f.resultID = id
	f.res = res
}

// SendError implements socket.Socket
func (f *fakeSocket) SendError(id *int, err error) {
	if id != nil {
		f.resultID = *id
	} else {
		f.resultID = -1
	}
	f.err = err
}

func (f *fakeSocket) ID() string {
	return f.id
}<|MERGE_RESOLUTION|>--- conflicted
+++ resolved
@@ -458,7 +458,7 @@
 }
 
 // NewHub returns a Organizer Hub.
-func NewfakeHub(publicOrg kyber.Point, log zerolog.Logger, laoFac channel.LaoFactory) (*fakeHub, error) {
+func NewfakeHub(publicOwner kyber.Point, log zerolog.Logger, laoFac channel.LaoFactory) (*fakeHub, error) {
 
 	schemaValidator, err := validation.NewSchemaValidator(log)
 	if err != nil {
@@ -473,14 +473,9 @@
 		messageChan:     make(chan socket.IncomingMessage),
 		channelByID:     make(map[string]channel.Channel),
 		closedSockets:   make(chan string),
-		pubKeyOrg:       publicOrg,
-<<<<<<< HEAD
+		pubKeyOwner:     publicOwner,
 		pubKeyServ: 	 pubServ,
 		secKeyServ: 	 secServ,
-=======
-		pubKeyServ:      pubServ,
-		secKeyServ:      secServ,
->>>>>>> 92270583
 		schemaValidator: schemaValidator,
 		stop:            make(chan struct{}),
 		workers:         semaphore.NewWeighted(10),

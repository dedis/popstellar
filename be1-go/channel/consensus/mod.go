package consensus

import (
	"encoding/base64"
	"encoding/json"
	"popstellar/channel"
	"popstellar/channel/inbox"
	jsonrpc "popstellar/message"
	"popstellar/message/answer"
	"popstellar/message/messagedata"
	"popstellar/message/query"
	"popstellar/message/query/method"
	"popstellar/message/query/method/message"
	"popstellar/network/socket"
	"popstellar/validation"
	"strconv"

	"github.com/rs/zerolog"
	"golang.org/x/xerrors"
)

const (
	msgID = "msg id"
)

// Channel defines a consensus channel
type Channel struct {
	sockets channel.Sockets

	inbox *inbox.Inbox

	// /root/<lao_id>/consensus
	channelID string

	hub channel.HubFunctionalities

	attendees map[string]struct{}

	log zerolog.Logger
}

// NewChannel returns a new initialized consensus channel
func NewChannel(channelID string, hub channel.HubFunctionalities, log zerolog.Logger) channel.Channel {
	inbox := inbox.NewInbox(channelID)

	log = log.With().Str("channel", "consensus").Logger()

	return &Channel{
		sockets:   channel.NewSockets(),
		inbox:     inbox,
		channelID: channelID,
		hub:       hub,
		attendees: make(map[string]struct{}),
		log:       log,
	}
}

// Subscribe is used to handle a subscribe message from the client
func (c *Channel) Subscribe(socket socket.Socket, msg method.Subscribe) error {
	c.log.Info().Str(msgID, strconv.Itoa(msg.ID)).Msg("received a subscribe")
	c.sockets.Upsert(socket)

	return nil
}

// Unsubscribe is used to handle an unsubscribe message.
func (c *Channel) Unsubscribe(socketID string, msg method.Unsubscribe) error {
	c.log.Info().Str(msgID, strconv.Itoa(msg.ID)).Msg("received an unsubscribe")

	ok := c.sockets.Delete(socketID)

	if !ok {
		return answer.NewError(-2, "client is not subscribed to this channel")
	}

	return nil
}

// Catchup is used to handle a catchup message.
func (c *Channel) Catchup(catchup method.Catchup) []message.Message {
	c.log.Info().Str(msgID, strconv.Itoa(catchup.ID)).Msg("received a catchup")

	return c.inbox.GetSortedMessages()
}

// Broadcast is used to handle a broadcast message.
func (c *Channel) Broadcast(msg method.Broadcast) error {
	err := xerrors.Errorf("a consensus channel shouldn't need to broadcast a message")
	c.log.Err(err)
	return err
}

// broadcastToAllWitnesses is a helper message to broadcast a message to all
// witnesses.
func (c *Channel) broadcastToAllWitnesses(msg message.Message) error {
	c.log.Info().Str(msgID, msg.MessageID).Msg("broadcasting message to all witnesses")

	rpcMessage := method.Broadcast{
		Base: query.Base{
			JSONRPCBase: jsonrpc.JSONRPCBase{
				JSONRPC: "2.0",
			},
			Method: "broadcast",
		},
		Params: struct {
			Channel string          `json:"channel"`
			Message message.Message `json:"message"`
		}{
			c.channelID,
			msg,
		},
	}

	buf, err := json.Marshal(&rpcMessage)
	if err != nil {
		return xerrors.Errorf("failed to marshal broadcast query: %v", err)
	}

	c.sockets.SendToAll(buf)
	return nil
}

// Publish handles publish messages for the consensus channel
func (c *Channel) Publish(publish method.Publish) error {
	err := c.VerifyPublishMessage(publish)
	if err != nil {
		return xerrors.Errorf("failed to verify publish message: %w", err)
	}

	msg := publish.Params.Message

	data := msg.Data

	jsonData, err := base64.URLEncoding.DecodeString(data)
	if err != nil {
		return xerrors.Errorf("failed to decode message data: %v", err)
	}

	object, action, err := messagedata.GetObjectAndAction(jsonData)
	if err != nil {
		return xerrors.Errorf("failed to get object or action: %v", err)
	}

	switch object {
	case messagedata.ConsensusObject:
		err = c.processConsensusObject(action, msg)
	default:
		return answer.NewInvalidObjectError(object)
	}

	if err != nil {
		return xerrors.Errorf("failed to process %q object: %w", object, err)
	}

	err = c.broadcastToAllWitnesses(msg)
	if err != nil {
		return xerrors.Errorf("failed to broadcast message: %v", err)
	}
	return nil
}

// VerifyPublishMessage checks if a Publish message is valid
func (c *Channel) VerifyPublishMessage(publish method.Publish) error {
	c.log.Info().
		Str(msgID, strconv.Itoa(publish.ID)).
		Msg("received a publish")

	// Check if the structure of the message is correct
	msg := publish.Params.Message

	jsonData, err := base64.URLEncoding.DecodeString(msg.Data)
	if err != nil {
		return xerrors.Errorf("failed to decode message data: %v", err)
	}

	// Verify the data
	err = c.hub.GetSchemaValidator().VerifyJSON(jsonData, validation.Data)
	if err != nil {
		return xerrors.Errorf("failed to verify json schema: %w", err)
	}

	// Check if the message already exists
	if _, ok := c.inbox.GetMessage(msg.MessageID); ok {
		return answer.NewError(-3, "message already exists")
	}

	return nil
}

// ProcessConsensusObject processes a Consensus Object.
func (c *Channel) processConsensusObject(action string, msg message.Message) error {
	switch action {
	case messagedata.ConsensusActionElect:
		var consensusElect messagedata.ConsensusElect

		err := msg.UnmarshalData(&consensusElect)
		if err != nil {
			return xerrors.Errorf("failed to unmarshal consensus#elect: %v", err)
		}

		err = c.processConsensusElect(consensusElect)
		if err != nil {
			return xerrors.Errorf("failed to process elect action: %w", err)
		}
	case messagedata.ConsensusActionElectAccept:
		var consensusElectAccept messagedata.ConsensusElectAccept

		err := msg.UnmarshalData(&consensusElectAccept)
		if err != nil {
			return xerrors.Errorf("failed to unmarshal consensus#elect-accept: %v", err)
		}

		err = c.processConsensusElectAccept(consensusElectAccept)
		if err != nil {
			return xerrors.Errorf("failed to process elect accept action: %w", err)
		}
<<<<<<< HEAD
	case messagedata.ConsensusActionPrepare:
		var consensusPrepare messagedata.ConsensusPrepare

		err := msg.UnmarshalData(&consensusPrepare)
		if err != nil {
			return xerrors.Errorf("failed to unmarshal consensus#prepare: %v", err)
		}

		err = c.processConsensusPrepare(consensusPrepare)
		if err != nil {
			return xerrors.Errorf("failed to process prepare action: %w", err)
		}
	case messagedata.ConsensusActionPromise:
		var consensusPromise messagedata.ConsensusPromise

		err := msg.UnmarshalData(&consensusPromise)
		if err != nil {
			return xerrors.Errorf("failed to unmarshal consensus#promise: %v", err)
		}

		err = c.processConsensusPromise(consensusPromise)
		if err != nil {
			return xerrors.Errorf("failed to process promise action: %w", err)
		}
	case messagedata.ConsensusActionPropose:
		var consensusPropose messagedata.ConsensusPropose

		err := msg.UnmarshalData(&consensusPropose)
		if err != nil {
			return xerrors.Errorf("failed to unmarshal consensus#propose: %v", err)
		}

		err = c.processConsensusPropose(consensusPropose)
		if err != nil {
			return xerrors.Errorf("failed to process propose action: %w", err)
		}
	case messagedata.ConsensusActionAccept:
		var consensusAccept messagedata.ConsensusAccept

		err := msg.UnmarshalData(&consensusAccept)
		if err != nil {
			return xerrors.Errorf("failed to unmarshal consensus#accept: %v", err)
		}

		err = c.processConsensusAccept(consensusAccept)
		if err != nil {
			return xerrors.Errorf("failed to process accept action: %w", err)
		}
	case messagedata.ConsensuisActionLearn:
=======
	case messagedata.ConsensusActionLearn:
>>>>>>> f1ad04d0
		var consensusLearn messagedata.ConsensusLearn

		err := msg.UnmarshalData(&consensusLearn)
		if err != nil {
			return xerrors.Errorf("failed to unmarshal consensus#learn: %v", err)
		}

		err = c.processConsensusLearn(consensusLearn)
		if err != nil {
			return xerrors.Errorf("failed to process learn action: %w", err)
		}
	default:
		return answer.NewInvalidActionError(action)
	}

	c.inbox.StoreMessage(msg)

	return nil
}

// ProcessConsensusElect processes an elect action.
func (c *Channel) processConsensusElect(data messagedata.ConsensusElect) error {

	err := data.Verify()
	if err != nil {
		return xerrors.Errorf("failed to process consensus#elect message: %v", err)
	}

	return nil
}

// ProcessConsensusElectAccept processes an elect accept action.
func (c *Channel) processConsensusElectAccept(data messagedata.ConsensusElectAccept) error {

	err := data.Verify()
	if err != nil {
		return xerrors.Errorf("failed to process consensus#elect_accept message: %v", err)
	}

	// check wether a message with the correct ID was received previously
	_, valid := c.inbox.GetMessage(data.MessageID)

	if !valid {
		return xerrors.Errorf("message doesn't correspond to any previously received message")
	}
	return nil
}

// ProcessConsensusPrepare processes a prepare action.
func (c *Channel) processConsensusPrepare(data messagedata.ConsensusPrepare) error {

	// check wether a message with the correct ID was received previously
	_, valid := c.inbox.GetMessage(data.MessageID)

	if !valid {
		return xerrors.Errorf("message doesn't correspond to any previously received message")
	}
	return nil
}

// ProcessConsensusPromise processes a promise action.
func (c *Channel) processConsensusPromise(data messagedata.ConsensusPromise) error {

	// check wether a message with the correct ID was received previously
	_, valid := c.inbox.GetMessage(data.MessageID)

	if !valid {
		return xerrors.Errorf("message doesn't correspond to any previously received message")
	}
	return nil
}

// ProcessConsensusPropose processes a propose action.
func (c *Channel) processConsensusPropose(data messagedata.ConsensusPropose) error {

	// check wether a message with the correct ID was received previously
	_, valid := c.inbox.GetMessage(data.MessageID)

	if !valid {
		return xerrors.Errorf("message doesn't correspond to any previously received message")
	}
	return nil
}

// ProcessConsensusAccept proccesses an accept action.
func (c *Channel) processConsensusAccept(data messagedata.ConsensusAccept) error {

	// check wether a message with the correct ID was received previously
	_, valid := c.inbox.GetMessage(data.MessageID)

	if !valid {
		return xerrors.Errorf("message doesn't correspond to any previously received message")
	}
	return nil
}

// ProcessConsensusElectAccept processes a learn action.
func (c *Channel) processConsensusLearn(data messagedata.ConsensusLearn) error {

	err := data.Verify()
	if err != nil {
		return xerrors.Errorf("failed to process consensus#learn message: %v", err)
	}

	// check wether a message with the correct ID was received previously
	_, valid := c.inbox.GetMessage(data.MessageID)

	if !valid {
		return xerrors.Errorf("message doesn't correspond to any received message")
	}
	return nil
}<|MERGE_RESOLUTION|>--- conflicted
+++ resolved
@@ -214,7 +214,6 @@
 		if err != nil {
 			return xerrors.Errorf("failed to process elect accept action: %w", err)
 		}
-<<<<<<< HEAD
 	case messagedata.ConsensusActionPrepare:
 		var consensusPrepare messagedata.ConsensusPrepare
 
@@ -264,9 +263,6 @@
 			return xerrors.Errorf("failed to process accept action: %w", err)
 		}
 	case messagedata.ConsensuisActionLearn:
-=======
-	case messagedata.ConsensusActionLearn:
->>>>>>> f1ad04d0
 		var consensusLearn messagedata.ConsensusLearn
 
 		err := msg.UnmarshalData(&consensusLearn)

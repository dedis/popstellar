package channel

import (
	"popstellar/message/query/method"
	"popstellar/message/query/method/message"
	"popstellar/network/socket"
	"popstellar/validation"
	"sync"

	"github.com/rs/zerolog"

	"go.dedis.ch/kyber/v3"
)

// LaoFactory is the function passed to the organizer that it must use to
// create a new lao channel.
type LaoFactory func(channelID string, hub HubFunctionalities, msg message.Message,
	log zerolog.Logger, organizerKey kyber.Point, socket socket.Socket) Channel

// Channel represents a PoP channel - like a LAO.
type Channel interface {
	// Subscribe is used to handle a subscribe message.
	Subscribe(socket socket.Socket, msg method.Subscribe) error

	// Unsubscribe is used to handle an unsubscribe message.
	Unsubscribe(socketID string, msg method.Unsubscribe) error

	// Publish is used to handle a publish message. The sender's socket may be
	// needed when a message creates a channel, to know if the server should
	// catchup on this channel or not.
	Publish(msg method.Publish, socket socket.Socket) error

	// Catchup is used to handle a catchup message.
	Catchup(msg method.Catchup) []message.Message

	// Broadcast is used to handle a broadcast message.
	Broadcast(msg method.Broadcast) error
}

// NewSockets returns a new initialized sockets
func NewSockets() Sockets {
	return Sockets{
		store: make(map[string]socket.Socket),
	}
}

// Sockets provides thread-funcionalities around a socket store.
type Sockets struct {
	sync.RWMutex
	store map[string]socket.Socket
}

// SendToAll sends a message to all sockets.
func (s *Sockets) SendToAll(buf []byte) {
	s.RLock()
	defer s.RUnlock()

	for _, s := range s.store {
		s.Send(buf)
	}
}

// Upsert upserts a socket into the sockets store.
func (s *Sockets) Upsert(socket socket.Socket) {
	s.Lock()
	defer s.Unlock()

	s.store[socket.ID()] = socket
}

// Delete deletes a socket from the store. Returns false
// if the socket is not present in the store and true
// on success.
func (s *Sockets) Delete(ID string) bool {
	s.Lock()
	defer s.Unlock()

	_, ok := s.store[ID]
	if !ok {
		return false
	}

	delete(s.store, ID)
	return true
}

// HubFunctionalities defines the functions needed by a channel from the hub.
type HubFunctionalities interface {
	GetPubKeyOrg() kyber.Point
	GetPubKeyServ() kyber.Point
<<<<<<< HEAD
	Sign([]byte) ([]byte, error)
=======
	GetSecKeyServ() kyber.Scalar
>>>>>>> 92270583
	GetSchemaValidator() validation.SchemaValidator
	NotifyNewChannel(channelID string, channel Channel, socket socket.Socket)
}

// Broadcastable defines a channel that can broadcast
type Broadcastable interface {
	Broadcast(msg method.Broadcast) error
	GetChannelPath() string
}<|MERGE_RESOLUTION|>--- conflicted
+++ resolved
@@ -88,11 +88,7 @@
 type HubFunctionalities interface {
 	GetPubKeyOrg() kyber.Point
 	GetPubKeyServ() kyber.Point
-<<<<<<< HEAD
 	Sign([]byte) ([]byte, error)
-=======
-	GetSecKeyServ() kyber.Scalar
->>>>>>> 92270583
 	GetSchemaValidator() validation.SchemaValidator
 	NotifyNewChannel(channelID string, channel Channel, socket socket.Socket)
 }

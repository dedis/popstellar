--- conflicted
+++ resolved
@@ -16,16 +16,9 @@
 func TestShutdownServers(t *testing.T) {
 	ctx := context.Background()
 	wg := &sync.WaitGroup{}
-<<<<<<< HEAD
+
 	h, err := hub.NewWitnessHub(crypto.Suite.Point())
-	if err != nil {
-		t.Errorf("could not create witness hub")
-	}
-=======
-
-	h, err := hub.NewWitnessHub(student20_pop.Suite.Point())
 	require.NoError(t, err)
->>>>>>> eed866a5
 
 	witnessSrv := CreateAndServeWS(ctx, hub.WitnessHubType, hub.WitnessSocketType, h, 9000, wg)
 	clientSrv := CreateAndServeWS(ctx, hub.WitnessHubType, hub.ClientSocketType, h, 9000, wg)

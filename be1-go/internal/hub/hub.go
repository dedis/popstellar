package hub

import (
	"encoding/json"
	"errors"
	"github.com/rs/zerolog"
	"go.dedis.ch/kyber/v3"
	"popstellar/internal/crypto"
	"popstellar/internal/database/sqlite"
	poperrors "popstellar/internal/errors"
	"popstellar/internal/handler/answer/hanswer"
	"popstellar/internal/handler/channel"
	"popstellar/internal/handler/channel/chirp/hchirp"
	"popstellar/internal/handler/channel/coin/hcoin"
	"popstellar/internal/handler/channel/election/helection"
	"popstellar/internal/handler/channel/federation/hfederation"
	"popstellar/internal/handler/channel/lao/hlao"
	"popstellar/internal/handler/channel/reaction/hreaction"
	"popstellar/internal/handler/channel/root/hroot"
	"popstellar/internal/handler/jsonrpc/hjsonrpc"
	"popstellar/internal/handler/jsonrpc/mjsonrpc"
	"popstellar/internal/handler/message/hmessage"
	"popstellar/internal/handler/method/catchup/hcatchup"
	"popstellar/internal/handler/method/getmessagesbyid/hgetmessagesbyid"
	"popstellar/internal/handler/method/greetserver/hgreetserver"
	"popstellar/internal/handler/method/heartbeat/hheartbeat"
	"popstellar/internal/handler/method/heartbeat/mheartbeat"
	"popstellar/internal/handler/method/publish/hpublish"
	"popstellar/internal/handler/method/rumor/hrumor"
	"popstellar/internal/handler/method/rumor/mrumor"
	"popstellar/internal/handler/method/rumorstate/hrumorstate"
	"popstellar/internal/handler/method/subscribe/hsubscribe"
	"popstellar/internal/handler/method/unsubscribe/hunsubscribe"
	"popstellar/internal/handler/query/hquery"
	"popstellar/internal/handler/query/mquery"
	"popstellar/internal/network/socket"
	"popstellar/internal/state"
	"popstellar/internal/validation"
	"sync"
	"time"
)

const (
	heartbeatDelay  = time.Second * 30
	rumorDelay      = time.Second * 5
	rumorStateDelay = time.Second * 10
)

type Subscribers interface {
	HasChannel(channelPath string) bool
	AddChannel(channelPath string) error
	UnsubscribeFromAll(socketID string)
}

type Sockets interface {
	Upsert(socket socket.Socket)
	SendToAll(buf []byte)
}

type Repository interface {
	// GetAndIncrementMyRumor return false if the last rumor is empty otherwise returns the new rumor to send and create the next rumor
	GetAndIncrementMyRumor() (bool, mrumor.ParamsRumor, error)

	GetParamsHeartbeat() (map[string][]string, error)

	GetRumorTimestamp() (mrumor.RumorTimestamp, error)
}

type JsonRpcHandler interface {
	Handle(socket socket.Socket, msg []byte) error
}

type GreetServerSender interface {
	SendGreetServer(socket socket.Socket) error
}

type RumorSender interface {
	SendRumor(socket socket.Socket, rumor mrumor.ParamsRumor)
}

type RumorStateSender interface {
	SendRumorState() error
}

type Hub struct {
	wg               *sync.WaitGroup
	messageChan      chan socket.IncomingMessage
	closedSockets    chan string
	stop             chan struct{}
	resetRumorSender chan struct{}

	// in memory states
	subs    Subscribers
	sockets Sockets

	// database
	db Repository

	// handlers
	jsonRpcHandler    JsonRpcHandler
	greetserverSender GreetServerSender
	rumorSender       RumorSender
	rumorStateSender  RumorStateSender

	log zerolog.Logger
}

func New(dbPath string, ownerPubKey kyber.Point, clientAddress, serverAddress string, log zerolog.Logger) (*Hub, error) {

	// Initialize the in memory states
	subs := state.NewSubscribers(log)
	peers := state.NewPeers(log)
	queries := state.NewQueries(log)
	hubParams := state.NewHubParams(log)
	sockets := state.NewSockets(log)

	// Initialize the database
	db, err := sqlite.NewSQLite(dbPath, true, log)
	if err != nil {
		return nil, err
	}

	// Get the server keys from the database
	serverPublicKey, serverSecretKey, err := db.GetServerKeys()
	if err != nil {
		// If the server keys are not found, generate new ones
		serverSecretKey = crypto.Suite.Scalar().Pick(crypto.Suite.RandomStream())
		serverPublicKey = crypto.Suite.Point().Mul(serverSecretKey, nil)

		err := db.StoreServerKeys(serverPublicKey, serverSecretKey)
		if err != nil {
			return nil, err
		}
	}

	// Create the in memory configuration state
	conf := state.CreateConfig(ownerPubKey, serverPublicKey, serverSecretKey, clientAddress, serverAddress, log)

	// Store the rumor with id 0 associated to the server if the database is empty
	err = db.StoreFirstRumor()
	if err != nil {
		return nil, err
	}

	// Get all the channels from the database and add them to the subscribers
	channels, err := db.GetAllChannels()
	if err != nil {
		return nil, err
	}

	for _, channel := range channels {
		alreadyExist := subs.HasChannel(channel)
		if alreadyExist {
			continue
		}

		err = subs.AddChannel(channel)
		if err != nil {
			return nil, err
		}
	}

	// Create the schema validator
	schemaValidator, err := validation.NewSchemaValidator()
	if err != nil {
		return nil, err
	}

	// Create the message channel handlers
	channelHandlers := make(hmessage.ChannelHandlers)
	channelHandlers[channel.RootObject] = hroot.New(conf, &db, subs, peers, schemaValidator, log)
	channelHandlers[channel.LAOObject] = hlao.New(conf, subs, &db, schemaValidator, log)
	channelHandlers[channel.ElectionObject] = helection.New(conf, subs, &db, schemaValidator, log)
	channelHandlers[channel.ChirpObject] = hchirp.New(conf, subs, &db, schemaValidator, log)
	channelHandlers[channel.ReactionObject] = hreaction.New(subs, &db, schemaValidator, log)
	channelHandlers[channel.CoinObject] = hcoin.New(subs, &db, schemaValidator, log)

	// Create the message handler
	msgHandler := hmessage.New(&db, channelHandlers, log)

	// Create the greetserver handler
	greetserverHandler := hgreetserver.New(conf, peers, log)

	// Create the rumor handler
	rumorHandler := hrumor.New(queries, sockets, &db, msgHandler, log)

<<<<<<< HEAD
	// Create the federation handler
	federationHandler := hfederation.New(hubParams, subs, sockets, conf, &db, schemaValidator, log)
=======
	// Create the rumor state handler
	rumorStateHandler := hrumorstate.New(queries, sockets, &db, log)
>>>>>>> 4945cad6

	// Create the query handler
	methodHandlers := make(hquery.MethodHandlers)
	methodHandlers[mquery.MethodCatchUp] = hcatchup.New(&db, log)
	methodHandlers[mquery.MethodGetMessagesById] = hgetmessagesbyid.New(&db, log)
	methodHandlers[mquery.MethodGreetServer] = greetserverHandler
	methodHandlers[mquery.MethodHeartbeat] = hheartbeat.New(queries, &db, log)
	methodHandlers[mquery.MethodPublish] = hpublish.New(hubParams, &db, msgHandler, federationHandler, log)
	methodHandlers[mquery.MethodSubscribe] = hsubscribe.New(subs, log)
	methodHandlers[mquery.MethodUnsubscribe] = hunsubscribe.New(subs, log)
	methodHandlers[mquery.MethodRumor] = rumorHandler
	methodHandlers[mquery.MethodRumorState] = rumorStateHandler

	qHandler := hquery.New(methodHandlers, log)

	// Create the answer handler
	aHandler := hanswer.New(queries, hanswer.Handlers{
		MessageHandler: msgHandler,
		RumorHandler:   rumorHandler,
	}, log)

	// Create the json rpc handler
	jsonRpcHandler := hjsonrpc.New(schemaValidator, qHandler, aHandler, log)

	// Create the hub
	hub := &Hub{
		wg:                hubParams.GetWaitGroup(),
		messageChan:       hubParams.GetMessageChan(),
		closedSockets:     hubParams.GetClosedSockets(),
		stop:              hubParams.GetStopChan(),
		resetRumorSender:  hubParams.GetResetRumorSender(),
		subs:              subs,
		sockets:           sockets,
		db:                &db,
		jsonRpcHandler:    jsonRpcHandler,
		greetserverSender: greetserverHandler,
		rumorSender:       rumorHandler,
		rumorStateSender:  rumorStateHandler,
		log:               log.With().Str("module", "hub").Logger(),
	}

	return hub, nil
}

func (h *Hub) NotifyNewServer(socket socket.Socket) {
	h.sockets.Upsert(socket)
}

func (h *Hub) Start() {
	h.wg.Add(4)
	go h.runHeartbeat()
	go h.runRumorSender()
	go h.runMessageReceiver()
	go h.runRumorState()
}

func (h *Hub) Stop() {
	close(h.stop)
	h.wg.Wait()
}

func (h *Hub) Receiver() chan<- socket.IncomingMessage {
	return h.messageChan
}

func (h *Hub) OnSocketClose() chan<- string {
	return h.closedSockets
}

func (h *Hub) SendGreetServer(socket socket.Socket) error {
	return h.greetserverSender.SendGreetServer(socket)
}

func (h *Hub) runMessageReceiver() {
	defer h.wg.Done()
	defer h.log.Info().Msg("stopping hub")

	h.log.Info().Msg("starting hub")

	for {
		h.log.Debug().Msg("waiting for a new message")
		select {
		case incomingMessage := <-h.messageChan:
			h.log.Debug().Msg("start handling a message")
			err := h.jsonRpcHandler.Handle(incomingMessage.Socket, incomingMessage.Message)
			if err != nil {
				popError := &poperrors.PopError{}
				if !errors.As(err, &popError) {
					popError = poperrors.NewPopError(poperrors.InternalServerErrorCode, err.Error())
				}

				stack, err := popError.GetStackTraceJSON()
				if err != nil {
					h.log.Error().Err(err).Msg("failed to get stacktrace")
					h.log.Error().Err(popError).Msg("")
				} else {
					h.log.Error().Err(popError).RawJSON("stacktrace", stack).Msg("")
				}

			} else {
				h.log.Debug().Msg("successfully handled a message")
			}
		case socketID := <-h.closedSockets:
			h.log.Debug().Msgf("stopping the Socket " + socketID)
			h.subs.UnsubscribeFromAll(socketID)
		case <-h.stop:
			return
		}
	}
}

func (h *Hub) runRumorSender() {
	ticker := time.NewTicker(rumorDelay)
	defer ticker.Stop()
	defer h.wg.Done()
	defer h.log.Info().Msg("stopping rumor sender")

	h.log.Info().Msg("starting rumor sender")

	for {
		select {
		case <-ticker.C:
			h.log.Debug().Msgf("sender rumor trigerred")
			err := h.tryToSendRumor()
			if err != nil {
				h.log.Error().Err(err).Msg("")
			}
		case <-h.resetRumorSender:
			h.log.Debug().Msgf("sender rumor reset")
			ticker.Reset(rumorDelay)
			err := h.tryToSendRumor()
			if err != nil {
				h.log.Error().Err(err).Msg("")
			}
		case <-h.stop:
			return
		}
	}
}

func (h *Hub) tryToSendRumor() error {
	ok, params, err := h.db.GetAndIncrementMyRumor()
	if err != nil {
		h.log.Err(err).Msg("")
		return err
	}
	if !ok {
		h.log.Debug().Msg("no new rumor to send")
		return nil
	}

	h.rumorSender.SendRumor(nil, params)

	return nil
}

func (h *Hub) runHeartbeat() {
	ticker := time.NewTicker(heartbeatDelay)
	defer ticker.Stop()
	defer h.wg.Done()
	defer h.log.Info().Msg("stopping heartbeat sender")

	h.log.Info().Msg("starting heartbeat sender")

	for {
		select {
		case <-ticker.C:
			err := h.sendHeartbeat()
			if err != nil {
				h.log.Error().Err(err).Msg("")
			}
		case <-h.stop:
			return
		}
	}
}

// sendHeartbeat sends a heartbeat message to all servers
func (h *Hub) sendHeartbeat() error {
	heartbeatMessage := mheartbeat.Heartbeat{
		Base: mquery.Base{
			JSONRPCBase: mjsonrpc.JSONRPCBase{
				JSONRPC: "2.0",
			},
			Method: "heartbeat",
		},
		Params: make(map[string][]string),
	}

	buf, err := json.Marshal(heartbeatMessage)
	if err != nil {
		return poperrors.NewJsonMarshalError(err.Error())
	}

	h.sockets.SendToAll(buf)

	return nil
}

func (h *Hub) runRumorState() {
	ticker := time.NewTicker(rumorStateDelay)
	defer ticker.Stop()
	defer h.wg.Done()
	defer h.log.Info().Msg("stopping rumor state sender")

	h.log.Info().Msg("starting rumor state sender")

	for {
		select {
		case <-ticker.C:
			err := h.rumorStateSender.SendRumorState()
			if err != nil {
				h.log.Error().Err(err).Msg("")
			}
		case <-h.stop:
			return
		}
	}
}<|MERGE_RESOLUTION|>--- conflicted
+++ resolved
@@ -184,13 +184,11 @@
 	// Create the rumor handler
 	rumorHandler := hrumor.New(queries, sockets, &db, msgHandler, log)
 
-<<<<<<< HEAD
-	// Create the federation handler
-	federationHandler := hfederation.New(hubParams, subs, sockets, conf, &db, schemaValidator, log)
-=======
 	// Create the rumor state handler
 	rumorStateHandler := hrumorstate.New(queries, sockets, &db, log)
->>>>>>> 4945cad6
+  
+  // Create the federation handler
+	federationHandler := hfederation.New(hubParams, subs, sockets, conf, &db, schemaValidator, log)
 
 	// Create the query handler
 	methodHandlers := make(hquery.MethodHandlers)

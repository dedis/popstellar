package sqlite

import (
	"database/sql"
	"encoding/json"
	poperrors "popstellar/internal/errors"
	"popstellar/internal/handler/message/mmessage"
	"popstellar/internal/handler/method/rumor/mrumor"
	"strings"
)

// GetAllMessagesFromChannel returns all the messages received + sent on a channel sorted by stored time.
func (s *SQLite) GetAllMessagesFromChannel(channelPath string) ([]mmessage.Message, error) {
	dbLock.Lock()
	defer dbLock.Unlock()

	rows, err := s.database.Query(selectAllMessagesFromChannel, channelPath)
	if err != nil {
		return nil, poperrors.NewDatabaseSelectErrorMsg("messages from channel %s: %v", channelPath, err)
	}

	defer rows.Close()

	messages := make([]mmessage.Message, 0)
	for rows.Next() {
		var messageByte []byte
		if err = rows.Scan(&messageByte); err != nil {
			return nil, poperrors.NewDatabaseScanErrorMsg(err.Error())
		}

		var msg mmessage.Message
		if err = json.Unmarshal(messageByte, &msg); err != nil {
			return nil, poperrors.NewInternalServerError("failed to unmarshal message: %v", err)
		}

		messages = append(messages, msg)
	}

	if err = rows.Err(); err != nil {
		return nil, poperrors.NewDatabaseIteratorErrorMsg(err.Error())
	}

	return messages, nil
}

func (s *SQLite) GetResultForGetMessagesByID(params map[string][]string) (map[string][]mmessage.Message, error) {
	dbLock.Lock()
	defer dbLock.Unlock()

	var interfaces []interface{}

	// isBaseChannel must be true
	interfaces = append(interfaces, true)

	for _, value := range params {
		for _, v := range value {
			interfaces = append(interfaces, v)
		}
	}

	if len(interfaces) == 1 {
		return make(map[string][]mmessage.Message), nil
	}

	rows, err := s.database.Query("SELECT message, channelPath "+
		"FROM message JOIN channelMessage on message.messageID = channelMessage.messageID "+
		"WHERE isBaseChannel = ? "+
		"AND message.messageID IN ("+strings.Repeat("?,", len(interfaces)-2)+"?"+") ", interfaces...)

	if err != nil {
		return nil, poperrors.NewDatabaseSelectErrorMsg("get messages by id: %v", err)
	}

	defer rows.Close()

	result := make(map[string][]mmessage.Message)

	for rows.Next() {
		var messageByte []byte
		var channelPath string

		if err = rows.Scan(&messageByte, &channelPath); err != nil {
			return nil, poperrors.NewDatabaseScanErrorMsg(err.Error())
		}

		var msg mmessage.Message
		if err = json.Unmarshal(messageByte, &msg); err != nil {
			return nil, poperrors.NewInternalServerError("failed to unmarshal message: %v", err)
		}

		result[channelPath] = append(result[channelPath], msg)
	}

	if err = rows.Err(); err != nil {
		return nil, poperrors.NewDatabaseIteratorErrorMsg(err.Error())
	}

	return result, nil
}

func (s *SQLite) GetParamsForGetMessageByID(params map[string][]string) (map[string][]string, error) {
	dbLock.Lock()
	defer dbLock.Unlock()

	var interfaces []interface{}

	interfaces = append(interfaces, true)

	for _, value := range params {
		for _, v := range value {
			interfaces = append(interfaces, v)
		}
	}

	if len(interfaces) == 1 {
		return make(map[string][]string), nil
	}

	rows, err := s.database.Query("SELECT message.messageID, channelPath "+
		"FROM message JOIN channelMessage on message.messageID = channelMessage.messageID "+
		"WHERE isBaseChannel = ? "+
		"AND message.messageID IN ("+strings.Repeat("?,", len(interfaces)-2)+"?"+") ", interfaces...)

	if err != nil {
		return nil, poperrors.NewDatabaseSelectErrorMsg("get messages by id: %v", err)
	}

	defer rows.Close()

	result := make(map[string]struct{})
	for rows.Next() {
		var messageID string
		var channelPath string

		if err = rows.Scan(&messageID, &channelPath); err != nil {
			return nil, poperrors.NewDatabaseScanErrorMsg(err.Error())
		}

		result[messageID] = struct{}{}
	}

	if err = rows.Err(); err != nil {
		return nil, poperrors.NewDatabaseIteratorErrorMsg(err.Error())
	}

	missingIDs := make(map[string][]string)
	for channelPath, messageIDs := range params {
		for _, messageID := range messageIDs {
			if _, ok := result[messageID]; !ok {
				missingIDs[channelPath] = append(missingIDs[channelPath], messageID)
			}
		}
	}

	return missingIDs, nil
}

func (s *SQLite) CheckRumor(senderID string, rumorID int, timestamp mrumor.RumorTimestamp) (bool, bool, error) {
	dbLock.Lock()
	defer dbLock.Unlock()

	tx, err := s.database.Begin()
	if err != nil {
		return false, false, poperrors.NewDatabaseTransactionBeginErrorMsg(err.Error())
	}

	defer tx.Rollback()

	myTimestamp, err := s.GetRumorTimestampHelper(tx)
	if err != nil {
		return false, false, err
	}

	err = tx.Commit()
	if err != nil {
		return false, false, poperrors.NewDatabaseTransactionCommitErrorMsg(err.Error())
	}

	isValid, alreadyExist := s.CheckTimestampHelper(senderID, rumorID, timestamp, myTimestamp)

	return isValid, alreadyExist, nil
}

func (s *SQLite) CheckTimestampHelper(senderID string, rumorID int,
	timestamp, myTimestamp mrumor.RumorTimestamp) (bool, bool) {

	isValid := false
	alreadyExist := false

	curRumorID, ok := myTimestamp[senderID]

	if ok && rumorID <= curRumorID {
		alreadyExist = true
	} else if (!ok && rumorID != 0) || (ok && rumorID > curRumorID+1) {
		isValid = false
	} else {
		isValid = true
		for senderID1, rumorID1 := range timestamp {
			rumorID2, ok := myTimestamp[senderID1]

			if (!ok || rumorID1 > rumorID2) && senderID1 != senderID {
				isValid = false
				break
			}
		}
	}

	return isValid, alreadyExist
}

func (s *SQLite) StoreRumor(rumorID int, sender string, timestamp mrumor.RumorTimestamp,
	unprocessed map[string][]mmessage.Message, processed []string) error {

	dbLock.Lock()
	defer dbLock.Unlock()

	tx, err := s.database.Begin()
	if err != nil {
		return poperrors.NewDatabaseTransactionBeginErrorMsg(err.Error())
	}
	defer tx.Rollback()

	timestampBuf, err := json.Marshal(timestamp)
	if err != nil {
		return poperrors.NewJsonMarshalError("my rumor timestamp: %v", err)
	}

	_, err = tx.Exec(insertRumor, rumorID, sender, timestampBuf)
	if err != nil {
		return poperrors.NewDatabaseInsertErrorMsg("rumor: %v", err)
	}

	err = StoreUnprocessedHelper(tx, rumorID, sender, unprocessed)
	if err != nil {
		return err
	}

	for _, msgID := range processed {
		_, err = tx.Exec(insertMessageRumor, msgID, rumorID, sender)
		if err != nil {
			return poperrors.NewDatabaseInsertErrorMsg("relation message and rumor: %v", err)
		}
	}

	err = tx.Commit()
	if err != nil {
		return poperrors.NewDatabaseTransactionCommitErrorMsg(err.Error())
	}

	return nil
}

func StoreUnprocessedHelper(tx *sql.Tx, rumorID int, sender string, unprocessed map[string][]mmessage.Message) error {
	for channelPath, messages := range unprocessed {
		for _, msg := range messages {
			msgByte, err := json.Marshal(msg)
			if err != nil {
				return poperrors.NewJsonMarshalError("unprocessed message: %v", err)
			}

			_, err = tx.Exec(insertUnprocessedMessage, msg.MessageID, channelPath, msgByte)
			if err != nil {
				return poperrors.NewDatabaseInsertErrorMsg("unprocessed message: %v", err)
			}

			_, err = tx.Exec(insertUnprocessedMessageRumor, msg.MessageID, rumorID, sender)
			if err != nil {
				return poperrors.NewDatabaseInsertErrorMsg("relation unprocessed message and rumor: %v", err)
			}
		}
	}
	return nil
}

func (s *SQLite) GetUnprocessedMessagesByChannel() (map[string][]mmessage.Message, error) {
	dbLock.Lock()
	defer dbLock.Unlock()

	rows, err := s.database.Query(selectAllUnprocessedMessages)
	if err != nil {
		return nil, poperrors.NewDatabaseSelectErrorMsg("all unprocessed messages: %v", err)
	}

	defer rows.Close()

	result := make(map[string][]mmessage.Message)

	for rows.Next() {
		var channelPath string
		var messageByte []byte

		if err = rows.Scan(&channelPath, &messageByte); err != nil {
			return nil, poperrors.NewDatabaseScanErrorMsg("unprocessed message and channelPath: %v", err)
		}

		var msg mmessage.Message
		if err = json.Unmarshal(messageByte, &msg); err != nil {
			return nil, poperrors.NewInternalServerError("failed to unmarshal unprocessed message: %v", err)
		}

		result[channelPath] = append(result[channelPath], msg)
	}

	return result, nil
}

func (s *SQLite) AddMessageToMyRumor(messageID string) (int, error) {
	dbLock.Lock()
	defer dbLock.Unlock()

	tx, err := s.database.Begin()
	if err != nil {
		return -1, poperrors.NewDatabaseTransactionBeginErrorMsg(err.Error())
	}

	defer tx.Rollback()

	_, err = tx.Exec(insertMessageToMyRumor, messageID, serverKeysPath)
	if err != nil {
		return -1, poperrors.NewDatabaseInsertErrorMsg("message to the current rumor: %v", err)
	}

	var count int
<<<<<<< HEAD

	err = s.database.QueryRow(selectCountMyRumor, serverKeysPath).Scan(&count)
=======
	err = tx.QueryRow(selectCountMyRumor, serverKeysPath).Scan(&count)
>>>>>>> 144e13c4
	if err != nil {
		return -1, poperrors.NewDatabaseSelectErrorMsg("number of messages in the current rumor: %v", err)
	}

	err = tx.Commit()
	if err != nil {
		return -1, poperrors.NewDatabaseTransactionCommitErrorMsg(err.Error())
	}

	return count, nil
}

func (s *SQLite) GetAndIncrementMyRumor() (bool, mrumor.ParamsRumor, error) {
	dbLock.Lock()
	defer dbLock.Unlock()

	tx, err := s.database.Begin()
	if err != nil {
		return false, mrumor.ParamsRumor{}, poperrors.NewDatabaseTransactionBeginErrorMsg(err.Error())
	}

	defer tx.Rollback()

	rows, err := tx.Query(selectMyRumorMessages, true, serverKeysPath, serverKeysPath)
	if err != nil {
		return false, mrumor.ParamsRumor{}, poperrors.NewDatabaseSelectErrorMsg("current rumor params: %v", err)
	}

	defer rows.Close()

	messages := make(map[string][]mmessage.Message)

	for rows.Next() {
		var msgBytes []byte
		var channelPath string

		if err = rows.Scan(&msgBytes, &channelPath); err != nil {
			return false, mrumor.ParamsRumor{}, poperrors.NewDatabaseScanErrorMsg(err.Error())
		}

		var msg mmessage.Message
		if err = json.Unmarshal(msgBytes, &msg); err != nil {
			return false, mrumor.ParamsRumor{}, poperrors.NewInternalServerError("failed to unmarshal current rumor message: %v", err)
		}

		messages[channelPath] = append(messages[channelPath], msg)
	}

	if len(messages) == 0 {
		return false, mrumor.ParamsRumor{}, nil
	}

	var rumorID int
	var sender string

	err = tx.QueryRow(selectMyRumorInfos, serverKeysPath).Scan(&rumorID, &sender)
	if err != nil {
		return false, mrumor.ParamsRumor{}, poperrors.NewDatabaseSelectCurrRumorInfosErrorMsg(err.Error())
	}

	timestamp, err := s.GetRumorTimestampHelper(tx)
	if err != nil {
		return false, mrumor.ParamsRumor{}, err
	}

	timestampBuf, err := json.Marshal(timestamp)
	if err != nil {
		return false, mrumor.ParamsRumor{}, poperrors.NewJsonMarshalError("my rumor timestamp: %v", err)
	}

	_, err = tx.Exec(updateRumorTimestamp, timestampBuf, rumorID, sender)
	if err != nil {
		return false, mrumor.ParamsRumor{}, poperrors.NewDatabaseUpdateErrorMsg("my last rumor timestamp: %v", err)
	}

	params := newRumorParams(rumorID, sender, messages, timestamp)

	_, err = tx.Exec(insertRumor, rumorID+1, sender, "")
	if err != nil {
		return false, mrumor.ParamsRumor{}, poperrors.NewDatabaseInsertErrorMsg("rumor: %v", err)
	}

	err = tx.Commit()
	if err != nil {
		return false, mrumor.ParamsRumor{}, poperrors.NewDatabaseTransactionCommitErrorMsg(err.Error())
	}

	return true, params, nil
}

func newRumorParams(rumorID int, sender string,
	messages map[string][]mmessage.Message, timestamp mrumor.RumorTimestamp) mrumor.ParamsRumor {

	return mrumor.ParamsRumor{
		RumorID:   rumorID,
		SenderID:  sender,
		Messages:  messages,
		Timestamp: timestamp,
	}
}

func (s *SQLite) GetRumorTimestampHelper(tx *sql.Tx) (mrumor.RumorTimestamp, error) {

	rows, err := tx.Query(selectRumorState)
	if err != nil {
		return nil, poperrors.NewDatabaseSelectErrorMsg("rumor state: %v", err)
	}

	defer rows.Close()

	timestamp := make(mrumor.RumorTimestamp)

	for rows.Next() {
		var sender string
		var rumorID int

		if err = rows.Scan(&rumorID, &sender); err != nil {
			return nil, poperrors.NewDatabaseScanErrorMsg(err.Error())
		}

		timestamp[sender] = rumorID
	}

	if err = rows.Err(); err != nil {
		return nil, poperrors.NewDatabaseIteratorErrorMsg(err.Error())
	}

	var rumorID int
	var sender string

	err = tx.QueryRow(selectMyRumorInfos, serverKeysPath).Scan(&rumorID, &sender)
	if err != nil {
		return nil, poperrors.NewDatabaseSelectCurrRumorInfosErrorMsg(err.Error())
	}

	if rumorID == 0 {
		delete(timestamp, sender)
	} else {
		timestamp[sender] = timestamp[sender] - 1
	}

	return timestamp, nil
}

func (s *SQLite) GetRumorTimestamp() (mrumor.RumorTimestamp, error) {
	dbLock.Lock()
	defer dbLock.Unlock()

	tx, err := s.database.Begin()
	if err != nil {
		return nil, poperrors.NewDatabaseTransactionBeginErrorMsg(err.Error())
	}

	defer tx.Rollback()

	timestamp, err := s.GetRumorTimestampHelper(tx)
	if err != nil {
		return nil, err
	}

	err = tx.Commit()
	if err != nil {
		return nil, poperrors.NewDatabaseTransactionCommitErrorMsg(err.Error())
	}

	return timestamp, nil
}

func (s *SQLite) GetAllRumorParams() ([]mrumor.ParamsRumor, error) {
	dbLock.Lock()
	defer dbLock.Unlock()

	tx, err := s.database.Begin()
	if err != nil {
		return nil, poperrors.NewDatabaseTransactionBeginErrorMsg(err.Error())
	}

	defer tx.Rollback()

	var myRumorID int
	var mySender string

	err = tx.QueryRow(selectMyRumorInfos, serverKeysPath).Scan(&myRumorID, &mySender)
	if err != nil {
		return nil, poperrors.NewDatabaseSelectCurrRumorInfosErrorMsg(err.Error())
	}

	rows, err := tx.Query(selectAllRumors)
	if err != nil {
		return nil, poperrors.NewDatabaseSelectErrorMsg("all rumors: %v", err)
	}

	defer rows.Close()

	params := make([]mrumor.ParamsRumor, 0)
	for rows.Next() {
		param, err := s.GetRumorParamsHelper(tx, rows, mySender, myRumorID)
		if err != nil {
			return nil, err
		} else if param.SenderID == "" {
			continue
		}

		params = append(params, param)
	}

	if err = rows.Err(); err != nil {
		return nil, poperrors.NewDatabaseIteratorErrorMsg(err.Error())
	}

	return params, nil
}

func (s *SQLite) GetRumorParamsHelper(tx *sql.Tx, rows *sql.Rows,
	mySender string, myRumorID int) (mrumor.ParamsRumor, error) {

	var rumorID int
	var sender string
	var timestampByte []byte

	if err := rows.Scan(&rumorID, &sender, &timestampByte); err != nil {
		return mrumor.ParamsRumor{}, poperrors.NewDatabaseScanErrorMsg(err.Error())
	}

	if rumorID == myRumorID && sender == mySender {
		return mrumor.ParamsRumor{}, nil
	}

	var timestamp mrumor.RumorTimestamp

	if err := json.Unmarshal(timestampByte, &timestamp); err != nil {
		return mrumor.ParamsRumor{}, poperrors.NewInternalServerError("failed to unmarshal timestamp: %v", err)
	}

	messages := make(map[string][]mmessage.Message)

	args := []interface{}{true, sender, rumorID}

	err := s.GetMessagesFromRumorHelper(tx, rumorID, args, selectRumorProcessedMessages, messages)
	if err != nil {
		return mrumor.ParamsRumor{}, err
	}

	args = []interface{}{sender, rumorID}

	err = s.GetMessagesFromRumorHelper(tx, rumorID, args, selectRumorUnprocessedMessages, messages)
	if err != nil {
		return mrumor.ParamsRumor{}, err
	}

	return newRumorParams(rumorID, sender, messages, timestamp), nil
}

func (s *SQLite) GetMessagesFromRumorHelper(tx *sql.Tx, rumorID int, args []interface{},
	query string, messages map[string][]mmessage.Message) error {

	rows, err := tx.Query(query, args...)
	if err != nil {
		return poperrors.NewDatabaseSelectErrorMsg("messages from rumor %d: %v", rumorID, err)
	}

	defer rows.Close()

	for rows.Next() {
		var channelPath string
		var messageByte []byte

		if err = rows.Scan(&channelPath, &messageByte); err != nil {
			return poperrors.NewDatabaseScanErrorMsg(err.Error())
		}

		var msg mmessage.Message

		if err = json.Unmarshal(messageByte, &msg); err != nil {
			return poperrors.NewInternalServerError("failed to unmarshal message from rumor %d: %v", rumorID, err)
		}

		messages[channelPath] = append(messages[channelPath], msg)
	}

	if err = rows.Err(); err != nil {
		return poperrors.NewDatabaseIteratorErrorMsg(err.Error())
	}

	return nil
}<|MERGE_RESOLUTION|>--- conflicted
+++ resolved
@@ -321,12 +321,8 @@
 	}
 
 	var count int
-<<<<<<< HEAD
-
-	err = s.database.QueryRow(selectCountMyRumor, serverKeysPath).Scan(&count)
-=======
+
 	err = tx.QueryRow(selectCountMyRumor, serverKeysPath).Scan(&count)
->>>>>>> 144e13c4
 	if err != nil {
 		return -1, poperrors.NewDatabaseSelectErrorMsg("number of messages in the current rumor: %v", err)
 	}

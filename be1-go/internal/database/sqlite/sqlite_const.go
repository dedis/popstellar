--- conflicted
+++ resolved
@@ -162,11 +162,7 @@
     FROM message 
     JOIN channelMessage ON message.messageID = channelMessage.messageID
     WHERE channelMessage.channelPath = ?
-<<<<<<< HEAD
-    ORDER BY message.storedTime ASC`
-=======
     ORDER BY message.storedTime`
->>>>>>> 4945cad6
 
 	selectChannelPath = `SELECT channelPath FROM channel WHERE channelPath = ?`
 

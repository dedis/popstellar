--- conflicted
+++ resolved
@@ -24,36 +24,6 @@
 	dbLock.Lock()
 	defer dbLock.Unlock()
 
-<<<<<<< HEAD
-=======
-	tx, err := s.database.Begin()
-	if err != nil {
-		return err
-	}
-	defer tx.Rollback()
-
-	electionPubBuf, err := electionPubKey.MarshalBinary()
-	if err != nil {
-		return err
-	}
-	electionSecBuf, err := electionSecretKey.MarshalBinary()
-	if err != nil {
-		return err
-	}
-
-	_, err = tx.Exec(insertKeys, serverKeysPath, electionPubBuf, electionSecBuf)
-	if err != nil {
-		return err
-	}
-
-	return tx.Commit()
-}
-
-func (s *SQLite) GetServerKeys() (kyber.Point, kyber.Scalar, error) {
-	dbLock.Lock()
-	defer dbLock.Unlock()
-
->>>>>>> afc8c112
 	var serverPubBuf []byte
 	var serverSecBuf []byte
 	err := s.database.QueryRow(selectKeys, serverKeysPath).Scan(&serverPubBuf, &serverSecBuf)
@@ -512,7 +482,6 @@
 	if err != nil {
 		return err
 	}
-	defer tx.Rollback()
 
 	msgByte, err := json.Marshal(msg)
 	if err != nil {
@@ -911,10 +880,7 @@
 }
 
 func (s *SQLite) getElectionState(electionPath string) (string, error) {
-<<<<<<< HEAD
-
-=======
->>>>>>> afc8c112
+
 	var state string
 	err := s.database.QueryRow(selectLastElectionMessage, electionPath, messagedata.ElectionObject, messagedata.VoteActionCastVote).Scan(&state)
 	if err != nil && !errors.Is(err, sql.ErrNoRows) {
@@ -1011,10 +977,7 @@
 }
 
 func (s *SQLite) getElectionSetup(electionPath string, tx *sql.Tx) (messagedata.ElectionSetup, error) {
-<<<<<<< HEAD
-
-=======
->>>>>>> afc8c112
+
 	var electionSetupBytes []byte
 	err := tx.QueryRow(selectElectionSetup, electionPath, messagedata.ElectionObject, messagedata.ElectionActionSetup).Scan(&electionSetupBytes)
 	if err != nil {
@@ -1300,7 +1263,6 @@
 	return sender, nil
 }
 
-<<<<<<< HEAD
 func (s *SQLite) CheckRumor(senderID string, rumorID int) (bool, error) {
 	dbLock.Lock()
 	defer dbLock.Unlock()
@@ -1315,7 +1277,7 @@
 		}
 		return false, nil
 	}
-	
+
 	err := s.database.QueryRow(selectLastRumor, senderID).Scan(&id)
 	if err != nil && !errors.Is(err, sql.ErrNoRows) {
 		return false, err
@@ -1330,60 +1292,15 @@
 	defer dbLock.Unlock()
 
 	tx, err := s.database.Begin()
-=======
-//======================================================================================================================
-// FederationRepository interface implementation
-//======================================================================================================================
-
-func (s *SQLite) IsChallengeValid(senderPk string, challenge messagedata.FederationChallenge, channelPath string) error {
-	dbLock.Lock()
-	defer dbLock.Unlock()
-
-	var federationChallengeBytes []byte
-	err := s.database.QueryRow(selectValidFederationChallenges, channelPath,
-		senderPk, messagedata.FederationObject,
-		messagedata.FederationActionChallenge, challenge.Value,
-		challenge.ValidUntil).Scan(&federationChallengeBytes)
-	if err != nil {
-		return err
-	}
-
-	var federationChallenge messagedata.FederationChallenge
-	err = json.Unmarshal(federationChallengeBytes, &federationChallenge)
-	if err != nil {
-		return err
-	}
-
-	if federationChallenge != challenge {
-		return xerrors.New("the federation challenge doesn't match")
-	}
-
-	return nil
-}
-
-func (s *SQLite) RemoveChallenge(challenge messagedata.FederationChallenge) error {
-	dbLock.Lock()
-	defer dbLock.Unlock()
-
-	result, err := s.database.Exec(deleteFederationChallenge,
-		messagedata.FederationObject,
-		messagedata.FederationActionChallenge, challenge.Value,
-		challenge.ValidUntil)
->>>>>>> afc8c112
-	if err != nil {
-		return err
-	}
-
-<<<<<<< HEAD
+	if err != nil {
+		return err
+	}
+
 	_, err = tx.Exec(insertRumor, rumorID, sender)
-=======
-	nb, err := result.RowsAffected()
->>>>>>> afc8c112
-	if err != nil {
-		return err
-	}
-
-<<<<<<< HEAD
+	if err != nil {
+		return err
+	}
+
 	for channelPath, messages := range unprocessed {
 		for _, msg := range messages {
 			_, err = tx.Exec(insertUnprocessedMessage, msg.MessageID, channelPath, msg)
@@ -1537,7 +1454,55 @@
 		},
 		Params: params,
 	}
-=======
+}
+
+//======================================================================================================================
+// FederationRepository interface implementation
+//======================================================================================================================
+
+func (s *SQLite) IsChallengeValid(senderPk string, challenge messagedata.FederationChallenge, channelPath string) error {
+	dbLock.Lock()
+	defer dbLock.Unlock()
+
+	var federationChallengeBytes []byte
+	err := s.database.QueryRow(selectValidFederationChallenges, channelPath,
+		senderPk, messagedata.FederationObject,
+		messagedata.FederationActionChallenge, challenge.Value,
+		challenge.ValidUntil).Scan(&federationChallengeBytes)
+	if err != nil {
+		return err
+	}
+
+	var federationChallenge messagedata.FederationChallenge
+	err = json.Unmarshal(federationChallengeBytes, &federationChallenge)
+	if err != nil {
+		return err
+	}
+
+	if federationChallenge != challenge {
+		return xerrors.New("the federation challenge doesn't match")
+	}
+
+	return nil
+}
+
+func (s *SQLite) RemoveChallenge(challenge messagedata.FederationChallenge) error {
+	dbLock.Lock()
+	defer dbLock.Unlock()
+
+	result, err := s.database.Exec(deleteFederationChallenge,
+		messagedata.FederationObject,
+		messagedata.FederationActionChallenge, challenge.Value,
+		challenge.ValidUntil)
+	if err != nil {
+		return err
+	}
+
+	nb, err := result.RowsAffected()
+	if err != nil {
+		return err
+	}
+
 	if nb != 1 {
 		return xerrors.New("unexpected number of rows affected")
 	}
@@ -1625,5 +1590,4 @@
 	}
 
 	return messagedata.FederationInit{}, sql.ErrNoRows
->>>>>>> afc8c112
 }
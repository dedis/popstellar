--- conflicted
+++ resolved
@@ -11,67 +11,23 @@
 var instance *state
 
 type state struct {
-<<<<<<< HEAD
 	subs             Subscriber
 	peers            Peerer
 	queries          Querier
 	hubParams        HubParameter
 	sockets          Socketer
 	resetRumorSender chan struct{}
-=======
-	subs      Subscriber
-	peers     Peerer
-	queries   Querier
-	hubParams HubParameter
-}
-
-type HubParameter interface {
-	GetWaitGroup() *sync.WaitGroup
-	GetMessageChan() chan socket.IncomingMessage
-	GetStopChan() chan struct{}
-	GetClosedSockets() chan string
-}
-
-type Subscriber interface {
-	AddChannel(channel string) *answer.Error
-	HasChannel(channel string) bool
-	Subscribe(channel string, socket socket.Socket) *answer.Error
-	Unsubscribe(channel string, socket socket.Socket) *answer.Error
-	UnsubscribeFromAll(socketID string)
-	SendToAll(buf []byte, channel string) *answer.Error
-}
-
-type Peerer interface {
-	AddPeerInfo(socketID string, info method.GreetServerParams) error
-	AddPeerGreeted(socketID string)
-	GetAllPeersInfo() []method.GreetServerParams
-	IsPeerGreeted(socketID string) bool
-}
-
-type Querier interface {
-	GetQueryState(ID int) (bool, error)
-	GetNextID() int
-	SetQueryReceived(ID int) error
-	AddQuery(ID int, query method.GetMessagesById)
->>>>>>> afc8c112
 }
 
 func InitState(log *zerolog.Logger) {
 	once.Do(func() {
 		instance = &state{
-<<<<<<< HEAD
 			subs:             types.NewSubscribers(),
 			peers:            types.NewPeers(),
 			queries:          types.NewQueries(log),
 			hubParams:        types.NewHubParams(),
 			sockets:          types.NewSockets(),
 			resetRumorSender: make(chan struct{}),
-=======
-			subs:      types.NewSubscribers(),
-			peers:     types.NewPeers(),
-			queries:   types.NewQueries(log),
-			hubParams: types.NewHubParams(),
->>>>>>> afc8c112
 		}
 	})
 }
@@ -106,123 +62,4 @@
 	}
 
 	return nil
-<<<<<<< HEAD
-=======
-}
-
-func AddPeerGreeted(socketID string) *answer.Error {
-	peers, errAnswer := getPeers()
-	if errAnswer != nil {
-		return errAnswer
-	}
-
-	peers.AddPeerGreeted(socketID)
-
-	return nil
-}
-
-func GetAllPeersInfo() ([]method.GreetServerParams, *answer.Error) {
-	peers, errAnswer := getPeers()
-	if errAnswer != nil {
-		return nil, errAnswer
-	}
-
-	return peers.GetAllPeersInfo(), nil
-}
-
-func IsPeerGreeted(socketID string) (bool, *answer.Error) {
-	peers, errAnswer := getPeers()
-	if errAnswer != nil {
-		return false, errAnswer
-	}
-
-	return peers.IsPeerGreeted(socketID), nil
-}
-
-func getQueries() (Querier, *answer.Error) {
-	if instance == nil || instance.queries == nil {
-		return nil, answer.NewInternalServerError("querier was not instantiated")
-	}
-
-	return instance.queries, nil
-}
-
-func GetNextID() (int, *answer.Error) {
-	queries, errAnswer := getQueries()
-	if errAnswer != nil {
-		return -1, errAnswer
-	}
-
-	return queries.GetNextID(), nil
-}
-
-func SetQueryReceived(ID int) *answer.Error {
-	queries, errAnswer := getQueries()
-	if errAnswer != nil {
-		return errAnswer
-	}
-
-	err := queries.SetQueryReceived(ID)
-	if err != nil {
-		errAnswer := answer.NewInvalidActionError("%v", err)
-		return errAnswer
-	}
-
-	return nil
-}
-
-func AddQuery(ID int, query method.GetMessagesById) *answer.Error {
-	queries, errAnswer := getQueries()
-	if errAnswer != nil {
-		return errAnswer
-	}
-
-	queries.AddQuery(ID, query)
-
-	return nil
-}
-
-func getHubParams() (HubParameter, *answer.Error) {
-	if instance == nil || instance.hubParams == nil {
-		return nil, answer.NewInternalServerError("hubparams was not instantiated")
-	}
-
-	return instance.hubParams, nil
-}
-
-func GetWaitGroup() (*sync.WaitGroup, *answer.Error) {
-	hubParams, errAnswer := getHubParams()
-	if errAnswer != nil {
-		return nil, errAnswer
-	}
-
-	return hubParams.GetWaitGroup(), nil
-}
-
-func GetMessageChan() (chan socket.IncomingMessage, *answer.Error) {
-	hubParams, errAnswer := getHubParams()
-	if errAnswer != nil {
-		return nil, errAnswer
-	}
-
-	return hubParams.GetMessageChan(), nil
-}
-
-func GetStopChan() (chan struct{}, *answer.Error) {
-	hubParams, errAnswer := getHubParams()
-	if errAnswer != nil {
-		return nil, errAnswer
-	}
-
-	return hubParams.GetStopChan(), nil
-}
-
-func GetClosedSockets() (chan string, *answer.Error) {
-	hubParams, errAnswer := getHubParams()
-	if errAnswer != nil {
-		return nil, errAnswer
-	}
-
-	return hubParams.GetClosedSockets(), nil
->>>>>>> afc8c112
 }
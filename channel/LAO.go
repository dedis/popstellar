--- conflicted
+++ resolved
@@ -1,6 +1,7 @@
 package channel
 
 import (
+	"errors"
 	"github.com/boltdb/bolt"
 	"student20_pop/db"
 )
@@ -20,18 +21,10 @@
 
 /**
  * Function to create a new LAO and store it in the DB
-<<<<<<< HEAD
- * @returns : the id of the created LAO (+ event error)
- */ /*
-func CreateLAO(create channel.MessageLaoCreate) error {
-	// TODO adapt struct
-
-=======
  * @returns : error
  */
 func CreateLAO(data DataCreateLAO) error {
 	// TODO openLAODB might change if we have a single DB
->>>>>>> 0b164417
 	db, e := OpenLAODB()
 	defer db.Close()
 	if e != nil {
@@ -76,5 +69,4 @@
 	// TODO adapt struct
 	//TODO
 	return channel.LAO{}, nil
-}
-*/+}
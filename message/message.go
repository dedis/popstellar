--- conflicted
+++ resolved
@@ -33,20 +33,15 @@
 }
 
 type Message struct {
-	Data              []byte `json:"data"` // recovered from base 64
-	Sender            []byte          `json:"sender"` // recovered from base 64
-	Signature         []byte          `json:"signature"` // recovered from base 64
-	MessageId         []byte          `json:"message_id"` // recovered from base 64
-	WitnessSignatures []json.RawMessage       `json:"witnessSignatures"`
+	Data              []byte            `json:"data"`       // recovered from base 64
+	Sender            []byte            `json:"sender"`     // recovered from base 64
+	Signature         []byte            `json:"signature"`  // recovered from base 64
+	MessageId         []byte            `json:"message_id"` // recovered from base 64
+	WitnessSignatures []json.RawMessage `json:"witnessSignatures"`
 }
 
 type ItemWitnessSignatures struct {
-<<<<<<< HEAD
-	WitnessKey []byte
+	WitnessKey []byte // recovered from base 64
 	//Sign(message_id)
-	Signature  []byte
-=======
-	WitnessKey	[]byte // recovered from base 64
-	Signature	[]byte // recovered from base 64
->>>>>>> f097238f
+	Signature []byte // recovered from base 64
 }
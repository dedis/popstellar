// message defines the received Json messages and their nested fields
package message

import (
	"encoding/json"
)

type Data map[string]interface{}

// []byte are automatically decoded from base64 when unmarshalled, while string (and json.RawMessage) are NOT

/* potential enums, but doesn't typecheck in go, the checks must still be manual, so kinda useless
type Object string
const(
	Lao Object = "lao"
	Message Object = "message"
	Meeting Object = "meeting"
type Action string
const(
	Create Action = "create"
	Update_properties Action = "update_properties"
	State Action = "state"
	WitnessKey Action = "witness"
)*/

type DataCommon struct {
	Object string
	Action string
}

type DataCreateLAO struct {
	Object string `json:"object"`
	Action string `json:"action"`
	//ID hash : SHA256(organizer||creation||name)
	ID []byte `json:"id"`
	// Name of the LAO
	Name string `json:"name"`
	//Creation's timestamp (Unix) (uint64)
	Creation int64 `json:"creation"`
	//Organizer's Public Key
	Organizer []byte `json:"organizer"`
	//List of Witnesses' Public keys
	Witnesses [][]byte `json:"witness"`
}

type DataCreateMeeting struct {
	Object string `json:"object"`
	Action string `json:"action"`
	//ID hash : SHA256(lao_id||creation||name)
	ID []byte `json:"id"`
	// Name of the LAO
	Name string `json:"name"`
	//Creation's timestamp (Unix) (uint64)
	Creation int64 `json:"creation"`
	// meeting's location, optional
	Location string `json:"location"`
	// meeting's Start time timestamp (Unix) (uint64)
	Start int64 `json:"start"`
	// meeting's End time timestamp (Unix) (uint64)
	End int64 `json:"end"`
	// arbitrary object, optional
	Extra string `json:"extra"`
}
type DataCreateRollCall struct {
	Object string `json:"object"`
	Action string `json:"action"`
	//ID hash SHA256('R'||lao_id||creation||name)
	ID []byte `json:"id"`
	// Name of the roll ca
	Name string `json:"name"`
	//Creation's timestamp (Unix) (uint64)
	Creation int64 `json:"creation"`
	// roll call's location, optional
	Location string `json:"location"`
	// roll call's Start time timestamp (Unix) (uint64)
	Start int64 `json:"start"`
<<<<<<< HEAD
=======
	// An optional description of the roll call
	RollCallDescription int64 `json:"roll_call_description,omitempty"`
}

/*
type DataCreateScheduledRollCall struct {
	Object string `json:"object"`
	Action string `json:"action"`
	//ID hash SHA256('R'||lao_id||creation||name)
	ID []byte `json:"id"`
	// Name of the roll ca
	Name string `json:"name"`
	//Creation's timestamp (Unix) (uint64)
	Creation int64 `json:"creation"`
	// roll call's location, optional
	Location string `json:"location"`
>>>>>>> df093fa4
	// roll call's scheduled time timestamp (Unix) (uint64)
	Scheduled int64 `json:"scheduled"`
	// An optional description of the roll call
	RollCallDescription string `json:"roll_call_description",omitempty`
}


type DataCloseRollCall struct {
	Object string `json:"object"`
	Action string `json:"action"`
	//ID hash SHA256('R'||lao_id||creation||name)
	ID []byte `json:"id"`
	// Name of the roll ca
	Name string `json:"name"`
	//start's time timestamp (Unix) (uint64)
	Start int64 `json:"start"`
	//end's time timestamp (Unix) (uint64)
	End int64 `json:"end"`
	//List of Attendees' Public keys
	Attendees [][]byte `json:"attendees"`
}
type DataOpenRollCall struct {
	Object string `json:"object"`
	Action string `json:"action"`
	//ID hash SHA256('R'||lao_id||creation||name)
	ID []byte `json:"id"`
	//The start time correspond to the time the event is opened/reopened
	Start int64 `json:"start"`
}
type DataCreatePoll struct {
	Object string `json:"object"`
	Action string `json:"action"`
	//ID hash : SHA256(lao_id||creation||name)
	ID []byte `json:"id"`
	// Name of the LAO
	Name string `json:"name"`
	//Creation's timestamp (Unix) (uint64)
	Creation int64 `json:"creation"`
	// meeting's location, optional
	Location string `json:"location"`
	// meeting's Start time timestamp (Unix) (uint64)
	Start int64 `json:"start"`
	// meeting's End time timestamp (Unix) (uint64)
	End int64 `json:"end"`
	// arbitrary object, optional
	Extra string `json:"extra"`
}

type DataUpdateLAO struct {
	Object string `json:"object"`
	Action string `json:"action"`
	// hash : (Organizer|| Creation|| Name)" DIFFERENT from create Lao !
	ID []byte `json:"id"`
	// Name of the LAO,Meeting...
	Name string `json:"name"`
	//Last modification's timestamp (Unix) (uint64)
	LastModified int64 `json:"last_modified"`
	// list of Witnesses' Public keys
	Witnesses [][]byte `json:"witnesses"`
}

type DataStateLAO struct {
	Object string `json:"object"`
	Action string `json:"action"`
	// hash : (Organizer|| Creation|| Name)" DIFFERENT from create Lao !
	ID []byte `json:"id"`
	// Name of the LAO,Meeting...
	Name string `json:"name"`
	//Creation's timestamp (Uni	x) (uint64)
	Creation int64 `json:"creation"`
	//Last modification timestamp (Unix) (uint64)
	LastModified int64 `json:"last_modified"`
	//Organizer's Public Key
	Organizer []byte `json:"organizer"`
	// list of Witnesses' Public keys
	Witnesses [][]byte `json:"witnesses"`
	// id of the modification (either creation/update)
	ModificationId []byte `json:"modification_id"`
	// signatures of the witnesses on the modification message (either creation/update)
	ModificationSignatures []json.RawMessage `json:"modification_signatures"`
}

type DataStateMeeting struct {
	Object string `json:"object"`
	Action string `json:"action"`
	// hash : Name || Creation
	ID []byte `json:"id"`
	// Name of the LAO,Meeting...
	Name string `json:"name"`
	//Creation's timestamp (Unix) (uint64)
	Creation int64 `json:"creation"`
	//LastModified Date/Time
	LastModified int64  `json:"last_modified,"` //  Unix timestamp (uint64)
	Location     string `json:"location"`       //optional
	Start        int64  `json:"start"`          /* Timestamp */
	End          int64  `json:"end"`            /* Timestamp, optional */
	Extra        string `json:"extra"`          /* arbitrary object, optional */
	//Organiser: Public Key
	Organizer string `json:"organize"`
	// id of the modification (either creation/update)
	ModificationId []byte `json:"modification_id"`
	// signatures of the witnesses on the modification message (either creation/update)
	ModificationSignatures []json.RawMessage `json:"modification_signatures"`
}

type DataWitnessMessage struct {
	Object    string `json:"object"`
	Action    string `json:"action"`
	MessageId []byte `json:"message_id"`
	//signature by the witness over the data field of the message : Sign(data)
	Signature []byte `json:"signature"`
}<|MERGE_RESOLUTION|>--- conflicted
+++ resolved
@@ -74,31 +74,11 @@
 	Location string `json:"location"`
 	// roll call's Start time timestamp (Unix) (uint64)
 	Start int64 `json:"start"`
-<<<<<<< HEAD
-=======
-	// An optional description of the roll call
-	RollCallDescription int64 `json:"roll_call_description,omitempty"`
-}
-
-/*
-type DataCreateScheduledRollCall struct {
-	Object string `json:"object"`
-	Action string `json:"action"`
-	//ID hash SHA256('R'||lao_id||creation||name)
-	ID []byte `json:"id"`
-	// Name of the roll ca
-	Name string `json:"name"`
-	//Creation's timestamp (Unix) (uint64)
-	Creation int64 `json:"creation"`
-	// roll call's location, optional
-	Location string `json:"location"`
->>>>>>> df093fa4
 	// roll call's scheduled time timestamp (Unix) (uint64)
 	Scheduled int64 `json:"scheduled"`
 	// An optional description of the roll call
 	RollCallDescription string `json:"roll_call_description",omitempty`
 }
-
 
 type DataCloseRollCall struct {
 	Object string `json:"object"`

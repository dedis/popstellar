--- conflicted
+++ resolved
@@ -31,14 +31,11 @@
 	return d, err
 }
 
-<<<<<<< HEAD
-=======
 type MessageAndChannel struct {
 	Channel []byte
 	Message []byte
 }
 
->>>>>>> 9451a158
 func ConvertSliceSliceByteToSliceString(slice [][]byte) []string {
 	sliceString := []string{}
 	for _, item := range slice {

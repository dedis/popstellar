--- conflicted
+++ resolved
@@ -17,7 +17,6 @@
 
   /**
    * Verifies that the roll call id is computed as expected
-   *
    * @param message the message sent over the network
    * @return true if the roll call id field matches expectations
    */
@@ -83,14 +82,8 @@
     String rcName = createMessageJson.get(NAME);
 
     try {
-<<<<<<< HEAD
-      return rcId.equals(
-          JsonConverter.hash(
-              "R".getBytes(), laoId.getBytes(), creation.getBytes(), rcName.getBytes()));
-=======
       JsonConverter jsonConverter = new JsonConverter();
       return rcId.equals(jsonConverter.hash("R".getBytes(), laoId.getBytes(), creation.getBytes(), rcName.getBytes()));
->>>>>>> 7947a2db
     } catch (NoSuchAlgorithmException e) {
       logger.info("verification failed with error: " + e);
       return false;
@@ -127,14 +120,8 @@
     String time = getStringFromIntegerField(rollCallMessageJson, timeKey);
 
     try {
-<<<<<<< HEAD
-      return updateId.equals(
-          JsonConverter.hash(
-              "R".getBytes(), laoId.getBytes(), reference.getBytes(), time.getBytes()));
-=======
       JsonConverter jsonConverter = new JsonConverter();
-      return updateId.equals(jsonConverter.hash("R".getBytes(), laoId.getBytes(), opens.getBytes(), openedAt.getBytes()));
->>>>>>> 7947a2db
+      return updateId.equals(jsonConverter.hash("R".getBytes(), laoId.getBytes(), reference.getBytes(), time.getBytes()));
     } catch (NoSuchAlgorithmException e) {
       logger.info("verification failed with error: " + e);
       return false;

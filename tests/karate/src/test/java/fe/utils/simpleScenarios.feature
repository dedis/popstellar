--- conflicted
+++ resolved
@@ -21,8 +21,7 @@
     * replace rc_page_object.env = karate.env
     * call read(rc_page_object)
     * backend.clearBuffer()
-<<<<<<< HEAD
-    * backend.setRollCallCreateMode()
+    * backend.setValidBroadcastMode()
     And click(roll_call_confirm_selector)
 
   @name=open_roll_call
@@ -37,8 +36,4 @@
     Given call read('classpath:fe/utils/simpleScenarios.feature@name=open_roll_call')
     * def rc_page_object = 'classpath:fe/utils/<env>.feature@name=close_roll_call'
     * replace rc_page_object.env = karate.env
-    * call read(rc_page_object)
-=======
-    * backend.setValidBroadcastMode()
-    And click(roll_call_confirm_selector)
->>>>>>> 4de356da
+    * call read(rc_page_object)
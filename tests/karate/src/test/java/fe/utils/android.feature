--- conflicted
+++ resolved
@@ -65,21 +65,7 @@
 
     * click(launch_selector)
 
-<<<<<<< HEAD
-  #roll call create android procedure
-  @name=create_roll_call
-  Scenario: Create a roll call for an already created LAO
-    * click(add_event_selector)
-    * click(add_roll_call_selector)
-    And input(roll_call_title_selector, 'RC name')
-
-  #roll call open android procedure
-  @name=open_roll_call
-  Scenario: Opens the created roll-call
-    * click(event_name_selector)
-    * click(roll_call_action_selector)
-=======
-  # Roll call android procedure
+  # Roll call create android procedure
   @name=create_roll_call
   Scenario: Create a roll call for an already created LAO
     When click(add_event_selector)
@@ -87,4 +73,9 @@
 
     # Provide roll call information
     And input(roll_call_title_selector, rc_name)
->>>>>>> 93befd83
+
+  #roll call open android procedure
+  @name=open_roll_call
+  Scenario: Opens the created roll-call
+    * click(event_name_selector)
+    * click(roll_call_action_selector)

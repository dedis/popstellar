Feature: web test

  Background: App Preset
    * configure driver = { type: 'chrome', executable: 'C:/Program Files/Google/Chrome/Application/chrome.exe'}
    #* configure driver = { type: 'chrome' }
    * def driverOptions = karate.toAbsolutePath('file:../../fe1-web/web-build/index.html')

    # ================= Page Object Start ====================

    # Introduction screen
    * def exploring_selector = "[data-testid='exploring_selector']"

    #Home Screen
    * def tab_connect_selector = '{}Connect'
    * def launch_selector = "[data-testid='launch_selector']"

    # Launch screen
    * def tab_launch_lao_name_selector = "input[data-testid='launch_organization_name_selector']"
    * def backend_address_selector = "input[data-testid='launch_address_selector']"
    * def tab_launch_create_lao_selector = "[data-testid='launch_launch_selector']"

    # Lao Event List
    * def past_header_selector = '{^}Past'
    * def add_event_selector = "[data-testid='create_event_selector']"
    * def tab_events_selector = '{}Events'
    * def roll_call_title_selector = "input[data-testid='roll_call_name_selector']"
    * def roll_call_location_selector = "input[data-testid='roll_call_location_selector']"
    * def roll_call_confirm_selector = "[data-testid='roll_call_confirm_selector']"
    * def event_name_selector = "[data-testid='current_event_selector_0']"

    # Roll Call Screen
    * def roll_call_option_selector = "[data-testid='roll_call_options']"
    * def roll_call_stop_scanning_selector = "[data-testid='roll-call-open-stop-scanning']"
    * def roll_call_manual_selector = "[data-testid='roll-call-open-add-manually']"
  @name=basic_setup
  Scenario: Setup connection to the backend and complete on the home page
    Given driver driverOptions

    # Create and import mock backend
    And call read('classpath:fe/net/mockBackend.feature')
    * def backendURL = 'ws://localhost:' + backend.getPort()
    # Import message filters
    And call read('classpath:common/net/filters.feature')

    # The default input function is not consistent and does not work every time.
    # This replaces the input function with one that just tries again until it works.
    * def input =
          """
            function(selector, data) {
              tries = 0
              while (driver.attribute(selector, "value") != data) {
                if (tries++ >= max_input_retry)
                  throw "Could not input " + data + " - max number of retry reached."
                driver.clear(selector)
                driver.input(selector, data)
                delay(10)
              }
            }
          """

    * click(exploring_selector)
    # Click on the connect navigation item
    * click(tab_connect_selector)
    # Click on launch button
    * click(launch_selector)
    # Connect to the backend
    * input(backend_address_selector, backendURL)

  # Roll call create web procedure
  @name=create_roll_call
  Scenario: Create a roll call for an already created LAO
    Given retry(10, 200).click(tab_events_selector)
    And click(add_event_selector)

<<<<<<< HEAD
    # Clicking on Create Roll-Call
    * script("setTimeout(() => document.evaluate('//div[text()=\\'Create Roll-Call\\']', document, null, XPathResult.FIRST_ORDERED_NODE_TYPE, null).singleNodeValue.click(), 1000)")

    And retry(20 ,200).input(roll_call_title_selector, 'RC name')
=======
    # Clicking on Create Roll-Call. This is because it is (as of now) an actionSheet element which does not have an id
    # If it breaks down, check that the name of the button has not changed, try to add more delay. Otherwise maybe karate
    # added a way to directly do that after the time of our writing.
    #
    # script allows the evaluation of arbitrary javascript code and document.evaluate
    # (https://developer.mozilla.org/en-US/docs/Web/API/Document/evaluate) allows the evaluation of an XPath expression.
    #
    # Somehow this turned out to work, at least if it was wrapped
    # in a setTimeout which delays the execution of the script.
    # The XPath selector is described here: https://stackoverflow.com/a/29289196/2897827
    * script("setTimeout(() => document.evaluate('//div[text()=\\'Create Roll-Call\\']', document, null, XPathResult.FIRST_ORDERED_NODE_TYPE, null).singleNodeValue.click(), 1000)")

    # Provide roll call required information
    And input(roll_call_title_selector, constants.RC_NAME)
>>>>>>> 4de356da
    And input(roll_call_location_selector, 'EPFL')

  # Roll call open web procedure
  @name=open_roll_call
  Scenario: Opens the created roll-call
    * retry(5,1000).click(event_name_selector)
<<<<<<< HEAD
    * click(roll_call_option_selector)
    * script("setTimeout(() => document.evaluate('//div[text()=\\'Open Roll-Call\\']', document, null, XPathResult.FIRST_ORDERED_NODE_TYPE, null).singleNodeValue.click(), 1000)")
    # needed to work
    * wait(2)

  @name=close_roll_call
  Scenario: Closes a roll call with only the organizer attending
    * click(roll_call_option_selector)
    # We need to start scanning for the organizer token to be added
    * script("setTimeout(() => document.evaluate('//div[text()=\\'Scan Attendees\\']', document, null, XPathResult.FIRST_ORDERED_NODE_TYPE, null).singleNodeValue.click(), 1000)")
    * wait(2)
    * click(roll_call_stop_scanning_selector)
    * click(roll_call_option_selector)
    * script("setTimeout(() => document.evaluate('//div[text()=\\'Close Roll-Call\\']', document, null, XPathResult.FIRST_ORDERED_NODE_TYPE, null).singleNodeValue.click(), 1000)")
    # needed to work
    * wait(2)

  @name=reopen_roll_call
  Scenario: Reopen a closed roll call
    * click(past_header_selector)
    * retry(5,1000).click(event_name_selector)
    * click(roll_call_option_selector)

    * script("setTimeout(() => document.evaluate('//div[text()=\\'Re-open Roll-Call\\']', document, null, XPathResult.FIRST_ORDERED_NODE_TYPE, null).singleNodeValue.click(), 1000)")
=======
    * retry(5,1000).click(roll_call_option_selector)
    * backend.clearBuffer()
    * script("setTimeout(() => document.evaluate('//div[text()=\\'Open Roll-Call\\']', document, null, XPathResult.FIRST_ORDERED_NODE_TYPE, null).singleNodeValue.click(), 500)")
>>>>>>> 4de356da
<|MERGE_RESOLUTION|>--- conflicted
+++ resolved
@@ -57,6 +57,12 @@
               }
             }
           """
+    * def wait =
+            """
+                function(secs) {
+                    java.lang.Thread.sleep(secs*1000)
+                }
+            """
 
     * click(exploring_selector)
     # Click on the connect navigation item
@@ -72,12 +78,6 @@
     Given retry(10, 200).click(tab_events_selector)
     And click(add_event_selector)
 
-<<<<<<< HEAD
-    # Clicking on Create Roll-Call
-    * script("setTimeout(() => document.evaluate('//div[text()=\\'Create Roll-Call\\']', document, null, XPathResult.FIRST_ORDERED_NODE_TYPE, null).singleNodeValue.click(), 1000)")
-
-    And retry(20 ,200).input(roll_call_title_selector, 'RC name')
-=======
     # Clicking on Create Roll-Call. This is because it is (as of now) an actionSheet element which does not have an id
     # If it breaks down, check that the name of the button has not changed, try to add more delay. Otherwise maybe karate
     # added a way to directly do that after the time of our writing.
@@ -92,18 +92,15 @@
 
     # Provide roll call required information
     And input(roll_call_title_selector, constants.RC_NAME)
->>>>>>> 4de356da
     And input(roll_call_location_selector, 'EPFL')
 
   # Roll call open web procedure
   @name=open_roll_call
   Scenario: Opens the created roll-call
     * retry(5,1000).click(event_name_selector)
-<<<<<<< HEAD
-    * click(roll_call_option_selector)
-    * script("setTimeout(() => document.evaluate('//div[text()=\\'Open Roll-Call\\']', document, null, XPathResult.FIRST_ORDERED_NODE_TYPE, null).singleNodeValue.click(), 1000)")
-    # needed to work
-    * wait(2)
+    * retry(5,1000).click(roll_call_option_selector)
+    * backend.clearBuffer()
+    * script("setTimeout(() => document.evaluate('//div[text()=\\'Open Roll-Call\\']', document, null, XPathResult.FIRST_ORDERED_NODE_TYPE, null).singleNodeValue.click(), 500)")
 
   @name=close_roll_call
   Scenario: Closes a roll call with only the organizer attending
@@ -123,9 +120,4 @@
     * retry(5,1000).click(event_name_selector)
     * click(roll_call_option_selector)
 
-    * script("setTimeout(() => document.evaluate('//div[text()=\\'Re-open Roll-Call\\']', document, null, XPathResult.FIRST_ORDERED_NODE_TYPE, null).singleNodeValue.click(), 1000)")
-=======
-    * retry(5,1000).click(roll_call_option_selector)
-    * backend.clearBuffer()
-    * script("setTimeout(() => document.evaluate('//div[text()=\\'Open Roll-Call\\']', document, null, XPathResult.FIRST_ORDERED_NODE_TYPE, null).singleNodeValue.click(), 500)")
->>>>>>> 4de356da
+    * script("setTimeout(() => document.evaluate('//div[text()=\\'Re-open Roll-Call\\']', document, null, XPathResult.FIRST_ORDERED_NODE_TYPE, null).singleNodeValue.click(), 1000)")
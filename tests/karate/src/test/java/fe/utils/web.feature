--- conflicted
+++ resolved
@@ -1,8 +1,8 @@
 Feature: web test
 
   Background: App Preset
-    * configure driver = { type: 'chrome', executable: 'C:/Program Files/Google/Chrome/Application/chrome.exe'}
-    #* configure driver = { type: 'chrome' }
+    #* configure driver = { type: 'chrome', executable: 'C:/Program Files/Google/Chrome/Application/chrome.exe'}
+    * configure driver = { type: 'chrome' }
     * def driverOptions = karate.toAbsolutePath('file:../../fe1-web/web-build/index.html')
 
     # ================= Page Object Start ====================
@@ -55,7 +55,8 @@
               }
             }
           """
-<<<<<<< HEAD
+
+    # Click on the explore button of the intro screen
     * def wait =
             """
                 function(secs) {
@@ -63,10 +64,6 @@
                 }
             """
 
-=======
-
-    # Click on the explore button of the intro screen
->>>>>>> 93befd83
     * click(exploring_selector)
     # Click on the connect navigation item
     * click(tab_connect_selector)
@@ -75,28 +72,12 @@
     # Connect to the backend
     * input(backend_address_selector, backendURL)
 
-  # Roll call web procedure
+  # Roll call create web procedure
   @name=create_roll_call
   Scenario: Create a roll call for an already created LAO
     Given retry(10, 200).click(tab_events_selector)
     And click(add_event_selector)
 
-<<<<<<< HEAD
-    # Clicking on Create Roll-Call
-    * script("setTimeout(() => document.evaluate('//div[text()=\\'Create Roll-Call\\']', document, null, XPathResult.FIRST_ORDERED_NODE_TYPE, null).singleNodeValue.click(), 500)")
-
-    And input(roll_call_title_selector, 'RC name')
-    And input(roll_call_location_selector, 'EPFL')
-
-    #roll call open web procedure
-  @name=open_roll_call
-  Scenario: Opens the created roll-call
-    * retry(5,1000).click(event_name_selector)
-    * click(roll_call_option_selector)
-    * script("setTimeout(() => document.evaluate('//div[text()=\\'Open Roll-Call\\']', document, null, XPathResult.FIRST_ORDERED_NODE_TYPE, null).singleNodeValue.click(), 500)")
-    # needed to work
-    * wait(2)
-=======
     # Clicking on Create Roll-Call. This is because it is (as of now) an actionSheet element which does not have an id
     # If it breaks down, check that the name of the button has not changed, try to add more delay. Otherwise maybe karate
     # added a way to directly do that after the time of our writing.
@@ -112,4 +93,12 @@
     # Provide roll call required information
     And input(roll_call_title_selector, rc_name)
     And input(roll_call_location_selector, 'EPFL')
->>>>>>> 93befd83
+
+  # Roll call open web procedure
+  @name=open_roll_call
+  Scenario: Opens the created roll-call
+    * retry(5,1000).click(event_name_selector)
+    * click(roll_call_option_selector)
+    * script("setTimeout(() => document.evaluate('//div[text()=\\'Open Roll-Call\\']', document, null, XPathResult.FIRST_ORDERED_NODE_TYPE, null).singleNodeValue.click(), 500)")
+    # needed to work
+    * wait(2)
--- conflicted
+++ resolved
@@ -5,11 +5,8 @@
 import com.intuit.karate.http.WebSocketServerBase;
 import common.net.MessageBuffer;
 import common.net.MessageQueue;
-<<<<<<< HEAD
 import fe.utils.verification.PublishMessageVerification;
 import fe.utils.verification.RollCallVerification;
-=======
->>>>>>> 93befd83
 import karate.io.netty.channel.Channel;
 import karate.io.netty.channel.ChannelHandlerContext;
 import karate.io.netty.channel.SimpleChannelInboundHandler;
@@ -144,7 +141,13 @@
     replyProducer = ReplyMethods.CATCHUP_VALID_RESPONSE;
   }
 
-<<<<<<< HEAD
+  /**
+   * Backend behaviour is to respond to publish message with both broadcast and a valid response. It replies
+   * with valid to subscribes and empty (valid) message to catch-ups
+   */
+  public void setValidBroadcastMode() {
+    replyProducer = ReplyMethods.BROADCAST_VALID_RESPONSE;
+
   public boolean checkPublishMessage(String message) {
     return PublishMessageVerification.verifyPublishMessage(message);
   }
@@ -155,13 +158,5 @@
 
   public boolean checkRollCallOpenMessage(String message){
     return RollCallVerification.verifyOpen(message);
-=======
-  /**
-   * Backend behaviour is to respond to publish message with both broadcast and a valid response. It replies
-   * with valid to subscribes and empty (valid) message to catch-ups
-   */
-  public void setValidBroadcastMode() {
-    replyProducer = ReplyMethods.BROADCAST_VALID_RESPONSE;
->>>>>>> 93befd83
   }
 }
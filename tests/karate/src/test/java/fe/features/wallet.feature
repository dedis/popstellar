Feature: Wallet
<<<<<<< HEAD
  @name=open_app
  Scenario: Open the app for the first time and see the wallet seed
    Given call read('classpath:fe/utils/platform.feature') { name: 'open_app' }
    When match text(wallet_seed_wallet_text) == "#regex ^([a-z]+\\s){11}[a-z]+$"
    Then screenshot()

  @name=wallet_create
  Scenario: Create a new wallet
    Given call read('classpath:fe/utils/platform.feature') { name: 'create_new_wallet' }
    When waitFor(lao_join_button)
    Then screenshot()

  @name=wallet_restore
  Scenario: Restore a wallet
    Given call read('classpath:fe/utils/platform.feature') {name: 'restore_wallet', params: { seed: 'present guilt frost screen fabric rotate citizen decide have message chat hood' } }
    When waitFor(lao_join_button)
    Then screenshot()
=======
  Background:
    * call read('classpath:fe/utils/constants.feature')

  Scenario: Open the app for the first time and see the wallet seed
    When call read(PLATFORM_FEATURES) { name: "#(OPEN_APP)" }
    Then match text(wallet_seed_wallet_text) == "#regex ^([a-z]+\\s){11}[a-z]+$"
    And screenshot()
>>>>>>> 5691ec87
<|MERGE_RESOLUTION|>--- conflicted
+++ resolved
@@ -1,28 +1,21 @@
 Feature: Wallet
-<<<<<<< HEAD
+  Background:
+  * call read('classpath:fe/utils/constants.feature')
+
   @name=open_app
   Scenario: Open the app for the first time and see the wallet seed
-    Given call read('classpath:fe/utils/platform.feature') { name: 'open_app' }
+    Given call read(PLATFORM_FEATURES) { name: "#(OPEN_APP)" }
     When match text(wallet_seed_wallet_text) == "#regex ^([a-z]+\\s){11}[a-z]+$"
     Then screenshot()
 
   @name=wallet_create
   Scenario: Create a new wallet
-    Given call read('classpath:fe/utils/platform.feature') { name: 'create_new_wallet' }
+    Given call read(PLATFORM_FEATURES) { name: "#(CREATE_NEW_WALLET)" }
     When waitFor(lao_join_button)
     Then screenshot()
 
   @name=wallet_restore
   Scenario: Restore a wallet
-    Given call read('classpath:fe/utils/platform.feature') {name: 'restore_wallet', params: { seed: 'present guilt frost screen fabric rotate citizen decide have message chat hood' } }
+    Given call read(PLATFORM_FEATURES) {name: "#(RESTORE_WALLET)", params: { seed: 'present guilt frost screen fabric rotate citizen decide have message chat hood' } }
     When waitFor(lao_join_button)
-    Then screenshot()
-=======
-  Background:
-    * call read('classpath:fe/utils/constants.feature')
-
-  Scenario: Open the app for the first time and see the wallet seed
-    When call read(PLATFORM_FEATURES) { name: "#(OPEN_APP)" }
-    Then match text(wallet_seed_wallet_text) == "#regex ^([a-z]+\\s){11}[a-z]+$"
-    And screenshot()
->>>>>>> 5691ec87
+    Then screenshot()
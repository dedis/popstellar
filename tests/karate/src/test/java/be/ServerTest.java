--- conflicted
+++ resolved
@@ -7,15 +7,6 @@
   // see https://github.com/intuit/karate#naming-conventions
   @Karate.Test
   Karate testCreateLAO() {
-<<<<<<< HEAD
-    return Karate.run("classpath:be/createLAO");
-    }
-//  @Karate.Test
-//  Karate testCreateElection() {
-//    return Karate.run("classpath:be/election");
-//  }
-}
-=======
     return Karate.run("classpath:be/LAO");
   }
 
@@ -50,4 +41,3 @@
   }
 }
 
->>>>>>> e98d5b7d

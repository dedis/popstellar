package be.utils;

import com.intuit.karate.Json;
import org.junit.jupiter.api.Test;

import java.security.NoSuchAlgorithmException;
import java.util.LinkedHashMap;
import java.util.Map;

public class JsonConverterTest {

  private Json constructJsonDataForValidLao() {
    Map<String, Object> laoData = new LinkedHashMap<>();
    laoData.put("object", "lao");
    laoData.put("action", "create");
    laoData.put("name", "LAO");
    laoData.put("creation", 1633035721);
    laoData.put("organizer", "J9fBzJV70Jk5c-i3277Uq4CmeL4t53WDfUghaK0HpeM=");
    String[] witness = new String[0];
    laoData.put("witnesses", witness);
    laoData.put("id", "p_EYbHyMv6sopI5QhEXBf40MO_eNoq7V_LygBd4c9RA=");
    Json laoDataJson = Json.of(laoData);
    return laoDataJson;
  }

  @Test
  public void testJsonDataToBase64PrintsInDesiredFormat() {
    JsonConverter jsonConverter = new JsonConverter();
    Map<String, Object> testMap = new LinkedHashMap<>();
    testMap.put("test1", "test2");
    Json testJson = Json.of(testMap);
    Json testConverter = jsonConverter.publishМessageFromData(testJson.toString(), 2, "/root");
    String jsonString = testConverter.toString();
    System.out.println(jsonString);
  }

  @Test
  public void testIfMessageFromDataCorrespondsToTrueMessageForValidLao() {
    JsonConverter jsonConverter = new JsonConverter();

    String rawBase64ValidLaoData =
        "eyJvYmplY3QiOiJsYW8iLCJhY3Rpb24iOiJjcmVhdGUiLCJuYW1lIjoiTEFPIiwiY3JlYXRpb24iOjE2MzMwMzU3MjEsIm9yZ2FuaXplciI6Iko5ZkJ6SlY3MEprNWMtaTMyNzdVcTRDbWVMNHQ1M1dEZlVnaGFLMEhwZU09Iiwid2l0bmVzc2VzIjpbXSwiaWQiOiJwX0VZYkh5TXY2c29wSTVRaEVYQmY0ME1PX2VOb3E3Vl9MeWdCZDRjOVJBPSJ9";
    Json laoDataJson = constructJsonDataForValidLao();

    String constructedData = jsonConverter.convertJsonToBase64(laoDataJson);
    assert constructedData.equals(rawBase64ValidLaoData);
  }

  @Test
  public void constructJsonMessageFromDataCorrespondsToTrueJsonMessage() {
    String laoDataJsonString = constructJsonDataForValidLao().toString();
    JsonConverter jsonConverter = new JsonConverter();
    Json jsonValidLaoMessage = jsonConverter.publishМessageFromData(laoDataJsonString, 1, "/root");
    Map<String, Object> validStringMessage = new LinkedHashMap<>();
    validStringMessage.put("method", "publish");
    validStringMessage.put("id", 1);
    Map<String, Object> paramsMap = new LinkedHashMap<>();
    paramsMap.put("channel", "/root");
    Map<String, Object> messageMap = new LinkedHashMap<>();

    // fields are taken from valid_lao_create.json
    messageMap.put(
        "data",
        "eyJvYmplY3QiOiJsYW8iLCJhY3Rpb24iOiJjcmVhdGUiLCJuYW1lIjoiTEFPIiwiY3JlYXRpb24iOjE2MzMwMzU3MjEsIm9yZ2FuaXplciI6Iko5ZkJ6SlY3MEprNWMtaTMyNzdVcTRDbWVMNHQ1M1dEZlVnaGFLMEhwZU09Iiwid2l0bmVzc2VzIjpbXSwiaWQiOiJwX0VZYkh5TXY2c29wSTVRaEVYQmY0ME1PX2VOb3E3Vl9MeWdCZDRjOVJBPSJ9");
    messageMap.put("sender", "J9fBzJV70Jk5c-i3277Uq4CmeL4t53WDfUghaK0HpeM=");
    messageMap.put(
        "signature",
        "ONylxgHA9cbsB_lwdfbn3iyzRd4aTpJhBMnvEKhmJF_niE_pUHdmjxDXjEwFyvo5WiH1NZXWyXG27SYEpkasCA==");
    messageMap.put("message_id", "2mAAevx61TZJi4groVGqqkeLEQq0e-qM6PGmTWuShyY=");

    String[] witness = new String[0];
    messageMap.put("witness_signatures", witness);
    paramsMap.put("message", messageMap);
    validStringMessage.put("params", paramsMap);
    validStringMessage.put("jsonrpc", "2.0");
    Json toCompare = Json.of(validStringMessage);

    assert toCompare.toString().equals(jsonValidLaoMessage.toString());
  }

  @Test
  public void testIfHashIsCorrect() throws NoSuchAlgorithmException {
    // The message examined is a valid message sent by fe2 and can be found
    // in data/lao/valid_lao_create_fe2.json folder
    JsonConverter jsonConverter = new JsonConverter();
    // This data was collected from a message sent by fe-2 and can be found in
    // data/lao/data/valid_lao_create_fe2_data.json folder
    String signature_sent =
        "QZMdg27-pdQKUDQMlsQY1uAiIgHtT5s29n7kUUI4cHdAGVRMNopC7wVJHvpC1j6p95RN0IqZyC-VhldE0bMgAA==";
    String message_id_sent = "ZV_OUCYDlF2ScULlLDmjZuiqzcbujEgjcaoFmLsArpU=";
    String dataBase64_sent =
        "eyJjcmVhdGlvbiI6MTY0ODgxOTE0OCwiaWQiOiJoTVNoM2t2a0lHMGdBcWpLQ3ZrajBQV2Eza3VHd21PdnR5SEVua2d4UzdrPSIsIm5hbWUiOiJsYW80Iiwib3JnYW5pemVyIjoiWUdaR25NUkFkS2J3MDZpX1lZczFxVDA3TlBZTEFLMGNubnpDcnNDTFE0QT0iLCJ3aXRuZXNzZXMiOltdLCJvYmplY3QiOiJsYW8iLCJhY3Rpb24iOiJjcmVhdGUifQ==";

    // Testing if the hash function works
    String message_id_check =
        jsonConverter.hash(dataBase64_sent.getBytes(), signature_sent.getBytes());

    assert message_id_sent.equals(message_id_check);
  }
<<<<<<< HEAD

  @Test
  public void checkRegisteredVoteFieldIsValid(){
    JsonConverter jsonConverter = new JsonConverter();
    // registered votes filed present in valid_election_data.json
    String registeredVotes = "GX9slST3yY_Mltkjimp-eNq71mfbSbQ9sruABYN8EoM=";
    // registered votes constructed with the id of the cast vot present in valid_cast_vote_2_data.json
    String realRegisteredVotes = jsonConverter.hash("8L2MWJJYNGG57ZOKdbmhHD9AopvBaBN26y1w5jL07ms=".getBytes());
    assert registeredVotes.equals(realRegisteredVotes);
  }



=======
>>>>>>> 66c48206
}<|MERGE_RESOLUTION|>--- conflicted
+++ resolved
@@ -97,10 +97,9 @@
 
     assert message_id_sent.equals(message_id_check);
   }
-<<<<<<< HEAD
 
   @Test
-  public void checkRegisteredVoteFieldIsValid(){
+  public void checkRegisteredVoteFieldIsValid() throws NoSuchAlgorithmException {
     JsonConverter jsonConverter = new JsonConverter();
     // registered votes filed present in valid_election_data.json
     String registeredVotes = "GX9slST3yY_Mltkjimp-eNq71mfbSbQ9sruABYN8EoM=";
@@ -109,8 +108,4 @@
     assert registeredVotes.equals(realRegisteredVotes);
   }
 
-
-
-=======
->>>>>>> 66c48206
 }
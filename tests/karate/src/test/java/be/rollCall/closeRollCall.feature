--- conflicted
+++ resolved
@@ -52,14 +52,8 @@
           "attendees": '#(closeRollCall.attendees)'
         }
       """
-<<<<<<< HEAD
     When notOrganizer.publish(validCreateRollCall, lao.channel)
     And json answer = notOrganizer.getBackendResponse(validCreateRollCall)
-=======
-    * frontend.changeSenderToBeNonAttendee()
-    When frontend.publish(validCloseRollCall, laoChannel)
-    And json answer = frontend.getBackendResponse(validCloseRollCall)
->>>>>>> 0ff9f93e
     Then match answer contains INVALID_MESSAGE_FIELD
     And match notOrganizer.receiveNoMoreResponses() == true
 

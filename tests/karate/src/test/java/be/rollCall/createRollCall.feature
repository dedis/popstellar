Feature: Create a RollCall
  # TODO: Add missing test data
  Background:
    * call read('classpath:be/utils/server.feature')
    * def createLAO = read('classpath:be/createLAO/create.feature@name=createLAO')
    * def badMessageDataTest = read('classpath:be/common/badMessageDataRequest.feature')
<<<<<<< HEAD
    * def valideRollCall = {} 
=======
    * def valideRollCall = {} /
>>>>>>> feaabd55
    * def success = {jsonrpc: "2.0", id: #(valideRollCall.id), result: 0}
    * def socket = karate.webSocket(wsURL,handle)

  @name=rollcall
  Scenario: Create RollCall with valid request succeeds
    Given call createLAO
    * karate.log('RollCall: ' + karate.pretty(valideRollCall))
    And string success = ""
    When eval socket.send(valideRollCall)
    And string answer = socket.listen(timeout)
    * karate.log('Received answer = ' + answer)
    Then match answer == success

  Scenario: Creating two different RollCalls succeeds with valid ID
    Given call createLAO
    # First roll call same lao
    And valideRollCall, success
    # Second different rollcall same lao
    And string createRollCall_2nd = ""
    *   json succes_2nd = {"jsonrpc": "2.0","id":  #(valideRollCall.id),"result": 0}
    * karate.log('Creating first rollcall...')
    When eval socket.send(valideRollCall)
    * listen timeout
    * karate.log('First response = ' + listenResult')
    Then match listenResult == success

    * karate.log('Creating second rollcall...')
    When eval socket.send(createRollCall_2nd)
    * karate.log('Second response = ' + listenResult)
    * listen timeout
    Then match listenResult == success_2nd

  Scenario: Creating same/duplicate RollCalls should fail with correct error
    Given call createLAO
    And valideRollCall, success
    * karate.log('Creating rollcall...')
    When eval socket.send(createRollCall)
    * listen timeout
    * karate.log('Response = ' + listenResult')
    Then match listenResult == success
    * karate.log('Creating same rollcall again...')
    When eval socket.send(createRollCall)
    * listen timeout
    * karate.log('Response = ' + listenResult')
    * json answer = listenResult
    Then match answer == {jsonrpc: '2.0', id: 1, error: {code: -3, description: '#string'}}

  Scenario: Create RollCall without existing LAO should failwith correct error code
    Given valideRollCall
    * def socket = karate.webSocket(wsURL,handle)
    When eval socket.send(valideRollCall)
    And json answer = socket.listen(timeout)
    * karate.log('Received answer = ' + answer)
    Then match answer == {jsonrpc: '2.0', id: 1, error: {code: -2, description: '#string'}}

  Scenario: Create RollCall with invalid/empty name should fail with correct error code
    Given def invalidRollCall = ""
    And   json args = {bad_request: #(invalidRollCall), err_code: -4}
    Then  call badMessageDataTest args

  Scenario: Create RollCall with invalid creation timestamp should fail with correct error code
    Given def invalidRollCall = ""
    And   json args = {bad_request: #(invalidRollCall), err_code: -4}
    Then  call badMessageDataTest args

  Scenario: Create RollCall with invalid proposed start timestamp should fail with correct error code
    Given def invalidRollCall = ""
    And   json args = {bad_request: #(invalidRollCall), err_code: -4}
    Then  call badMessageDataTest args

  Scenario: Create RollCall with invalid proposed end timestamp should fail with correct error code
    Given def invalidRollCall = ""
    And   json args = {bad_request: #(invalidRollCall), err_code: -4}
    Then  call badMessageDataTest args

  Scenario: Create RollCall with empty location should fail with correct error code
    Given def invalidRollCall = ""
    And   json args = {bad_request: #(invalidRollCall), err_code: -4}
    Then  call badMessageDataTest args<|MERGE_RESOLUTION|>--- conflicted
+++ resolved
@@ -4,11 +4,7 @@
     * call read('classpath:be/utils/server.feature')
     * def createLAO = read('classpath:be/createLAO/create.feature@name=createLAO')
     * def badMessageDataTest = read('classpath:be/common/badMessageDataRequest.feature')
-<<<<<<< HEAD
-    * def valideRollCall = {} 
-=======
-    * def valideRollCall = {} /
->>>>>>> feaabd55
+    * def valideRollCall = {}
     * def success = {jsonrpc: "2.0", id: #(valideRollCall.id), result: 0}
     * def socket = karate.webSocket(wsURL,handle)
 

--- conflicted
+++ resolved
@@ -20,13 +20,8 @@
 
     # Paths to scenarios defined in simpleScenarios
     * def simpleScenario = 'classpath:be/features/utils/simpleScenarios.feature@name='
-<<<<<<< HEAD
-    * def createLaoScenario = simpleScenario + 'valid_lao'
-    * def createRollCallScenario = simpleScenario + 'valid_roll_call'
-=======
     * def createLaoScenario = simpleScenario + 'create_lao'
     * def createRollCallScenario = simpleScenario + 'create_roll_call'
->>>>>>> 6a8f1d84
     * def openRollCallScenario = simpleScenario + 'open_roll_call'
     * def closeRollCallScenario = simpleScenario + 'close_roll_call'
     * def setupElectionScenario = simpleScenario + 'election_setup'

--- conflicted
+++ resolved
@@ -179,12 +179,31 @@
 
 Then, launch the Appium server (using the command `appium`) as well as a backend server.
 
-Finally run the tests:
-* All tests: `mvn test -Dkarate.env=android -Dtest=FrontEndTest#fullTest`
-* One feature: `mvn test -Dkarate.env=android -Dtest=FrontEndTest#fullTest -Dkarate.options="classpath:fe/features/<file_name>.feature"`
-* One scenario: `mvn test -Dkarate.env=android -Dtest=FrontEndTest#fullTest -Dkarate.options="classpath:fe/features/<file_name>.feature --tags=@name=<scenario_name>"`
-
-<<<<<<< HEAD
+Finally run the tests.
+```
+mvn test -Dkarate.env=android -Dtest=FrontEndTest#fullTest
+```
+
+In case you have multiple emulators running, you may specify one by avd id. To find the avd id of some emulator, go to the Device Manager (`Tools -> Device Manager`) and follow the steps in the image below.
+
+![Find avd id Android Studio](./images/android_studio_find_avd_id.png)
+
+Once you have the avd id of your emulator, you can use the command below to run the tests on this specific emulator.
+```shell
+mvn test -Dkarate.env=android -Davd=<avd_id> -Dtest=FrontEndTest#fullTest
+#e.g. mvn test -Dkarate.env=android -Davd=Galaxy_Note_9_API_29 -Dtest=FrontEndTest#fullTest
+```
+
+### Web Front-end
+Build the app with `npm run build-web` in the corresponding directory.
+
+Launch the Appium server (with `appium`).
+
+Run the tests.
+```
+mvn test -Dkarate.env=web -Dtest=FrontEndTest#fullTest
+```
+
 The following options are available (option names must be prefixed by `-D`).
 | Name         | Description                                    | Default                                   |
 |--------------|------------------------------------------------|-------------------------------------------|
@@ -193,17 +212,6 @@
 | screenWidth  | Width of the browser                           | 1920                                      |
 | screenHeight | Height of the browser                          | 1080                                      |
 | serverURL    | Client URL of the backend server               | 'ws://localhost:9000/client' for the web and 'ws://10.0.2.2:9000/client' for android |
-=======
-In case you have multiple emulators running, you may specify one by avd id. To find the avd id of some emulator, go to the Device Manager (`Tools -> Device Manager`) and follow the steps in the image below.
-
-![Find avd id Android Studio](./images/android_studio_find_avd_id.png)
-
-Once you have the avd id of your emulator, you can use the command below to run the tests on this specific emulator.
-```shell
-mvn test -Dkarate.env=android -Davd=<avd_id> -Dtest=FrontEndTest#fullTest
-#e.g. mvn test -Dkarate.env=android -Davd=Galaxy_Note_9_API_29 -Dtest=FrontEndTest#fullTest
-```
->>>>>>> 5691ec87
 
 ### Web Front-end
 Build the app with `npm run build-web` in the corresponding directory.

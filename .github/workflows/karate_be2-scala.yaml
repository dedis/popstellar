--- conflicted
+++ resolved
@@ -28,19 +28,12 @@
         
       - name: Assemble server jar file
         working-directory: ./be2-scala
-<<<<<<< HEAD
-        run: sbt assembly
-        
-      - name: Run Karate tests
-        id: tests
-=======
         run: |
           sbt assembly
           cd ./src/security/ && ./generateKeys.sh # Generate keys
 
-      - name: Run Karate server-client tests
-        id: tests_client
->>>>>>> cc548464
+      - name: Run Karate tests
+        id: tests
         continue-on-error: true
         working-directory: ./tests/karate
         run: mvn test -DargLine=-Dkarate.env=scala -Dtest=BackEndTest#fullTest

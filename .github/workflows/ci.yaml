--- conflicted
+++ resolved
@@ -214,18 +214,12 @@
         working-directory: ./fe2-android
         script: ./gradlew connectedCheck
 
-<<<<<<< HEAD
   be2-scala:
     name: Be2-Scala
-=======
-  protocol:
-    name: protocol examples test
->>>>>>> 1f5b91d7
     runs-on: ubuntu-latest
 
     defaults:
       run:
-<<<<<<< HEAD
         working-directory: ./be2-scala
 
     steps:
@@ -255,7 +249,17 @@
           GITHUB_TOKEN: ${{ secrets.GITHUB_TOKEN }}
           SONAR_TOKEN: ${{ secrets.SONAR_TOKEN_BE2 }}
         run: sbt sonarScan
-=======
+  
+  protocol:
+    name: protocol examples test
+    runs-on: ubuntu-latest
+
+    defaults:
+      run:
+    runs-on: ubuntu-latest
+
+    defaults:
+      run:
         working-directory: ./protocol/test
 
     steps:
@@ -292,5 +296,4 @@
 
     - name: Run test
       run: |
-        npm run test
->>>>>>> 1f5b91d7
+        npm run test
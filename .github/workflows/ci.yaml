--- conflicted
+++ resolved
@@ -188,20 +188,12 @@
         run: |
           chmod +x ./gradlew
 
-<<<<<<< HEAD
       - name: Run Unit Tests
-=======
-      - name: Build
->>>>>>> 87e1de11
         shell: bash
         run: |
           # use grep to remove log spam due to jetifier transformation, c.f. https://stackoverflow.com/a/52353446
           # use set -o pipefail to keep error code from gradle, c.f. https://stackoverflow.com/a/37128767
-<<<<<<< HEAD
           ( set -o pipefail; ./gradlew testDebugUnitTest --parallel --build-cache --info | grep -vE "^Transforming (.*) with (.*)Transform" )
-=======
-          ( set -o pipefail; ./gradlew build --parallel --build-cache --info | grep -vE "^Transforming (.*) with (.*)Transform" )
->>>>>>> 87e1de11
 
       - name: Cache AVD
         uses: actions/cache@v2
@@ -213,11 +205,7 @@
           key: avd-29
 
       - name: Create AVD and generate snapshot for caching
-<<<<<<< HEAD
-        if: steps.avd-cache.outputs.cache-hit != 'true'
-=======
         if: steps.avd-cache.outputs.cache-hit != 'true' # the action is only executed if the cache was not present to generate it
->>>>>>> 87e1de11
         uses: reactivecircus/android-emulator-runner@v2
         with:
           api-level: 29
@@ -234,11 +222,7 @@
           key: ${{ runner.os }}-sonar
           restore-keys: ${{ runner.os }}-sonar
 
-<<<<<<< HEAD
       - name: Run UI Tests
-=======
-      - name: Run Tests
->>>>>>> 87e1de11
         uses: reactivecircus/android-emulator-runner@v2
         with:
           api-level: 29

--- conflicted
+++ resolved
@@ -227,11 +227,10 @@
           # To run the CI with debug informations, add --info
           ./gradlew jacocoTestReport --parallel --build-cache
 
-<<<<<<< HEAD
       - name: Run Detekt
         run: |
           ./gradlew detekt --parallel --build-cache
-=======
+          
       - name: Generate Sarif Lint Report
         shell: bash
         run: |
@@ -244,7 +243,6 @@
         with:
           sarif_file: fe2-android/app/build/reports/lint-results-debug.sarif
           category: lint
->>>>>>> 5d293b9c
 
       - name: Cache SonarCloud packages
         uses: actions/cache@v2

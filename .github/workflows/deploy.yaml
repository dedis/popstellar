--- conflicted
+++ resolved
@@ -230,8 +230,6 @@
       - name: Sync
         env:
             dest: "popdemo@${{secrets.POPDEMO_DEPLOY_ADDR}}:dev/fe2-android/"
-<<<<<<< HEAD
-=======
         run: |
             echo "${{secrets.POPDEMO_DEPLOY_KEY}}" > deploy_key
             chmod 600 ./deploy_key
@@ -256,7 +254,6 @@
       - name: Sync
         env:
             dest: "popdemo@${{secrets.POPDEMO_DEPLOY_ADDR}}:dev/popcha/"
->>>>>>> 9006a6dd
         run: |
             echo "${{secrets.POPDEMO_DEPLOY_KEY}}" > deploy_key
             chmod 600 ./deploy_key

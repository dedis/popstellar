package ch.epfl.pop.json

import ch.epfl.pop.json.JsonCommunicationProtocol._
import ch.epfl.pop.json.JsonMessages._
import ch.epfl.pop.json.JsonUtils.ErrorCodes.ErrorCodes
import ch.epfl.pop.json.JsonUtils.{ErrorCodes, JsonMessageParserError, JsonMessageParserException}
import spray.json._

import scala.util.{Failure, Success, Try}


/**
 * Custom Json Parser for our Json-RPC protocol
 */
object JsonMessageParser {

  /**
   * Parse a Json string into a JsonMessage
   *
   * @param source the input string
   * @return the parsed version of source
   */
  def parseMessage(source: String): Either[JsonMessage, JsonMessageParserError] = {

    def buildJsonMessageParserException(
                                         obj: JsObject,
                                         id: Option[Int] = None,
                                         errorCode: ErrorCodes = ErrorCodes.InvalidData,
                                         description: String = ""): JsonMessageParserError = {

      val msg: String = if (description == "") errorCode.toString else description

      obj.getFields("id") match {
        case Seq(JsNumber(id)) => JsonMessageParserError(msg, Some(id.toInt), errorCode)
        case _ => JsonMessageParserError(msg, None, errorCode)
      }
    }


    Try(source.parseJson.asJsObject) match {
      case Success(obj) =>

        try {
          obj.getFields("jsonrpc") match {
            case Seq(JsString(v)) =>
              if (v != JsonUtils.JSON_RPC_VERSION)
                throw JsonMessageParserException("invalid \"jsonrpc\" field : invalid jsonrpc version")
            case _ => throw DeserializationException("invalid message : jsonrpc field missing or wrongly formatted")
          }

<<<<<<< HEAD
          obj.getFields("method") match {
            case Seq(JsString(m)) => m match {
              /* Subscribing to a channel */
              case Methods.Subscribe() => return Left(obj.convertTo[SubscribeMessageClient])

              /* Unsubscribe from a channel */
              case Methods.Unsubscribe() => return Left(obj.convertTo[UnsubscribeMessageClient])

              /* Propagate message on a channel */
              case Methods.Message() => return Left(obj.convertTo[PropagateMessageServer])

              /* Catch up on past message on a channel */
              case Methods.Catchup() => return Left(obj.convertTo[CatchupMessageClient])

              /* Publish on a channel + All Higher-level communication */
              case Methods.Publish() => return Left(obj.convertTo[JsonMessagePublishClient])
=======
          val fields: Set[String] = obj.fields.keySet

          if (fields.contains("method")) {
            /* parse a client query message */
            obj.getFields("method") match {
              case Seq(JsString(m)) => m match {
                /* Subscribe to a channel */
                case Methods.Subscribe() => Left(obj.convertTo[SubscribeMessageClient])

                /* Unsubscribe from a channel */
                case Methods.Unsubscribe() => Left(obj.convertTo[UnsubscribeMessageClient])

                /* Propagate message on a channel */
                case Methods.Message() => Left(obj.convertTo[PropagateMessageServer])

                /* Catchup on past message on a channel */
                case Methods.Catchup() => Left(obj.convertTo[CatchupMessageClient])
>>>>>>> 590fe7fb

                /* Publish on a channel + All Higher-level communication */
                case Methods.Publish() => Left(obj.convertTo[JsonMessagePublishClient])

                /* parsing error : invalid method value */
                case _ => throw JsonMessageParserException("invalid message : method value unrecognized")
              }
              case _ => throw JsonMessageParserException(
                "invalid message : message contains a \"method\" field, but its type is unknown"
              )
            }

          } else if (fields.contains("result")) {
            // check that an answer message it either positive (x)or negative
            if (fields.contains("error"))
              throw JsonMessageParserException("invalid message : an answer cannot have both \"result\" and \"error\" fields")

            /* parse a positive answer message */
            obj.getFields("result") match {
              case Seq(JsNumber(_)) => Left(obj.convertTo[AnswerResultIntMessageServer])
              case Seq(JsArray(_)) => Left(obj.convertTo[AnswerResultArrayMessageServer])
              case _ => throw JsonMessageParserException(
                "invalid message : message contains a \"result\" field, but its type is unknown"
              )
            }

          } else if (fields.contains("error")) {

            // check that an answer message it either positive (x)or negative
            if (fields.contains("result"))
              throw JsonMessageParserException("invalid message : an answer cannot have both \"result\" and \"error\" fields")

            /* parse a negative answer message */
            obj.getFields("error") match {
              case Seq(JsObject(_)) => Left(obj.convertTo[AnswerErrorMessageServer])
              case _ => throw JsonMessageParserException(
                "invalid message : message contains a \"error\" field, but its type is unknown"
              )
            }
<<<<<<< HEAD
            case _ =>
=======

          } else {
            /* parsing error : the message doesn't fall in any of the above categories */
            throw JsonMessageParserException("invalid message : fields missing or wrongly formatted")
>>>>>>> 590fe7fb
          }


          // check that an answer message it either positive (x)or negative
          obj.getFields("result", "error") match {
            case Seq(JsNumber(_), JsObject(_)) =>
              throw JsonMessageParserException("invalid message : an answer cannot have both \"result\" and \"error\" fields")
            case _ =>
          }

          /* parse a positive answer message */
          obj.getFields("result") match {
            case Seq(JsNumber(_)) => return Left(obj.convertTo[AnswerResultIntMessageServer])
            case Seq(JsArray(_)) => return Left(obj.convertTo[AnswerResultArrayMessageServer])
            case _ =>
          }

          /* parse a negative answer message */
          obj.getFields("error") match {
            case Seq(JsObject(_)) => return Left(obj.convertTo[AnswerErrorMessageServer])
            case _ =>
          }

          throw JsonMessageParserException("invalid message : fields missing or wrongly formatted")

        } catch {
          case JsonMessageParserException(msg, id, code) => Right(buildJsonMessageParserException(obj, id, code, msg))
          case DeserializationException(msg, _, _) => Right(buildJsonMessageParserException(obj, description = msg))
          case _ => Right(buildJsonMessageParserException(obj))
        }

      /* parsing error : String is not a valid JsObject */
      case Failure(_) => Right(JsonMessageParserError("Invalid Json formatting (not a valid JsonObject)"))
    }
  }

  def parseChannelMessage(source: Array[Byte]): ChannelMessage = source.map(_.toChar).mkString.parseJson.convertTo[ChannelMessage]


  /**
   * Serialize a JsonMessage into a string
   *
   * @param message the JsonMessage to serialize
   * @return the serialized version of JsonMessage
   */
  @throws(classOf[SerializationException])
  def serializeMessage(message: JsonMessage): String = message match {
    case _: JsonMessageAnswerServer => message match {
      case m: AnswerResultIntMessageServer => m.toJson.toString
      case m: AnswerResultArrayMessageServer => m.toJson.toString
      case m: AnswerErrorMessageServer => m.toJson.toString
      case m: PropagateMessageServer => m.toJson.toString
    }

    case _: JsonMessagePublishClient => message match {
      case m: CreateLaoMessageClient => m.toJson(JsonMessagePublishClientFormat.write).toString
      case m: UpdateLaoMessageClient => m.toJson(JsonMessagePublishClientFormat.write).toString
      case m: BroadcastLaoMessageClient => m.toJson(JsonMessagePublishClientFormat.write).toString
      case m: WitnessMessageMessageClient => m.toJson(JsonMessagePublishClientFormat.write).toString
      case m: CreateMeetingMessageClient => m.toJson(JsonMessagePublishClientFormat.write).toString
      case m: BroadcastMeetingMessageClient => m.toJson(JsonMessagePublishClientFormat.write).toString
      case m: CreateRollCallMessageClient => m.toJson(JsonMessagePublishClientFormat.write).toString
      case m: OpenRollCallMessageClient => m.toJson(JsonMessagePublishClientFormat.write).toString
      case m: CloseRollCallMessageClient => m.toJson(JsonMessagePublishClientFormat.write).toString
    }

    case _: JsonMessagePubSubClient => message match {
      case m: SubscribeMessageClient => m.toJson.toString
      case m: UnsubscribeMessageClient => m.toJson.toString
      case m: CatchupMessageClient => m.toJson.toString
    }

    case _ => throw new SerializationException("Json serializer failed : invalid input message")
  }

  def serializeMessage(mc: MessageContent): String = mc.toJson.toString
}<|MERGE_RESOLUTION|>--- conflicted
+++ resolved
@@ -48,24 +48,6 @@
             case _ => throw DeserializationException("invalid message : jsonrpc field missing or wrongly formatted")
           }
 
-<<<<<<< HEAD
-          obj.getFields("method") match {
-            case Seq(JsString(m)) => m match {
-              /* Subscribing to a channel */
-              case Methods.Subscribe() => return Left(obj.convertTo[SubscribeMessageClient])
-
-              /* Unsubscribe from a channel */
-              case Methods.Unsubscribe() => return Left(obj.convertTo[UnsubscribeMessageClient])
-
-              /* Propagate message on a channel */
-              case Methods.Message() => return Left(obj.convertTo[PropagateMessageServer])
-
-              /* Catch up on past message on a channel */
-              case Methods.Catchup() => return Left(obj.convertTo[CatchupMessageClient])
-
-              /* Publish on a channel + All Higher-level communication */
-              case Methods.Publish() => return Left(obj.convertTo[JsonMessagePublishClient])
-=======
           val fields: Set[String] = obj.fields.keySet
 
           if (fields.contains("method")) {
@@ -83,7 +65,6 @@
 
                 /* Catchup on past message on a channel */
                 case Methods.Catchup() => Left(obj.convertTo[CatchupMessageClient])
->>>>>>> 590fe7fb
 
                 /* Publish on a channel + All Higher-level communication */
                 case Methods.Publish() => Left(obj.convertTo[JsonMessagePublishClient])
@@ -123,14 +104,11 @@
                 "invalid message : message contains a \"error\" field, but its type is unknown"
               )
             }
-<<<<<<< HEAD
-            case _ =>
-=======
 
           } else {
             /* parsing error : the message doesn't fall in any of the above categories */
             throw JsonMessageParserException("invalid message : fields missing or wrongly formatted")
->>>>>>> 590fe7fb
+
           }
 
 

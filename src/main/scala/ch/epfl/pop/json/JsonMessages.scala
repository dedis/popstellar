--- conflicted
+++ resolved
@@ -25,7 +25,7 @@
   /** Parsed result answer (Int result) Json message from the server */
   final case class AnswerResultIntMessageServer(
                                            jsonrpc: String = JSON_RPC_VERSION,
-                                           result: Int,
+                                           result: Int = 0,
                                            id: Int
                                          ) extends JsonMessageAnswerServer
 
@@ -110,81 +110,6 @@
   /* --------------------------------------------------------- */
 
   /** Parsed PubSub Json message from the client */
-<<<<<<< HEAD
-  sealed trait JsonMessagePubSubClient extends JsonMessagePubSub
-
-  /** Parsed PubSub Json message from the server */
-  sealed trait JsonMessagePubSubServer extends JsonMessagePubSub
-
-
-  /*
-   * ------------ CLIENT MESSAGES ------------
-   */
-
-  /**
-   * Parsed message from client asking for the creation of a Channel
-   *
-   * @param channel  the channel's name
-   * @param contract the channel's contract
-   */
-  final case class CreateChannelClient(channel: ChannelName, contract: UNKNOWN) extends JsonMessagePubSubClient
-
-  /**
-   * Parsed message from client asking for an event to be published
-   *
-   * @param channel the channel's name
-   * @param event   the event to be published
-   */
-  final case class PublishChannelClient(channel: ChannelName, event: UNKNOWN) extends JsonMessagePubSubClient
-
-  /**
-   * Parsed message from client asking to subscribe to a Channel
-   *
-   * @param channel the channel's name
-   */
-  final case class SubscribeChannelClient(channel: ChannelName) extends JsonMessagePubSubClient
-
-  /**
-   * Parsed message from client asking to unsubscribe to a Channel
-   *
-   * @param channel the channel's name
-   */
-  final case class UnsubscribeChannelClient(channel: ChannelName) extends JsonMessagePubSubClient
-
-  /**
-   * Parsed message from client asking for the content of a Channel
-   *
-   * @param channel  the channel's name
-   * @param event_id the event's id
-   */
-  final case class FetchChannelClient(channel: ChannelName, event_id: UNKNOWN) extends JsonMessagePubSubClient
-
-
-
-
-  /*
-   * ------------ SERVER MESSAGES ------------
-   */
-
-  /**
-   * Parsed message from server notifying all clients subscribed to a Channel
-   *
-   * @param channel  the channel's name
-   * @param event_id the event's id
-   */
-  final case class NotifyChannelServer(channel: ChannelName, event_id: UNKNOWN) extends JsonMessagePubSubServer
-
-  /**
-   * Parsed message from server returning the content of a Channel
-   *
-   * @param channel       the channel's name
-   * @param event_id      the event's id
-   * @param event_content the event's information
-   */
-  final case class FetchChannelServer(
-                                       channel: ChannelName, event_id: UNKNOWN, event_content: UNKNOWN
-                                     ) extends JsonMessagePubSubServer
-=======
   sealed trait JsonMessagePubSubClient extends JsonMessage
 
 
@@ -204,7 +129,6 @@
   final case class PropagateMessageClient(
                                            jsonrpc: String = JSON_RPC_VERSION, method: Methods, params: MessageParameters
                                          ) extends JsonMessagePubSubClient
->>>>>>> a74ee42d
 
   /** Parsed client catchup on past messages on a channel query */
   final case class CatchupMessageClient(

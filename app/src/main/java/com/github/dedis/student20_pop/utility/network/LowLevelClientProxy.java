package com.github.dedis.student20_pop.utility.network;

<<<<<<< HEAD
import com.github.dedis.student20_pop.model.network.level.high.Data;
=======
import android.util.Log;

import com.github.dedis.student20_pop.model.network.level.high.Message;
>>>>>>> c69ba578
import com.github.dedis.student20_pop.model.network.level.low.Catchup;
import com.github.dedis.student20_pop.model.network.level.low.Query;
import com.github.dedis.student20_pop.model.network.level.low.Message;
import com.github.dedis.student20_pop.model.network.level.low.Broadcast;
import com.github.dedis.student20_pop.model.network.level.low.Publish;
import com.github.dedis.student20_pop.model.network.level.low.Subscribe;
import com.github.dedis.student20_pop.model.network.level.low.Unsubscribe;
import com.github.dedis.student20_pop.model.network.level.low.answer.Answer;
import com.github.dedis.student20_pop.model.network.level.low.answer.Error;
import com.github.dedis.student20_pop.model.network.level.low.answer.Result;
import com.github.dedis.student20_pop.model.network.level.mid.MessageGeneral;
import com.github.dedis.student20_pop.utility.json.JsonUtils;
import com.github.dedis.student20_pop.utility.security.Hash;
import com.github.dedis.student20_pop.utility.security.Signature;
import com.google.gson.Gson;
import com.google.gson.JsonElement;
import com.google.gson.JsonObject;

import java.io.Closeable;
import java.io.IOException;
import java.net.URI;
import java.nio.charset.StandardCharsets;
import java.util.ArrayList;
import java.util.Arrays;
import java.util.Base64;
import java.util.Iterator;
import java.util.List;
import java.util.Map;
import java.util.Optional;
import java.util.concurrent.CompletableFuture;
import java.util.concurrent.ConcurrentHashMap;
import java.util.concurrent.TimeoutException;
import java.util.concurrent.atomic.AtomicInteger;
import java.util.function.Function;

import javax.websocket.Session;

/**
 * A proxy of a connection to a websocket. It encapsulate the publish-subscribe protocol
 */
public final class LowLevelClientProxy implements Closeable {

    public static final long TIMEOUT = 5000L; // 5 secs

    private static final String TAG = LowLevelClientProxy.class.getName();

    // Lock to prevent multiple threads to access the session
    private final Object SESSION_LOCK = new Object();

    private final URI sessionURI;
    // Having to different futures to be able to close the session even if it is closed during the opening.
    // The first future holds the session and it will immediately be passed to the second on completion
    private CompletableFuture<Session> future1;
    // The second future is used to make requests.
    // If the connection is cancelled, this future complete exceptionally but future1 is kept clean
    // to be able to close the session as soon as it is created.
    private CompletableFuture<Session> future2;

    private final Gson gson = JsonUtils.createGson();
    private final Map<Integer, RequestEntry> requests = new ConcurrentHashMap<>();
    private final AtomicInteger counter = new AtomicInteger();

    public LowLevelClientProxy(URI host) {
        this.sessionURI = host;
        this.future1 = PoPClientEndpoint.connect(host, this);
        this.future2 = future1.thenApply(s -> s);
    }

    /**
     * Make a request to the connected session.
     * Generate a unique id and save the the CompletableFuture that will be complete once a response is received.
     *
     * @param responseType    the expected type of the response data
     * @param requestSupplier a generator that take as input the id of the request and output the actual request object
     * @param <T>             generic type of the expected response data
     * @return a CompletableFuture that will be completed when the response is received (or if it timeouts)
     */
    private <T> CompletableFuture<T> makeRequest(Class<T> responseType, Function<Integer, Query> requestSupplier) {
        RequestEntry entry = new RequestEntry();
        // Put the result to a new id, if it is already taken, generate a new id until it fits in.
        // Uses overflows to get back to the start.
        // It might create an infinite loop. But only if there are already 2^32 pending requests.
        // Which is very unlikely and the timeout system will take care of them
        int id;
        do {
            id = counter.incrementAndGet();
        } while (requests.putIfAbsent(id, entry) != null);

<<<<<<< HEAD
        Query query = requestSupplier.apply(id);
        String txt = gson.toJson(query, Message.class);
        session.getAsyncRemote().sendText(txt);
=======
        Request request = requestSupplier.apply(id);
        String txt = gson.toJson(request, ChanneledMessage.class);
        // Refreshing the session if needed
        refreshSession();

        future2.thenAccept(session -> {
            synchronized (SESSION_LOCK) {
                session.getAsyncRemote().sendText(txt);
            }
        }).exceptionally(t -> {
            entry.requests.completeExceptionally(t);
            return null; // Java cannot parse void to Void. So this is sadly needed
        });
>>>>>>> c69ba578

        return entry.requests.thenApply(elem -> gson.fromJson(elem, responseType));
    }

    private void refreshSession() {
        synchronized (SESSION_LOCK) {
            if(future1.isDone()) {
                Optional<Session> session = getSession();
                if (!session.isPresent() || !session.get().isOpen()) {
                    //There was an error during competition, retry
                    Log.d(TAG, "Connection to " + sessionURI + " was either lost or never made. Trying to reconnect...");
                    future1 = PoPClientEndpoint.connect(sessionURI, this);
                    future2 = future1.thenApply(s -> s);
                }
            }
        }
    }

    /**
     * Subscribe to a channel
     *
     * @param channel to subscribe to
     * @return a completable future holding the response value
     */
    public CompletableFuture<Integer> subscribe(String channel) {
        return makeRequest(Integer.class, id -> new Subscribe(channel, id));
    }

    /**
     * Unsubscribe to a channel
     *
     * @param channel to subscribe to
     * @return a completable future holding the response value
     */
    public CompletableFuture<Integer> unsubscribe(String channel) {
        return makeRequest(Integer.class, id -> new Unsubscribe(channel, id));
    }

    /**
     * Publish an event on given channel
     *
     * @param channel to publish the event on
     * @param message to publish
     * @return a completable future holding the response value
     */
    public CompletableFuture<Integer> publish(String sender, String key, String channel, Data message) {
        String data = Base64.getEncoder().encodeToString(gson.toJson(message, Data.class).getBytes(StandardCharsets.UTF_8));
        String signature = Signature.sign(key, data);
        String msgId = Hash.hash(data, signature);
        MessageGeneral container = new MessageGeneral(sender, data, signature, msgId, new ArrayList<>());
        return makeRequest(Integer.class, id -> new Publish(channel, id, container));
    }

    /**
     * Catchup on missed messages from a given channel
     *
     * @param channel to fetch from
     */
    public CompletableFuture<List<Data>> catchup(String channel) {
        CompletableFuture<Data[]> future = makeRequest(Data[].class, id -> new Catchup(channel, id));
        return future.thenApply(Arrays::asList);
    }

    /**
     * Called by the underlying socket endpoint when a message is received
     *
     * @param msg received
     */
    void onMessage(String msg) {
        JsonObject obj = gson.fromJson(msg, JsonObject.class);
        if (obj.has("method")) {
            handleMessage(gson.fromJson(obj, Broadcast.class));
        } else {
            handleResult(gson.fromJson(obj, Answer.class));
        }
    }

    /**
     * Handles a received Answer. Find tis matching request and complete it.
     *
     * @param answer received
     */
    private void handleResult(Answer answer) {
        RequestEntry entry = requests.remove(answer.getId());
        if (entry == null)
            throw new java.lang.Error("Received unknown Answer id");


        // There is a way this is the wrong Answer : if there was a timeout and the message came back while another was generated on the same id.
        // But this is a very rare case and we could add a timestamp to the protocol to fix this issue
        if (answer instanceof Result) {
            Result result = (Result) answer;
            entry.requests.complete(result.getResult());
        } else if (answer instanceof Error) {
            Error error = (Error) answer;
            entry.requests.completeExceptionally(new RuntimeException("Error code " + error.getError().getCode() + " : " + error.getError().getDescription()));
        } else {
            throw new java.lang.Error("Unknown Answer class");
        }
    }

    /**
     * Extract the high level message from the low level received message and handles it
     * <p>
     * TODO Handle the messages
     *
     * @param broadcast the low level message received
     */
    private void handleMessage(Broadcast broadcast) {
        MessageGeneral container = broadcast.getMessage();
        Data data = gson.fromJson(
                new String(
                        Base64.getDecoder().decode(container.getData()),
                        StandardCharsets.UTF_8),
<<<<<<< HEAD
                Data.class);
        System.out.println(data);
=======
                Message.class);

        System.out.println(message);
>>>>>>> c69ba578
    }

    /**
     * Lookup the request table and remove the request that have timed out.
     */
    public void purge() {
        long currentTime = System.currentTimeMillis();

        Iterator<Map.Entry<Integer, RequestEntry>> it = requests.entrySet().iterator();
        while (it.hasNext()) {
            RequestEntry entry = it.next().getValue();
            if (currentTime - entry.timestamp > TIMEOUT) {
                entry.requests.completeExceptionally(new TimeoutException("Query timeout"));
                it.remove();
            }
        }
    }

    private Optional<Session> getSession() {
        try {
            return Optional.ofNullable(future2.getNow(null));
        } catch (Throwable t) {
            return Optional.empty();
        }
    }

    /**
     * Close the socket for the given reason.
     * @param reason of the closing
     */
    public void close(Throwable reason) {
        synchronized (SESSION_LOCK) {
            future2.completeExceptionally(reason);

            future1.thenAccept(s -> {
                try {
                    s.close();
                } catch (IOException e) {
                    e.printStackTrace();
                }
            });
        }
    }

    @Override
    public void close() {
        close(new IOException("Session closed"));
    }

    private final static class RequestEntry {

        private final long timestamp = System.currentTimeMillis();
        private final CompletableFuture<JsonElement> requests = new CompletableFuture<>();
    }
}<|MERGE_RESOLUTION|>--- conflicted
+++ resolved
@@ -1,12 +1,9 @@
 package com.github.dedis.student20_pop.utility.network;
 
-<<<<<<< HEAD
+import android.util.Log;
+
+import com.github.dedis.student20_pop.model.network.level.high.Message;
 import com.github.dedis.student20_pop.model.network.level.high.Data;
-=======
-import android.util.Log;
-
-import com.github.dedis.student20_pop.model.network.level.high.Message;
->>>>>>> c69ba578
 import com.github.dedis.student20_pop.model.network.level.low.Catchup;
 import com.github.dedis.student20_pop.model.network.level.low.Query;
 import com.github.dedis.student20_pop.model.network.level.low.Message;
@@ -95,13 +92,8 @@
             id = counter.incrementAndGet();
         } while (requests.putIfAbsent(id, entry) != null);
 
-<<<<<<< HEAD
         Query query = requestSupplier.apply(id);
         String txt = gson.toJson(query, Message.class);
-        session.getAsyncRemote().sendText(txt);
-=======
-        Request request = requestSupplier.apply(id);
-        String txt = gson.toJson(request, ChanneledMessage.class);
         // Refreshing the session if needed
         refreshSession();
 
@@ -113,7 +105,6 @@
             entry.requests.completeExceptionally(t);
             return null; // Java cannot parse void to Void. So this is sadly needed
         });
->>>>>>> c69ba578
 
         return entry.requests.thenApply(elem -> gson.fromJson(elem, responseType));
     }
@@ -192,14 +183,14 @@
     }
 
     /**
-     * Handles a received Answer. Find tis matching request and complete it.
+     * Handles a received answer. Find tis matching request and complete it.
      *
      * @param answer received
      */
     private void handleResult(Answer answer) {
         RequestEntry entry = requests.remove(answer.getId());
         if (entry == null)
-            throw new java.lang.Error("Received unknown Answer id");
+            throw new IllegalStateException("Received unknown Answer id");
 
 
         // There is a way this is the wrong Answer : if there was a timeout and the message came back while another was generated on the same id.
@@ -211,7 +202,7 @@
             Error error = (Error) answer;
             entry.requests.completeExceptionally(new RuntimeException("Error code " + error.getError().getCode() + " : " + error.getError().getDescription()));
         } else {
-            throw new java.lang.Error("Unknown Answer class");
+            throw new IllegalArgumentException("Unknown result class");
         }
     }
 
@@ -228,14 +219,9 @@
                 new String(
                         Base64.getDecoder().decode(container.getData()),
                         StandardCharsets.UTF_8),
-<<<<<<< HEAD
                 Data.class);
+
         System.out.println(data);
-=======
-                Message.class);
-
-        System.out.println(message);
->>>>>>> c69ba578
     }
 
     /**

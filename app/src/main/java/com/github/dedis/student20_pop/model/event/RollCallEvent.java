package com.github.dedis.student20_pop.model.event;

import androidx.databinding.ObservableArrayList;

<<<<<<< HEAD
import java.util.Calendar;
import java.util.Date;
=======
>>>>>>> a8c4cfc3
import java.util.Objects;

import static com.github.dedis.student20_pop.model.event.EventType.ROLL_CALL;
import static com.github.dedis.student20_pop.model.event.RollCallEvent.AddAttendeeResult.ADD_ATTENDEE_ALREADY_EXISTS;
import static com.github.dedis.student20_pop.model.event.RollCallEvent.AddAttendeeResult.ADD_ATTENDEE_SUCCESSFUL;

/**
 * Class modelling a Roll-Call event
 */
public final class RollCallEvent extends Event {
<<<<<<< HEAD

    private final Date startDate;
    private final Date endDate;
    private final Date startTime;
    private final Date endTime;
    private final String description;

    /**
     * Constructor for a Roll-Call Event
     *
     * @param name the name of the roll-call event
     * @param startDate the start date of the roll-call event
     * @param endDate the end date of the roll-call event
     * @param startTime the start time of the roll-call event
     * @param endTime the end time of the roll-call event
     * @param lao the ID of the associated LAO
     * @param attendees the list of attendees of the roll-call
     * @param location the location of the roll-call event
     * @param description the description of the roll-call event
     * @throws IllegalArgumentException if any of the parameters is null
     */
    public RollCallEvent(String name, Date startDate, Date endDate, Date startTime, Date endTime, String lao,
                         ObservableArrayList<String> attendees, String location, String description) {
        super(name, Calendar.getInstance().getTime(), lao, location, ROLL_CALL);
        if (startDate == null || endDate == null || startTime == null || endTime == null || attendees == null || description == null) {
            throw new IllegalArgumentException("Trying to create a meeting event with null parameters");
        }
        this.startDate = startDate;
        this.endDate = endDate;
        this.startTime = startTime;
=======
    private final long endTime;
    private final String description;

    /**
     * @param name
     * @param startTime
     * @param endTime
     * @param lao
     * @param location
     */
    public RollCallEvent(String name, long startTime, long endTime, String lao, String location, String description, ObservableArrayList<String> attendees) {
        super(name, lao, startTime, location, ROLL_CALL);
>>>>>>> a8c4cfc3
        this.endTime = endTime;
        this.description = description;
        this.setAttendees(attendees);
    }

<<<<<<< HEAD
    /**
     * Returns the start date of the Roll-Call.
     */
    public Date getStartDate() {
        return startDate;
    }

    /**
     * Returns the end date of the Roll-Call.
     */
    public Date getEndDate() {
        return endDate;
    }

    /**
     * Returns the start time of the Roll-Call.
     */
    public Date getStartTime() {
        return startTime;
    }

    /**
     * Returns the end time of the Roll-Call.
     */
    public Date getEndTime() {
=======
    public long getEndTime() {
>>>>>>> a8c4cfc3
        return endTime;
    }

    /**
     * Returns the description of the Roll-Call.
     */
    public String getDescription() {
        return description;
    }

    /**
     * Add an attendee to the Roll-Call's list of attendees
     *
     * @param attendee the ID of the attendee
     * @return AddAttendeeResult
     * @throws IllegalArgumentException if the attendee ID is null
     */
    public AddAttendeeResult addAttendee(String attendee) {
        if(attendee == null) {
            throw new IllegalArgumentException("Trying to add null as an attendee of the Roll-Call");
        }
        if (Objects.requireNonNull(getAttendees()).contains(attendee)) {
            return ADD_ATTENDEE_ALREADY_EXISTS;
        } else {
            getAttendees().add(attendee);
            return ADD_ATTENDEE_SUCCESSFUL;
        }
    }

    /**
     * Type of results when adding an attendee
     */
    public enum AddAttendeeResult {
        ADD_ATTENDEE_SUCCESSFUL,
        ADD_ATTENDEE_ALREADY_EXISTS,
        ADD_ATTENDEE_UNSUCCESSFUL
    }

    @Override
    public boolean equals(Object o) {
        if (this == o) return true;
        if (o == null || getClass() != o.getClass()) return false;
        if (!super.equals(o)) return false;
        RollCallEvent that = (RollCallEvent) o;
        return Objects.equals(startDate, that.startDate) &&
                Objects.equals(endDate, that.endDate) &&
                Objects.equals(startTime, that.startTime) &&
                Objects.equals(endTime, that.endTime) &&
                Objects.equals(description, that.description);
    }

    @Override
    public int hashCode() {
        return Objects.hash(super.hashCode(), startDate, endDate, startTime, endTime, description);
    }
}<|MERGE_RESOLUTION|>--- conflicted
+++ resolved
@@ -2,11 +2,6 @@
 
 import androidx.databinding.ObservableArrayList;
 
-<<<<<<< HEAD
-import java.util.Calendar;
-import java.util.Date;
-=======
->>>>>>> a8c4cfc3
 import java.util.Objects;
 
 import static com.github.dedis.student20_pop.model.event.EventType.ROLL_CALL;
@@ -17,20 +12,14 @@
  * Class modelling a Roll-Call event
  */
 public final class RollCallEvent extends Event {
-<<<<<<< HEAD
 
-    private final Date startDate;
-    private final Date endDate;
-    private final Date startTime;
-    private final Date endTime;
+    private final long endTime;
     private final String description;
 
     /**
      * Constructor for a Roll-Call Event
      *
      * @param name the name of the roll-call event
-     * @param startDate the start date of the roll-call event
-     * @param endDate the end date of the roll-call event
      * @param startTime the start time of the roll-call event
      * @param endTime the end time of the roll-call event
      * @param lao the ID of the associated LAO
@@ -39,63 +28,21 @@
      * @param description the description of the roll-call event
      * @throws IllegalArgumentException if any of the parameters is null
      */
-    public RollCallEvent(String name, Date startDate, Date endDate, Date startTime, Date endTime, String lao,
+    public RollCallEvent(String name, long startTime, long endTime, String lao,
                          ObservableArrayList<String> attendees, String location, String description) {
-        super(name, Calendar.getInstance().getTime(), lao, location, ROLL_CALL);
-        if (startDate == null || endDate == null || startTime == null || endTime == null || attendees == null || description == null) {
+        super(name, lao, startTime, location, ROLL_CALL);
+        if (attendees == null || description == null) {
             throw new IllegalArgumentException("Trying to create a meeting event with null parameters");
         }
-        this.startDate = startDate;
-        this.endDate = endDate;
-        this.startTime = startTime;
-=======
-    private final long endTime;
-    private final String description;
-
-    /**
-     * @param name
-     * @param startTime
-     * @param endTime
-     * @param lao
-     * @param location
-     */
-    public RollCallEvent(String name, long startTime, long endTime, String lao, String location, String description, ObservableArrayList<String> attendees) {
-        super(name, lao, startTime, location, ROLL_CALL);
->>>>>>> a8c4cfc3
         this.endTime = endTime;
         this.description = description;
         this.setAttendees(attendees);
     }
 
-<<<<<<< HEAD
-    /**
-     * Returns the start date of the Roll-Call.
-     */
-    public Date getStartDate() {
-        return startDate;
-    }
-
-    /**
-     * Returns the end date of the Roll-Call.
-     */
-    public Date getEndDate() {
-        return endDate;
-    }
-
-    /**
-     * Returns the start time of the Roll-Call.
-     */
-    public Date getStartTime() {
-        return startTime;
-    }
-
     /**
      * Returns the end time of the Roll-Call.
      */
-    public Date getEndTime() {
-=======
     public long getEndTime() {
->>>>>>> a8c4cfc3
         return endTime;
     }
 
@@ -140,15 +87,12 @@
         if (o == null || getClass() != o.getClass()) return false;
         if (!super.equals(o)) return false;
         RollCallEvent that = (RollCallEvent) o;
-        return Objects.equals(startDate, that.startDate) &&
-                Objects.equals(endDate, that.endDate) &&
-                Objects.equals(startTime, that.startTime) &&
-                Objects.equals(endTime, that.endTime) &&
+        return Objects.equals(endTime, that.endTime) &&
                 Objects.equals(description, that.description);
     }
 
     @Override
     public int hashCode() {
-        return Objects.hash(super.hashCode(), startDate, endDate, startTime, endTime, description);
+        return Objects.hash(super.hashCode(), endTime, description);
     }
 }
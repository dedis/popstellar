package com.github.dedis.student20_pop.ui.event.creation;

import android.content.Context;
import android.os.Bundle;
import android.text.Editable;
import android.text.TextWatcher;
import android.view.LayoutInflater;
import android.view.View;
import android.view.ViewGroup;
import android.widget.Button;
import android.widget.EditText;
import android.widget.ImageButton;
import android.widget.ListAdapter;
import android.widget.ListView;
import android.widget.RadioButton;
import android.widget.RadioGroup;

import androidx.annotation.NonNull;
import androidx.annotation.Nullable;
import androidx.fragment.app.FragmentManager;

import com.github.dedis.student20_pop.PoPApplication;
import com.github.dedis.student20_pop.R;
import com.github.dedis.student20_pop.model.event.Event;
import com.github.dedis.student20_pop.model.event.PollEvent;
import com.github.dedis.student20_pop.utility.ui.ChoicesListViewAdapter;
import com.github.dedis.student20_pop.utility.ui.organizer.OnEventCreatedListener;

import java.util.ArrayList;
import java.util.List;

/**
 * Fragment that shows up when user wants to create a Poll Event
 */
public final class PollEventCreationFragment extends AbstractEventCreationFragment {

    public static final String TAG = PollEventCreationFragment.class.getSimpleName();

    private EditText questionEditText;

    private boolean pollTypeIsOneOfN;

    private Button scheduleButton;

    private ListView choicesListView;
    private final TextWatcher buttonsTextWatcher = new TextWatcher() {
        @Override
        public void beforeTextChanged(CharSequence s, int start, int count, int after) {
        }

        @Override
        public void onTextChanged(CharSequence s, int start, int before, int count) {
            scheduleButton.setEnabled(isScheduleButtonEnabled());
        }

        @Override
        public void afterTextChanged(Editable s) {
            scheduleButton.setEnabled(isScheduleButtonEnabled());
        }
    };
    private ChoicesListViewAdapter listViewAdapter;
    private OnEventCreatedListener eventCreatedListener;

    /**
     * Method to adapt the size of the view with the number of children
     *
     * @param listView
     */
    public static void justifyListViewHeightBasedOnChildren(ListView listView) {
        ListAdapter adapter = listView.getAdapter();
        if (adapter == null) {
            return;
        }
        int totalHeight = 0;
        for (int i = 0; i < adapter.getCount(); i++) {
            View listItem = adapter.getView(i, null, listView);
            listItem.measure(0, 0);
            totalHeight += listItem.getMeasuredHeight();
        }
        ViewGroup.LayoutParams par = listView.getLayoutParams();
        par.height = totalHeight + (listView.getDividerHeight() * (adapter.getCount() - 1));
        listView.setLayoutParams(par);
        listView.requestLayout();
    }

    @Override
    public void onAttach(Context context) {
        super.onAttach(context);
        eventCreatedListener = (OnEventCreatedListener) context;
    }

    @Nullable
    @Override
    public View onCreateView(@NonNull LayoutInflater inflater, @Nullable ViewGroup container, @Nullable Bundle savedInstanceState) {
        final FragmentManager fragmentManager = (getActivity()).getSupportFragmentManager();
        View view = inflater.inflate(R.layout.fragment_create_poll_event, container, false);

        setDateAndTimeView(view, PollEventCreationFragment.this, fragmentManager);
        addDateAndTimeListener(buttonsTextWatcher);

        //Question
        questionEditText = view.findViewById(R.id.question);
        questionEditText.addTextChangedListener(buttonsTextWatcher);

        //Radio Buttons: poll type
        RadioButton pollType1;
        pollType1 = view.findViewById(R.id.radio_poll_type_1);
        pollType1.setChecked(true);
        RadioGroup pollType = view.findViewById(R.id.radio_group_poll_type);
        pollType.setOnCheckedChangeListener(new RadioGroup.OnCheckedChangeListener() {
            @Override
            public void onCheckedChanged(RadioGroup group, int checkedId) {
                pollTypeIsOneOfN = (checkedId == R.id.radio_poll_type_1);
            }
        });

        //Choices list
        choicesListView = view.findViewById(R.id.choices_list);
        listViewAdapter = new ChoicesListViewAdapter(this.getContext(), buttonsTextWatcher);
        choicesListView.setAdapter(listViewAdapter);
        justifyListViewHeightBasedOnChildren(choicesListView);

        ImageButton addChoiceButton;
        addChoiceButton = view.findViewById(R.id.button_add);
        addChoiceButton.setFocusable(false);
        addChoiceButton.setOnClickListener(clicked -> {
            listViewAdapter.addChoice();
            justifyListViewHeightBasedOnChildren(choicesListView);
        });

        // Schedule
        scheduleButton = view.findViewById(R.id.schedule_button);
        scheduleButton.setOnClickListener(clicked -> {
            PoPApplication app = (PoPApplication) (getActivity().getApplication());
            String question = questionEditText.getText().toString();
            List<String> choicesList = getChoices(choicesListView);
            computeTimesInSeconds();
            Event pollEvent = new PollEvent(question,
<<<<<<< HEAD
                    startDate,
                    endDate,
                    startTime,
                    endTime,
=======
                    choicesList,
                    pollTypeIsOneOfN,
                    startTimeInSeconds,
                    endTimeInSeconds,
>>>>>>> a8c4cfc3
                    app.getCurrentLao().getId(),
                    NO_LOCATION,
                    choicesList,
                    pollTypeIsOneOfN);
            eventCreatedListener.OnEventCreatedListener(pollEvent);

            fragmentManager.popBackStackImmediate();
        });

        Button cancelButton = view.findViewById(R.id.cancel_button);
        cancelButton.setOnClickListener(clicked -> {
            fragmentManager.popBackStackImmediate();
        });
        return view;
    }

    private boolean isScheduleButtonEnabled() {
        String question = questionEditText.getText().toString().trim();
        int numberOfChoices = getChoices(choicesListView).size();

        return !question.isEmpty() && numberOfChoices >= 2;
    }

    public List<String> getChoices(ListView listView) {
        List<String> choices = new ArrayList<>();
        ChoicesListViewAdapter adapter = (ChoicesListViewAdapter) listView.getAdapter();
        if (adapter == null) {
            return choices;
        }
        int numberOfChoices = adapter.getCount();
        for (int i = 0; i < numberOfChoices; i++) {
            String choice = (String) adapter.getItem(i);
            if (!choice.isEmpty()) {
                choices.add(choice);
            }
        }
        return choices;
    }
}<|MERGE_RESOLUTION|>--- conflicted
+++ resolved
@@ -136,17 +136,8 @@
             List<String> choicesList = getChoices(choicesListView);
             computeTimesInSeconds();
             Event pollEvent = new PollEvent(question,
-<<<<<<< HEAD
-                    startDate,
-                    endDate,
-                    startTime,
-                    endTime,
-=======
-                    choicesList,
-                    pollTypeIsOneOfN,
                     startTimeInSeconds,
                     endTimeInSeconds,
->>>>>>> a8c4cfc3
                     app.getCurrentLao().getId(),
                     NO_LOCATION,
                     choicesList,

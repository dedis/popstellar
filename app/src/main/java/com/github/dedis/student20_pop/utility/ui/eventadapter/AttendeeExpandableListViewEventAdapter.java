package com.github.dedis.student20_pop.utility.ui.eventadapter;

import android.content.Context;
import android.view.LayoutInflater;
import android.view.View;
import android.view.ViewGroup;
import android.widget.TextView;

import com.github.dedis.student20_pop.R;
import com.github.dedis.student20_pop.model.event.Event;

import java.text.SimpleDateFormat;
import java.util.List;

import static com.github.dedis.student20_pop.model.event.Event.EventCategory;

/**
 * Adapter to show events of an Attendee
 */
public class AttendeeExpandableListViewEventAdapter extends ExpandableListViewEventAdapter {

    /**
     * Constructor for the expandable list view adapter to display the events
     * in the attendee UI
     *
     * @param context
     * @param events  the list of events of the lao
     */
    public AttendeeExpandableListViewEventAdapter(Context context, List<Event> events) {
        super(context, events);
    }

    /**
     * @param groupPosition
     * @param isExpanded
     * @param convertView
     * @param parent
     * @return the view for a given category
     */
    @Override
    public View getGroupView(int groupPosition, boolean isExpanded, View convertView, ViewGroup parent) {
        String eventCategory = "";
        switch ((EventCategory) getGroup(groupPosition)) {
            case PAST:
                eventCategory = "Past Events";
                break;
            case PRESENT:
                eventCategory = "Present Events";
                break;
            case FUTURE:
                eventCategory = "Future Events";
                break;
        }

        if (convertView == null) {
            LayoutInflater inflater = (LayoutInflater) this.context.getSystemService(Context.LAYOUT_INFLATER_SERVICE);
            convertView = inflater.inflate(R.layout.layout_event_category, null);
        }

        TextView eventTextView = convertView.findViewById(R.id.event_category);
        eventTextView.setText(eventCategory);

        return convertView;
    }
<<<<<<< HEAD
=======

    /**
     * @param groupPosition
     * @param childPosition
     * @param isLastChild
     * @param convertView
     * @param parent
     * @return the view for a given event
     */
    @Override
    public View getChildView(int groupPosition, int childPosition, boolean isLastChild, View convertView, ViewGroup parent) {

        Event event = ((Event) getChild(groupPosition, childPosition));
        String eventTitle = (event.getName() + " : " + event.getType());
        String eventTime = DATE_FORMAT.format(event.getTime()*1000L);

        //For now, later: for each specific type of event, show the required content
        String eventDescription = "Time : " + eventTime + "\nLocation : " + event.getLocation();


        if (convertView == null) {
            LayoutInflater inflater = (LayoutInflater) this.context.getSystemService(Context.LAYOUT_INFLATER_SERVICE);
            //now:
            convertView = inflater.inflate(R.layout.layout_event, null);
            //later:
            /*
            switch (event.getType()) {
                case MEETING:
                    convertView = inflater.inflate(R.layout.meeting_layout, null);
                    break;
                case ROLL_CALL:
                    convertView = inflater.inflate(R.layout.rollcall_layout, null);
                    break;
                case POLL:
                    convertView = inflater.inflate(R.layout.poll_layout, null);
                    break;
                case DISCUSSION:
                    convertView = inflater.inflate(R.layout.discussion_layout, null);
                    break;
                default:
                    convertView = inflater.inflate(R.layout.event_layout, null);
                    break;
            }
             */
        }

        TextView eventTitleTextView = convertView.findViewById(R.id.event_title);
        eventTitleTextView.setText(eventTitle);
        //later: put this in the switch, depending on what else to display
        TextView descriptionTextView = convertView.findViewById(R.id.event_description);
        descriptionTextView.setText(eventDescription);
        return convertView;
    }
>>>>>>> e8356134
}<|MERGE_RESOLUTION|>--- conflicted
+++ resolved
@@ -62,60 +62,4 @@
 
         return convertView;
     }
-<<<<<<< HEAD
-=======
-
-    /**
-     * @param groupPosition
-     * @param childPosition
-     * @param isLastChild
-     * @param convertView
-     * @param parent
-     * @return the view for a given event
-     */
-    @Override
-    public View getChildView(int groupPosition, int childPosition, boolean isLastChild, View convertView, ViewGroup parent) {
-
-        Event event = ((Event) getChild(groupPosition, childPosition));
-        String eventTitle = (event.getName() + " : " + event.getType());
-        String eventTime = DATE_FORMAT.format(event.getTime()*1000L);
-
-        //For now, later: for each specific type of event, show the required content
-        String eventDescription = "Time : " + eventTime + "\nLocation : " + event.getLocation();
-
-
-        if (convertView == null) {
-            LayoutInflater inflater = (LayoutInflater) this.context.getSystemService(Context.LAYOUT_INFLATER_SERVICE);
-            //now:
-            convertView = inflater.inflate(R.layout.layout_event, null);
-            //later:
-            /*
-            switch (event.getType()) {
-                case MEETING:
-                    convertView = inflater.inflate(R.layout.meeting_layout, null);
-                    break;
-                case ROLL_CALL:
-                    convertView = inflater.inflate(R.layout.rollcall_layout, null);
-                    break;
-                case POLL:
-                    convertView = inflater.inflate(R.layout.poll_layout, null);
-                    break;
-                case DISCUSSION:
-                    convertView = inflater.inflate(R.layout.discussion_layout, null);
-                    break;
-                default:
-                    convertView = inflater.inflate(R.layout.event_layout, null);
-                    break;
-            }
-             */
-        }
-
-        TextView eventTitleTextView = convertView.findViewById(R.id.event_title);
-        eventTitleTextView.setText(eventTitle);
-        //later: put this in the switch, depending on what else to display
-        TextView descriptionTextView = convertView.findViewById(R.id.event_description);
-        descriptionTextView.setText(eventDescription);
-        return convertView;
-    }
->>>>>>> e8356134
 }
--- conflicted
+++ resolved
@@ -9,27 +9,10 @@
 import androidx.fragment.app.Fragment;
 import androidx.fragment.app.FragmentActivity;
 
-<<<<<<< HEAD
-import android.os.Bundle;
-import android.view.View;
-import android.widget.EditText;
-import android.widget.ExpandableListView;
-import android.widget.Toast;
-
-import com.github.dedis.student20_pop.attendeeUI.AttendeeFragment;
-import com.github.dedis.student20_pop.attendeeUI.ExpandableListViewAdapter;
-import com.github.dedis.student20_pop.model.Lao;
-
-import java.util.ArrayList;
-import java.util.HashMap;
-import java.util.List;
-
-=======
 import com.github.dedis.student20_pop.model.Lao;
 import com.github.dedis.student20_pop.ui.ConnectFragment;
 import com.github.dedis.student20_pop.ui.HomeFragment;
 import com.github.dedis.student20_pop.ui.LaunchFragment;
->>>>>>> aaf36a50
 
 /**
  * Activity used to display the different UIs
@@ -37,26 +20,11 @@
 public final class MainActivity extends FragmentActivity {
 
     private static final String TAG = MainActivity.class.getSimpleName();
-    ExpandableListViewAdapter listViewAdapter;
-    ExpandableListView expandableListView;
-    List<String> eventTypes;
-    HashMap<String, List<String>> eventList;
 
     @Override
     protected void onCreate(Bundle savedInstanceState) {
         super.onCreate(savedInstanceState);
         setContentView(R.layout.activity_main);
-
-        /*
-        expandableListView = findViewById(R.id.exp_list_view);
-
-        showList();
-
-        listViewAdapter = new ExpandableListViewAdapter(this, eventTypes, eventList);
-        expandableListView.setAdapter(listViewAdapter);
-        expandableListView.expandGroup(1);
-        expandableListView.expandGroup(2);
-        */
 
         if (findViewById(R.id.fragment_container) != null) {
             if (savedInstanceState != null) {
@@ -68,10 +36,6 @@
         }
     }
 
-<<<<<<< HEAD
-
-=======
->>>>>>> aaf36a50
     /**
      * Manage the fragment change after clicking a specific view.
      *
@@ -83,17 +47,12 @@
                 showFragment(new HomeFragment(), HomeFragment.TAG);
                 break;
             case R.id.tab_connect:
-                //showFragment(new ConnectFragment(), ConnectFragment.TAG);
-                showFragment(new AttendeeFragment(), AttendeeFragment.TAG);
+                showFragment(new ConnectFragment(), ConnectFragment.TAG);
                 break;
             case R.id.tab_launch:
                 showFragment(new LaunchFragment(), LaunchFragment.TAG);
                 break;
-<<<<<<< HEAD
-            /*case R.id.button_launch:
-=======
             case R.id.button_launch:
->>>>>>> aaf36a50
                 String name = ((EditText) findViewById(R.id.entry_box_launch)).getText().toString();
                 // Creating the LAO but not sending the information for now
                 Lao lao = new Lao(name);
@@ -107,10 +66,6 @@
                 ((EditText) findViewById(R.id.entry_box_launch)).getText().clear();
                 showFragment(new HomeFragment(), LaunchFragment.TAG);
                 break;
-<<<<<<< HEAD
-             */
-=======
->>>>>>> aaf36a50
             default:
         }
     }
@@ -124,40 +79,4 @@
                     .commit();
         }
     }
-
-
-    /**
-    private void showList(){
-        eventTypes = new ArrayList<String>();
-        eventList = new HashMap<String, List<String>>();
-
-        eventTypes.add("Properties");
-        eventTypes.add("Past Events");
-        eventTypes.add("Present Events");
-        eventTypes.add("Future Events");
-
-        List<String> properties = new ArrayList<>();
-        properties.add("first property");
-        properties.add("another property");
-        properties.add("another property");
-
-        List<String> pastEvents = new ArrayList<>();
-        pastEvents.add("past event 1");
-        pastEvents.add("past event 2");
-
-        List<String> presentEvents = new ArrayList<>();
-
-        List<String> futureEvents = new ArrayList<>();
-        futureEvents.add("future event 1");
-        futureEvents.add("future event 2");
-
-        eventList.put(eventTypes.get(0), properties);
-        eventList.put(eventTypes.get(1), pastEvents);
-        eventList.put(eventTypes.get(2), presentEvents);
-        eventList.put(eventTypes.get(3), futureEvents);
-    }
-     **/
-
-
-
 }
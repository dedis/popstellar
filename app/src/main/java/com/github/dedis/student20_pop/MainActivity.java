package com.github.dedis.student20_pop;

import android.Manifest;
import android.content.Intent;
import android.content.pm.PackageManager;
import android.os.Bundle;
import android.util.Log;
import android.view.Gravity;
import android.view.View;
import android.widget.EditText;
import android.widget.Toast;

import androidx.core.app.ActivityCompat;
import androidx.fragment.app.Fragment;
import androidx.fragment.app.FragmentActivity;

import com.github.dedis.student20_pop.model.Lao;
import com.github.dedis.student20_pop.model.Person;
import com.github.dedis.student20_pop.ui.CameraPermissionFragment;
import com.github.dedis.student20_pop.ui.ConnectingFragment;
import com.github.dedis.student20_pop.ui.HomeFragment;
import com.github.dedis.student20_pop.ui.LaunchFragment;
import com.github.dedis.student20_pop.ui.QRCodeScanningFragment;
import com.github.dedis.student20_pop.ui.QRCodeScanningFragment.QRCodeScanningType;
import com.github.dedis.student20_pop.utility.qrcode.OnCameraAllowedListener;
import com.github.dedis.student20_pop.utility.qrcode.OnCameraNotAllowedListener;
import com.github.dedis.student20_pop.utility.qrcode.QRCodeListener;
import com.github.dedis.student20_pop.utility.security.PrivateInfoStorage;

import java.util.Collections;
import java.util.Date;

import static com.github.dedis.student20_pop.ui.QRCodeScanningFragment.QRCodeScanningType.CONNECT_LAO;

/**
 * Activity used to display the different UIs
 **/
public final class MainActivity extends FragmentActivity implements OnCameraNotAllowedListener, QRCodeListener, OnCameraAllowedListener {

    public static final String TAG = MainActivity.class.getSimpleName();

    @Override
    protected void onCreate(Bundle savedInstanceState) {
        super.onCreate(savedInstanceState);

        setContentView(R.layout.activity_main);
        if (findViewById(R.id.fragment_container_main) != null) {
            if (savedInstanceState != null) {
                return;
            }

            getSupportFragmentManager().beginTransaction()
                    .add(R.id.fragment_container_main, new HomeFragment()).commit();
        }
    }

    /**
     * Manage the fragment change after clicking a specific view.
     *
     * @param view the clicked view
     */
    public void onClick(View view) {
        switch (view.getId()) {
            case R.id.tab_home:
                showFragment(new HomeFragment(), HomeFragment.TAG);
                break;
            case R.id.tab_connect:
                if (ActivityCompat.checkSelfPermission(this, Manifest.permission.CAMERA) == PackageManager.PERMISSION_GRANTED)
                    showFragment(new QRCodeScanningFragment(CONNECT_LAO), QRCodeScanningFragment.TAG);
                else
                    showFragment(new CameraPermissionFragment(CONNECT_LAO), CameraPermissionFragment.TAG);
                break;
            case R.id.tab_launch:
                showFragment(new LaunchFragment(), LaunchFragment.TAG);
                break;
            case R.id.button_launch:
                String name = ((EditText) findViewById(R.id.entry_box_launch)).getText().toString();
                if (name.isEmpty()) {
                    Toast.makeText(this, getString(R.string.exception_message_empty_lao_name), Toast.LENGTH_SHORT).show();
                } else {
                    final PoPApplication app = ((PoPApplication) getApplication());
                    // Creating the LAO and adding it to the organizer's LAO
                    Lao lao = new Lao(name, new Date(), app.getPerson().getId());
                    // Store the private key of the organizer

<<<<<<< HEAD
                    CompletableFuture.supplyAsync(() -> {
                        try {
                            //TODO Get URL dynamically
                            return PoPClientEndpoint.connectToServer(URI.create("ws://10.0.2.2:2020/"), app.getPerson());
                        } catch (DeploymentException e) {
                            e.printStackTrace();
                            return null;
                        }
                    }).thenCompose(p -> {
                        if (p != null)
                            return p.createLao(lao.getName(), lao.getTime(), lao.getTime(), app.getPerson().getId());
                        else
                            return null;
                    }).whenComplete((errCode, t) -> {
                        if (t != null)
                            //TODO Show toast for error
                            Log.e(TAG, "Error while creating the lao", t);
                        else {
                            //TODO Show toast for success
                            Person organizer = app.getPerson().addLao(lao.getId());
                            // Set LAO and organizer information locally
                            ((PoPApplication) getApplication()).setPerson(organizer);
                            ((PoPApplication) getApplication()).setLaos(Collections.singletonList(lao));
                            // Start the Organizer Activity (user is considered an organizer)
                            Intent intent = new Intent(this, OrganizerActivity.class);
                            startActivity(intent);
                        }
                    });
=======
                    app.getLocalProxy()
                            .thenCompose(p -> p.createLao(lao.getName(), lao.getTime(), lao.getTime(), app.getPerson().getId()))
                            .thenAccept(code -> {
                                Person organizer = app.getPerson().setLaos(Collections.singletonList(lao.getId()));
                                // Set LAO and organizer information locally
                                ((PoPApplication) getApplication()).setPerson(organizer);
                                ((PoPApplication) getApplication()).addLao(lao);
                                ((PoPApplication) getApplication()).setCurrentLao(lao);
                                // Start the Organizer Activity (user is considered an organizer)
                                Intent intent = new Intent(this, OrganizerActivity.class);
                                startActivity(intent);
                            })
                            .exceptionally(t -> {
                                Toast toast = Toast.makeText(this, "An error occurred : \n" + t.getMessage(), Toast.LENGTH_LONG);
                                toast.setGravity(Gravity.TOP | Gravity.CENTER_HORIZONTAL, 0, 0);
                                toast.show();

                                Log.e(TAG, "Error while creating Lao", t);
                                return null;
                            });
>>>>>>> b84623c3
                }
                break;
            case R.id.button_cancel_launch:
                ((EditText) findViewById(R.id.entry_box_launch)).getText().clear();
                showFragment(new HomeFragment(), LaunchFragment.TAG);
                break;
            default:
        }
    }

    private void showFragment(Fragment fragment, String TAG) {
        if (!fragment.isVisible()) {
            getSupportFragmentManager()
                    .beginTransaction()
                    .replace(R.id.fragment_container_main, fragment, TAG)
                    .addToBackStack(TAG)
                    .commit();
        }
    }


    @Override
    public void onCameraNotAllowedListener(QRCodeScanningType qrCodeScanningType) {
        showFragment(new CameraPermissionFragment(qrCodeScanningType), CameraPermissionFragment.TAG);
    }

    @Override
    public void onQRCodeDetected(String url, QRCodeScanningType qrCodeScanningType) {
        Log.i(TAG, "Received qrcode url : " + url);
        switch (qrCodeScanningType) {
            case ADD_ROLL_CALL:
                //TODO
                break;
            case ADD_WITNESS:
                //TODO
                break;
            case CONNECT_LAO:
                showFragment(ConnectingFragment.newInstance(url), ConnectingFragment.TAG);
                break;
            default:
                break;
        }
    }

    @Override
    public void onCameraAllowedListener(QRCodeScanningType qrCodeScanningType) {
        showFragment(new QRCodeScanningFragment(qrCodeScanningType), QRCodeScanningFragment.TAG);
    }
}<|MERGE_RESOLUTION|>--- conflicted
+++ resolved
@@ -25,7 +25,6 @@
 import com.github.dedis.student20_pop.utility.qrcode.OnCameraAllowedListener;
 import com.github.dedis.student20_pop.utility.qrcode.OnCameraNotAllowedListener;
 import com.github.dedis.student20_pop.utility.qrcode.QRCodeListener;
-import com.github.dedis.student20_pop.utility.security.PrivateInfoStorage;
 
 import java.util.Collections;
 import java.util.Date;
@@ -82,37 +81,6 @@
                     // Creating the LAO and adding it to the organizer's LAO
                     Lao lao = new Lao(name, new Date(), app.getPerson().getId());
                     // Store the private key of the organizer
-
-<<<<<<< HEAD
-                    CompletableFuture.supplyAsync(() -> {
-                        try {
-                            //TODO Get URL dynamically
-                            return PoPClientEndpoint.connectToServer(URI.create("ws://10.0.2.2:2020/"), app.getPerson());
-                        } catch (DeploymentException e) {
-                            e.printStackTrace();
-                            return null;
-                        }
-                    }).thenCompose(p -> {
-                        if (p != null)
-                            return p.createLao(lao.getName(), lao.getTime(), lao.getTime(), app.getPerson().getId());
-                        else
-                            return null;
-                    }).whenComplete((errCode, t) -> {
-                        if (t != null)
-                            //TODO Show toast for error
-                            Log.e(TAG, "Error while creating the lao", t);
-                        else {
-                            //TODO Show toast for success
-                            Person organizer = app.getPerson().addLao(lao.getId());
-                            // Set LAO and organizer information locally
-                            ((PoPApplication) getApplication()).setPerson(organizer);
-                            ((PoPApplication) getApplication()).setLaos(Collections.singletonList(lao));
-                            // Start the Organizer Activity (user is considered an organizer)
-                            Intent intent = new Intent(this, OrganizerActivity.class);
-                            startActivity(intent);
-                        }
-                    });
-=======
                     app.getLocalProxy()
                             .thenCompose(p -> p.createLao(lao.getName(), lao.getTime(), lao.getTime(), app.getPerson().getId()))
                             .thenAccept(code -> {
@@ -133,7 +101,6 @@
                                 Log.e(TAG, "Error while creating Lao", t);
                                 return null;
                             });
->>>>>>> b84623c3
                 }
                 break;
             case R.id.button_cancel_launch:

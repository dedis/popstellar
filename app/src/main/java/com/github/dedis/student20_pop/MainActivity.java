--- conflicted
+++ resolved
@@ -4,7 +4,6 @@
 import android.util.Log;
 import android.view.View;
 import android.widget.EditText;
-import android.widget.TextView;
 import android.widget.Toast;
 
 import androidx.fragment.app.Fragment;
@@ -15,10 +14,7 @@
 import com.github.dedis.student20_pop.ui.HomeFragment;
 import com.github.dedis.student20_pop.ui.LaunchFragment;
 
-<<<<<<< HEAD
-=======
 import java.util.Date;
->>>>>>> 56227984
 
 /**
  * Activity used to display the different UIs
@@ -74,14 +70,6 @@
                 ((EditText) findViewById(R.id.entry_box_launch)).getText().clear();
                 showFragment(new HomeFragment(), LaunchFragment.TAG);
                 break;
-            case R.id.tab_properties:
-                TextView properties = (TextView) findViewById(R.id.properties_view);
-                if (properties.getVisibility() == View.GONE){
-                    properties.setVisibility(View.VISIBLE);
-                }
-                else {
-                    properties.setVisibility(View.GONE);
-                }
             default:
         }
     }

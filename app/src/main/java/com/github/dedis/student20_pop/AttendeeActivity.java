package com.github.dedis.student20_pop;

import android.content.Intent;
import android.os.Bundle;
import android.util.Log;
import android.view.View;

import androidx.fragment.app.Fragment;
import androidx.fragment.app.FragmentActivity;

import com.github.dedis.student20_pop.model.Keys;
import com.github.dedis.student20_pop.model.Lao;
import com.github.dedis.student20_pop.ui.AttendeeFragment;
import com.github.dedis.student20_pop.ui.HomeFragment;
import com.github.dedis.student20_pop.ui.IdentityFragment;
import com.github.dedis.student20_pop.utility.ui.OnEventTypeSelectedListener;

import java.util.Date;

import static com.github.dedis.student20_pop.OrganizerActivity.LAO_ID_TAG;
import static com.github.dedis.student20_pop.OrganizerActivity.PRIVATE_KEY_TAG;

/**
 * Activity used to display the different UIs for attendees
 **/
public class AttendeeActivity extends FragmentActivity implements OnEventTypeSelectedListener {

    public static final String TAG = AttendeeActivity.class.getSimpleName();

    @Override
    protected void onCreate(Bundle savedInstanceState) {
        super.onCreate(savedInstanceState);

        setContentView(R.layout.activity_attendee);

        Intent intent = getIntent();

        if (findViewById(R.id.fragment_container_attendee) != null) {
            if (savedInstanceState != null) {
                return;
            }

            getSupportFragmentManager().beginTransaction()
                    .add(R.id.fragment_container_attendee, new AttendeeFragment()).commit();
        }
    }

    /**
     * Manage the fragment change after clicking a specific view.
     *
     * @param view the clicked view
     */
    public void onClick(View view) {
        switch (view.getId()) {
            case R.id.tab_home:
                //Future: different Home UI for organizer (without connect UI?)
                showFragment(new HomeFragment(), HomeFragment.TAG);
                break;
            case R.id.tab_identity:
                Bundle bundle = new Bundle();
<<<<<<< HEAD
                final PoPApplication app = ((PoPApplication) getApplication());
                Lao lao = app.getCurrentLao();
                bundle.putString("ID", lao.getId());
=======

                final PoPApplication app = ((PoPApplication) getApplication());
                bundle.putString(PRIVATE_KEY_TAG, app.getPerson().getAuthentication());

                //TODO : Retrieve this LAO from the Intent
                Lao lao = new Lao("LAO I just joined", new Date(), new Keys().getPublicKey());
                bundle.putString(LAO_ID_TAG, lao.getId());

>>>>>>> d8630207
                // set Fragmentclass Arguments
                IdentityFragment identityFragment = new IdentityFragment();
                identityFragment.setArguments(bundle);
                showFragment(identityFragment, IdentityFragment.TAG);
            default:
                break;
        }
    }

    private void showFragment(Fragment fragment, String TAG) {
        if (!fragment.isVisible()) {
            getSupportFragmentManager()
                    .beginTransaction()
                    .replace(R.id.fragment_container_attendee, fragment, TAG)
                    .addToBackStack(TAG)
                    .commit();
        }
    }

    @Override
    public void OnEventTypeSelectedListener(EventType eventType) {
        switch (eventType) {
            case MEETING:
                //TODO
                Log.d("Meeting Event Type ", "Launch here Meeting Event Creation Fragment");
                break;
            case ROLL_CALL:
                //TODO
                Log.d("Roll-Call Event Type ", "Launch here Roll-Call Event Creation Fragment");
                break;
            case POLL:
                //TODO
                Log.d("Poll Event Type ", "Launch here Poll Event Creation Fragment");
                break;
            default:
                Log.d("Default Event Type :", "Default Behaviour TBD");
                break;
        }
    }
}<|MERGE_RESOLUTION|>--- conflicted
+++ resolved
@@ -58,20 +58,10 @@
                 break;
             case R.id.tab_identity:
                 Bundle bundle = new Bundle();
-<<<<<<< HEAD
                 final PoPApplication app = ((PoPApplication) getApplication());
                 Lao lao = app.getCurrentLao();
-                bundle.putString("ID", lao.getId());
-=======
-
-                final PoPApplication app = ((PoPApplication) getApplication());
                 bundle.putString(PRIVATE_KEY_TAG, app.getPerson().getAuthentication());
-
-                //TODO : Retrieve this LAO from the Intent
-                Lao lao = new Lao("LAO I just joined", new Date(), new Keys().getPublicKey());
                 bundle.putString(LAO_ID_TAG, lao.getId());
-
->>>>>>> d8630207
                 // set Fragmentclass Arguments
                 IdentityFragment identityFragment = new IdentityFragment();
                 identityFragment.setArguments(bundle);

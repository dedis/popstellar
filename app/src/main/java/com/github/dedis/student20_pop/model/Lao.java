--- conflicted
+++ resolved
@@ -1,12 +1,5 @@
 package com.github.dedis.student20_pop.model;
 
-<<<<<<< HEAD
-import android.os.Build;
-
-import androidx.annotation.RequiresApi;
-
-=======
->>>>>>> 71646ce7
 import java.util.ArrayList;
 import java.util.Date;
 import java.util.List;
@@ -17,16 +10,6 @@
  */
 public final class Lao {
 
-<<<<<<< HEAD
-    private String name;
-    private long time;
-    private String id;
-    private String organizer;
-    private List<String> witnesses;
-    private List<String> members;
-    private List<String> events;
-    private String attestation; // use Sign API
-=======
     private final String name;
     private final long time;
     private final String id;
@@ -35,27 +18,12 @@
     private List<String> members;
     private List<String> events;
     private final String attestation;
->>>>>>> 71646ce7
 
     /**
      * Constructor for a LAO
      *
      * @param name the name of the LAO, can be empty
      * @param time the creation time, can't be modified
-<<<<<<< HEAD
-     * @param organizer the public key of the organizer in Hex
-     *
-     */
-    public Lao(String name, Date time, String organizer) {
-        this.name = name;
-        this.time = time.getTime() / 1000L; // can modify to Instant instead of Date
-        this.id = name + time; // have to hash
-        this.organizer = organizer;
-        this.witnesses = new ArrayList<>();
-        this.members = new ArrayList<>();
-        this.events = new ArrayList<>();
-        this.attestation = name + time + organizer; // have to sign
-=======
      * @param organizer the public key of the organizer
      * @throws IllegalArgumentException if any of the parameters is null
      */
@@ -98,7 +66,6 @@
         this.events = events;
         // simple for now, will hash and sign in the future
         this.attestation = name + time + organizer;
->>>>>>> 71646ce7
     }
 
     public String getName() {
@@ -162,17 +129,6 @@
     }
 
     /**
-<<<<<<< HEAD
-     *
-     * @param name new name for the LAO, can be empty
-     * @throws IllegalArgumentException if the name is null
-     */
-    public void setName(String name) {
-        if(name == null) {
-            throw new IllegalArgumentException("Trying to set null as the name of the LAO");
-        }
-        this.name = name;
-=======
      * Modifying the name of the LAO creates a new id and attestation
      *
      * @param name new name for the LAO, can be empty
@@ -184,23 +140,15 @@
             throw new IllegalArgumentException("Trying to set null as the name of the LAO");
         }
         return new Lao(name, time, organizer, witnesses, members, events);
->>>>>>> 71646ce7
     }
 
     /**
      *
      * @param witnesses list of public keys of witnesses, can be empty
-<<<<<<< HEAD
-     * @throws IllegalArgumentException if at least one witness public key is null
-     */
-    public void setWitnesses(ArrayList<String> witnesses) {
-        if(witnesses.contains(null)) {
-=======
      * @throws IllegalArgumentException if the list is null or at least one public key is null
      */
     public void setWitnesses(List<String> witnesses) {
         if(witnesses == null || witnesses.contains(null)) {
->>>>>>> 71646ce7
             throw new IllegalArgumentException("Trying to add a null witness to the LAO " + name);
         }
         this.witnesses = witnesses;
@@ -209,17 +157,10 @@
     /**
      *
      * @param members list of public keys of members, can be empty
-<<<<<<< HEAD
-     * @throws IllegalArgumentException if at least one member public key is null
-     */
-    public void setMembers(List<String> members) {
-        if(members.contains(null)) {
-=======
      * @throws IllegalArgumentException if the list is null or at least one public key is null
      */
     public void setMembers(List<String> members) {
         if(members == null || members.contains(null)) {
->>>>>>> 71646ce7
             throw new IllegalArgumentException("Trying to add a null member to the LAO " + name);
         }
         this.members = members;
@@ -228,17 +169,10 @@
     /**
      *
      * @param events list of public keys of events, can be empty
-<<<<<<< HEAD
-     * @throws IllegalArgumentException if at least one event public key is null
-     */
-    public void setEvents(List<String> events) {
-        if(events.contains(null)) {
-=======
      * @throws IllegalArgumentException if the list is null or at least one public key is null
      */
     public void setEvents(List<String> events) {
         if(events == null || events.contains(null)) {
->>>>>>> 71646ce7
             throw new IllegalArgumentException("Trying to add a null event to the LAO " + name);
         }
         this.events = events;
@@ -249,16 +183,6 @@
         if (this == o) return true;
         if (o == null || getClass() != o.getClass()) return false;
         Lao lao = (Lao) o;
-<<<<<<< HEAD
-        return name.equals(lao.name)
-                && time == lao.time
-                && id.equals(lao.id)
-                && organizer.equals(lao.organizer)
-                && witnesses.equals(lao.witnesses)
-                && members.equals(lao.members)
-                && events.equals(lao.events)
-                && attestation.equals(lao.attestation);
-=======
         return Objects.equals(name, lao.name)
                 && Objects.equals(time, lao.time)
                 && Objects.equals(id, lao.id)
@@ -267,11 +191,8 @@
                 && Objects.equals(members, lao.members)
                 && Objects.equals(events, lao.events)
                 && Objects.equals(attestation, lao.attestation);
->>>>>>> 71646ce7
-    }
-
-    // API problem in order to use Objects.hash
-    @RequiresApi(api = Build.VERSION_CODES.KITKAT)
+    }
+
     @Override
     public int hashCode() {
         return Objects.hash(name, time, id, organizer, witnesses, members, events, attestation);

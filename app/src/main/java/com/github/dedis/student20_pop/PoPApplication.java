--- conflicted
+++ resolved
@@ -228,22 +228,8 @@
     }
 
     /**
-     * Add a LAO to this Application
-     *
-     * @param lao to add
-     */
-    public void addLao(Lao lao) {
-        if (!laoEventsMap.containsKey(lao)) {
-            this.laoEventsMap.put(lao, new ArrayList<>());
-        }
-    }
-
-    /**
-<<<<<<< HEAD
-     * Add an event to the current LAO
-     *
-     * @param event to be added
-=======
+     * Modify a LAO
+     *
      * @param lao to modify
      * @param newLao the modified lao
      */
@@ -255,8 +241,20 @@
     }
 
     /**
-     * @param event to be added to the current lao
->>>>>>> 0392612c
+     * Add a LAO to this Application
+     *
+     * @param lao to add
+     */
+    public void addLao(Lao lao) {
+        if (!laoEventsMap.containsKey(lao)) {
+            this.laoEventsMap.put(lao, new ArrayList<>());
+        }
+    }
+
+    /**
+     * Add an event to the current LAO
+     *
+     * @param event to be added
      */
     public void addEvent(Event event) {
         addEvent(getCurrentLao(), event);
@@ -336,9 +334,15 @@
     }
 
     /**
-     * This method creates a map for testing, when no backend is connected
-     *
-     * @return the dummy map
+     * Only useful when testing without a back-end.
+     */
+    public void activateTestingValues() {
+        currentLao = new Lao("LAO I just joined", person.getId());
+        dummyLaoEventMap();
+    }
+
+    /**
+     * This method creates a map for testing, when no backend is connected.
      */
     private void dummyLaoEventMap() {
         List<Event> events = new ArrayList<>();
@@ -356,14 +360,6 @@
         laoEventsMap.put(new Lao("LAO 2", notMyPublicKey), events);
         laoEventsMap.put(new Lao("My LAO 3", person.getId()), events);
         laoEventsMap.put(new Lao("LAO 4", notMyPublicKey), events);
-    }
-
-    /**
-     * Only useful when testing without a back-end
-     */
-    public void activateTestingValues(){
-        currentLao = new Lao("LAO I just joined", person.getId());
-        dummyLaoEventMap();
     }
 
     /**

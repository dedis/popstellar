package com.github.dedis.student20_pop;

import android.annotation.SuppressLint;
import android.app.Application;
import android.content.Context;
import android.content.SharedPreferences;
import android.os.Handler;
import android.os.Looper;
import android.util.Log;

<<<<<<< HEAD
=======
import androidx.annotation.VisibleForTesting;

import com.github.dedis.student20_pop.model.Keys;
>>>>>>> 05f8beeb
import com.github.dedis.student20_pop.model.Lao;
import com.github.dedis.student20_pop.model.Person;
import com.github.dedis.student20_pop.model.event.Event;
import com.github.dedis.student20_pop.utility.protocol.HighLevelProxy;
import com.github.dedis.student20_pop.utility.protocol.LowLevelProxy;
import com.github.dedis.student20_pop.utility.protocol.ProtocolProxyFactory;
import com.github.dedis.student20_pop.utility.security.PrivateInfoStorage;

import java.net.URI;
import java.util.ArrayList;
import java.util.HashMap;
import java.util.List;
import java.util.Map;
import java.util.Optional;

import static com.github.dedis.student20_pop.PoPApplication.AddWitnessResult.ADD_WITNESS_ALREADY_EXISTS;
import static com.github.dedis.student20_pop.PoPApplication.AddWitnessResult.ADD_WITNESS_SUCCESSFUL;

/**
 * Class modelling the application : a unique person associated with LAOs
 */
public class PoPApplication extends Application {

    public static final String TAG = PoPApplication.class.getSimpleName();
    public static final String SP_PERSON_ID_KEY = "SHARED_PREFERENCES_PERSON_ID";
    public static final String USERNAME = "USERNAME";
    private static final URI LOCAL_BACKEND_URI = URI.create("ws://10.0.2.2:2000");

    private final Map<URI, HighLevelProxy> openSessions = new HashMap<>();
    private final Map<String, Lao> laos = new HashMap<>();

    private static Context appContext;

    private Person person;

    //represents the Lao which we are connected to, can be null
    private Lao currentLao;
    private HighLevelProxy localProxy;

    @Override
    public void onCreate() {
        super.onCreate();

        startPurgeRoutine(new Handler(Looper.getMainLooper()));

        appContext = getApplicationContext();

        SharedPreferences sp = this.getSharedPreferences(TAG, Context.MODE_PRIVATE);

        // Verify if the information is not present
        if (person == null) {
            // Verify if the user already exists
            if (sp.contains(SP_PERSON_ID_KEY)) {
                // Recover user's information
                String id = sp.getString(SP_PERSON_ID_KEY, "");
                String authentication = PrivateInfoStorage.readData(this, id);
                if (authentication == null) {
                    person = new Person(USERNAME);
                    Log.d(TAG, "Private key of user cannot be accessed, new key pair is created");
                    if (PrivateInfoStorage.storeData(this, person.getId(), person.getAuthentication()))
                        Log.d(TAG, "Stored private key of organizer");
                } else {
                    person = new Person(USERNAME, id, authentication, new ArrayList<>());
                }
            } else {
                // Create new user
                person = new Person(USERNAME);
                // Store private key of user
                if (PrivateInfoStorage.storeData(this, person.getId(), person.getAuthentication()))
                    Log.d(TAG, "Stored private key of organizer");
            }
        }

<<<<<<< HEAD
=======
        activateTestingValues(); //comment this line when testing with a back-end
        laoWitnessMap.put(currentLao, new ArrayList<>());
>>>>>>> 05f8beeb
        localProxy = getProxy(LOCAL_BACKEND_URI);
    }

    @SuppressLint("ApplySharedPref")
    @Override
    public void onTerminate() {
        super.onTerminate();
        SharedPreferences sp = this.getSharedPreferences(TAG, Context.MODE_PRIVATE);
        // Use commit instead of apply for information to be stored immediately
        sp.edit().putString(SP_PERSON_ID_KEY, person.getId()).commit();
    }

    /**
     * Returns PoP Application Context.
     */
    public static Context getAppContext() {
        return appContext;
    }

    /**
     * Returns Person corresponding to the user.
     */
    public Person getPerson() {
        return person;
    }

    /**
     * Returns the current LAO.
     */
    public Optional<Lao> getCurrentLao() {
        return Optional.ofNullable(currentLao);
    }

    /**
     * @return the current lao
     */
    public Lao getCurrentLaoUnsafe() {
        return currentLao;
    }

    /**
<<<<<<< HEAD
     * Sets the current lao
     *
     * @param lao
     */
    public void setCurrentLao(Lao lao) {
        currentLao = lao;
    }

    /**
     * @return list of LAOs corresponding to the user
     */
    public List<Lao> getLaos() {
        return new ArrayList<>(laos.values());
=======
     * Returns list of LAOs corresponding to the user
     */
    public List<Lao> getLaos() {
        return new ArrayList<>(laoEventsMap.keySet());
    }

    /**
     * Returns map of LAOs as keys and lists of events corresponding to the lao as values.
     */
    public Map<Lao, List<Event>> getLaoEventsMap() {
        return laoEventsMap;
    }

    /**
     * Returns the list of Events associated with the given LAO, null if lao is not in the map.
     */
    public List<Event> getEvents(Lao lao) {
        return laoEventsMap.get(lao);
>>>>>>> 05f8beeb
    }

    /**
     * Get witnesses of the current LAO
     *
     * @return lao's corresponding list of witnesses
     */
    public List<String> getWitnesses() {
<<<<<<< HEAD
        return getCurrentLao().map(Lao::getWitnesses).orElseGet(ArrayList::new);
=======
        return laoWitnessMap.get(currentLao);
    }

    /**
     * Get the list of witnesses of a given LAO
     *
     * @param lao from where we want to get the witnesses
     * @return lao's corresponding list of witnesses
     */
    public List<String> getWitnesses(Lao lao) {
        List<String> laoWitnesses = laoWitnessMap.get(lao);
        if (laoWitnesses == null) {
            laoWitnesses = new ArrayList<>();
            laoWitnessMap.put(lao, laoWitnesses);
        }

        return laoWitnessMap.get(lao);
    }

    /**
     * Returns the map of LAOs and its witnesses.
     */
    public Map<Lao, List<String>> getLaoWitnessMap() {
        return laoWitnessMap;
>>>>>>> 05f8beeb
    }

    /**
     * Returns the proxy of the local device's backend.
     */
    public HighLevelProxy getLocalProxy() {
        return localProxy;
    }

    /**
     * Get the proxy for the given host
     * If the connection was not established yet, creates it.
     *
     * @param host of the backend
     * @return the proxy
     */
    public HighLevelProxy getProxy(URI host) {
        synchronized (openSessions) {
            if(openSessions.containsKey(host)) {
                return openSessions.get(host);
            } else {
                HighLevelProxy proxy = ProtocolProxyFactory.getInstance().createHighLevelProxy(host, person);
                openSessions.put(host, proxy);
                return proxy;
            }
        }
    }

    /**
     * Set a Person for this Application, can only be done once
     *
     * @param person to be set for this Application
     */
<<<<<<< HEAD
    public void createLao(Lao lao) {
        laos.put(lao.getId(), lao);
    }


=======
    public void setPerson(Person person) {
        if (person != null) {
            this.person = person;
        }
    }

    /**
     * Sets the current LAO of this Application
     *
     * @param lao current LAO to be set
     */
    public void setCurrentLao(Lao lao) {
        this.currentLao = lao;
    }

    /**
     * Modify a LAO
     *
     * @param lao to modify
     * @param newLao the modified lao
     */
    public void modifyLao(Lao lao, Lao newLao){
        List<Event> events = laoEventsMap.remove(lao);
        if (events != null){
            laoEventsMap.put(newLao, events);
        }
    }
>>>>>>> 05f8beeb

    /**
     * Add a LAO to this Application
     *
     * @param lao to add
     */
    public void addLao(Lao lao) {
        if (!laoEventsMap.containsKey(lao)) {
            this.laoEventsMap.put(lao, new ArrayList<>());
        }
    }

    /**
     * Add an event to the current LAO
     *
     * @param event to be added
     */
    public void addEvent(Event event) {
<<<<<<< HEAD
        getCurrentLao().ifPresent(lao -> {
            lao.addEvent(event);
            // TODO Call backend
        });
=======
        addEvent(getCurrentLao(), event);
    }

    /**
     * Add an event to a specified LAO
     *
     * @param lao   of the new event
     * @param event to be added
     */
    public void addEvent(Lao lao, Event event) {
        getEvents(lao).add(event);
>>>>>>> 05f8beeb
    }

    /**
     * Add a witness to the current LAO
     *
     * @param witness add witness to current lao
     * @return ADD_WITNESS_SUCCESSFUL if witness has been added
     * ADD_WITNESS_ALREADY_EXISTS if witness already exists
     */
    public AddWitnessResult addWitness(String witness) {
        return addWitness(currentLao, witness);
    }

    /**
     * Add a witness to a specified LAO
     *
     * @param lao     of the new witness
     * @param witness id to add on the list of witnesses for the LAO
     * @return ADD_WITNESS_SUCCESSFUL if witness has been added
     * ADD_WITNESS_ALREADY_EXISTS if witness already exists
     */
    public AddWitnessResult addWitness(Lao lao, String witness) {
        //TODO when connected to backend
        // send info to backend
        // If witness has been added return true, otherwise false

        if(lao.addWitness(witness)) {
            return ADD_WITNESS_ALREADY_EXISTS;
        } else {
            return ADD_WITNESS_SUCCESSFUL;
        }
    }

    /**
     * Add witnesses to the current LAO
     *
     * @param witnesses add witness to current lao
     * @return corresponding result for each witness in the list
     */
    public List<AddWitnessResult> addWitnesses(List<String> witnesses) {
        return addWitnesses(currentLao, witnesses);
    }

    /**
     * Add witnesses to a specified LAO
     *
     * @param witnesses add witness to current lao
     * @return corresponding result for each witness in the list
     */
    public List<AddWitnessResult> addWitnesses(Lao lao, List<String> witnesses) {
        List<AddWitnessResult> results = new ArrayList<>();
        for (String witness : witnesses) {
            results.add(addWitness(lao, witness));
        }
        return results;
    }

    /**
<<<<<<< HEAD
=======
     * Only useful when testing without a back-end.
     */
    public void activateTestingValues() {
        currentLao = new Lao("LAO I just joined", person.getId());
        dummyLaoEventMap();
    }

    /**
     * This method creates a map for testing, when no backend is connected.
     */
    private void dummyLaoEventMap() {
        List<Event> events = new ArrayList<>();
        Event event1 = new Event("Future Event 1", new Keys().getPublicKey(), 2617547969L, "EPFL", POLL);
        Event event2 = new Event("Present Event 1", new Keys().getPublicKey(), Instant.now().getEpochSecond(), "Somewhere", DISCUSSION);
        Event event3 = new Event("Past Event 1", new Keys().getPublicKey(), 1481643086L, "Here", MEETING);
        events.add(event1);
        events.add(event2);
        events.add(event3);

        String notMyPublicKey = new Keys().getPublicKey();

        laoEventsMap.put(currentLao, events);
        laoEventsMap.put(new Lao("LAO 1", notMyPublicKey), events);
        laoEventsMap.put(new Lao("LAO 2", notMyPublicKey), events);
        laoEventsMap.put(new Lao("My LAO 3", person.getId()), events);
        laoEventsMap.put(new Lao("LAO 4", notMyPublicKey), events);
    }

    /**
     * Start the routine the will purge periodically every open session to close timeout requests
     *
     * @param handler to run the routine on
     */
    private void startPurgeRoutine(Handler handler) {
        handler.post(new Runnable() {
            @Override
            public void run() {
                synchronized (openSessions) {
                    openSessions.values().forEach(hlp -> hlp.lowLevel().purgeTimeoutRequests());
                    handler.postDelayed(this, LowLevelProxy.REQUEST_TIMEOUT);
                }
            }
        });
    }

    /**
>>>>>>> 05f8beeb
     * Type of results when adding a witness
     */
    public enum AddWitnessResult {
        ADD_WITNESS_SUCCESSFUL,
        ADD_WITNESS_ALREADY_EXISTS
    }
}<|MERGE_RESOLUTION|>--- conflicted
+++ resolved
@@ -8,12 +8,9 @@
 import android.os.Looper;
 import android.util.Log;
 
-<<<<<<< HEAD
-=======
 import androidx.annotation.VisibleForTesting;
 
 import com.github.dedis.student20_pop.model.Keys;
->>>>>>> 05f8beeb
 import com.github.dedis.student20_pop.model.Lao;
 import com.github.dedis.student20_pop.model.Person;
 import com.github.dedis.student20_pop.model.event.Event;
@@ -87,11 +84,8 @@
             }
         }
 
-<<<<<<< HEAD
-=======
         activateTestingValues(); //comment this line when testing with a back-end
         laoWitnessMap.put(currentLao, new ArrayList<>());
->>>>>>> 05f8beeb
         localProxy = getProxy(LOCAL_BACKEND_URI);
     }
 
@@ -126,20 +120,19 @@
     }
 
     /**
-     * @return the current lao
+     * @return the current LAO, unsafe
      */
     public Lao getCurrentLaoUnsafe() {
         return currentLao;
     }
 
     /**
-<<<<<<< HEAD
      * Sets the current lao
      *
      * @param lao
      */
     public void setCurrentLao(Lao lao) {
-        currentLao = lao;
+        this.currentLao = lao;
     }
 
     /**
@@ -147,26 +140,6 @@
      */
     public List<Lao> getLaos() {
         return new ArrayList<>(laos.values());
-=======
-     * Returns list of LAOs corresponding to the user
-     */
-    public List<Lao> getLaos() {
-        return new ArrayList<>(laoEventsMap.keySet());
-    }
-
-    /**
-     * Returns map of LAOs as keys and lists of events corresponding to the lao as values.
-     */
-    public Map<Lao, List<Event>> getLaoEventsMap() {
-        return laoEventsMap;
-    }
-
-    /**
-     * Returns the list of Events associated with the given LAO, null if lao is not in the map.
-     */
-    public List<Event> getEvents(Lao lao) {
-        return laoEventsMap.get(lao);
->>>>>>> 05f8beeb
     }
 
     /**
@@ -175,34 +148,7 @@
      * @return lao's corresponding list of witnesses
      */
     public List<String> getWitnesses() {
-<<<<<<< HEAD
         return getCurrentLao().map(Lao::getWitnesses).orElseGet(ArrayList::new);
-=======
-        return laoWitnessMap.get(currentLao);
-    }
-
-    /**
-     * Get the list of witnesses of a given LAO
-     *
-     * @param lao from where we want to get the witnesses
-     * @return lao's corresponding list of witnesses
-     */
-    public List<String> getWitnesses(Lao lao) {
-        List<String> laoWitnesses = laoWitnessMap.get(lao);
-        if (laoWitnesses == null) {
-            laoWitnesses = new ArrayList<>();
-            laoWitnessMap.put(lao, laoWitnesses);
-        }
-
-        return laoWitnessMap.get(lao);
-    }
-
-    /**
-     * Returns the map of LAOs and its witnesses.
-     */
-    public Map<Lao, List<String>> getLaoWitnessMap() {
-        return laoWitnessMap;
->>>>>>> 05f8beeb
     }
 
     /**
@@ -232,17 +178,19 @@
     }
 
     /**
-     * Set a Person for this Application, can only be done once
-     *
-     * @param person to be set for this Application
-     */
-<<<<<<< HEAD
+     * Add a new LAO to the app
+     *
+     * @param lao to add
+     */
     public void createLao(Lao lao) {
         laos.put(lao.getId(), lao);
     }
 
-
-=======
+    /**
+     * Set a Person for this Application, can only be done once
+     *
+     * @param person to be set for this Application
+     */
     public void setPerson(Person person) {
         if (person != null) {
             this.person = person;
@@ -259,54 +207,13 @@
     }
 
     /**
-     * Modify a LAO
-     *
-     * @param lao to modify
-     * @param newLao the modified lao
-     */
-    public void modifyLao(Lao lao, Lao newLao){
-        List<Event> events = laoEventsMap.remove(lao);
-        if (events != null){
-            laoEventsMap.put(newLao, events);
-        }
-    }
->>>>>>> 05f8beeb
-
-    /**
-     * Add a LAO to this Application
-     *
-     * @param lao to add
-     */
-    public void addLao(Lao lao) {
-        if (!laoEventsMap.containsKey(lao)) {
-            this.laoEventsMap.put(lao, new ArrayList<>());
-        }
-    }
-
-    /**
-     * Add an event to the current LAO
-     *
-     * @param event to be added
+     * @param event to be added to the current lao
      */
     public void addEvent(Event event) {
-<<<<<<< HEAD
         getCurrentLao().ifPresent(lao -> {
             lao.addEvent(event);
             // TODO Call backend
         });
-=======
-        addEvent(getCurrentLao(), event);
-    }
-
-    /**
-     * Add an event to a specified LAO
-     *
-     * @param lao   of the new event
-     * @param event to be added
-     */
-    public void addEvent(Lao lao, Event event) {
-        getEvents(lao).add(event);
->>>>>>> 05f8beeb
     }
 
     /**
@@ -365,8 +272,6 @@
     }
 
     /**
-<<<<<<< HEAD
-=======
      * Only useful when testing without a back-end.
      */
     public void activateTestingValues() {
@@ -413,7 +318,6 @@
     }
 
     /**
->>>>>>> 05f8beeb
      * Type of results when adding a witness
      */
     public enum AddWitnessResult {

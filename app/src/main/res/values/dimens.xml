--- conflicted
+++ resolved
@@ -1,25 +1,17 @@
 <?xml version="1.0" encoding="utf-8"?>
 <resources>
 
-    <!-- Default screen margins, per the Android Design guidelines. -->
-    <dimen name="activity_horizontal_margin">16dp</dimen>
-    <dimen name="activity_vertical_margin">16dp</dimen>
-    <dimen name="appbar_padding">16dp</dimen>
-    <dimen name="fab_margin">16dp</dimen>
-    <dimen name="appbar_padding_top">8dp</dimen>
-    <dimen name="text_margin">16dp</dimen>
+    <!-- Tabs -->
+    <dimen name="guideline_horizontal_tab">0.08</dimen>
+    <dimen name="guideline_vertical_tab_home">0.33</dimen>
+    <dimen name="guideline_vertical_tab_connect">0.66</dimen>
+
 
     <!-- Text -->
     <dimen name="margin_text">32dp</dimen>
     <dimen name="size_title">24sp</dimen>
     <dimen name="size_body">18sp</dimen>
 
-<<<<<<< HEAD
-    <!-- Tabs -->
-    <dimen name="guideline_horizontal_tab">0.08</dimen>
-    <dimen name="guideline_vertical_tab_home">0.33</dimen>
-    <dimen name="guideline_vertical_tab_connect">0.66</dimen>
-=======
     <!-- Camera preview -->
     <integer name="camera_preview_width">240</integer>
     <integer name="camera_preview_height">320</integer>
@@ -32,5 +24,4 @@
 
     <!-- Button -->
     <dimen name="margin_button">16dp</dimen>
->>>>>>> fd74e1c8
 </resources>
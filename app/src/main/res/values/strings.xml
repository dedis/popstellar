--- conflicted
+++ resolved
@@ -13,17 +13,10 @@
     <string name="text_title_welcome">Welcome to Personhood.Online!</string>
     <string name="text_body_welcome">\n\n To connect to a local organization (LAO), please tap Connect above. \n\n To launch a new LAO as an organizer, please tap Launch tab above.</string>
 
-<<<<<<< HEAD
     <!-- Connect -->
     <string name="allow_camera_text">Please allow the camera to be used by the app</string>
     <string name="allow_camera_button">Allow camera</string>
 
-    <!-- Temp -->
-    <string name="text_temp_launch">Launch UI</string>
-    <!-- TODO: Remove or change this placeholder text -->
-    <string name="hello_blank_fragment">Hello blank fragment</string>
-    <string name="connecting">Connecting...</string>
-=======
     <!-- Launch -->
     <string name="text_title_launch">To launch a new organization, please enter a name for the organization.</string>
     <string name="text_body_launch">(You can change it later.)\n\n</string>
@@ -33,6 +26,6 @@
 
     <!-- Temp -->
     <string name="text_temp_connect">Connect UI</string>
-
->>>>>>> a13b7583
+    <string name="text_temp_launch">Launch UI</string>
+    <string name="connecting">Connecting...</string>
 </resources>
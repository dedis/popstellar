--- conflicted
+++ resolved
@@ -34,9 +34,6 @@
     <!-- Poll -->
     <string name="poll_event">Poll Event</string>
     <string name="button_cancel">Cancel</string>
-<<<<<<< HEAD
-
-=======
     <string name="select_event_type_dialog_title">Select Event Type</string>
 
     <!-- Meeting Event -->
@@ -44,5 +41,4 @@
 
     <!-- Roll-Call Event -->
     <string name="roll_call_event">Roll-Call Event</string>
->>>>>>> 786db38f
 </resources>
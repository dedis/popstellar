--- conflicted
+++ resolved
@@ -25,17 +25,5 @@
     <string name="message_launch_successful">LAO %1$s created successfully</string>
 
     <!-- Temp -->
-<<<<<<< HEAD
-    <string name="text_temp_connect">Connect UI</string>
-    <string name="text_temp_launch">Launch UI</string>
-
-    <string name="tab_text_1">Past Events</string>
-    <string name="tab_text_2">Present Events</string>
-    <string name="tab_text_3">Future Events</string>
-
-
-
-=======
     <string name="connecting">Connecting…</string>
->>>>>>> aaf36a50
 </resources>
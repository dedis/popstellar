--- conflicted
+++ resolved
@@ -17,14 +17,12 @@
     - [Publishing a message on a channel](#publishing-a-message-on-a-channel)
     - [Propagating a message on a channel](#propagating-a-message-on-a-channel)
     - [Catching up on past messages on a channel](#catching-up-on-past-messages-on-a-channel)
+    - [Catching up on past messages on a channel using paging](#catching-up-on-past-messages-on-a-channel-using-paging)
     - [Sending a heartbeat message to servers](#sending-a-heartbeat-message-to-servers)
     - [Retrieving messages from server using ids ](#retrieving-messages-from-server-using-ids-)
     - [Spreading a Rumor](#spreading-a-rumor)
-<<<<<<< HEAD
     - [Sharing rumor state](#sharing-rumor-state)
-=======
-    - [Catching up on past messages on a channel using paging](#catching-up-on-past-messages-on-a-channel-using-paging)
->>>>>>> cbd31e92
+    
   - [Answer](#answer)
     - [RPC answer error](#rpc-answer-error)
 - [Mid-level (message) communication](#mid-level-message-communication)

# Protocol specification

<!-- START doctoc.sh generated TOC please keep comment here to allow auto update -->
<!-- DO NOT EDIT THIS SECTION, INSTEAD RE-RUN doctoc.sh TO UPDATE -->
**:book: Table of Contents**

- [Protocol specification](#protocol-specification)
- [Introduction](#introduction)
  - [Validation and Disambiguation](#validation-and-disambiguation)
  - [Representation of complex data types in the protocol](#representation-of-complex-data-types-in-the-protocol)
  - [Concatenation for hashing](#concatenation-for-hashing)
- [JSON RPC (low-level)](#json-rpc-low-level)
  - [Query](#query)
    - [Greeting a server](#greeting-a-server)
    - [Subscribing to a channel](#subscribing-to-a-channel)
    - [Unsubscribing from a channel](#unsubscribing-from-a-channel)
    - [Publishing a message on a channel](#publishing-a-message-on-a-channel)
    - [Propagating a message on a channel](#propagating-a-message-on-a-channel)
    - [Catching up on past messages on a channel](#catching-up-on-past-messages-on-a-channel)
    - [Sending a heartbeat message to servers](#sending-a-heartbeat-message-to-servers)
    - [Retrieving messages from server using ids ](#retrieving-messages-from-server-using-ids-)
    - [Spreading a Rumor](#spreading-a-rumor)
    - [Catching up on past messages on a channel using paging](#catching-up-on-past-messages-on-a-channel-using-paging)
  - [Answer](#answer)
    - [RPC answer error](#rpc-answer-error)
- [Mid-level (message) communication](#mid-level-message-communication)

<!-- END doctoc.sh generated TOC please keep comment here to allow auto update -->

- [High-level (message data) communication](messageData.md)

**Note**: do not edit JSON messages directly. Those are automatically embedded
from `../protocol`. Use 
[embedme](https://github.com/dedis/popstellar/blob/master/docs/embedme.sh) to 
make an update. 

# Introduction

The Personhood.Online system will communicate over WebSockets and rely on a
Publish/Subscribe communication pattern, to support the Personhood.Online notion
of “Communication channels” described in Data Pipeline architecture
specification. As WebSockets do not naturally support Publish/Subscribe, a
low-level protocol is described to provide the Publish/Subscribe communication
layer. Building on top of this low-level protocol, a high-level protocol will
provide the Personhood.Online application-level communication. This protocol is
also described here. The following figure illustrates the principle of a pub/sub
over websocket:

![](assets/pub_sub_principle.png)

## Validation and Disambiguation
To make sure that the protocol is understood by everyone equally and to ensure
that it is implemented correctly, all messages will be described using the
JSON Schema (proposed IETF standard, version: draft-07). 
This will enable the teams to validate their inputs and outputs with the schema
files as part of their testing strategy. 

## Representation of complex data types in the protocol

- base64: string containing base64url-encoded data
- Public Key: base64
- Signature: base64
- Hash: base64
- Timestamp: uint64 representation of the Unix timestamp (seconds since January
  1st, 1970)  

## Concatenation for hashing

When concatenating strings for hashing, the following <code>HashLen()</code> function is applied:

<code>HashLen(a<sub>1</sub>,a<sub>2</sub>,...,a<sub>n</sub>) = SHA256(
string(length(a<sub>1</sub>)) || a<sub>1</sub> || string(length(a<sub>2</sub>))
|| a<sub>2</sub> || ... || string(length(a<sub>n</sub>)) ||
a<sub>n</sub>)</code>

where <code>a<sub>1</sub>, ..., a<sub>n</sub></code> are UTF-8 strings,
`length()` computes the length in bytes of the UTF-8 string, `string()` is the
textual representation of a number and `||` represents the concatenation.

# JSON RPC (low-level)

🧭 **JSON RPC**

JSON RPC is the basic and lowest definition of an RPC message.

```json5
// ../protocol/jsonRPC.json

{
    "$schema": "http://json-schema.org/draft-07/schema#",
    "$id": "https://raw.githubusercontent.com/dedis/popstellar/master/protocol/jsonRPC.json",
    "title": "Match a custom JsonRpc 2.0 message",
    "description": "Match a client query or a positive or negative server answer.",
    "type": "object",
    "properties": {
        "jsonrpc": {
            "type": "string",
            "const": "2.0",
            "description": "JSON RPC version"
        }
    },
    "oneOf": [
        {
            "$ref": "answer/answer.json"
        },
        {
            "$ref": "query/query.json"
        }
    ],
    "required": ["jsonrpc"]
}

```

There are two kinds of low-level RPC messages:

- query
- answer

The low-level communication takes care of establishing a channel-based
publish/subscribe mechanism on the WebSocket connection. The implementation of
the low-level communication layer is based on the JSON-RPC 2.0 protocol.

While WebSocket connections function as a bi-directional communication link,
this protocol allows WebSocket clients to subscribe to existing pub/sub channels
(and unsubscribe from them) as well as to publish a message on the pub/sub
channel. It is the responsibility of the organizer & witness servers to
propagate any message received on pub/sub channel C across all open WebSocket
connections listening to the pub/sub channel C.

All low-level, RPC-based communications carry an id field based on the JSON-RPC
2.0 specification. This field is a short-lived, unique id that is used to match
the response with the corresponding request. It is assigned by whoever creates
the request. How this field is generated is up to you, provided that there are
never 2 concurrent requests with the same id in progress on the same WebSocket
connection.

## Query

🧭 **RPC Message** > **Query**

A query denotes an RPC, with corresponds to a function invocation.
Therefore, it defines the name of the function to call (the `method`)
and its arguments (`params`).

```json5
// ../protocol/query/query.json

{
    "$schema": "http://json-schema.org/draft-07/schema#",
    "$id": "https://raw.githubusercontent.com/dedis/popstellar/master/protocol/query/query.json",
    "title": "Match a custom JsonRpc 2.0 query message",
    "description": "Match a client query",
    "type": "object",
    "properties": {
        "jsonrpc": {
            "$comment": "Defined by the parent, but needed here for the validation"
        },

        "method": {
            "type": "string"
        },

        "params": {
            "type": "object"
        }
    },
    "oneOf": [
        {
            "$ref": "method/subscribe.json"
        },
        {
            "$ref": "method/broadcast.json"
        },
        {
            "$ref": "method/unsubscribe.json"
        },
        {
            "$ref": "method/publish.json"
        },
        {
            "$ref": "method/catchup.json"
        },
        {
            "$ref": "method/heartbeat.json"
        },
        {
            "$ref": "method/get_messages_by_id.json"
        },
        {
            "$ref": "method/greet_server.json"
        },
        {
            "$ref": "method/rumor.json"
        }
    ],

    "required": ["method", "params", "jsonrpc"],

    "$comment": "can have an additional property `id` if not a broadcast"
}

```

Here are the different methods that can be called:

* GreetServer
* Subscribe
* Unsubscribe
* Catchup
* Broadcast
* Publish
* Heartbeat
* GetMessagesById

### Greeting a server
🧭 **RPC Message** > **Query** > **Greet Server**

By sending a greet server message, a server can transmit its public key as well as the 
addresses of its client and server endpoints to another server. For this purpose, the server sends
out a JSON-RPC 2.0 *notification* as defined below.

This message should be sent by the server that opens a connection with another server. It should trigger
a `GreetServer` message from the server that receives the connection containing its own information. 

Notification

```json5
// ../protocol/examples/query/greet_server/greet_server.json

{
  "jsonrpc": "2.0",
  "method": "greet_server",
  "params": {
    "public_key": "J9fBzJV70Jk5c-i3277Uq4CmeL4t53WDfUghaK0HpeM=",
    "client_address": "wss://popdemo.dedis.ch:9000/client",
    "server_address": "wss://popdemo.dedis.ch:9001/server"
  }
}

```

<details>
<summary>
💡 See the full specification
</summary>

```json5
{
  $schema: 'http://json-schema.org/draft-07/schema#',
  $id: 'https://raw.githubusercontent.com/dedis/popstellar/master/protocol/query/method/greet_server.json',
  description: 'Sent by the server to the other server when it connects to it. It informs the other server about its public key and client / server endpoints',
  type: 'object',
  additionalProperties: false,
  properties: {
    method: {
      description: '[String] operation to be performed by the query',
      const: 'greet_server',
    },
    params: {
      type: 'object',
      additionalProperties: false,
      properties: {
        public_key: {
          description: '[String] public key of the server',
          type: 'string',
          contentEncoding: 'base64',
        },
        server_address: {
          description: '[String] canonical address of the server with a protocol prefix and (optionally) the port number for connecting as a server',
          type: 'string',
          pattern: '^(ws|wss):\\/\\/.*(:\\d{0,5})?\\/.*$',
        },
        client_address: {
          description: '[String] canonical address of the server with a protocol prefix and (optionally) the port number for connecting as a client',
          type: 'string',
          pattern: '^(ws|wss):\\/\\/.*(:\\d{0,5})?\\/.*$',
        },
      },
      required: ['public_key', 'server_address', 'client_address']
    },
    jsonrpc: {
      $comment: 'Defined by the parent, but needed here for the validation',
    },
  },
  required: ['method', 'params', 'jsonrpc']
}

```

</details>

### Subscribing to a channel

🧭 **RPC Message** > **Query** > **Subscribe**

By executing a subscribe action, a client can start receiving messages from that
channel.

To simplify the initialization of the system and keep the low-level
communication simple, it is assumed that channel “/root” always exists, and only
the server is allowed to subscribe to it. Clients can then publish on channel
"/root" to create and bootstrap their Local Autonomous Organizer (LAO) (cf
High-level communication).

To request top chirps, a subscribe message should be sent to the subchannel `/root/{lao_id}/social/top_chirps`. The server should respond with the top 3 chirps they have sorted by reactions. After receiving these top chirps, the user sends an unsubscibe message to this subchannel. This process repeats upon a new request for top chirps.

RPC 

```json5
// ../protocol/examples/query/subscribe/subscribe.json

{
    "jsonrpc": "2.0",
    "id": 2,
    "method": "subscribe",
    "params": {
        "channel": "/root/p_EYbHyMv6sopI5QhEXBf40MO_eNoq7V_LygBd4c9RA="
    }
}

```

Response (in case of success)

```json5
// ../protocol/examples/answer/general_empty.json

{
    "jsonrpc": "2.0",
    "id": 999,
    "result": 0
}

```


<details>
<summary>
💡 See the full specification
</summary>

```json5
// ../protocol/query/method/subscribe.json

{
    "$schema": "http://json-schema.org/draft-07/schema#",
    "$id": "https://raw.githubusercontent.com/dedis/popstellar/master/protocol/query/method/subscribe.json",
    "description": "Match subscribe to a channel client query",
    "type": "object",
    "additionalProperties": false,
    "properties": {
        "method": {
            "description": "[String] operation to be performed by the query",
            "const": "subscribe"
        },

        "params": {
            "type": "object",
            "additionalProperties": false,
            "properties": {
                "channel": {
                    "description": "[String] name of the channel",
                    "type": "string",
                    "pattern": "^/root(/[^/]+)+$"
                }
            },

            "required": ["channel"]
        },

        "jsonrpc": {
            "$comment": "Defined by the parent, but needed here for the validation"
        },

        "id": {
            "type": "integer"
        }
    },

    "required": ["method", "params", "id", "jsonrpc"]
}

```

</details>

### Unsubscribing from a channel

🧭 **RPC Message** > **Query** > **Unsubscribe**

By executing an unsubscribe action, a client stops receiving messages from that
channel.

RPC 

```json5
// ../protocol/examples/query/unsubscribe/unsubscribe.json

{
    "jsonrpc": "2.0",
    "id": 7,
    "method": "unsubscribe",
    "params": {
        "channel": "/root/p_EYbHyMv6sopI5QhEXBf40MO_eNoq7V_LygBd4c9RA="
    }
}

```

Response (in case of success)

```json5
// ../protocol/examples/answer/general_empty.json

{
    "jsonrpc": "2.0",
    "id": 999,
    "result": 0
}

```


<details>
<summary>
💡 See the full specification
</summary>
  
```json5
// ../protocol/query/method/unsubscribe.json

{
    "$schema": "http://json-schema.org/draft-07/schema#",
    "$id": "https://raw.githubusercontent.com/dedis/popstellar/master/protocol/query/method/unsubscribe.json",
    "description": "Match unsubscribe from a channel client query",
    "type": "object",
    "properties": {
        "method": {
            "description": "[String] operation to be performed by the query",
            "const": "unsubscribe"
        },

        "params": {
            "type": "object",
            "additionalProperties": false,
            "properties": {
                "channel": {
                    "description": "[String] name of the channel",
                    "type": "string",
                    "pattern": "^/root(/[^/]+)+$"
                }
            },

            "required": ["channel"]
        },

        "jsonrpc": {
            "$comment": "Defined by the parent, but needed here for the validation"
        },

        "id": {
            "type": "integer"
        }
    },

    "required": ["method", "params", "id", "jsonrpc"]
}

```
  
</details>
  
### Publishing a message on a channel

🧭 **RPC Message** > **Query** > **Publish**

By executing a publish action, an attendee communicates its intention to publish
a specific message on a channel.

The format and content of the `message` parameter is further detailed as part of
the [Mid-level (message) communication](#mid-level-message-communication) section.

RPC 

```json5
// ../protocol/examples/query/publish/publish.json

{
    "jsonrpc": "2.0",
    "id": 4,
    "method": "publish",
    "params": {
        "channel": "/root/p_EYbHyMv6sopI5QhEXBf40MO_eNoq7V_LygBd4c9RA=",
        "message": {
            "data": "eyJvYmplY3QiOiJyb2xsX2NhbGwiLCJhY3Rpb24iOiJjcmVhdGUiLCJuYW1lIjoiUm9sbCBDYWxsIiwiY3JlYXRpb24iOjE2MzMwMzYxMjAsInByb3Bvc2VkX3N0YXJ0IjoxNjMzMDM2Mzg4LCJwcm9wb3NlZF9lbmQiOjE2MzMwMzk2ODgsImxvY2F0aW9uIjoiRVBGTCIsImlkIjoial9kSmhZYnpubXZNYnVMc0ZNQ2dzYlB5YjJ6Nm1vZ2VtSmFON1NWaHVVTT0ifQ==",
            "sender": "J9fBzJV70Jk5c-i3277Uq4CmeL4t53WDfUghaK0HpeM=",
            "signature": "FFqBXhZSaKvBnTvrDNIeEYMpFKI5oIa5SAewquxIBHTTEyTIDnUgmvkwgccV9NrujPwDnRt1f4CIEqzXqhbjCw==",
            "message_id": "sD_PdryBuOr14_65h8L-e1lzdQpDWxUAngtu1uwqgEI=",
            "witness_signatures": []
        }
    }
}

```

Response (in case of success)

```json5
// ../protocol/examples/answer/general_empty.json

{
    "jsonrpc": "2.0",
    "id": 999,
    "result": 0
}

```

<details>
<summary>
💡 See the full specification
</summary>

```json5
// ../protocol/query/method/publish.json

{
    "$schema": "http://json-schema.org/draft-07/schema#",
    "$id": "https://raw.githubusercontent.com/dedis/popstellar/master/protocol/query/method/publish.json",
    "description": "Match publish query",
    "type": "object",
    "additionalProperties": false,
    "properties": {
        "method": {
            "description": "[String] operation to be performed by the query",
            "const": "publish"
        },

        "params": {
            "type": "object",
            "additionalProperties": false,
            "properties": {
                "channel": {
                    "description": "[String] name of the channel",
                    "type": "string",
                    "pattern": "^/root(/[^/]+)*$",
                    "$comment": "Note: the regex matches a \"/root\" or a \"/root/<channel>\""
                },
                "message": {
                    "description": "[Message] message to be published",
                    "$ref": "message/message.json"
                }
            },

            "required": ["channel", "message"]
        },

        "jsonrpc": {
            "$comment": "Defined by the parent, but needed here for the validation"
        },

        "id": {
            "type": "integer"
        }
    },

    "required": ["method", "params", "id", "jsonrpc"]
}

```

</details>

### Propagating a message on a channel

🧭 **RPC Message** > **Query** > **Broadcast**

To broadcast a message that was published on a given channel, the server sends
out a JSON-RPC 2.0 *notification* as defined below. Do notice the absence of an id
field and of a response, in compliance with the JSON-RPC 2.0 specification.

To broadcast a message between different servers, the same JSON-RPC 2.0 *notification*
is used. This is the only case when a message should be broadcast on the “/root”
channel.

The format and content of the `message` parameter is further detailed as part of
the [Mid-level (message) communication](#mid-level-message-communication) section.

Notification 

```json5
// ../protocol/examples/query/broadcast/broadcast.json

{
    "jsonrpc": "2.0",
    "method": "broadcast",
    "params": {
        "channel": "/root/p_EYbHyMv6sopI5QhEXBf40MO_eNoq7V_LygBd4c9RA=",
        "message": {
            "data": "eyJvYmplY3QiOiJyb2xsX2NhbGwiLCJhY3Rpb24iOiJjcmVhdGUiLCJuYW1lIjoiUm9sbCBDYWxsIiwiY3JlYXRpb24iOjE2MzMwMzYxMjAsInByb3Bvc2VkX3N0YXJ0IjoxNjMzMDM2Mzg4LCJwcm9wb3NlZF9lbmQiOjE2MzMwMzk2ODgsImxvY2F0aW9uIjoiRVBGTCIsImlkIjoial9kSmhZYnpubXZNYnVMc0ZNQ2dzYlB5YjJ6Nm1vZ2VtSmFON1NWaHVVTT0ifQ==",
            "sender": "J9fBzJV70Jk5c-i3277Uq4CmeL4t53WDfUghaK0HpeM=",
            "signature": "FFqBXhZSaKvBnTvrDNIeEYMpFKI5oIa5SAewquxIBHTTEyTIDnUgmvkwgccV9NrujPwDnRt1f4CIEqzXqhbjCw==",
            "message_id": "sD_PdryBuOr14_65h8L-e1lzdQpDWxUAngtu1uwqgEI=",
            "witness_signatures": []
        }
    }
}

```

<details>
<summary>
💡 See the full specification
</summary>
  
```json5
// ../protocol/query/method/broadcast.json

{
    "$schema": "http://json-schema.org/draft-07/schema#",
    "$id": "https://raw.githubusercontent.com/dedis/popstellar/master/protocol/query/method/broadcast.json",
    "description": "Match propagation/broadcast of a message on a channel query",
    "type": "object",
    "additionalProperties": false,
    "properties": {
        "method": {
            "description": "[String] operation to be performed by the query",
            "const": "broadcast"
        },

        "params": {
            "type": "object",
            "additionalProperties": false,
            "properties": {
                "channel": {
                    "description": "[String] name of the channel",
                    "type": "string",
                    "pattern": "^/root(/[^/]+)*$"
                },

                "message": {
                    "description": "[Message] message to be published",
                    "$ref": "message/message.json"
                }
            },

            "required": ["channel", "message"]
        },

        "jsonrpc": {
            "$comment": "Defined by the parent, but needed here for the validation"
        }
    },

    "required": ["method", "params", "jsonrpc"]
}

```

</details>

### Catching up on past messages on a channel

🧭 **RPC Message** > **Query** > **Catchup**

By executing a catchup action, a client can ask the server to receive *all*
past messages on a specific channel.
This could be optimized to include some form of pagination. Check the [Paged Catchup](#catching-up-on-past-messages-on-a-channel-using-paging) section for more information.

A server can also execute a catchup action, and ask another server to receive
*all* past messages on the root or on a specific channel.
For now it happens when two servers are connected to each other on the root, and
when a server cause the creation of a channel on another server.

RPC 

```json5
// ../protocol/examples/query/catchup/catchup.json

{
    "jsonrpc": "2.0",
    "id": 3,
    "method": "catchup",
    "params": {
        "channel": "/root/p_EYbHyMv6sopI5QhEXBf40MO_eNoq7V_LygBd4c9RA="
    }
}

```

Response (in case of success)


```json5
// ../protocol/examples/answer/general_message.json

{
    "jsonrpc": "2.0",
    "id": 3,
    "result": [
        {
            "data": "eyJvYmplY3QiOiJsYW8iLCJhY3Rpb24iOiJjcmVhdGUiLCJuYW1lIjoiTEFPIiwiY3JlYXRpb24iOjE2MzMwMzU3MjEsIm9yZ2FuaXplciI6Iko5ZkJ6SlY3MEprNWMtaTMyNzdVcTRDbWVMNHQ1M1dEZlVnaGFLMEhwZU09Iiwid2l0bmVzc2VzIjpbXSwiaWQiOiJwX0VZYkh5TXY2c29wSTVRaEVYQmY0ME1PX2VOb3E3Vl9MeWdCZDRjOVJBPSJ9",
            "sender": "J9fBzJV70Jk5c-i3277Uq4CmeL4t53WDfUghaK0HpeM=",
            "signature": "ONylxgHA9cbsB_lwdfbn3iyzRd4aTpJhBMnvEKhmJF_niE_pUHdmjxDXjEwFyvo5WiH1NZXWyXG27SYEpkasCA==",
            "message_id": "2mAAevx61TZJi4groVGqqkeLEQq0e-qM6PGmTWuShyY=",
            "witness_signatures": []
        }
    ]
}

```
  
<details>
<summary>
💡 See the full specification
</summary>
  
```json5
// ../protocol/query/method/catchup.json

{
    "$schema": "http://json-schema.org/draft-07/schema#",
    "$id": "https://raw.githubusercontent.com/dedis/popstellar/master/protocol/query/method/catchup.json",
    "description": "Match catchup on past message on a channel query",
    "type": "object",
    "additionalProperties": false,
    "properties": {
        "method": {
            "description": "[String] operation to be performed by the query",
            "const": "catchup"
        },

        "params": {
            "type": "object",
            "additionalProperties": false,
            "properties": {
                "channel": {
                    "description": "[String] name of the channel",
                    "type": "string",
                    "pattern": "^/root(/[^/]+)*$"
                }
            },

            "required": ["channel"]
        },

        "jsonrpc": {
            "$comment": "Defined by the parent, but needed here for the validation"
        },

        "id": {
            "type": "integer"
        }
    },

    "required": ["method", "params", "id", "jsonrpc"]
}

```

</details>

### Sending a heartbeat message to servers

🧭 **RPC Message** > **Query** > **Heartbeat**

A server sends a heartbeat to its peers in order to attest that: 

- it is alive
- it received and sent a certain set of messages

Heartbeat messages are to be sent based on channel activity and time intervals. The initial implementation will only rely on fixed time intervals. The set of messages represents the internal state of the server (messages that the server has received and sent).

RPC 

```json5
// ../protocol/examples/query/heartbeat/heartbeat.json

{
    "jsonrpc": "2.0",
    "method": "heartbeat",
    "params": {
        "/root/nLghr9_P406lfkMjaNWqyohLxOiGlQee8zad4qAfj18=/social/8qlv4aUT5-tBodKp4RszY284CFYVaoDZK6XKiw9isSw=": [
            "DCBX48EuNO6q-Sr42ONqsj7opKiNeXyRzrjqTbZ_aMI="
        ],
        "/root/nLghr9_P406lfkMjaNWqyohLxOiGlQee8zad4qAfj18=/HnXDyvSSron676Icmvcjk5zXvGLkPJ1fVOaWOxItzBE=": [
            "z6SbjJ0Hw36k8L09-GVRq4PNmi06yQX4e8aZRSbUDwc=",
            "txbTmVMwCDkZdoaAiEYfAKozVizZzkeMkeOlzq5qMlg="
        ]
    }
}

```

The heartbeat can then trigger the internal logic of a server: when it receives message ids that it has not already delivered it will execute a `get_messages_by_id` RPC. However, this is just a consequence of that specific condition, normally the heartbeat is just a way to communicate to others that the sender is alive, thus it doesn't expect any answer back.

<details>
<summary>
💡 See the full specification
</summary>
  
```json5
// ../protocol/query/method/heartbeat.json

{
    "$schema": "http://json-schema.org/draft-07/schema#",
    "$id": "https://raw.githubusercontent.com/dedis/popstellar/master/protocol/query/method/heartbeat.json",
    "description": "Heartbeat message",
    "type": "object",
    "additionalProperties": false,
    "properties": {
        "method": {
            "description": "[String] operation to be performed by the query",
            "const": "heartbeat"
        },
        "params": {
            "description": "[Object] containing key-value pairs where each key is a channel and the value is a list of message_ids from that channel",
            "type": "object",
            "additionalProperties": false,
            "patternProperties": {
                "^/root(/[^/]+)*$": {
                    "description": "[Array] of message_ids corresponding to the channel",
                    "type": "array",
                    "items": {
                        "type": "string"
                    },
                    "minItems": 1
                }
            }
        },
        "jsonrpc": {
            "$comment": "Defined by the parent, but needed here for the validation"
        }
    },
    "required": ["method", "params", "jsonrpc"]
}

```
</details>

### Retrieving messages from server using ids 

🧭 **RPC Message** > **Query** > **Get messages by their ids**
  
The purpose of this RPC is to selectively retrieve multiple messages by their ID. This allows the caller to only retrieve the messages it doesn't already have.

A server will typically make this call upon the reception of a hearbeat message, in case the server hasn't already received some of the messages contained in such heartbeat but it could also be used in other contexts. 

RPC 

```json5
// ../protocol/examples/query/get_messages_by_id/get_messages_by_id.json

{
    "jsonrpc": "2.0",
    "id": 6,
    "method": "get_messages_by_id",
    "params": {
        "/root/nLghr9_P406lfkMjaNWqyohLxOiGlQee8zad4qAfj18=/social/8qlv4aUT5-tBodKp4RszY284CFYVaoDZK6XKiw9isSw=": [
            "DCBX48EuNO6q-Sr42ONqsj7opKiNeXyRzrjqTbZ_aMI="
        ],
        "/root/nLghr9_P406lfkMjaNWqyohLxOiGlQee8zad4qAfj18=/HnXDyvSSron676Icmvcjk5zXvGLkPJ1fVOaWOxItzBE=": [
            "z6SbjJ0Hw36k8L09-GVRq4PNmi06yQX4e8aZRSbUDwc=",
            "txbTmVMwCDkZdoaAiEYfAKozVizZzkeMkeOlzq5qMlg="
        ]
    }
}

```

Response (in case of success)

```json5
// ../protocol/examples/answer/get_messages_by_id_ans.json

{
    "jsonrpc": "2.0",
    "id": 6,
    "result": {
        "/root/nLghr9_P406lfkMjaNWqyohLxOiGlQee8zad4qAfj18=/social/8qlv4aUT5-tBodKp4RszY284CFYVaoDZK6XKiw9isSw=": [
            {
                "data": "eyJvYmplY3QiOiJyb2xsX2NhbGwiLCJhY3Rpb24iOiJjcmVhdGUiLCJuYW1lIjoiUm9sbCBDYWxsIiwiY3JlYXRpb24iOjE2MzMwMzYxMjAsInByb3Bvc2VkX3N0YXJ0IjoxNjMzMDM2Mzg4LCJwcm9wb3NlZF9lbmQiOjE2MzMwMzk2ODgsImxvY2F0aW9uIjoiRVBGTCIsImlkIjoial9kSmhZYnpubXZNYnVMc0ZNQ2dzYlB5YjJ6Nm1vZ2VtSmFON1NWaHVVTT0ifQ==",
                "sender": "J9fBzJV70Jk5c-i3277Uq4CmeL4t53WDfUghaK0HpeM=",
                "signature": "FFqBXhZSaKvBnTvrDNIeEYMpFKI5oIa5SAewquxIBHTTEyTIDnUgmvkwgccV9NrujPwDnRt1f4CIEqzXqhbjCw==",
                "message_id": "DCBX48EuNO6q-Sr42ONqsj7opKiNeXyRzrjqTbZ_aMI=",
                "witness_signatures": []
            }
        ],
        "/root/nLghr9_P406lfkMjaNWqyohLxOiGlQee8zad4qAfj18=/HnXDyvSSron676Icmvcjk5zXvGLkPJ1fVOaWOxItzBE=": [
            {
                "data": "eyJvYmplY3QiOiJyb2xsX2NhbGwiLCJhY3Rpb24iOiJjcmVhdGUiLCJuYW1lIjoiUm9sbCBDYWxsIiwiY3JlYXRpb24iOjE2MzMwMzYxMjAsInByb3Bvc2VkX3N0YXJ0IjoxNjMzMDM2Mzg4LCJwcm9wb3NlZF9lbmQiOjE2MzMwMzk2ODgsImxvY2F0aW9uIjoiRVBGTCIsImlkIjoial9kSmhZYnpubXZNYnVMc0ZNQ2dzYlB5YjJ6Nm1vZ2VtSmFON1NWaHVVTT0ifQ==",
                "sender": "J9fBzJV70Jk5c-i3277Uq4CmeL4t53WDfUghaK0HpeM=",
                "signature": "FFqBXhZSaKvBnTvrDNIeEYMpFKI5oIa5SAewquxIBHTTEyTIDnUgmvkwgccV9NrujPwDnRt1f4CIEqzXqhbjCw==",
                "message_id": "z6SbjJ0Hw36k8L09-GVRq4PNmi06yQX4e8aZRSbUDwc=",
                "witness_signatures": []
            },
            {
                "data": "eyJvYmplY3QiOiJyb2xsX2NhbGwiLCJhY3Rpb24iOiJjcmVhdGUiLCJuYW1lIjoiUm9sbCBDYWxsIiwiY3JlYXRpb24iOjE2MzMwMzYxMjAsInByb3Bvc2VkX3N0YXJ0IjoxNjMzMDM2Mzg4LCJwcm9wb3NlZF9lbmQiOjE2MzMwMzk2ODgsImxvY2F0aW9uIjoiRVBGTCIsImlkIjoial9kSmhZYnpubXZNYnVMc0ZNQ2dzYlB5YjJ6Nm1vZ2VtSmFON1NWaHVVTT0ifQ==",
                "sender": "J9fBzJV70Jk5c-i3277Uq4CmeL4t53WDfUghaK0HpeM=",
                "signature": "FFqBXhZSaKvBnTvrDNIeEYMpFKI5oIa5SAewquxIBHTTEyTIDnUgmvkwgccV9NrujPwDnRt1f4CIEqzXqhbjCw==",
                "message_id": "txbTmVMwCDkZdoaAiEYfAKozVizZzkeMkeOlzq5qMlg=",
                "witness_signatures": []
            }
        ]
    }
}

```

<details>
<summary>
💡 See the full specification
</summary>
  
```json5
// ../protocol/query/method/get_messages_by_id.json

{
    "$schema": "http://json-schema.org/draft-07/schema#",
    "$id": "https://raw.githubusercontent.com/dedis/popstellar/master/protocol/query/method/get_messages_by_id.json",
    "description": "Request messages by their ids",
    "type": "object",
    "additionalProperties": false,
    "properties": {
        "method": {
            "description": "[String] operation to be performed by the query",
            "const": "get_messages_by_id"
        },
        "params": {
            "description": "[Object] containing key-value pairs where each key is a channel and the value is a list of requested message_ids from that channel",
            "type": "object",
            "additionalProperties": false,
            "patternProperties": {
                "^/root(/[^/]+)*$": {
                    "description": "[Array] of requested message_ids from that channel",
                    "type": "array",
                    "items": {
                        "type": "string"
                    },
                    "minItems": 1
                }
            }
        },
        "jsonrpc": {
            "$comment": "Defined by the parent, but needed here for the validation"
        },
        "id": {
            "type": "integer"
        }
    },
    "required": ["method", "params", "id", "jsonrpc"]
}

```
</details>

### Spreading a Rumor

🧭 **RPC Message** > **Query** > **Rumor**

By sending a Rumor message, a server propagates to all Servers in the network messages it encapsulates. 

In order to propagate messages faster across the network, a Rumor message would be used upon receiving a new message that should be spread. This would trigger the Gossip network protocol and rumor would be relayed according to it. When receiving a new Rumor, Servers process the contained messages if they are new.

RPC

```json5
// ../protocol/examples/query/rumor/rumor.json

{
    "jsonrpc": "2.0",
    "id": 4,
    "method": "rumor",
    "params": {
        "sender_id": "J9fBzJV70Jk5c-i3277Uq4CmeL4t53WDfUghaK0HpeM=",
        "rumor_id": 1,
        "messages": {
            "/root/nLghr9_P406lfkMjaNWqyohLxOiGlQee8zad4qAfj18=/social/8qlv4aUT5-tBodKp4RszY284CFYVaoDZK6XKiw9isSw=": [
                {
                    "data": "eyJvYmplY3QiOiJyb2xsX2NhbGwiLCJhY3Rpb24iOiJjcmVhdGUiLCJuYW1lIjoiUm9sbCBDYWxsIiwiY3JlYXRpb24iOjE2MzMwMzYxMjAsInByb3Bvc2VkX3N0YXJ0IjoxNjMzMDM2Mzg4LCJwcm9wb3NlZF9lbmQiOjE2MzMwMzk2ODgsImxvY2F0aW9uIjoiRVBGTCIsImlkIjoial9kSmhZYnpubXZNYnVMc0ZNQ2dzYlB5YjJ6Nm1vZ2VtSmFON1NWaHVVTT0ifQ==",
                    "sender": "J9fBzJV70Jk5c-i3277Uq4CmeL4t53WDfUghaK0HpeM=",
                    "signature": "FFqBXhZSaKvBnTvrDNIeEYMpFKI5oIa5SAewquxIBHTTEyTIDnUgmvkwgccV9NrujPwDnRt1f4CIEqzXqhbjCw==",
                    "message_id": "DCBX48EuNO6q-Sr42ONqsj7opKiNeXyRzrjqTbZ_aMI=",
                    "witness_signatures": []
                }
            ],
            "/root/nLghr9_P406lfkMjaNWqyohLxOiGlQee8zad4qAfj18=/HnXDyvSSron676Icmvcjk5zXvGLkPJ1fVOaWOxItzBE=": [
                {
                    "data": "eyJvYmplY3QiOiJyb2xsX2NhbGwiLCJhY3Rpb24iOiJjcmVhdGUiLCJuYW1lIjoiUm9sbCBDYWxsIiwiY3JlYXRpb24iOjE2MzMwMzYxMjAsInByb3Bvc2VkX3N0YXJ0IjoxNjMzMDM2Mzg4LCJwcm9wb3NlZF9lbmQiOjE2MzMwMzk2ODgsImxvY2F0aW9uIjoiRVBGTCIsImlkIjoial9kSmhZYnpubXZNYnVMc0ZNQ2dzYlB5YjJ6Nm1vZ2VtSmFON1NWaHVVTT0ifQ==",
                    "sender": "J9fBzJV70Jk5c-i3277Uq4CmeL4t53WDfUghaK0HpeM=",
                    "signature": "FFqBXhZSaKvBnTvrDNIeEYMpFKI5oIa5SAewquxIBHTTEyTIDnUgmvkwgccV9NrujPwDnRt1f4CIEqzXqhbjCw==",
                    "message_id": "z6SbjJ0Hw36k8L09-GVRq4PNmi06yQX4e8aZRSbUDwc=",
                    "witness_signatures": []
                },
                {
                    "data": "eyJvYmplY3QiOiJyb2xsX2NhbGwiLCJhY3Rpb24iOiJjcmVhdGUiLCJuYW1lIjoiUm9sbCBDYWxsIiwiY3JlYXRpb24iOjE2MzMwMzYxMjAsInByb3Bvc2VkX3N0YXJ0IjoxNjMzMDM2Mzg4LCJwcm9wb3NlZF9lbmQiOjE2MzMwMzk2ODgsImxvY2F0aW9uIjoiRVBGTCIsImlkIjoial9kSmhZYnpubXZNYnVMc0ZNQ2dzYlB5YjJ6Nm1vZ2VtSmFON1NWaHVVTT0ifQ==",
                    "sender": "J9fBzJV70Jk5c-i3277Uq4CmeL4t53WDfUghaK0HpeM=",
                    "signature": "FFqBXhZSaKvBnTvrDNIeEYMpFKI5oIa5SAewquxIBHTTEyTIDnUgmvkwgccV9NrujPwDnRt1f4CIEqzXqhbjCw==",
                    "message_id": "txbTmVMwCDkZdoaAiEYfAKozVizZzkeMkeOlzq5qMlg=",
                    "witness_signatures": []
                }
            ]
        }
    }
}

```

<details>
<summary>
💡 See the full specification
</summary>

```json5
// ../protocol/query/method/rumor.json

{
    "$schema": "http://json-schema.org/draft-07/schema#",
    "$id": "https://raw.githubusercontent.com/dedis/popstellar/master/protocol/query/method/rumor.json",
    "description": "Rumor that should be spread across the network",
    "type": "object",
    "additionalProperties": false,
    "properties": {
        "method": {
            "description": "[String] operation to be performed by the query",
            "const": "rumor"
        },

        "params": {
            "type": "object",
            "additionalProperties": false,
            "properties": {
                "sender_id": {
                    "description": "[String] publish key of the sender's server",
                    "type": "string",
                    "contentEncoding": "base64"
                },
                "rumor_id": {
                    "description": "[Integer] ID of the rumor",
                    "type": "integer"
                },
                "messages": {
                    "description": "Key-value of channels and messages per channel",
                    "type": "object",
                    "$ref": "../../answer/result/messages_by_channel.json"
                }
            },
            "required": ["sender_id", "rumor_id", "messages"]
        },

        "jsonrpc": {
            "$comment": "Defined by the parent, but needed here for the validation"
        },

        "id": {
            "type": "integer"
        }
    },

    "required": ["method", "params", "id", "jsonrpc"]
}

```
</details>

### Catching up on past messages on a channel using paging

🧭 **RPC Message** > **Query** > **Paged Catchup**

By executing a paged catchup action, a client can ask the server to receive a specified number of
<<<<<<< HEAD
past messages sorted by timestamps from oldest to newest on a specific channel. When a message ID 
=======
past messages sorted by timestamps from oldest to newest on a specific channel, using the message ID as a tiebreaker (descending order as for the timestamps). When a message ID 
>>>>>>> cbd31e92
is provided, the server returns the requested number of messages on the specified channel that precede
this message. Otherwise, the server returns the latest messages it has on that channel taking into 
account the requested number of messages. If the specified number of messages is greater than what 
is on the server in the current page, then the server only returns the messages it has on that page.

For now, this message is to be used to retrieve chirps from a social media channel specific for a given user (e.g. `/root/{lao_id}/social/chirps/{sender_public_key}`) 
by paging when a new client joins the LAO instead of getting all the chirps at once. The user's public key is used
<<<<<<< HEAD
to have a separate paging subchannel for each user to avoid sending irrelevant messages to other users. This paging is 
=======
to denote a separate paging subchannel for each user to be consistent with the publish/subscribe model. This paging is 
>>>>>>> cbd31e92
done in an effort to reduce network traffic at catchup.

This message is also to be used to retrieve chirps of a specific user profile from a subchannel `/root/{lao_id}/social/profile/{profile_public_key}/{sender_public_key}`  where `sender_public_key` is the same as before and `profile_public_key` is the public key of the user whose messages the client wants to retrieve. Paging is not deemed necessary for retrieving top chirps for now and can be done with the subscribe message to a subchannel `/root/{lao_id}/social/top_chirps`. More information on that can be found in the [Subscribing to a channel](#subscribing-to-a-channel) section.

This may serve as a starting point for the paging of messages in other channels as a future optimization.

Paged catchup messages must not be sent on any other channel than the aforementioned chirp channels (global chirp timeline and profile chirp timelines).
If a paged catchup message is sent on another channel, the backend returns an error with a `-1` code indicating that this is an invalid action and a description saying that paging is not supported on this channel.
If at any point a frontend receives a paged catchup message, it must treat it as a no-op and is ignore it.

RPC 

```json5
// ../protocol/examples/query/paged_catchup/paged_catchup.json

{
    "jsonrpc": "2.0",
    "id": 3,
    "method": "paged_catchup",
    "params": {
        "channel": "/root/p_EYbHyMv6sopI5QhEXBf40MO_eNoq7V_LygBd4c9RA=/social/chirps/8qlv4aUT5-tBodKp4RszY284CFYVaoDZK6XKiw9isSw=",
        "number_of_messages": 10,
        "before_message_id": "DCBX48EuNO6q-Sr42ONqsj7opKiNeXyRzrjqTbZ_aMI="
    }
}

```

Response (in case of success)


```json5
// ../protocol/examples/answer/general_message.json

{
    "jsonrpc": "2.0",
    "id": 3,
    "result": [
        {
            "data": "eyJvYmplY3QiOiJsYW8iLCJhY3Rpb24iOiJjcmVhdGUiLCJuYW1lIjoiTEFPIiwiY3JlYXRpb24iOjE2MzMwMzU3MjEsIm9yZ2FuaXplciI6Iko5ZkJ6SlY3MEprNWMtaTMyNzdVcTRDbWVMNHQ1M1dEZlVnaGFLMEhwZU09Iiwid2l0bmVzc2VzIjpbXSwiaWQiOiJwX0VZYkh5TXY2c29wSTVRaEVYQmY0ME1PX2VOb3E3Vl9MeWdCZDRjOVJBPSJ9",
            "sender": "J9fBzJV70Jk5c-i3277Uq4CmeL4t53WDfUghaK0HpeM=",
            "signature": "ONylxgHA9cbsB_lwdfbn3iyzRd4aTpJhBMnvEKhmJF_niE_pUHdmjxDXjEwFyvo5WiH1NZXWyXG27SYEpkasCA==",
            "message_id": "2mAAevx61TZJi4groVGqqkeLEQq0e-qM6PGmTWuShyY=",
            "witness_signatures": []
        },
        // ...9 other messages
    ]
}

```
  
<details>
<summary>
💡 See the full specification
</summary>
  
```json5
// ../protocol/query/method/paged_catchup.json

{
    "$schema": "http://json-schema.org/draft-07/schema#",
    "$id": "https://raw.githubusercontent.com/dedis/popstellar/master/protocol/query/method/paged_catchup.json",
    "description": "Match catchup on past message on a channel query",
    "type": "object",
    "additionalProperties": false,
    "properties": {
        "method": {
            "description": "[String] operation to be performed by the query",
            "const": "paged_catchup"
        },

        "params": {
            "type": "object",
            "additionalProperties": false,
            "properties": {
                "channel": {
                    "description": "[String] name of the channel",
                    "type": "string",
                    "pattern": "^/root(/[^/]+)/social/(chirps(/[^/]+)|profile(/[^/]+){2})$"
                },
                "number_of_messages": {
                    "description": "[Integer] Number of messages requested",
                    "type": "integer"
                },
                "before_message_id": {
                    "description": "[Base64String] id of a message where the client requests messages that precede the specified message : HashLen(data, signature)",
                    "type": "string",
                    "contentEncoding": "base64",
                    "$comment": "Note: the string is encoded in Base64 and it is optional"
                }
            },

            "required": ["channel", "number_of_messages"]
        },

        "jsonrpc": {
            "$comment": "Defined by the parent, but needed here for the validation"
        },

        "id": {
            "type": "integer"
        }
    },

    "required": ["method", "params", "id", "jsonrpc"]
}

```

</details>

## Answer

🧭 **RPC Message** > **Answer**

The JSON-RPC 2.0 answer is best documented in the JSON-RPC specification.
In the Proof-of-Personhood system, there are however only three types of
valid messages: 

* `0`-valued answers (i.e., no error, no return value)
* catchup answers, which contain a list of messages
* get_messages_by_id answers which contain the mapping: channel_id -> list of messages
* error-valued answers, further detailed in the next section.
  
<details>
<summary>
💡 See an example of `0`-valued answer
</summary>

```json5
// ../protocol/examples/answer/general_empty.json

{
    "jsonrpc": "2.0",
    "id": 999,
    "result": 0
}

```

</details>

<details>
<summary>
💡 See an example of catchup answer
</summary>

```json5
// ../protocol/examples/answer/general_message.json

{
    "jsonrpc": "2.0",
    "id": 3,
    "result": [
        {
            "data": "eyJvYmplY3QiOiJsYW8iLCJhY3Rpb24iOiJjcmVhdGUiLCJuYW1lIjoiTEFPIiwiY3JlYXRpb24iOjE2MzMwMzU3MjEsIm9yZ2FuaXplciI6Iko5ZkJ6SlY3MEprNWMtaTMyNzdVcTRDbWVMNHQ1M1dEZlVnaGFLMEhwZU09Iiwid2l0bmVzc2VzIjpbXSwiaWQiOiJwX0VZYkh5TXY2c29wSTVRaEVYQmY0ME1PX2VOb3E3Vl9MeWdCZDRjOVJBPSJ9",
            "sender": "J9fBzJV70Jk5c-i3277Uq4CmeL4t53WDfUghaK0HpeM=",
            "signature": "ONylxgHA9cbsB_lwdfbn3iyzRd4aTpJhBMnvEKhmJF_niE_pUHdmjxDXjEwFyvo5WiH1NZXWyXG27SYEpkasCA==",
            "message_id": "2mAAevx61TZJi4groVGqqkeLEQq0e-qM6PGmTWuShyY=",
            "witness_signatures": []
        }
    ]
}

```

</details>

<details>
<summary>
See the full specification
</summary>
  
```json5
// ../protocol/answer/answer.json

{
    "$schema": "http://json-schema.org/draft-07/schema#",
    "$id": "https://raw.githubusercontent.com/dedis/popstellar/master/protocol/answer/answer.json",
    "title": "Match a custom JsonRpc 2.0 message answer",
    "description": "Match a positive or negative server answer",
    "type": "object",
    "additionalProperties": false,
    "properties": {
        "result": {
            "description": "In case of positive answer, result of the client query",
            "oneOf": [
                {
                    "type": "integer",
                    "const": 0,
                    "$comment": "Default return value indicating a success"
                },
                {
                    "type": "array",
                    "items": {
                        "$ref": "../query/method/message/message.json"
                    },
                    "minItems": 0,
                    "$comment": "Return value for a `catchup` request"
                },
                {
                    "$ref": "result/messages_by_channel.json",
                    "$comment": "Return value for a `get_messages_by_id` request"
                }
            ],
            "$comment": "Note: this field is absent if there is an error"
        },

        "error": {
            "description": "In case of negative answer, error generated by the client query",
            "$ref": "error.json"
        },

        "id": {
            "oneOf": [
                {
                    "type": "integer",
                    "$comment": "The id matching the request id."
                },
                {
                    "type": "null",
                    "$comment": "If there was an error in detecting the request id, it must be null."
                }
            ],
            "$comment": "The id matches the request id. If there was an error in detecting the id, it must be null"
        },

        "jsonrpc": {
            "$comment": "Defined by the parent, but needed here for the validation"
        }
    },

    "oneOf": [
        {
            "required": ["result", "id", "jsonrpc"]
        },
        {
            "required": ["error", "id", "jsonrpc"]
        }
    ],
    "$comment": "Can contain either a `result` or an `error`. The result can be either a list of messages or `0`."
}

```
  
</details>

### RPC answer error

🧭 **RPC Message** > **Answer** > **Error**

If an error occurred, the `result` field must be absent and the `error` field must adhere to the following format:


```json5
// ../protocol/examples/answer/error.json

{
    "jsonrpc": "2.0",
    "id": 999,
    "error": {
        "code": -1,
        "description": "This is an error"
    }
}

```

Please take notice of the error codes that have been defined as part of the specification:

```json5
// ../protocol/answer/error.json

{
    "$schema": "http://json-schema.org/draft-07/schema#",
    "$id": "https://raw.githubusercontent.com/dedis/popstellar/master/protocol/answer/error.json",
    "title": "If an error occurred, the returned error object must adhere to the following format",
    "description": "In case of negative answer, error generated by the client query",
    "type": "object",
    "properties": {
        "code": {
            "description": "[Int] error code",
            "type": "integer",
            "minimum": -6,
            "maximum": -1,
            "$comment": "Note: should be in { -6, -4, ..., -1 }",
            "note": [
                "0  operation was successful (should never be used)",
                "-1 invalid action",
                "-2 invalid resource (e.g. channel does not exist, channel was not subscribed to, etc.)",
                "-3 resource already exists (e.g. lao already exists, channel already exists, etc.)",
                "-4 request data is invalid (e.g. message is invalid), use the data field object to provide extra information",
                "-5 access denied (e.g. subscribing to a “restricted” channel)",
                "-6 internal server error (e.g. the server crashed while processing, its database is unavailable, its memory is exhausted, etc.)"
            ]
        },
        "description": {
            "description": "[String] error description",
            "type": "string"
        }
    },
    "additionalProperties": false,
    "required": ["code", "description"],
    "$comment": "Note: this error object is absent if the answer is positive"
}

```


# Mid-level (message) communication

🧭 **RPC Message** > **Query** > **Publish** or **Broadcast** > **Message**

Building upon the low-level communication protocol, any communication is
expressed as a message object being sent or received on a channel (cf.
“Publishing a message on a channel”). This includes the creation of a LAO,
changes to LAO properties, creation of meetings, roll-calls, polls, etc. 


As this layer builds on the low-level communication protocol, we already have
operation confirmation / error management logic and don’t need to duplicate it.

**Message object** - The message data specific to the operation is encapsulated
in the data field, whereas the other fields attest to its :

- Origin: `sender` field
- Authenticity: `signature` and `witness_signatures` fields
- Uniqueness: `message_id` field

The `witness_signatures` field will be empty when the message is first sent by
the sender. It will subsequently be filled by the server, as it receives
signatures by witnesses (asynchronously). When a client receives past messages,
the witness signatures will be included. 

As you can see, the `data` field is base64 encoded. This derives from the
necessity to hash and sign the field. An object cannot be signed, but one could
imagine signing its JSON representation. However, a study of the JSON format
will reveal that there's no "canonicalized", unique binary representation of
JSON. That is, different systems may represent the same JSON object in different
ways. The two following structures are identical JSON objects but have very
different binary representations (field order, whitespace, newlines, unicode,
etc.):

```
{ "text": "message", "temp": "15\u00f8C" }
```

VS

```
{"temp":"15°C","text":"message"}
```

As a consequence, we decide to encode the sender's preferred representation (any
valid representation) in base64, and then use that representation as input to
our hash or sign function. A nice side effect of this design is that the message
object signature verification is entirely independent from the structure of the
data field itself: no matter what message you send, the verification will always
work in the same way (compare this to signing the data field-by-field!). Once
the `data` field is unencoded and parsed, the receiving peer can simply validate
it and process it at the application level.

```json5
// ../protocol/query/method/message/message.json

{
    "$schema": "http://json-schema.org/draft-07/schema#",
    "$id": "https://raw.githubusercontent.com/dedis/popstellar/master/protocol/query/method/message/message.json",
    "title": "This represents a message someone would want to publish on a specific channel",
    "description": "Match general message content (Create LAO, Update LAO, Broadcast LAO, Create Meeting, Broadcast Meeting)",
    "type": "object",
    "additionalProperties": false,
    "properties": {
        "data": {
            "description": "[Base64String] data contained in the message",
            "type": "string",
            "contentEncoding": "base64",
            "$comment": "Note: the string is encoded in Base64"
        },
        "sender": {
            "description": "[Base64String] public key of the sender/organizer/server",
            "type": "string",
            "contentEncoding": "base64",
            "$comment": "Note: the string is encoded in Base64"
        },
        "signature": {
            "description": "[Base64String] organizer's signature on data : Sign(data)",
            "type": "string",
            "contentEncoding": "base64",
            "$comment": "Note: the string is encoded in Base64"
        },
        "message_id": {
            "description": "[Base64String] message id : HashLen(data, signature)",
            "type": "string",
            "contentEncoding": "base64",
            "$comment": "Note: the string is encoded in Base64"
        },
        "witness_signatures": {
            "description": "[Array[Base64String]] signatures of the witnesses on the modification message (either creation/update)",
            "type": "array",
            "items": {
                "type": "object",
                "properties": {
                    "witness": {
                        "description": "[Base64String] public key of the witness",
                        "type": "string",
                        "contentEncoding": "base64",
                        "$comment": "Note: the string is encoded in Base64"
                    },
                    "signature": {
                        "description": "[Base64String] witness' signature : Sign(message_id)",
                        "type": "string",
                        "contentEncoding": "base64",
                        "$comment": "Note: the strings are encoded in Base64"
                    }
                },
                "additionalProperties": false,
                "required": ["witness", "signature"]
            },
            "$comment": "Note: the items are encoded in Base64"
        }
    },
    "required": [
        "data",
        "sender",
        "signature",
        "message_id",
        "witness_signatures"
    ]
}

```

Messages serialized and stored in the `data` fields are called "Message data".
See the [messageData.md](messageData.md) file for the documentation about those
messages.<|MERGE_RESOLUTION|>--- conflicted
+++ resolved
@@ -1069,11 +1069,7 @@
 🧭 **RPC Message** > **Query** > **Paged Catchup**
 
 By executing a paged catchup action, a client can ask the server to receive a specified number of
-<<<<<<< HEAD
-past messages sorted by timestamps from oldest to newest on a specific channel. When a message ID 
-=======
 past messages sorted by timestamps from oldest to newest on a specific channel, using the message ID as a tiebreaker (descending order as for the timestamps). When a message ID 
->>>>>>> cbd31e92
 is provided, the server returns the requested number of messages on the specified channel that precede
 this message. Otherwise, the server returns the latest messages it has on that channel taking into 
 account the requested number of messages. If the specified number of messages is greater than what 
@@ -1081,11 +1077,7 @@
 
 For now, this message is to be used to retrieve chirps from a social media channel specific for a given user (e.g. `/root/{lao_id}/social/chirps/{sender_public_key}`) 
 by paging when a new client joins the LAO instead of getting all the chirps at once. The user's public key is used
-<<<<<<< HEAD
-to have a separate paging subchannel for each user to avoid sending irrelevant messages to other users. This paging is 
-=======
 to denote a separate paging subchannel for each user to be consistent with the publish/subscribe model. This paging is 
->>>>>>> cbd31e92
 done in an effort to reduce network traffic at catchup.
 
 This message is also to be used to retrieve chirps of a specific user profile from a subchannel `/root/{lao_id}/social/profile/{profile_public_key}/{sender_public_key}`  where `sender_public_key` is the same as before and `profile_public_key` is the public key of the user whose messages the client wants to retrieve. Paging is not deemed necessary for retrieving top chirps for now and can be done with the subscribe message to a subchannel `/root/{lao_id}/social/top_chirps`. More information on that can be found in the [Subscribing to a channel](#subscribing-to-a-channel) section.

--- conflicted
+++ resolved
@@ -400,10 +400,7 @@
 
 This is a message that is broadcasted by the server on the lao channel after it is created. Clients can then receive this message by sending a [catchup message](./protocol.md#catching-up-on-past-messages-on-a-channel).
 
-<<<<<<< HEAD
-=======
-
->>>>>>> 0b86e803
+
 The message contains the server's (canonical) address, its public key (not in the message content but it is part of the Mid Level) and a list of peers. The canonical address is the address the client is supposed to use in order to connect to the server. This allows clients to more easily tell apart synonyms such as `128.179.33.44` and `dedis.ch`. More importantly it tells the client the name that should be linked to the public key (`sender`) that is also part of the greeting message and enables client to implement public key pinning. There is one greeting message per LAO since the list of peers can differ between LAOs run on the same server.
 
 Most messages are sent by frontends but there are also some messages that originate from the backend. These messages are signed using the private key corresponding to the public key received by this message.
@@ -425,15 +422,6 @@
     "action": "greet",
     "lao": "p_EYbHyMv6sopI5QhEXBf40MO_eNoq7V_LygBd4c9RA=",
     "frontend": "J9fBzJV70Jk5c-i3277Uq4CmeL4t53WDfUghaK0HpeM=",
-<<<<<<< HEAD
-    "address": "wss://popdemo.dedis.ch/demo",
-    "peers": [
-        {
-            "address": "wss://popdemo.dedis.ch/second-organizer-demo"
-        },
-        {
-            "address": "wss://popdemo.dedis.ch/witness-demo"
-=======
     "address": "wss://popdemo.dedis.ch:8000/demo",
     "peers": [
         {
@@ -441,7 +429,6 @@
         },
         {
             "address": "wss://popdemo.dedis.ch:8000/witness-demo"
->>>>>>> 0b86e803
         }
     ]
 }
@@ -478,15 +465,9 @@
             "$comment": "Note: the string is encoded in Base64"
         },
         "address": {
-<<<<<<< HEAD
-            "description": "Canonical address of the server with a protocol prefix",
-            "type": "string",
-            "pattern": "^.*://.*$"
-=======
             "description": "Canonical address of the server with a protocol prefix and the port number",
             "type": "string",
             "pattern": "^.*:\\/\\/.*:\\d{0,5}\\/.*$"
->>>>>>> 0b86e803
         },
         "peers": {
             "description": "A list of peers the server is connected to (excluding itself). These can be other organizers or witnesses",
@@ -496,15 +477,9 @@
                 "additionalProperties": false,
                 "properties": {
                     "address": {
-<<<<<<< HEAD
-                        "description": "Address of the peer without a protocol prefix",
-                        "type": "string",
-                        "pattern": "^.*://.*$"
-=======
                         "description": "Canonical address of the peer with a protocol prefix and the port number",
                         "type": "string",
                         "pattern": "^.*:\\/\\/.*:\\d{0,5}\\/.*$"
->>>>>>> 0b86e803
                     }
                 },
                 "required": ["address"]
@@ -1569,14 +1544,7 @@
         {
             "id": "8L2MWJJYNGG57ZOKdbmhHD9AopvBaBN26y1w5jL07ms=",
             "question": "2PLwVvqxMqW5hQJXkFpNCvBI9MZwuN8rf66V1hS-iZU=",
-<<<<<<< HEAD
-            "vote": [
-                "bm90IHJlYWxseSBlbmNyeXB0ZWQgYnV0IGVoaA==",
-                "d2h5IGRpZCB5b3UgZGVjb2RlIHRoaXM/IHRvbyBtdWNoIHRpbWU/IPCfmII="
-            ]
-=======
             "vote": "bm90IHJlYWxseSBlbmNyeXB0ZWQgYnV0IGVoaA=="
->>>>>>> 0b86e803
         }
     ]
 }
@@ -1626,11 +1594,7 @@
                             "id": {
                                 "type": "string",
                                 "contentEncoding": "base64",
-<<<<<<< HEAD
-                                "$comment": "Hash : HashLen('Vote', election_id, question_id, (vote_index(es)|write_in))), concatenate vote indexes - must sort in ascending order and use delimiter ','"
-=======
                                 "$comment": "Hash : HashLen('Vote', election_id, question_id, (vote_index | write_in))"
->>>>>>> 0b86e803
                             },
                             "question": {
                                 "type": "string",
@@ -1638,20 +1602,9 @@
                                 "$comment": "ID of the question : Hash : SHA256('Question'||election_id||question)"
                             },
                             "vote": {
-<<<<<<< HEAD
-                                "description": "[Array[Integer]] index(es) corresponding to the ballot_options",
-                                "type": "array",
-                                "items": {
-                                    "type": "integer",
-                                    "$comment": "index of the option to vote for"
-                                },
-                                "minItems": 1,
-                                "uniqueItems": true
-=======
                                 "description": "index corresponding to the ballot_option",
                                 "type": "integer",
                                 "$comment": "index of the option to vote for"
->>>>>>> 0b86e803
                             }
                         }
                     },
@@ -1660,11 +1613,7 @@
                             "id": {
                                 "type": "string",
                                 "contentEncoding": "base64",
-<<<<<<< HEAD
-                                "$comment": "Hash : HashLen('Vote', election_id, question_id, (encrypted_vote_index(es)|encrypted_write_in))), concatenate vote indexes - must sort in alphabetical order and use delimiter ','"
-=======
                                 "$comment": "Hash : HashLen('Vote', election_id, question_id, (encrypted_vote_index | encrypted_write_in)))"
->>>>>>> 0b86e803
                             },
                             "question": {
                                 "type": "string",
@@ -1672,22 +1621,10 @@
                                 "$comment": "ID of the question : Hash : SHA256('Question'||election_id||question)"
                             },
                             "vote": {
-<<<<<<< HEAD
-                                "description": "[Array[String]] encrypted index(es) corresponding to the ballot_options",
-                                "type": "array",
-                                "items": {
-                                    "type": "string",
-                                    "contentEncoding": "base64",
-                                    "$comment": "encrypted index of the option to vote for"
-                                },
-                                "minItems": 1,
-                                "uniqueItems": true
-=======
                                 "description": "encrypted index corresponding to the ballot_option",
                                 "type": "string",
                                 "contentEncoding": "base64",
                                 "$comment": "encrypted index of the option to vote for"
->>>>>>> 0b86e803
                             }
                         }
                     }

# High-level ("Message data") messages

<!-- START doctoc.sh generated TOC please keep comment here to allow auto update -->
<!-- DO NOT EDIT THIS SECTION, INSTEAD RE-RUN doctoc.sh TO UPDATE -->
**:book: Table of Contents**

- [High-level ("Message data") messages](#high-level-message-data-messages)
- [Introduction](#introduction)
  - [Creating a LAO (lao#create)](#creating-a-lao-laocreate)
  - [Update LAO properties (lao#update_properties)](#update-lao-properties-laoupdate_properties)
  - [LAO state broadcast (lao#state)](#lao-state-broadcast-laostate)
  - [Greeting new lao subscribers (lao#greet)](#greeting-new-lao-subscribers-laogreet)
  - [Witness a message (message#witness)](#witness-a-message-messagewitness)
  - [Creating a Meeting (meeting#create)](#creating-a-meeting-meetingcreate)
  - [Meeting state broadcast (meeting#state)](#meeting-state-broadcast-meetingstate)
  - [Roll Calls (introduction)](#roll-calls-introduction)
  - [Creating a Roll-Call (roll_call#create)](#creating-a-roll-call-roll_callcreate)
  - [Opening a Roll-Call (roll_call#open)](#opening-a-roll-call-roll_callopen)
  - [Closing a Roll-Call (roll_call#close)](#closing-a-roll-call-roll_callclose)
  - [Reopening a Roll-Call (roll_call#reopen)](#reopening-a-roll-call-roll_callreopen)
  - [Elections (introduction)](#elections-introduction)
  - [Setting up an Election (election#setup)](#setting-up-an-election-electionsetup)
  - [Receiving a key for an encrypted election (election#key)](#receiving-a-key-for-an-encrypted-election-electionkey)
  - [Opening an Election (election#open)](#opening-an-election-electionopen)
  - [Casting a vote (election#cast_vote)](#casting-a-vote-electioncast_vote)
  - [Ending an Election (election#end)](#ending-an-election-electionend)
  - [Sending the results of an Election (election#result)](#sending-the-results-of-an-election-electionresult)
  - [Publishing a Chirp (chirp#add)](#publishing-a-chirp-chirpadd)
  - [Removing a Chirp (chirp#delete)](#removing-a-chirp-chirpdelete)
  - [Publishing a reaction (reaction#add)](#publishing-a-reaction-reactionadd)
  - [Removing a reaction (reaction#delete)](#removing-a-reaction-reactiondelete)
  - [Consensus (introduction)](#consensus-introduction)
  - [Starting a Consensus (consensus#elect)](#starting-a-consensus-consensuselect)
  - [Accepting the start of a Consensus (consensus#elect_accept)](#accepting-the-start-of-a-consensus-consensuselect_accept)
  - [Preparing nodes for a Consensus (consensus#prepare)](#preparing-nodes-for-a-consensus-consensusprepare)
  - [Promising a value in the Consensus (consensus#promise)](#promising-a-value-in-the-consensus-consensuspromise)
  - [Proposing a value during a Consensus (consensus#propose)](#proposing-a-value-during-a-consensus-consensuspropose)
  - [Accepting a value during a Consensus (consensus#accept)](#accepting-a-value-during-a-consensus-consensusaccept)
  - [Sending the result of a Consensus (consensus#learn)](#sending-the-result-of-a-consensus-consensuslearn)
  - [Sending the failure of a Consensus (consensus#failure)](#sending-the-failure-of-a-consensus-consensusfailure)
  - [Federation (introduction)](#federation-introduction)
  - [Federation (Authentication Protocol)](#federation-authentication-protocol)
  - [Requesting a challenge (federation#challenge_request)](#requesting-a-challenge-federationchallenge_request)
  - [Answering the challenge request (federation#challenge)](#answering-the-challenge-request-federationchallenge)
  - [Expecting a connection (federation#expect)](#expecting-a-connection-federationexpect)
  - [Initiating a connection (federation#init)](#initiating-a-connection-federationinit)
  - [Confirming or Aborting the connection attempt (federation#result)](#confirming-or-aborting-the-connection-attempt-federationresult)


<!-- END doctoc.sh generated TOC please keep comment here to allow auto update -->

**Note**: do not edit JSON messages directly. Those are automatically embedded
from `../protocol`. Use
[embedme](https://github.com/dedis/popstellar/blob/master/docs/embedme.sh) to
make an update.

# Introduction

**RPC Message** > **Query** > **Publish** > **Message** > **Message data**

A `Message` (see [protocol.md](protocol.md)) contains a special `data` field.
This field contains a serialized `Message data` message. A `Message data`
targets an `Object` and an `Action`. The `Object` can be seen as a class, and
the `Action` as a method. We represent this tuple (Object, Action) as a string
`<Object>#<Action>`.

Here are the existing `Message data`, identified by their unique
`<Object>#<Action>` attributes:

* lao#create
* lao#update_properties
* lao#state
* lao#greet
* message#witness
* meeting#create
* meeting#state
* roll_call#create
* roll_call#open
* roll_call#close
* roll_call#reopen
* election#setup
* election#key
* election#open
* election#cast_vote
* election#end
* election#result
* chirp#add
* chirp#delete
* reaction#add
* reaction#delete
* consensus#elect
* consensus#elect_accept
* consensus#prepare
* consensus#promise
* consensus#propose
* consensus#accept
* consensus#learn
* consensus#failure
* federation#challenge_request
* federation#challenge
* federation#expect
* federation#init
* federation#result

## Creating a LAO (lao#create)

By sending the lao/create message to the organizer’s server’s default channel
(“/root”), the main channel of the LAO will be created with the identifier id.
At that point, any of the clients, including the organizer, can subscribe to the
channel id and send messages over it. The server is expected to verify the data,
such that the last modified timestamp is equal to the creation timestamp, that
the timestamp is reasonably recent with respect to the server’s clock, that the
attestation is valid, etc. Upon successful creation, the organizer is expected
to broadcast the LAO state to all witnesses and clients (see “LAO state
broadcast”).

<details>
<summary>
💡 See an example
</summary>

```json5
// ../protocol/examples/messageData/lao_create/lao_create.json

{
    "object": "lao",
    "action": "create",
    "id": "fzJSZjKf-2cbXH7kds9H8NORuuFIRLkevJlN7qQemjo=",
    "name": "LAO",
    "creation": 1633098234,
    "organizer": "J9fBzJV70Jk5c-i3277Uq4CmeL4t53WDfUghaK0HpeM=",
    "witnesses": []
}

```

</details>


```json5
// ../protocol/query/method/message/data/dataCreateLao.json

{
    "$schema": "http://json-schema.org/draft-07/schema#",
    "$id": "https://raw.githubusercontent.com/dedis/popstellar/master/protocol/query/method/message/data/dataCreateLao.json",
    "description": "Match a create LAO query",
    "type": "object",
    "properties": {
        "object": {
            "const": "lao"
        },
        "action": {
            "const": "create"
        },
        "id": {
            "type": "string",
            "contentEncoding": "base64",
            "$comment": "Hash : HashLen(organizer, creation, name)"
        },
        "name": {
            "type": "string"
        },
        "creation": {
            "description": "[Timestamp] creation time",
            "type": "integer",
            "minimum": 0
        },
        "organizer": {
            "description": "[Base64String] public key of the organizer",
            "type": "string",
            "contentEncoding": "base64"
        },
        "witnesses": {
            "description": "[Array[Base64String]] list of public keys of witnesses",
            "type": "array",
            "uniqueItems": true,
            "items": {
                "type": "string",
                "contentEncoding": "base64"
            }
        }
    },
    "additionalProperties": false,
    "required": [
        "object",
        "action",
        "id",
        "name",
        "creation",
        "organizer",
        "witnesses"
    ],
    "note": [
        "By sending the lao/create message to the organizer’s server’s default channel (\"/root\"), the main channel of ",
        "the LAO will be created with the identifier id. At that point, any of the clients, including the organizer, can ",
        "subscribe to the channel id and send messages over it. The server is expected to verify the data, such that the ",
        "last modified timestamp is equal to the creation timestamp, that the timestamp is reasonably recent with respect ",
        "to the server’s clock, that the attestation is valid, etc. Upon successful creation, the organizer is ",
        "expected to broadcast the LAO state to all witnesses and clients (see \"LAO state broadcast\")"
    ]
}

```

## Update LAO properties (lao#update_properties)

By sending the lao/update_properties message to the LAO’s main channel (LAO's
“id”), the LAO name, list of witnesses and last modified timestamp are updated.
The server is expected to forward the message to the witnesses and clients. The
server is expected to verify the data, including timestamp freshness. Upon
successful modification, the organizer is expected to broadcast the LAO state to
all witnesses and clients (see “LAO state broadcast”).

<details>
<summary>
💡 See an example
</summary>

```json5
// ../protocol/examples/messageData/lao_update/lao_update.json

{
    "object": "lao",
    "action": "update_properties",
    "id": "fzJSZjKf-2cbXH7kds9H8NORuuFIRLkevJlN7qQemjo=",
    "name": "LAO",
    "last_modified": 1633099140,
    "witnesses": ["M5ZychEi5rwm22FjwjNuljL1qMJWD2sE7oX9fcHNMDU="]
}

```

</details>

```json5
// ../protocol/query/method/message/data/dataUpdateLao.json

{
    "$schema": "http://json-schema.org/draft-07/schema#",
    "$id": "https://raw.githubusercontent.com/dedis/popstellar/master/protocol/query/method/message/data/dataUpdateLao.json",
    "description": "Match an update LAO query",
    "type": "object",
    "properties": {
        "object": {
            "const": "lao"
        },
        "action": {
            "const": "update_properties"
        },
        "id": {
            "type": "string",
            "contentEncoding": "base64",
            "$comment": "Hash : HashLen(organizer, creation, name)"
        },
        "name": {
            "type": "string"
        },
        "last_modified": {
            "description": "[Timestamp] last modification's time",
            "type": "integer",
            "minimum": 0
        },
        "witnesses": {
            "description": "[Array[Base64String]] list of public keys of witnesses",
            "type": "array",
            "uniqueItems": true,
            "items": {
                "type": "string",
                "contentEncoding": "base64"
            }
        }
    },
    "additionalProperties": false,
    "required": [
        "object",
        "action",
        "id",
        "name",
        "last_modified",
        "witnesses"
    ],
    "note": [
        "By sending the lao/update_properties message to the LAO’s main channel (LAO's id), the LAO name, list of ",
        "witnesses and last modified timestamp are updated. The server is expected to forward the message to the ",
        "witnesses and clients. The server is expected to verify the data, including timestamp freshness. Upon successful ",
        "modification, the organizer is expected to broadcast the LAO state to all witnesses and clients (see ",
        "\"LAO state broadcast\")"
    ]
}

```

## LAO state broadcast (lao#state)

When a LAO is created or modified, the organizer is expected to publish the
lao/state message to the LAO’s main channel (LAO's “id”), once it has received
the required number of witness signatures.

<details>
<summary>
💡 See an example
</summary>

```json5
// ../protocol/examples/messageData/lao_state/lao_state.json

{
    "object": "lao",
    "action": "state",
    "id": "fzJSZjKf-2cbXH7kds9H8NORuuFIRLkevJlN7qQemjo=",
    "name": "LAO",
    "creation": 1633098234,
    "last_modified": 1633099140,
    "organizer": "J9fBzJV70Jk5c-i3277Uq4CmeL4t53WDfUghaK0HpeM=",
    "witnesses": ["M5ZychEi5rwm22FjwjNuljL1qMJWD2sE7oX9fcHNMDU="],
    "modification_id": "fzJSZjKf-2cbXH7kds9H8NORuuFIRLkevJlN7qQemjo=",
    "modification_signatures": [
        {
            "witness": "M5ZychEi5rwm22FjwjNuljL1qMJWD2sE7oX9fcHNMDU=",
            "signature": "XXX"
        }
    ]
}

```

</details>

```json5
// ../protocol/query/method/message/data/dataStateLao.json

{
    "$schema": "http://json-schema.org/draft-07/schema#",
    "$id": "https://raw.githubusercontent.com/dedis/popstellar/master/protocol/query/method/message/data/dataStateLao.json",
    "description": "Match a state broadcast LAO query",
    "type": "object",
    "properties": {
        "object": {
            "const": "lao"
        },
        "action": {
            "const": "state"
        },
        "id": {
            "type": "string",
            "contentEncoding": "base64",
            "$comment": "Hash : HashLen(organizer, creation, name)"
        },
        "name": {
            "type": "string"
        },
        "creation": {
            "description": "[Timestamp] creation time",
            "type": "integer",
            "minimum": 0
        },
        "last_modified": {
            "description": "[Timestamp] last modification's time",
            "type": "integer",
            "minimum": 0
        },
        "organizer": {
            "description": "[Base64String] public key of the organizer",
            "type": "string",
            "contentEncoding": "base64"
        },
        "witnesses": {
            "description": "[Array[Base64String]] list of public keys of witnesses",
            "type": "array",
            "uniqueItems": true,
            "items": {
                "type": "string",
                "contentEncoding": "base64"
            }
        },
        "modification_id": {
            "description": "[Base64String] id of the modification (either creation/update)",
            "type": "string",
            "contentEncoding": "base64"
        },
        "modification_signatures": {
            "description": "[Array[Base64String]] signatures of the witnesses on the modification message (either creation/update)",
            "type": "array",
            "items": {
                "type": "object",
                "properties": {
                    "witness": {
                        "description": "[Base64String] public key of the witness",
                        "type": "string",
                        "contentEncoding": "base64",
                        "$comment": "Note: the string is encoded in Base64"
                    },
                    "signature": {
                        "description": "[Base64String] witness' signature : Sign(message_id)",
                        "type": "string",
                        "contentEncoding": "base64",
                        "$comment": "Note: the strings are encoded in Base64"
                    }
                },
                "additionalProperties": false,
                "required": ["witness", "signature"]
            }
        }
    },
    "additionalProperties": false,
    "required": [
        "object",
        "action",
        "id",
        "name",
        "creation",
        "last_modified",
        "organizer",
        "witnesses",
        "modification_id",
        "modification_signatures"
    ],
    "note": [
        "When a LAO is created or modified, the organizer is expected to publish the lao/state message to the ",
        "LAO’s main channel (LAO's id), once it got the required number of witness signatures"
    ]
}

```

## Greeting new lao subscribers (lao#greet)
🧭 **RPC Message** > **RPC payload** (*Query*) > **Query payload** (*Publish*) >
**Mid Level** > **High level** (*lao#greet*)

This is a message that is broadcasted by the server on the lao channel after it is created. Clients can then receive this message by sending a [catchup message](./protocol.md#catching-up-on-past-messages-on-a-channel).


The message contains the server's (canonical) address, its public key (not in the message content but it is part of the Mid Level) and a list of peers. The canonical address is the address the client is supposed to use in order to connect to the server. This allows clients to more easily tell apart synonyms such as `128.179.33.44` and `dedis.ch`. More importantly it tells the client the name that should be linked to the public key (`sender`) that is also part of the greeting message and enables client to implement public key pinning. There is one greeting message per LAO since the list of peers can differ between LAOs run on the same server.

Most messages are sent by frontends but there are also some messages that originate from the backend. These messages are signed using the private key corresponding to the public key received by this message.

In order to bind the server owner's (either an organizer or a witness) frontend to the server, the lao#greet message contains the public key of the frontend of server's owner. At this point the claim is only one-directional and this a lao#greet message should only be treated as being valid if it has been signed by the corresponding frontend key using a witness signature. This then makes the binding bidirectional. (For now this check is omitted since the witnessing functionality has not been implemented in all subsystems)

Last but not least, the greeting message contains a list of peers that tells client which other servers it can or should connect to. These severs run by other organizers or witnesses allow the client to send messages to multiple servers which increases the likelihood of sending it to a honest one.

<details>
<summary>
💡 See an example
</summary>

```json5
// ../protocol/examples/messageData/lao_greet/greeting.json

{
    "object": "lao",
    "action": "greet",
    "lao": "p_EYbHyMv6sopI5QhEXBf40MO_eNoq7V_LygBd4c9RA=",
    "frontend": "J9fBzJV70Jk5c-i3277Uq4CmeL4t53WDfUghaK0HpeM=",
    "address": "wss://popdemo.dedis.ch:8000/demo",
    "peers": [
        {
            "address": "wss://popdemo.dedis.ch:8000/second-organizer-demo"
        },
        {
            "address": "wss://popdemo.dedis.ch:8000/witness-demo"
        }
    ]
}

```

</details>

```json5
// ../protocol/query/method/message/data/dataGreetLao.json

{
    "$schema": "http://json-schema.org/draft-07/schema#",
    "$id": "https://raw.githubusercontent.com/dedis/popstellar/master/protocol/query/method/message/data/dataGreetLao.json",
    "description": "Match a lao greeting query",
    "$comment": "A message the back-end sends to clients when they subscribe to a LAO. It informs clients about the servers public key and its peers for this lao",
    "type": "object",
    "properties": {
        "object": {
            "const": "lao"
        },
        "action": {
            "const": "greet"
        },
        "lao": {
            "type": "string",
            "contentEncoding": "base64",
            "$comment": "ID of the LAO"
        },
        "frontend": {
            "description": "[Base64String] public key of the frontend of the server owner",
            "type": "string",
            "contentEncoding": "base64",
            "$comment": "Note: the string is encoded in Base64"
        },
        "address": {
            "description": "Canonical address of the server with a protocol prefix and (optionally) the port number which is by default 80 and 443 for ws and wss respectively",
            "type": "string",
            "pattern": "^(ws|wss):\\/\\/.*(:\\d{0,5})?\\/.*$"
        },
        "peers": {
            "description": "A list of peers the server is connected to (excluding itself). These can be other organizers or witnesses",
            "type": "array",
            "items": {
                "type": "object",
                "additionalProperties": false,
                "properties": {
                    "address": {
                        "description": "Canonical address of the server with a protocol prefix and (optionally) the port number which is by default 80 and 443 for ws and wss respectively",
                        "type": "string",
                        "pattern": "^(ws|wss):\\/\\/.*(:\\d{0,5})?\\/.*$"
                    }
                },
                "required": ["address"]
            }
        }
    },
    "additionalProperties": false,
    "required": ["object", "action", "lao", "frontend", "address", "peers"]
}

```



## Witness a message (message#witness)

By sending the message/witness message to the LAO’s main channel (LAO's “id”), a
witness can attest to the message. Upon reception, the server and the witnesses
add this signature to the existing message’s `witness_signatures` field. It also save the signature message in its database and broadcast it on the channel.
The witness message is saved in the database so that it appears in the heartbeat leading to the signature being propagated among servers.
When a new client retrieves this message, the `witness_signatures` field will be
populated with all the witness signatures received by the server.

<details>
<summary>
💡 See an example
</summary>

```json5
// ../protocol/examples/messageData/message_witness.json

{
    "object": "message",
    "action": "witness",
    "message_id": "kAG_m4nEQXkguuO_LVphXFE_c_dPoQrHNsb0MvwhXTA=",
    "signature": "Lgax5s25xVVF-6j5KNPE85oP3RyUtRZR0OSD5nNH34YT1DzlOFixmYyIcB5wZKjuKJ_nB3YkNwVGW5z96LC7Bw=="
}

```

</details>

```json5
// ../protocol/query/method/message/data/dataWitnessMessage.json

{
    "$schema": "http://json-schema.org/draft-07/schema#",
    "$id": "https://raw.githubusercontent.com/dedis/popstellar/master/protocol/query/method/message/data/dataWitnessMessage.json",
    "description": "Match a witness a message query",
    "type": "object",
    "properties": {
        "object": {
            "const": "message"
        },
        "action": {
            "const": "witness"
        },
        "message_id": {
            "type": "string",
            "contentEncoding": "base64",
            "note": "message_id of the message to witness"
        },
        "signature": {
            "description": "[Base64String] signature by the witness over the \"message_id\" field of the message",
            "type": "string",
            "contentEncoding": "base64"
        }
    },
    "additionalProperties": false,
    "required": ["object", "action", "message_id", "signature"],
    "note": [
        "By sending the message/witness message to the LAO’s main channel (LAO's id), a witness can attest to the ",
        "message. Upon reception, the server and the witnesses add this signature to the existing message’s ",
        "witness_signatures field. When a new client retrieves this message, the witness_signatures field will be ",
        "populated with all the witness signatures received by the server"
    ]
}

```

## Creating a Meeting (meeting#create)

🧭 **RPC Message** > **RPC payload** (*Query*) > **Query payload** (*Publish*) >
**Mid Level** > **High level** (*meeting#create*)

By sending the meeting/create message to the LAO’s main channel (LAO's “id”),
the meeting will be created with the identifier `id`. The server is expected to
verify the data, such that the last modified timestamp is equal to the creation
timestamp, that the timestamp is reasonably recent with respect to the server’s
clock, that the attestation is valid, etc. Upon successful creation, the server
is expected to broadcast the Meeting state to all witnesses and clients (see
“Meeting state broadcast”).

<details>
<summary>
💡 See an example
</summary>

```json5
// ../protocol/examples/messageData/meeting_create.json

{
    "object": "meeting",
    "action": "create",
    "id": "wY29dWimwUQa0EWerQ7bNsRddlYtHBgJiEL8ZHnzjv8=",
    "name": "Meeting",
    "creation": 1633098331,
    "location": "EPFL",
    "start": 1633098900,
    "end": 1633102500
}

```

</details>

```json5
// ../protocol/query/method/message/data/dataCreateMeeting.json

{
    "$schema": "http://json-schema.org/draft-07/schema#",
    "$id": "https://raw.githubusercontent.com/dedis/popstellar/master/protocol/query/method/message/data/dataCreateMeeting.json",
    "description": "Match a create Meeting query",
    "type": "object",
    "properties": {
        "object": {
            "const": "meeting"
        },
        "action": {
            "const": "create"
        },
        "id": {
            "type": "string",
            "contentEncoding": "base64",
            "$comment": "Hash : HashLen('M', lao_id, creation, name)"
        },
        "name": {
            "type": "string"
        },
        "creation": {
            "description": "[Timestamp] creation time",
            "type": "integer",
            "minimum": 0
        },
        "location": {
            "description": "[String] location of the meeting",
            "type": "string",
            "$comment": "Note: optional"
        },
        "start": {
            "description": "[Timestamp] start time",
            "type": "integer",
            "minimum": 0
        },
        "end": {
            "description": "[Timestamp] end time",
            "type": "integer",
            "minimum": 0,
            "$comment": "Note: optional"
        },
        "extra": {
            "description": "[JsObject] arbitrary object for extra information",
            "type": "object",
            "$comment": "Note: optional"
        }
    },
    "additionalProperties": false,
    "required": ["object", "action", "id", "name", "creation", "start"],
    "note": [
        "By sending the meeting/create message to the LAO’s main channel (LAO's id), the meeting will be created with ",
        "the identifier id. The server is expected to verify the data, such that the last modified timestamp is equal ",
        "to the creation timestamp, that the timestamp is reasonably recent with respect to the server’s clock, that ",
        "the attestation is valid, etc. Upon successful creation, the organizer is expected to broadcast the Meeting state ",
        "to all witnesses and clients (see \"Meeting state broadcast\")"
    ]
}

```

## Meeting state broadcast (meeting#state)

When a meeting is created, modified or attested to by a witness, the server is
expected to publish the meeting/state message to the LAO’s main channel (LAO's
“id”).

<details>
<summary>
💡 See an example
</summary>

```json5
// ../protocol/examples/messageData/meeting_state.json

{
    "object": "meeting",
    "action": "state",
    "id": "wY29dWimwUQa0EWerQ7bNsRddlYtHBgJiEL8ZHnzjv8=",
    "name": "Meeting",
    "creation": 1633098331,
    "last_modified": 1633098340,
    "location": "EPFL",
    "start": 1633098900,
    "end": 1633102500,
    "modification_id": "wY29dWimwUQa0EWerQ7bNsRddlYtHBgJiEL8ZHnzjv8=",
    "modification_signatures": [
        {
            "witness": "M5ZychEi5rwm22FjwjNuljL1qMJWD2sE7oX9fcHNMDU=",
            "signature": "XXX"
        }
    ]
}

```

</details>

```json5
// ../protocol/query/method/message/data/dataStateMeeting.json

{
    "$schema": "http://json-schema.org/draft-07/schema#",
    "$id": "https://raw.githubusercontent.com/dedis/popstellar/master/protocol/query/method/message/data/dataStateMeeting.json",
    "description": "Match a state broadcast Meeting query",
    "type": "object",
    "properties": {
        "object": {
            "const": "meeting"
        },
        "action": {
            "const": "state"
        },
        "id": {
            "type": "string",
            "contentEncoding": "base64",
            "$comment": "Hash : HashLen('M', lao_id, creation, name)"
        },
        "name": {
            "type": "string"
        },
        "creation": {
            "description": "[Timestamp] creation time",
            "type": "integer",
            "minimum": 0
        },
        "last_modified": {
            "description": "[Timestamp] last modification's time",
            "type": "integer",
            "minimum": 0
        },
        "location": {
            "description": "[String] location of the meeting",
            "type": "string",
            "$comment": "Note: optional"
        },
        "start": {
            "description": "[Timestamp] start time",
            "type": "integer",
            "minimum": 0
        },
        "end": {
            "description": "[Timestamp] end time",
            "type": "integer",
            "minimum": 0,
            "$comment": "Note: optional"
        },
        "extra": {
            "description": "[JsObject] arbitrary object for extra information",
            "type": "object",
            "$comment": "Note: optional"
        },
        "modification_id": {
            "description": "[Base64String] id of the modification (either creation/update)",
            "type": "string",
            "contentEncoding": "base64"
        },
        "modification_signatures": {
            "description": "[Array[Base64String]] signatures of the witnesses on the modification message (either creation/update)",
            "type": "array",
            "items": {
                "type": "object",
                "properties": {
                    "witness": {
                        "description": "[Base64String] public key of the witness",
                        "type": "string",
                        "contentEncoding": "base64",
                        "$comment": "Note: the string is encoded in Base64"
                    },
                    "signature": {
                        "description": "[Base64String] witness' signature : Sign(message_id)",
                        "type": "string",
                        "contentEncoding": "base64",
                        "$comment": "Note: the strings are encoded in Base64"
                    }
                },
                "additionalProperties": false,
                "required": ["witness", "signature"]
            }
        }
    },
    "additionalProperties": false,
    "required": [
        "object",
        "action",
        "id",
        "name",
        "creation",
        "last_modified",
        "start",
        "modification_id",
        "modification_signatures"
    ],
    "note": [
        "When a meeting is created or modified, the organizer is expected to publish the ",
        "meeting/state message to the LAO’s main channel (LAO's id)"
    ]
}

```

## Roll Calls (introduction)

A roll call has the following state transitions:

Created → Opened → Closed → Reopened → Closed

**Created**: This states denotes the organizers intention of organizing a new
roll call.  
**Opened**: This state denotes that the roll call is open and the organizer and
**witnesses** are ready to scan the QR code(s) of the attendees.  
**Closed**: This state denotes the closing of a roll call and contains all the
**attendee** public keys scanned during the roll call process.

## Creating a Roll-Call (roll_call#create)

🧭 **RPC Message** > **RPC payload** (*Query*) > **Query payload** (*Publish*) >
**Mid Level** > **High level** (*roll_call#create*)

An organizer creates a roll-call by publishing a roll_call/create message to the
LAO’s channel. The proposed_start and proposed_end fields denote the start and
end time for the roll call. Note that these fields are only used to position the
event correctly in the list of LAO events. Witnesses witness the roll call event
ensuring that each attendee is scanned exactly once.

<details>
<summary>
💡 See an example
</summary>

```json5
// ../protocol/examples/messageData/roll_call_create.json

{
    "object": "roll_call",
    "action": "create",
    "id": "fEvAfdtNrykd9NPYl9ReHLX-6IP6SFLKTZJLeGUHZ_U=",
    "name": "Roll Call ",
    "creation": 1633098853,
    "proposed_start": 1633099125,
    "proposed_end": 1633099140,
    "location": "EPFL",
    "description": "Food is welcome!"
}

```

</details>

```json5
// ../protocol/query/method/message/data/dataCreateRollCall.json

{
    "$schema": "http://json-schema.org/draft-07/schema#",
    "$id": "https://raw.githubusercontent.com/dedis/popstellar/master/protocol/query/method/message/data/dataCreateRollCall.json",
    "description": "Match a create roll-call query",
    "type": "object",
    "properties": {
        "object": {
            "const": "roll_call"
        },
        "action": {
            "const": "create"
        },
        "id": {
            "type": "string",
            "contentEncoding": "base64",
            "$comment": "Hash : HashLen('R', lao_id, creation, name)"
        },
        "name": {
            "type": "string"
        },
        "creation": {
            "description": "[Timestamp] creation time",
            "type": "integer",
            "minimum": 0
        },
        "proposed_start": {
            "description": "[Timestamp] proposed start time",
            "type": "integer",
            "minimum": 0
        },
        "proposed_end": {
            "description": "[Timestamp] proposed end time",
            "type": "integer",
            "minimum": 0
        },
        "location": {
            "description": "[String] location of the roll-call",
            "type": "string"
        },
        "description": {
            "description": "An optional description of the meeting",
            "type": "string",
            "$comment": "Optional"
        }
    },
    "additionalProperties": false,
    "required": [
        "object",
        "action",
        "id",
        "name",
        "creation",
        "location",
        "proposed_start",
        "proposed_end"
    ],
    "note": [
        "The roll_call/create message denotes the organizer's intention to create a new roll call",
        "The proposed_start and proposed_end fields denote the start and end time for the roll call for displaying the event in the UI.",
        "The roll call may however be only considered started/closed based on its latest state and the attestation of witnesses for the message leading to that state transition."
    ]
}

```

## Opening a Roll-Call (roll_call#open)

A roll-call may be opened by the organizer by publishing a roll_call/open
message on the LAO channel.

<details>
<summary>
💡 See an example
</summary>

```json5
// ../protocol/examples/messageData/roll_call_open.json

{
    "object": "roll_call",
    "action": "open",
    "update_id": "krCHh6OFWIjSHQiUSrWyx1FV0Jp8deC3zUyelhPG-Yk=",
    "opens": "fEvAfdtNrykd9NPYl9ReHLX-6IP6SFLKTZJLeGUHZ_U=",
    "opened_at": 1633099127
}

```

</details>

```json5
// ../protocol/query/method/message/data/dataOpenRollCall.json

{
    "$schema": "http://json-schema.org/draft-07/schema#",
    "$id": "https://raw.githubusercontent.com/dedis/popstellar/master/protocol/query/method/message/data/dataOpenRollCall.json",
    "description": "Match a open roll-call query",
    "type": "object",
    "properties": {
        "object": {
            "const": "roll_call"
        },
        "action": {
            "enum": ["open", "reopen"]
        },
        "update_id": {
            "type": "string",
            "contentEncoding": "base64",
            "$comment": "Hash : HashLen('R', lao_id, opens, opened_at)"
        },
        "opens": {
            "type": "string",
            "contentEncoding": "base64",
            "$comment": "The 'update_id' of the latest roll call close, or in its absence, the 'id' field of the roll call creation"
        },
        "opened_at": {
            "description": "[Timestamp] start time",
            "type": "integer",
            "minimum": 0,
            "$comment": "The time at which the roll call is opened/reopened"
        }
    },
    "additionalProperties": false,
    "required": ["object", "action", "update_id", "opens", "opened_at"],
    "note": [
        "The roll_call/open message opens a roll call. This message would lead to a transition from the",
        "created -> opened state after witnesses attest the message. Witnesses should attest this when they",
        "can ensure the roll call has actually started. roll_call/reopen may be used to re-open a",
        "closed roll call in case of a human error (forgot to scan a QR Code). A roll_call/reopen attested by",
        "witnesses would cause a transition from closed -> opened state"
    ]
}

```

## Closing a Roll-Call (roll_call#close)

A roll-call may be closed by the organizer by publishing a roll_call/close
message on the LAO channel. This is effectively the message that will be sent by
the organizer after scanning all attendees’ public key.

![](assets/close_roll_call.png)

<details>
<summary>
💡 See an example
</summary>

```json5
// ../protocol/examples/messageData/roll_call_close.json

{
    "object": "roll_call",
    "action": "close",
    "update_id": "WxoPg4wLpmog0Q5eQewQ5AAD19RW-8-6aSZ2mGIJRO8=",
    "closes": "krCHh6OFWIjSHQiUSrWyx1FV0Jp8deC3zUyelhPG-Yk=",
    "closed_at": 1633099135,
    "attendees": ["M5ZychEi5rwm22FjwjNuljL1qMJWD2sE7oX9fcHNMDU="]
}

```

</details>

```json5
// ../protocol/query/method/message/data/dataCloseRollCall.json

{
    "$schema": "http://json-schema.org/draft-07/schema#",
    "$id": "https://raw.githubusercontent.com/dedis/popstellar/master/protocol/query/method/message/data/dataCloseRollCall.json",
    "description": "Match a close roll-call query",
    "type": "object",
    "properties": {
        "object": {
            "const": "roll_call"
        },
        "action": {
            "const": "close"
        },
        "update_id": {
            "type": "string",
            "contentEncoding": "base64",
            "$comment": "Hash : HashLen('R', lao_id, closes, closed_at)"
        },
        "closes": {
            "type": "string",
            "contentEncoding": "base64",
            "$comment": "The 'update_id' of the latest roll call open/reopen"
        },
        "closed_at": {
            "description": "[Timestamp] end time",
            "type": "integer",
            "minimum": 0
        },
        "attendees": {
            "description": "[Array[Base64String]] list of public keys of attendees",
            "type": "array",
            "uniqueItems": true,
            "items": {
                "type": "string",
                "contentEncoding": "base64"
            },
            "$comment": "List must be sorted according to byte encoding: -,0...9,A...Z,_,a...z"
        }
    },
    "additionalProperties": false,
    "required": [
        "object",
        "action",
        "update_id",
        "closes",
        "closed_at",
        "attendees"
    ],
    "note": [
        "When the organizer scanned all the public keys of the attendees, it closes the event",
        "and broadcast attendees public keys. A roll_call/close message attested by witnesses",
        "leads to a transition from opened -> closed state. Usually, the event can only be closed once.",
        "In some special case, the event may be reopened (e.g. the organizer forgot to scan the key",
        "of an attendee, so we reopen 2 minutes later). In this case, we can close the event a",
        "second (or more) time. Please see `dataOpenRollCall.json` for more information."
    ]
}

```

## Reopening a Roll-Call (roll_call#reopen)

A closed roll-call may be re-opened by the organizer by publishing a
roll_call/reopen message on the LAO channel. This is useful in scenarios where
the organizer forgets to scan an attendee’s public key.

![](assets/reopen_roll_call.png)

<details>
<summary>
💡 See an example
</summary>

```json5
// ../protocol/examples/messageData/roll_call_reopen.json

{
    "object": "roll_call",
    "action": "reopen",
    "update_id": "sgMsQ4EPPwKbHw3TsiCwkyH1JvilxPn0Y9iTEcbNMl4=",
    "opens": "WxoPg4wLpmog0Q5eQewQ5AAD19RW-8-6aSZ2mGIJRO8=",
    "opened_at": 1633099137
}

```

</details>

```json5
// ../protocol/query/method/message/data/dataOpenRollCall.json

{
    "$schema": "http://json-schema.org/draft-07/schema#",
    "$id": "https://raw.githubusercontent.com/dedis/popstellar/master/protocol/query/method/message/data/dataOpenRollCall.json",
    "description": "Match a open roll-call query",
    "type": "object",
    "properties": {
        "object": {
            "const": "roll_call"
        },
        "action": {
            "enum": ["open", "reopen"]
        },
        "update_id": {
            "type": "string",
            "contentEncoding": "base64",
            "$comment": "Hash : HashLen('R', lao_id, opens, opened_at)"
        },
        "opens": {
            "type": "string",
            "contentEncoding": "base64",
            "$comment": "The 'update_id' of the latest roll call close, or in its absence, the 'id' field of the roll call creation"
        },
        "opened_at": {
            "description": "[Timestamp] start time",
            "type": "integer",
            "minimum": 0,
            "$comment": "The time at which the roll call is opened/reopened"
        }
    },
    "additionalProperties": false,
    "required": ["object", "action", "update_id", "opens", "opened_at"],
    "note": [
        "The roll_call/open message opens a roll call. This message would lead to a transition from the",
        "created -> opened state after witnesses attest the message. Witnesses should attest this when they",
        "can ensure the roll call has actually started. roll_call/reopen may be used to re-open a",
        "closed roll call in case of a human error (forgot to scan a QR Code). A roll_call/reopen attested by",
        "witnesses would cause a transition from closed -> opened state"
    ]
}

```

## Elections (introduction)

An election has the following phases:

Setup (→ Receive key) → Open → Cast vote(s) → End → Result

**Setup**: This phase consists of the organizer creating a new election.
**(Receive key)**: If the election was setup with the secret ballot option. The backend will send this message after generating the key.
**Open**: This state consists of the organizer opening the election.
**Cast vote(s)**: This phase consists of the members of the LAO casting a vote.  
**End**: This phase consists of the organizer ending the election. No new votes are accepted from now on.
**Result**: This phase consists of the organizer determining the outcome of the election and retrieving the **witness* signatures on it.

## Setting up an Election (election#setup)

🧭 **RPC Message** > **RPC payload** (*Query*) > **Query payload** (*Publish*) >
**Mid Level** > **High level** (*election#setup*)

By sending the election/setup message to the organizer’s server’s channel
(“/root/lao-channel”), the main channel of the election will be created with the identifier id, i.e. `/root/<lao_id>/<election_id>`.
The election will be created with the start_time and end_time fields denote the start and end time for the election.

An election can either be open or secret ballot and the `version` property has to be set to `OPEN_BALLOT` or `SECRET_BALLOT`, respectively.

In the future elections may allow write-in or support different voting methods but at the moment, write-in elections are not supported (`write_in` property is always set to false) and only plurality voting is supported.

<details>
<summary>
💡 See an example of an open ballot election setup
</summary>

```json5
// ../protocol/examples/messageData/election_setup/election_setup.json

{
    "object": "election",
    "action": "setup",
    "version": "OPEN_BALLOT",
    "id": "zG1olgFZwA0m3mLyUqeOqrG0MbjtfqShkyZ6hlyx1tg=",
    "lao": "fzJSZjKf-2cbXH7kds9H8NORuuFIRLkevJlN7qQemjo=",
    "name": "Election",
    "created_at": 1633098941,
    "start_time": 1633098941,
    "end_time": 1633099812,
    "questions": [
        {
            "id": "2PLwVvqxMqW5hQJXkFpNCvBI9MZwuN8rf66V1hS-iZU=",
            "question": "Is this project fun?",
            "voting_method": "Plurality",
            "ballot_options": ["Yes", "No"],
            "write_in": false
        }
    ]
}

```

</details>

<details>
<summary>
💡 See an example of a secret ballot election setup
</summary>

```json5
// ../protocol/examples/messageData/election_setup/election_setup_secret_ballot.json

{
    "object": "election",
    "action": "setup",
    "version": "SECRET_BALLOT",
    "id": "zG1olgFZwA0m3mLyUqeOqrG0MbjtfqShkyZ6hlyx1tg=",
    "lao": "fzJSZjKf-2cbXH7kds9H8NORuuFIRLkevJlN7qQemjo=",
    "name": "Election",
    "created_at": 1633098941,
    "start_time": 1633098941,
    "end_time": 1633099812,
    "questions": [
        {
            "id": "2PLwVvqxMqW5hQJXkFpNCvBI9MZwuN8rf66V1hS-iZU=",
            "question": "Is this project fun?",
            "voting_method": "Plurality",
            "ballot_options": ["Yes", "No"],
            "write_in": false
        }
    ]
}

```

</details>

```json5
// ../protocol/query/method/message/data/dataSetupElection.json

{
    "$schema": "http://json-schema.org/draft-07/schema#",
    "$id": "https://raw.githubusercontent.com/dedis/popstellar/master/protocol/query/method/message/data/dataSetupElection.json",
    "description": "Match an ElectionSetup query",
    "type": "object",
    "properties": {
        "object": {
            "const": "election"
        },
        "action": {
            "const": "setup"
        },
        "version": {
            "type": "string",
            "enum": ["OPEN_BALLOT", "SECRET_BALLOT"],
            "$comment": "features/implementation identifier"
        },
        "id": {
            "type": "string",
            "contentEncoding": "base64",
            "$comment": "Hash : HashLen('Election', lao_id, created_at, name)"
        },
        "lao": {
            "type": "string",
            "contentEncoding": "base64",
            "$comment": "ID of the LAO"
        },
        "name": {
            "type": "string",
            "$comment": "name of the election",
            "minLength": 1
        },
        "created_at": {
            "description": "[Timestamp] time created in UTC",
            "type": "integer",
            "minimum": 0
        },
        "start_time": {
            "description": "[Timestamp] start time of the election in UTC",
            "type": "integer",
            "minimum": 0
        },
        "end_time": {
            "description": "[Timestamp] end time of the election in UTC",
            "type": "integer",
            "minimum": 0
        },
        "questions": {
            "description": "Array of questions",
            "type": "array",
            "items": {
                "type": "object",
                "properties": {
                    "id": {
                        "type": "string",
                        "contentEncoding": "base64",
                        "$comment": "Question ID: Hash : HashLen('Question', election_id, question)"
                    },
                    "question": {
                        "type": "string",
                        "$comment": "Voting topic. Has to be be unique."
                    },
                    "voting_method": {
                        "type": "string",
                        "enum": ["Plurality"],
                        "$comment": "supported voting methods"
                    },
                    "ballot_options": {
                        "description": "[Array[String]] ballot options",
                        "type": "array",
                        "items": {
                            "type": "string",
                            "$comment": "ballot option"
                        },
                        "minItems": 2,
                        "uniqueItems": true
                    },
                    "write_in": {
                        "const": false,
                        "$comment": "whether write-in is allowed. not supported yet"
                    }
                },
                "additionalProperties": false,
                "required": [
                    "id",
                    "question",
                    "voting_method",
                    "ballot_options",
                    "write_in"
                ]
            },
            "minItems": 1,
            "uniqueItems": true
        }
    },
    "additionalProperties": false,
    "required": [
        "object",
        "action",
        "version",
        "id",
        "lao",
        "name",
        "created_at",
        "start_time",
        "end_time",
        "questions"
    ]
}

```

## Receiving a key for an encrypted election (election#key)

🧭 **RPC Message** > **RPC payload** (*Query*) > **Query payload** (*Publish*) >
**Mid Level** > **High level** (*election#key*)

After receiving an [election#setup](#setting-up-an-election-electionsetup) message with a secret ballot voting method, the backend will generate a key pair and broadcast an election#key message to all the channel subscribers to encrypt the votes.

**Security Considerations**

The receiver has to authenticate the message by checking whether it was sent by the backend of the lao's organizer.

<details>
<summary>
💡 See an example
</summary>

```json5
// ../protocol/examples/messageData/election_key/election_key.json

{
    "object": "election",
    "action": "key",
    "election": "zG1olgFZwA0m3mLyUqeOqrG0MbjtfqShkyZ6hlyx1tg=",
    "election_key": "JsS0bXJU8yMT9jvIeTfoS6RJPZ8YopuAUPkxssHaoTQ"
}

```

</details>

```json5
// ../protocol/query/method/message/data/dataKeyElection.json

{
    "$schema": "http://json-schema.org/draft-07/schema#",
    "$id": "https://raw.githubusercontent.com/dedis/popstellar/master/protocol/query/method/message/data/dataKeyElection.json",
    "description": "Match an ElectionKey query. This message is sent by the server",
    "type": "object",
    "properties": {
        "object": {
            "const": "election"
        },
        "action": {
            "const": "key"
        },
        "election": {
            "type": "string",
            "contentEncoding": "base64",
            "description": "The election id the new election key is associated with",
            "$comment": "Hash : HashLen('Election', lao_id, created_at, name)"
        },
        "election_key": {
            "description": "[Base64String] public key of the election",
            "type": "string",
            "contentEncoding": "base64",
            "$comment": "Note: the string is encoded in Base64"
        }
    },
    "additionalProperties": false,
    "required": ["object", "action", "election", "election_key"]
}

```

## Opening an Election (election#open)
🧭 **RPC Message** > **RPC payload** (*Query*) > **Query payload** (*Publish*) >
**Mid Level** > **High level** (*election#open*)

The election can be opened by publishing an election/open message on the election channel. This message indicates when votes begin to be valid. Until consensus or other changes are implemented, this message is manually sent by the organizer or witnesses, at their discretion, though normally before or soon after the start_time.

<details>
<summary>
💡 See an example
</summary>

```json5
// ../protocol/examples/messageData/election_open.json
// error: embedme: file '../protocol/examples/messageData/election_open.json' not found
{
    "object": "election",
    "action": "open",
    "lao": "fzJSZjKf-2cbXH7kds9H8NORuuFIRLkevJlN7qQemjo=",
    "election": "zG1olgFZwA0m3mLyUqeOqrG0MbjtfqShkyZ6hlyx1tg=",
    "opened_at": 1633099883
}
```
</details>

```json5
// ../protocol/query/method/message/data/dataOpenElection.json

{
    "$schema": "http://json-schema.org/draft-07/schema#",
    "$id": "https://raw.githubusercontent.com/dedis/popstellar/master/protocol/query/method/message/data/dataOpenElection.json",
    "description": "Match an OpenElection query",
    "type": "object",
    "properties": {
        "object": {
            "const": "election"
        },
        "action": {
            "const": "open"
        },
        "lao": {
            "type": "string",
            "contentEncoding": "base64",
            "$comment": "ID of the LAO"
        },
        "election": {
            "type": "string",
            "contentEncoding": "base64",
            "$comment": "ID of the election"
        },
        "opened_at": {
            "description": "[Timestamp] start time",
            "type": "integer",
            "minimum": 0
        }
    },
    "additionalProperties": false,
    "required": [
        "object",
        "action",
        "lao",
        "election",
        "opened_at"
    ]
}

```


## Casting a vote (election#cast_vote)

🧭 **RPC Message** > **RPC payload** (*Query*) > **Query payload** (*Publish*) >
**Mid Level** > **High level** (*election#cast_vote*)

A member of the LAO can cast a vote by publishing an election/cast_vote message to the
election’s channel. Each member may cast multiple votes, only the last one will be counted.

For the generated vote ids, it has to be made sure that the hash is unique and
consistent across all subsystems. The hash is computed based on the list of
ballot option indices. To disambiguated between `[1, 0]` and `[10]`, the usage
of the comma delimiter `,` in between the indices is mandatory and to make the
hash unique, the list of indicies should be sorted in ascending order (from
small numbers/indicies to bigger ones, from left to right). Last but not least,
it must be made sure that this list does not contain any duplicates, i.e.
represents a set of indices. (Each ballot option can only be selected once).

For example if the user select the ballot options with indices 5 and 2, then the hash function should be applied only to the string `2,5`, not to `2,2,5`, `5,2`, `25`, `[2,5]` or `2, 5` (note the additional space).

<details>
<summary>
💡 See some examples
</summary>

A vote in an open ballot election

```json5
// ../protocol/examples/messageData/vote_cast_vote/vote_cast_vote.json

{
    "object": "election",
    "action": "cast_vote",
    "lao": "fzJSZjKf-2cbXH7kds9H8NORuuFIRLkevJlN7qQemjo=",
    "election": "zG1olgFZwA0m3mLyUqeOqrG0MbjtfqShkyZ6hlyx1tg=",
    "created_at": 1633098941,
    "votes": [
        {
            "id": "8L2MWJJYNGG57ZOKdbmhHD9AopvBaBN26y1w5jL07ms=",
            "question": "2PLwVvqxMqW5hQJXkFpNCvBI9MZwuN8rf66V1hS-iZU=",
            "vote": 0
        }
    ]
}

```

A vote in a secret ballot election

```json5
// ../protocol/examples/messageData/vote_cast_vote/vote_cast_vote_encrypted.json

{
    "object": "election",
    "action": "cast_vote",
    "lao": "fzJSZjKf-2cbXH7kds9H8NORuuFIRLkevJlN7qQemjo=",
    "election": "zG1olgFZwA0m3mLyUqeOqrG0MbjtfqShkyZ6hlyx1tg=",
    "created_at": 1633098941,
    "votes": [
        {
            "id": "ad_RtMq73lRS1JF5LY-kHOGHD-yV-JJl7KmJZFOgmqc=",
            "question": "2PLwVvqxMqW5hQJXkFpNCvBI9MZwuN8rf66V1hS-iZU=",
            "vote": "ay7_zJTr5wanCpLQXEvICr0BuyI7aELxU0QM8YbGSgD2o-u1bnJqFMjAJYFQVcLe7rZkmhNFUiEOPqIqLj2hQQ=="
        }
    ]
}

```

</details>

```json5
// ../protocol/query/method/message/data/dataCastVote.json

{
    "$schema": "http://json-schema.org/draft-07/schema#",
    "$id": "https://raw.githubusercontent.com/dedis/popstellar/master/protocol/query/method/message/data/dataCastVote.json",
    "description": "Match a cast vote query",
    "type": "object",
    "properties": {
        "object": {
            "const": "election"
        },
        "action": {
            "const": "cast_vote"
        },
        "lao": {
            "type": "string",
            "contentEncoding": "base64",
            "$comment": "ID of the LAO"
        },
        "election": {
            "type": "string",
            "contentEncoding": "base64",
            "$comment": "ID of the election"
        },
        "created_at": {
            "description": "[Timestamp] time created in UTC",
            "type": "integer",
            "minimum": 0
        },
        "votes": {
            "description": "Array of votes",
            "type": "array",
            "items": {
                "type": "object",
                "oneOf": [
                    {
                        "properties": {
                            "id": {
                                "type": "string",
                                "contentEncoding": "base64",
                                "$comment": "Hash : HashLen('Vote', election_id, question_id, (vote_index | write_in))"
                            },
                            "question": {
                                "type": "string",
                                "contentEncoding": "base64",
                                "$comment": "ID of the question : Hash : SHA256('Question'||election_id||question)"
                            },
                            "vote": {
                                "description": "index corresponding to the ballot_option",
                                "type": "integer",
                                "$comment": "index of the option to vote for"
                            }
                        }
                    },
                    {
                        "properties": {
                            "id": {
                                "type": "string",
                                "contentEncoding": "base64",
                                "$comment": "Hash : HashLen('Vote', election_id, question_id, (encrypted_vote_index | encrypted_write_in)))"
                            },
                            "question": {
                                "type": "string",
                                "contentEncoding": "base64",
                                "$comment": "ID of the question : Hash : SHA256('Question'||election_id||question)"
                            },
                            "vote": {
                                "description": "encrypted index corresponding to the ballot_option",
                                "type": "string",
                                "contentEncoding": "base64",
                                "$comment": "encrypted index of the option to vote for"
                            }
                        }
                    }
                ],
                "required": ["id", "question", "vote"]
            },
            "minItems": 1,
            "uniqueItems": true
        }
    },
    "additionalProperties": false,
    "required": ["object", "action", "lao", "election", "created_at", "votes"]
}

```

## Ending an Election (election#end)

An election may be ended by the organizer by publishing an election/end
message on the election channel. This message indicates that the organizer will no longer process new votes.

<details>
<summary>
💡 See an example
</summary>

```json5
// ../protocol/examples/messageData/election_end/election_end.json

{
    "object": "election",
    "action": "end",
    "lao": "fzJSZjKf-2cbXH7kds9H8NORuuFIRLkevJlN7qQemjo=",
    "election": "zG1olgFZwA0m3mLyUqeOqrG0MbjtfqShkyZ6hlyx1tg=",
    "created_at": 1633099883,
    "registered_votes": "GX9slST3yY_Mltkjimp-eNq71mfbSbQ9sruABYN8EoM="
}

```

</details>

```json5
// ../protocol/query/method/message/data/dataEndElection.json

{
    "$schema": "http://json-schema.org/draft-07/schema#",
    "$id": "https://raw.githubusercontent.com/dedis/popstellar/master/protocol/query/method/message/data/dataEndElection.json",
    "description": "Match an ElectionEnd query",
    "type": "object",
    "properties": {
        "object": {
            "const": "election"
        },
        "action": {
            "const": "end"
        },
        "lao": {
            "type": "string",
            "contentEncoding": "base64",
            "$comment": "ID of the LAO"
        },
        "election": {
            "type": "string",
            "contentEncoding": "base64",
            "$comment": "ID of the election"
        },
        "created_at": {
            "description": "[Timestamp] time created in UTC",
            "type": "integer",
            "minimum": 0
        },
        "registered_votes": {
            "type": "string",
            "contentEncoding": "base64",
            "$comment": "Hash : HashLen(<vote_id>, <vote_id>, ...) - the different vote_ids from different election#cast_vote messages need to be ordered in ascii order by vote_id"
        }
    },
    "additionalProperties": false,
    "required": [
        "object",
        "action",
        "lao",
        "election",
        "created_at",
        "registered_votes"
    ]
}

```

## Sending the results of an Election (election#result)

The results of an election may be informed by the organizer by publishing an election/result
message on the election channel. This message indicates that the organizer has determined the outcome
and has received the witness signatures on the result.


<details>
<summary>
💡 See an example
</summary>

```json5
// ../protocol/examples/messageData/election_result.json

{
    "object": "election",
    "action": "result",
    "questions": [
        {
            "id": "2PLwVvqxMqW5hQJXkFpNCvBI9MZwuN8rf66V1hS-iZU=",
            "result": [
                {
                    "ballot_option": "Yes",
                    "count": 1
                },
                {
                    "ballot_option": "No",
                    "count": 0
                }
            ]
        }
    ],
    "witness_signatures": []
}

```

</details>

```json5
// ../protocol/query/method/message/data/dataResultElection.json

{
    "$schema": "http://json-schema.org/draft-07/schema#",
    "$id": "https://raw.githubusercontent.com/dedis/popstellar/master/protocol/query/method/message/data/dataResultElection.json",
    "description": "Match an ElectionResult query",
    "type": "object",
    "properties": {
        "object": {
            "const": "election"
        },
        "action": {
            "const": "result"
        },
        "questions": {
            "description": "Array of questions with their result",
            "type": "array",
            "items": {
                "type": "object",
                "properties": {
                    "id": {
                        "type": "string",
                        "$comment": "ID of the question"
                    },
                    "result": {
                        "description": "[Array[object{'ballot_options':string, 'count':integer}]] results",
                        "type": "array",
                        "items": {
                            "type": "object",
                            "$comment": "result of Plurality Voting",
                            "properties": {
                                "ballot_option": {
                                    "type": "string",
                                    "$comment": "string containing ballot option of the question"
                                },
                                "count": {
                                    "type": "integer",
                                    "$comment": "vote-count of the corresponding option",
                                    "minimum": 0
                                }
                            },
                            "required": ["ballot_option", "count"],
                            "additionalProperties": false
                        },
                        "minItems": 1,
                        "uniqueItems": true
                    }
                },
                "additionalProperties": false,
                "required": ["id", "result"]
            },
            "minItems": 1,
            "uniqueItems": true
        },
        "witness_signatures": {
            "description": "[Array[Base64String]] list of witnesses' signatures",
            "type": "array"
        }
    },
    "additionalProperties": false,
    "required": ["object", "action", "questions"]
}

```

## Publishing a Chirp (chirp#add)

A user that owns a PoP token can publish a chirp by sending a chirp/add message
to his/her chirp channel ("/root/lao_id/social/sender_id").

Each Chirp data object consists of the following:
- Text: Max 300 characters (i.e., Unicode code points). The UI needs to enforce
  this rule. The organizer + witness servers also need to enforce this restriction,
  rejecting the publication of a chirp.
- Parent ID: The parent chirp’s message id if it is not the top level chirp.
- Timestamp: UNIX timestamp in UTC of the time that the chirp is published;
  2 chirps cannot be posted on the same second; The organizer + witness servers
  enforce that the timestamp field is valid (by verifying the timestamp against
  the server’s time +/- a threshold).

<details>
<summary>
💡 See an example
</summary>

```json5
// ../protocol/examples/messageData/chirp_add_publish/chirp_add_publish.json

{
    "object": "chirp",
    "action": "add",
    "text": "I love PoP",
    "timestamp": 1634760180
}

```

</details>

```json5
// ../protocol/query/method/message/data/dataAddChirp.json

{
    "$schema": "http://json-schema.org/draft-07/schema#",
    "$id": "https://raw.githubusercontent.com/dedis/popstellar/master/protocol/query/method/message/data/dataAddChirp.json",
    "description": "Match an add chirp query",
    "type": "object",
    "properties": {
        "object": {
            "const": "chirp"
        },
        "action": {
            "const": "add"
        },
        "text": {
            "type": "string",
            "$comment": "text in the chirp"
        },
        "parent_id": {
            "description": "message_id of parent chirp",
            "type": "string",
            "contentEncoding": "base64",
            "$comment": "optional (only in case the chirp is a reply)"
        },
        "timestamp": {
            "description": "UNIX Timestamp in UTC of this deletion request",
            "type": "integer",
            "minimum": 0
        }
    },
    "additionalProperties": false,
    "required": ["object", "action", "text", "timestamp"]
}

```

After validating the chirp, the organizer’s server propagates the above message
on the channel it is meant for (like usual) but it also creates the following
message and sends it to a universal chirp channel ("/root/lao_id/social/chirps"):

<details>
<summary>
💡 See an example
</summary>

```json5
// ../protocol/examples/messageData/chirp_notify_add/chirp_notify_add.json

{
    "object": "chirp",
    "action": "notify_add",
    "chirp_id": "ONYYu9Q2kGdAVpfbGwdmgBPf4QBznjt-JQO2gGCL3iI=",
    "channel": "/root/<lao_id>/social/<sender>",
    "timestamp": 1634760180
}

```
</details>

```json5
// ../protocol/query/method/message/data/dataNotifyAddChirp.json

{
  "$schema": "http://json-schema.org/draft-07/schema#",
  "$id": "https://raw.githubusercontent.com/dedis/popstellar/master/protocol/query/method/message/data/dataNotifyAddChirp.json",
  "description": "Match a add chirp broadcast query",
  "type": "object",
  "properties": {
    "object": {
      "const": "chirp"
    },
    "action": {
      "const": "notify_add"
    },
    "chirp_id": {
      "description": "message_id of the chirp message above",
      "type": "string",
      "contentEncoding": "base64"
    },
    "channel": {
      "description": "[String] name of the channel",
      "pattern": "^/root/([^/]+)/social/([^/]+)",
      "type": "string"
    },
    "timestamp": {
      "description": "UNIX Timestamp in UTC of this deletion request",
      "type": "integer",
      "minimum": 0
    }
  },
  "additionalProperties": false,
  "required": ["object", "action", "chirp_id", "channel", "timestamp"]
}

```

## Removing a Chirp (chirp#delete)

A user that has published a chirp in the past can remove the chirp by sending a
chirp/delete message to his/her chirp channel ("/root/lao_id/social/sender_id").
Although a chirp can be removed from the UI, by design of the pub-sub communication
protocol, the chirp will always exist in historical records of the users’ channel.

<details>
<summary>
💡 See an example
</summary>

```json5
// ../protocol/examples/messageData/chirp_delete_publish/chirp_delete_publish.json

{
    "object": "chirp",
    "action": "delete",
    "chirp_id": "ONYYu9Q2kGdAVpfbGwdmgBPf4QBznjt-JQO2gGCL3iI=",
    "timestamp": 1634760180
}

```

</details>

```json5
// ../protocol/query/method/message/data/dataDeleteChirp.json

{
  "$schema": "http://json-schema.org/draft-07/schema#",
  "$id": "https://raw.githubusercontent.com/dedis/popstellar/master/protocol/query/method/message/data/dataDeleteChirp.json",
  "description": "Match a delete chirp query",
  "type": "object",
  "properties": {
    "object": {
      "const": "chirp"
    },
    "action": {
      "const": "delete"
    },
    "chirp_id": {
      "description": "Message id of the chirp published",
      "type": "string",
      "contentEncoding": "base64"
    },
    "timestamp": {
      "description": "UNIX Timestamp in UTC of this deletion request",
      "type": "integer",
      "minimum": 0
    }
  },
  "additionalProperties": false,
  "required": ["object", "action", "chirp_id", "timestamp"]
}

```

After validating the removal of the chirp, the organizer’s server propagates the above message
on the channel it is meant for (like usual) but it also creates the following message and sends
it to a universal chirp channel ("/root/lao_id/social/chirps"):

<details>
<summary>
💡 See an example
</summary>

```json5
// ../protocol/examples/messageData/chirp_notify_delete/chirp_notify_delete.json

{
    "object": "chirp",
    "action": "notify_delete",
    "chirp_id": "ONYYu9Q2kGdAVpfbGwdmgBPf4QBznjt-JQO2gGCL3iI=",
    "channel": "/root/<lao_id>/social/<sender>",
    "timestamp": 1634760180
}

```

</details>

```json5
// ../protocol/query/method/message/data/dataNotifyDeleteChirp.json

{
  "$schema": "http://json-schema.org/draft-07/schema#",
  "$id": "https://raw.githubusercontent.com/dedis/popstellar/master/protocol/query/method/message/data/dataNotifyDeleteChirp.json",
  "description": "Match a delete chirp broadcast query",
  "type": "object",
  "properties": {
    "object": {
      "const": "chirp"
    },
    "action": {
      "const": "notify_delete"
    },
    "chirp_id": {
      "description": "message_id of the chirp message above",
      "type": "string",
      "contentEncoding": "base64"
    },
    "channel": {
      "description": "The channel where the chirp is located (starting from social/ inclusive)",
      "type": "string",
      "pattern": "^/root/([^/]+)/social/([^/]+)",
      "$comment": "Note: the regex matches a \"social\" or a \"social/<channel>\""
    },
    "timestamp": {
      "description": "UNIX Timestamp in UTC given by the message above (deletion request)",
      "type": "integer",
      "minimum": 0
    }
  },
  "additionalProperties": false,
  "required": ["object", "action", "chirp_id", "channel", "timestamp"]
}

```

## Publishing a reaction (reaction#add)

Anyone with an active PoP token for that LAO may react (like/dislike/heart/etc...) to a chirp.
All reactions are posted in a single channel: "root/lao_id/social/reactions" to enable users
to see what is being popular.

Each reaction contains the following:
- Reaction Codepoint: Emoji indicating a reaction: https://unicode.org/emoji/charts/full-emoji-list.html
- Chirp ID: The chirp that the sender is reacting to.
- Timestamp: UNIX timestamp in UTC of the time that the user reacted.

<details>
<summary>
💡 See an example
</summary>

```json5
// ../protocol/examples/messageData/reaction_add/reaction_add.json

{
  "object": "reaction",
  "action": "add",
  "reaction_codepoint": "👍",
  "chirp_id": "ONYYu9Q2kGdAVpfbGwdmgBPf4QBznjt-JQO2gGCL3iI=",
  "timestamp": 1634760180
}

```

</details>

```json5
// ../protocol/query/method/message/data/dataAddReaction.json

{
  "$schema": "http://json-schema.org/draft-07/schema#",
  "$id": "https://raw.githubusercontent.com/dedis/popstellar/master/protocol/query/method/message/data/dataAddReaction.json",
  "description": "Match a add reaction query",
  "type": "object",
  "properties": {
    "object": {
      "const": "reaction"
    },
    "action": {
      "const": "add"
    },
    "reaction_codepoint": {
      "description": "Emoji indicating a reaction",
      "type": "string",
      "examples": ["👍", "👎"],
      "$comment": "We represent the emojis with the character itself"
    },
    "chirp_id": {
      "description": "message_id of the chirp message",
      "type": "string",
      "contentEncoding": "base64"
    },
    "timestamp": {
      "description": "UNIX Timestamp in UTC of this reaction request",
      "type": "integer",
      "minimum": 0
    }
  },
  "additionalProperties": false,
  "required": ["object", "action", "reaction_codepoint", "chirp_id", "timestamp"]
}

```

## Removing a reaction (reaction#delete)

A user that has published a reaction in the past can remove the reaction by sending
a reaction/delete message to the reaction channel ("/root/lao_id/social/reactions").
Although a reaction can be removed from the UI, by design of the pub-sub communication
protocol, the reaction will always exist in historical records of the reactions’ channel.

<details>
<summary>
💡 See an example
</summary>

```json5
// ../protocol/examples/messageData/reaction_delete/reaction_delete.json

{
  "object": "reaction",
  "action": "delete",
  "reaction_id": "ONYYu9Q2kGdAVpfbGwdmgBPf4QBznjt-JQO2gGCL3iI=",
  "timestamp": 1634760180
}

```

</details>

```json5
// ../protocol/query/method/message/data/dataDeleteReaction.json

{
  "$schema": "http://json-schema.org/draft-07/schema#",
  "$id": "https://raw.githubusercontent.com/dedis/popstellar/master/protocol/query/method/message/data/dataDeleteReaction.json",
  "description": "Match a delete reaction query",
  "type": "object",
  "properties": {
    "object": {
      "const": "reaction"
    },
    "action": {
      "const": "delete"
    },
    "reaction_id": {
      "description": "message_id of the add reaction message",
      "type": "string",
      "contentEncoding": "base64"
    },
    "timestamp": {
      "description": "UNIX Timestamp in UTC of this deletion of reaction request",
      "type": "integer",
      "minimum": 0
    }
  },
  "additionalProperties": false,
  "required": ["object", "action", "reaction_id", "timestamp"]
}

```

## Consensus (introduction)

A consensus has the following phases:

Elect → Elect-Accept → Prepare → Promise → Propose → Accept → Learn

**Elect**: This phase consists of an organizer or witness taking the role of a
proposer and starting a consensus.
**Elect-Accept**: This phase consists of the accpetors accepting the start of
the consensus.
**Prepare**: This phase consists of the proposer asking if it holds the last
proposed value and that there is no already accepted value.
**Promise**: This phase consists of the acceptors telling their last promised
value and if they already accepted a value or not.
**Propose**: This phase consists of the proposer proposing the latest promised
value, or the accepted value, in the system.
**Accept**: This phase consists of the acceptors accepting a value.
**Learn**: This phase consists of the proposer sending a result after a successfull
consensus.

## Starting a Consensus (consensus#elect)

An organizer or a witness can start a consensus to start an election by sending
a consensus/elect message on a consensus channel ("/root/lao_id/consensus").
When receiving this message, the channel will create the state of this consensus
instance, with some values linked with the object on which the consensus happens
and some values linked with the consensus/elect message starting the consensus.

<details>
<summary>
💡 See an example
</summary>

```json5
// ../protocol/examples/messageData/consensus_elect/elect.json

{
    "object": "consensus",
    "action": "elect",
    "instance_id": "6wCJZmUn0UwsdZGyJVy7iiAIiPEHwsBRmIsL_TxM4Cs=",
    "created_at": 1634553005,
    "key": {
        "type": "election",
        "id": "GXVFZVHlVNpOJsdRsJkUmJW2hnrd9n_vKtEc7P6FMF4=",
        "property": "state"
    },
    "value": "started"
}

```

</details>

```json5
// ../protocol/query/method/message/data/dataElect.json

{
    "$schema": "http://json-schema.org/draft-07/schema#",
    "$id": "https://raw.githubusercontent.com/dedis/popstellar/master/protocol/query/method/message/data/dataElect.json",
    "description": "Match an elect query",
    "type": "object",
    "properties": {
        "object": {
            "const": "consensus"
        },
        "action": {
            "const": "elect"
        },
        "instance_id": {
            "type": "string",
            "contentEncoding": "base64",
            "$comment": "Hash : HashLen('consensus', key:type, key:id, key:property)"
        },
        "created_at": {
            "description": "[Timestamp] creation time",
            "type": "integer",
            "minimum": 0
        },
        "key": {
            "type": "object",
            "properties": {
                "type": {
                    "description": "The object type that the consensus refers to",
                    "type": "string"
                },
                "id": {
                    "description": "The object id that the consensus refers to",
                    "contentEncoding": "base64",
                    "type": "string"
                },
                "property": {
                    "description": "The property of the object that the value refers to",
                    "type": "string"
                }
            },
            "additionalProperties": false,
            "required": [
                "type",
                "id",
                "property"
            ]
        },
        "value": {
            "description": "The proposed value",
            "type": "string"
        }
    },
    "additionalProperties": false,
    "required": [
        "object",
        "action",
        "instance_id",
        "created_at",
        "key",
        "value"
    ]
}

```

## Accepting the start of a Consensus (consensus#elect_accept)

An acceptor in a consensus instance can accept the start of the consensus
by sending a consensus/elect_accept message. Once the majority of acceptors
have accepted the start of the consensus, it can start.

<details>
<summary>
💡 See an example
</summary>

```json5
// ../protocol/examples/messageData/consensus_elect_accept/elect_accept.json

{
    "object": "consensus",
    "action": "elect_accept",
    "instance_id": "6wCJZmUn0UwsdZGyJVy7iiAIiPEHwsBRmIsL_TxM4Cs=",
    "message_id": "7J0d6d8Bw28AJwB4ttOUiMgm_DUTHSYFXM30_8kmd1Q=",
    "accept": true
}

```

</details>

```json5
// ../protocol/query/method/message/data/dataElectAccept.json

{
    "$schema": "http://json-schema.org/draft-07/schema#",
    "$id": "https://raw.githubusercontent.com/dedis/popstellar/master/protocol/query/method/message/data/dataElectAccept.json",
    "description": "Match an elect_accept query",
    "type": "object",
    "properties": {
        "object": {
            "const": "consensus"
        },
        "action": {
            "const": "elect_accept"
        },
        "instance_id": {
            "description": "Unique id of the consensus instance taken from the elect message",
            "type": "string"
        },
        "message_id": {
            "description": "message_id of the elect message",
            "type": "string"
        },
        "accept": {
            "description": "Indicating whether the proposal is accepted (true) or rejected (false)",
            "type": "boolean"
        }
    },
    "additionalProperties": false,
    "required": [
        "object",
        "action",
        "instance_id",
        "message_id",
        "accept"
    ]
}

```

## Preparing nodes for a Consensus (consensus#prepare)

Once enough consensus/elect_accept messages have been received, the
server of the proposer will send a consensus/prepare message to all
acceptors, containing an integer identifying the proposition made by
this proposer in the proposed_try field.

<details>
<summary>
💡 See an example
</summary>

```json5
// ../protocol/examples/messageData/consensus_prepare/prepare.json

{
    "object": "consensus",
    "action": "prepare",
    "instance_id": "6wCJZmUn0UwsdZGyJVy7iiAIiPEHwsBRmIsL_TxM4Cs=",
    "message_id": "7J0d6d8Bw28AJwB4ttOUiMgm_DUTHSYFXM30_8kmd1Q=",
    "created_at": 1634760000,
    "value": {
        "proposed_try": 4
    }
}

```

</details>

```json5
// ../protocol/query/method/message/data/dataPrepare.json

{
    "$schema": "http://json-schema.org/draft-07/schema#",
    "$id": "https://raw.githubusercontent.com/dedis/popstellar/master/protocol/query/method/message/data/dataPrepare.json",
    "description": "Match a prepare query",
    "type": "object",
    "properties": {
        "object": {
            "const": "consensus"
        },
        "action": {
            "const": "prepare"
        },
        "instance_id": {
            "description": "Unique id of the consensus instance",
            "type": "string"
        },
        "message_id": {
            "type": "string",
            "description": "message_id of the elect message"
        },
        "created_at": {
            "description": "[Timestamp] creation time",
            "type": "integer",
            "minimum": 0
        },
        "value": {
            "type": "object",
            "properties": {
                "proposed_try": {
                    "type": "integer",
                    "minimum": 1
                }
            },
            "additionalProperties": false,
            "required": [
                "proposed_try"
            ]
        }
    },
    "additionalProperties": false,
    "required": [
        "object",
        "action",
        "instance_id",
        "message_id",
        "created_at",
        "value"
    ]
}

```

## Promising a value in the Consensus (consensus#promise)

After receiving a consensus/prepare message an acceptor answer with a
consensus/promise message if the proposed_try field of the received message
is bigger than the promised_try stored in the consensus instance stored
by the acceptor, the promised_try is also changed to the received proposed_try.
The new message contains the promised_try of the stored consensus instance and
both its accepted_try and accepted value.

<details>
<summary>
💡 See an example
</summary>

```json5
// ../protocol/examples/messageData/consensus_promise/promise.json

{
    "object": "consensus",
    "action": "promise",
    "instance_id": "6wCJZmUn0UwsdZGyJVy7iiAIiPEHwsBRmIsL_TxM4Cs=",
    "message_id": "7J0d6d8Bw28AJwB4ttOUiMgm_DUTHSYFXM30_8kmd1Q=",
    "created_at": 1634760060,
    "value": {
        "accepted_try": 4,
        "accepted_value": true,
        "promised_try": 4
    }
}

```

</details>

```json5
// ../protocol/query/method/message/data/dataPromise.json

{
    "$schema": "http://json-schema.org/draft-07/schema#",
    "$id": "https://raw.githubusercontent.com/dedis/popstellar/master/protocol/query/method/message/data/dataPromise.json",
    "description": "Match a promise query",
    "type": "object",
    "properties": {
        "object": {
            "const": "consensus"
        },
        "action": {
            "const": "promise"
        },
        "instance_id": {
            "description": "Unique id of the consensus instance",
            "type": "string"
        },
        "message_id": {
            "type": "string",
            "description": "message_id of the elect message"
        },
        "created_at": {
            "description": "[Timestamp] creation time",
            "type": "integer",
            "minimum": 0
        },
        "value": {
            "type": "object",
            "properties": {
                "accepted_try": {
                    "type": "integer",
                    "minimum": -1
                },
                "accepted_value": {
                    "type": "boolean"
                },
                "promised_try": {
                    "type": "integer",
                    "minimum": 1
                }
            },
            "additionalProperties": false,
            "required": [
                "accepted_try",
                "accepted_value",
                "promised_try"
            ]
        }
    },
    "additionalProperties": false,
    "required": [
        "object",
        "action",
        "instance_id",
        "message_id",
        "created_at",
        "value"
    ]
}

```

## Proposing a value during a Consensus (consensus#propose)

After receiving consensus/promise messages from a majority of the acceptors,
the proposer will first check if there is any accepted_try greater than -1 in the
set of received message. If there is, it means that a value was already accepted.
The proposer will then send a consensus/propose message containing either its stored
proposed_try and proposed_value if there is no already accepted value, or containing
the greater received accepted_try and its corresponding accepted_value.

<details>
<summary>
💡 See an example
</summary>

```json5
// ../protocol/examples/messageData/consensus_propose/propose.json

{
    "object": "consensus",
    "action": "propose",
    "instance_id": "6wCJZmUn0UwsdZGyJVy7iiAIiPEHwsBRmIsL_TxM4Cs=",
    "message_id": "7J0d6d8Bw28AJwB4ttOUiMgm_DUTHSYFXM30_8kmd1Q=",
    "created_at": 1634760120,
    "value": {
        "proposed_try": 4,
        "proposed_value": true
    },
    "acceptor-signatures": [
        "WTptZUxeSDE0I0N9ODshRio4OzBRRTM_bzxBWjV5Xi1=",
        "Z1ghQm4iVihAPSZRVXteZWJTekNdbWAhXDtOKyJwag4=",
        "LkNLWW1_RXV5Y11XO2xHLypFSlRodzMmJVN0NXlQZCs="
    ]
}

```

</details>

```json5
// ../protocol/query/method/message/data/dataPropose.json

{
    "$schema": "http://json-schema.org/draft-07/schema#",
    "$id": "https://raw.githubusercontent.com/dedis/popstellar/master/protocol/query/method/message/data/dataPropose.json",
    "description": "Match a propose query",
    "type": "object",
    "properties": {
        "object": {
            "const": "consensus"
        },
        "action": {
            "const": "propose"
        },
        "instance_id": {
            "description": "Unique id of the consensus instance",
            "type": "string"
        },
        "message_id": {
            "description": "message_id of the elect message",
            "type": "string"
        },
        "created_at": {
            "description": "[Timestamp] creation time",
            "type": "integer",
            "minimum": 0
        },
        "value": {
            "type": "object",
            "properties": {
                "proposed_try": {
                    "type": "integer",
                    "minimum": 0
                },
                "proposed_value": {
                    "type": "boolean"
                }
            },
            "additionalProperties": false,
            "required": [
                "proposed_try",
                "proposed_value"
            ]
        },
        "acceptor-signatures": {
            "description": "Signatures of all received Promise messages",
            "type": "array",
            "items": {
                "type": "string"
            }
        }
    },
    "additionalProperties": false,
    "required": [
        "object",
        "action",
        "instance_id",
        "message_id",
        "created_at",
        "value",
        "acceptor-signatures"
    ]
}

```

## Accepting a value during a Consensus (consensus#accept)

After receiving a consensus/propose message, an acceptor will check wether the proposed_try
field of the message is greater or equal than its own proposed_try field. If it is the case,
it will change its accepted_try and accepted_value by those contained in the message and send
a consensus/accept message containing these values.

<details>
<summary>
💡 See an example
</summary>

```json5
// ../protocol/examples/messageData/consensus_accept/accept.json

{
    "object": "consensus",
    "action": "accept",
    "instance_id": "6wCJZmUn0UwsdZGyJVy7iiAIiPEHwsBRmIsL_TxM4Cs=",
    "message_id": "7J0d6d8Bw28AJwB4ttOUiMgm_DUTHSYFXM30_8kmd1Q=",
    "created_at": 1634760180,
    "value": {
        "accepted_try": 4,
        "accepted_value": true
    }
}

```

</details>

```json5
// ../protocol/query/method/message/data/dataAccept.json

{
    "$schema": "http://json-schema.org/draft-07/schema#",
    "$id": "https://raw.githubusercontent.com/dedis/popstellar/master/protocol/query/method/message/data/dataAccept.json",
    "description": "Match an accept query",
    "type": "object",
    "properties": {
        "object": {
            "const": "consensus"
        },
        "action": {
            "const": "accept"
        },
        "instance_id": {
            "description": "Unique id of the consensus instance",
            "type": "string"
        },
        "message_id": {
            "description": "message_id of the elect message",
            "type": "string"
        },
        "created_at": {
            "description": "[Timestamp] creation time",
            "type": "integer",
            "minimum": 0
        },
        "value": {
            "type": "object",
            "properties": {
                "accepted_try": {
                    "type": "integer",
                    "minimum": 0
                },
                "accepted_value": {
                    "type": "boolean"
                }
            },
            "additionalProperties": false,
            "required": [
                "accepted_try",
                "accepted_value"
            ]
        }
    },
    "additionalProperties": false,
    "required": [
        "object",
        "action",
        "instance_id",
        "message_id",
        "created_at",
        "value"
    ]
}

```

## Sending the result of a Consensus (consensus#learn)

After having consensus/accept messages from the majority of acceptors, the
proposer will send a consensus/learn message confirming the accepted value
to all proposers, acceptors, and their clients.

<details>
<summary>
💡 See an example
</summary>

```json5
// ../protocol/examples/messageData/consensus_learn/learn.json

{
    "object": "consensus",
    "action": "learn",
    "instance_id": "6wCJZmUn0UwsdZGyJVy7iiAIiPEHwsBRmIsL_TxM4Cs=",
    "message_id": "7J0d6d8Bw28AJwB4ttOUiMgm_DUTHSYFXM30_8kmd1Q=",
    "created_at": 1635624000,
    "value": {
        "decision": true
    },
    "acceptor-signatures": [
        "pFFLRiOVyFX2UwFw8kd8PnVg6rshT-ofWYVAc_QuRz4=",
        "cSaSHaZzvVR_sfcD5xngSxafK1eCDxmrd0d1C7-VHXJ=",
        "OtP_nVgrshTofWYVAcQ-uRz44UD_2tFJUOLLvTbFmzO="
    ]
}

```

</details>

```json5
// ../protocol/query/method/message/data/dataLearn.json

{
    "$schema": "http://json-schema.org/draft-07/schema#",
    "$id": "https://raw.githubusercontent.com/dedis/popstellar/master/protocol/query/method/message/data/dataLearn.json",
    "description": "Match a learn query",
    "type": "object",
    "properties": {
        "object": {
            "const": "consensus"
        },
        "action": {
            "const": "learn"
        },
        "instance_id": {
            "description": "Unique id of the consensus instance taken from the elect accept",
            "type": "string"
        },
        "message_id": {
            "description": "message_id of the elect message",
            "type": "string"
        },
        "created_at": {
            "description": "[Timestamp] creation time",
            "type": "integer",
            "minimum": 0
        },
        "value": {
            "type": "object",
            "properties": {
                "decision": {
                    "type": "boolean"
                }
            },
            "additionalProperties": false,
            "required": [
                "decision"
            ]
        },
        "acceptor-signatures": {
            "description": "Signatures of all received Accept messages",
            "type": "array",
            "items": {
                "type": "string"
            }
        }
    },
    "additionalProperties": false,
    "required": [
        "object",
        "action",
        "instance_id",
        "message_id",
        "created_at",
        "value",
        "acceptor-signatures"
    ]
}

```

## Sending the failure of a Consensus (consensus#failure)

If a majority of acceptors send a negative consensus/elect_accept message to the
proposer, or if the consensus times out in any node at any point of the consensus,
a consensus/failure message is sent informing the system of the failure.

<details>
<summary>
💡 See an example
</summary>

```json5
// ../protocol/examples/messageData/consensus_failure/failure.json

{
    "object": "consensus",
    "action": "failure",
    "instance_id": "6wCJZmUn0UwsdZGyJVy7iiAIiPEHwsBRmIsL_TxM4Cs=",
    "message_id": "7J0d6d8Bw28AJwB4ttOUiMgm_DUTHSYFXM30_8kmd1Q=",
    "created_at": 1634760120
}

```

</details>

```json5
// ../protocol/query/method/message/data/dataFailure.json

{
    "$schema": "http://json-schema.org/draft-07/schema#",
    "$id": "https://raw.githubusercontent.com/dedis/popstellar/master/protocol/query/method/message/data/dataFailure.json",
    "description": "Match a Failure query",
    "type": "object",
    "properties": {
        "object": {
            "const": "consensus"
        },
        "action": {
            "const": "failure"
        },
        "instance_id": {
            "description": "Unique id of the consensus instance",
            "type": "string"
        },
        "message_id": {
            "description": "message_id of the elect message",
            "type": "string"
        },
        "created_at": {
            "description": "[Timestamp] creation time",
            "type": "integer",
            "minimum": 0
        }
    },
    "additionalProperties": false,
    "required": [
        "object",
        "instance_id",
        "message_id",
        "created_at"
    ]
}
<<<<<<< HEAD

```
=======
```


## Federation introduction
This feature will allow both LAOs to establish a connection between each other, send and receive data from one another, enhancing the existing functionalities like roll calls, events, and social media interactions, all while maintaining their autonomy.
For clearer understanding, we define "Alice" as the "local organizer" and "Alice's server" as the "local server." These terms refer to the entities that initiate the federation process. On the other hand, "Bob" is referred to as the "remote organizer" and "Bob's server" as the "remote server." These are the entities that join or collaborate in the federation.
Upon creation of a lao channel, a federation channel is created as well : /root/lao_id/federation.  
## Federation (Authentication Protocol)

Schematic Illustration
![](assets/authentication_protocol.png)


Sequential Illustration
![](assets/authentication_protocol_sequential.png)

The two organizers meet in person to exchange the federation_details message (this will be handled in the frontend via a new interface).

They also decide on a time slot to perform their next roll-calls---these have to happen simultaneously.

## Requesting a challenge (federation#challenge_request)
Bob will request a challenge from his server.
This challenge will be then used by Alice's server to authenticate itself.

<details>
<summary>
💡 See an example
</summary>

```json5
// ../protocol/examples/messageData/federation_challenge_request/federation_challenge_request.json
{
  "object": "federation",
  "action": "challenge_request",
  "timestamp": 1712854874
}

```
</details>

```json5
// ../protocol/query/method/message/data/dataFederationChallengeRequest.json
{
  "$schema": "http://json-schema.org/draft-07/schema#",
  "$id": "https://raw.githubusercontent.com/dedis/popstellar/master/protocol/query/method/message/data/dataFederationChallengeRequest.json",
  "description": "Sent by an organizer client to its server, to retrieve a challenge object",
  "type": "object",
  "properties": {
    "object": {
      "const": "federation"
    },
    "action": {
      "const": "challenge_request"
    },
    "timestamp": {
      "type": "integer",
      "description": "[Timestamp] of the request",
      "minimum": 0
    }
  },
  "additionalProperties": false,
  "required": [
    "object",
    "action",
    "timestamp"
  ]
}

```

## Answering the challenge request (federation#challenge)
Bob's server will provide him with the requested challenge.
<details>
<summary>
💡 See an example
</summary>

```json5
{
    "object": "federation",
    "action": "challenge",
    "value": "82eadde2a4ba832518b90bb93c8480ee1ae16a91d5efe9281e91e2ec11da03e4",
    "valid_until": 1712854874
}
```
</details>

```json5
// ../protocol/query/method/message/data/dataFederationChallenge.json
{
  "$schema": "http://json-schema.org/draft-07/schema#",
  "$id": "https://raw.githubusercontent.com/dedis/popstellar/master/protocol/query/method/message/data/dataFederationChallenge.json",
  "description": "Challenge object in the context of federation authentication",
  "type": "object",
  "properties": {
    "object": {
      "const": "federation"
    },
    "action": {
      "const": "challenge"
    },
    "value": {
      "type": "string",
      "contentEncoding": "hex",
      "pattern": "^[0-9a-fA-F]{64}$",
      "$comment": "A 32 bytes array encoded in hexadecimal"
    },
    "valid_until": {
      "type": "integer",
      "description": "[Timestamp] of the expiration time",
      "minimum": 0
    }
  },
  "additionalProperties": false,
  "required": [
    "object",
    "action",
    "value",
    "valid_until"
  ]
}

```

## Expecting a connection (federation#expect)
With this message, Bob informs his server that it should expect a federation invitation message from Alice's server detailed in the message body.

<details>
<summary>
💡 See an example
</summary>

```json5
// ../protocol/examples/messageData/federation_expect/federation_expect.json

{
    "object": "federation",
    "action": "expect",
    "lao_id": "lsWUv1bKBQ0t1DqWZTFwb0nhLsP_EtfGoXHny4hsrwA=",
    "public_key": "UvViTxoKsB3XVP_ctkmOKCJpMWb7fCzrcb1XDmhNe7Q=",
    "server_address": "wss://ethz.ch:9000/server",
    "challenge": {
      "data": "eyJvYmplY3QiOiJmZWRlcmF0aW9uIiwiYWN0aW9uIjoiY2hhbGxlbmdlIiwidmFsdWUiOiJlYmEzZTI0ZWZjZDBiNTNmYTY5OTA4YmFkNWQxY2I2OTlkNzk4MGQ5MzEwOWRhMGIyYmZkNTAzN2MyYzg5ZWUwIiwidGltZXN0YW1wIjoxNzEzMzg1NTY4fQ==",
      "sender": "zXgzQaa_NpUe-v0Zk_4q8k184ohQ5nTQhBDKgncHzq4=",
      "signature": "BILYwYkT5tOBL4rCD7yvhBkhAYqRXOI3ajQ2uJ1gAk-g6nRc38vMMnlHShuNCQ3dQFXYZPn37cCFelhWGjY8Bg==",
      "message_id": "sD_PdryBuOr14_65h8L-e1lzdQpDWxUAngtu1uwqgEI=",
      "witness_signatures": []
    }
}

```
</details>

```json5
// ../protocol/query/method/message/data/dataFederationExpect.json

{
    "$schema": "http://json-schema.org/draft-07/schema#",
    "$id": "https://raw.githubusercontent.com/dedis/popstellar/master/protocol/query/method/message/data/dataFederationExpect.json",
    "description": "Sent by an organizer client to its server, signals that a connection from another LAO is expected",
    "type": "object",
    "properties": {
        "object": {
            "const": "federation"
        },
        "action": {
            "const": "expect"
        },
        "lao_id": {
            "type": "string",
            "contentEncoding": "base64",
            "$comment": "ID of the other LAO"
        },
        "server_address": {
            "type": "string",
            "pattern": "^(ws|wss):\/\/.*(:\\d{0,5})?\/.*$",
            "$comment": "public address of the other organizer server"
        },
        "public_key": {
            "type": "string",
            "contentEncoding": "base64",
            "$comment": "public key of the other organizer"
        },
        "challenge": {
          "$ref": "../message.json",
          "$comment": "message containing a FederationChallenge"
            }
        },
    "additionalProperties": false,
    "required": [
        "object",
        "action",
        "lao_id",
        "server_address",
        "public_key",
        "challenge"
    ]
}

```



## Initiating a connection (federation#init)
This message from Alice instructs her server to initiate a connection with Bob's server.

It contains the necessary connection details, and a challenge which Bob's server will expect to receive and Alice's server will use to authenticate itself.
<details>
<summary>
💡 See an example
</summary>

```json5
// ../protocol/examples/messageData/federation_init/federation_init.json

{
  "object": "federation",
  "action": "init",
  "lao_id": "fzJSZjKf-2cbXH7kds9H8NORuuFIRLkevJlN7qQemjo=",
  "public_key": "J9fBzJV70Jk5c-i3277Uq4CmeL4t53WDfUghaK0HpeM=",
  "server_address": "wss://epfl.ch:9000/server",
  "challenge": {
    "data": "eyJvYmplY3QiOiJmZWRlcmF0aW9uIiwiYWN0aW9uIjoiY2hhbGxlbmdlIiwidmFsdWUiOiJlYmEzZTI0ZWZjZDBiNTNmYTY5OTA4YmFkNWQxY2I2OTlkNzk4MGQ5MzEwOWRhMGIyYmZkNTAzN2MyYzg5ZWUwIiwidGltZXN0YW1wIjoxNzEzMzg1NTY4fQ==",
    "sender": "zXgzQaa_NpUe-v0Zk_4q8k184ohQ5nTQhBDKgncHzq4=",
    "signature": "BILYwYkT5tOBL4rCD7yvhBkhAYqRXOI3ajQ2uJ1gAk-g6nRc38vMMnlHShuNCQ3dQFXYZPn37cCFelhWGjY8Bg==",
    "message_id": "sD_PdryBuOr14_65h8L-e1lzdQpDWxUAngtu1uwqgEI=",
    "witness_signatures": []
  }
}

```
</details>

```json5
// ../protocol/query/method/message/data/dataFederationInit.json
{
  "$schema": "http://json-schema.org/draft-07/schema#",
  "$id": "https://raw.githubusercontent.com/dedis/popstellar/master/protocol/query/method/message/data/dataFederationInit.json",
  "description": "Sent by an organizer client to its server, initiates a connection to another LAO",
  "type": "object",
  "properties": {
    "object": {
      "const": "federation"
    },
    "action": {
      "const": "init"
    },
    "lao_id": {
      "type": "string",
      "contentEncoding": "base64",
      "$comment": "ID of the other LAO"
    },
    "server_address": {
      "type": "string",
      "pattern": "^(ws|wss):\/\/.*(:\\d{0,5})?\/.*$",
      "$comment": "public address of the other organizer server"
    },
    "public_key": {
      "type": "string",
      "contentEncoding": "base64",
      "$comment": "public key of the other organizer"
    },
    "challenge": {
      "$ref": "../message.json",
      "$comment": "message containing a FederationChallenge"
    }
  },
  "additionalProperties": false,
  "required": [
    "object",
    "action",
    "lao_id",
    "server_address",
    "public_key",
    "challenge"
  ]
}



```

## Confirming or Aborting the connection attempt (federation#result)
This message is sent by Bob's server. The purpose of this message is to provide Alice's server with a final status of the connection, whether it was a success and a connection between the two LAOs is now established or there was a failure (In this case the `reason` field may be used to provide further details).
<details>
<summary>
💡 See an example
</summary>

```json5
// ../protocol/examples/messageData/federation_result/federation_result.json
{
  "object": "federation",
  "action": "result",
  "status": "success",
  "public_key": "UvViTxoKsB3XVP_ctkmOKCJpMWb7fCzrcb1XDmhNe7Q=",
  "challenge": {
    "data": "eyJvYmplY3QiOiJmZWRlcmF0aW9uIiwiYWN0aW9uIjoiY2hhbGxlbmdlIiwidmFsdWUiOiJlYmEzZTI0ZWZjZDBiNTNmYTY5OTA4YmFkNWQxY2I2OTlkNzk4MGQ5MzEwOWRhMGIyYmZkNTAzN2MyYzg5ZWUwIiwidGltZXN0YW1wIjoxNzEzMzg1NTY4fQ==",
    "sender": "zXgzQaa_NpUe-v0Zk_4q8k184ohQ5nTQhBDKgncHzq4=",
    "signature": "BILYwYkT5tOBL4rCD7yvhBkhAYqRXOI3ajQ2uJ1gAk-g6nRc38vMMnlHShuNCQ3dQFXYZPn37cCFelhWGjY8Bg==",
    "message_id": "sD_PdryBuOr14_65h8L-e1lzdQpDWxUAngtu1uwqgEI=",
    "witness_signatures": []
  }
}
```
</details>

```json5
// ../protocol/query/method/message/data/dataFederationResult.json
{
  "$schema": "http://json-schema.org/draft-07/schema#",
  "$id": "https://raw.githubusercontent.com/dedis/popstellar/master/protocol/query/method/message/data/dataFederationResult.json",
  "description": "Sent by a server to the other server, to inform them about the result of the authentication procedure",
  "type": "object",
  "oneOf": [
    {
      "type": "object",
      "properties": {
        "object": {
          "const": "federation"
        },
        "action": {
          "const": "result"
        },
        "status": {
          "type": "string",
          "pattern": "^failure$",
          "$comment": "status of the authentication attempt"
        },
        "reason": {
          "type": "string",
          "$comment": "to be used in failures, describing the error that happened"
        },
        "challenge": {
          "$ref": "../message.json",
          "$comment": "message containing a FederationChallenge"
        }
      },
      "additionalProperties": false,
      "required": [
        "object",
        "action",
        "status",
        "reason",
        "challenge"
      ]
    },
    {
      "type": "object",
      "properties": {
        "object": {
          "const": "federation"
        },
        "action": {
          "const": "result"
        },
        "status": {
          "type": "string",
          "pattern": "^success$",
          "$comment": "status of the authentication attempt"
        },
        "public_key": {
          "type": "string",
          "contentEncoding": "base64",
          "$comment": "public key of the other organizer"
        },
        "challenge": {
          "$ref": "../message.json",
          "$comment": "message containing a FederationChallenge"
        }
      },
      "additionalProperties": false,
      "required": [
        "object",
        "action",
        "status",
        "public_key",
        "challenge"
      ]
    }
  ]
}
```
>>>>>>> e47fa9ac
<|MERGE_RESOLUTION|>--- conflicted
+++ resolved
@@ -2957,10 +2957,7 @@
         "created_at"
     ]
 }
-<<<<<<< HEAD
-
-```
-=======
+
 ```
 
 
@@ -3344,4 +3341,3 @@
   ]
 }
 ```
->>>>>>> e47fa9ac

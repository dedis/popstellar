# student20_pop
Proof-of-personhood, fall 2020

# overview
We defined the basic structure that mainly follow the publish subscribe model

# Folders

## Database 
The idea is to store a big string which contains all the information (basically in json format)
- Userdb 
   - store and retrieve user from database
   - parse user string(in class jsonHelper
- Channeldb:    
   - store and retrieve channel from database
   - parse chanel string(in class jsonHelper

<<<<<<< HEAD
## Src 
- Hub: The bandmaster of our backend
   - Serve() which basically will be the huge loop needed to run the server and everything
   - OpenConnection() 
   - ListenIncomingMsg()
   - Broadcast() 
   - SendMsg() 
- Subscriber:   
   - Publish data in database
   - Fetch from the server to get the updates of the channels
   - InterpretMessage which will decode string and  call the action method
   - ActAccordingly which will call the function needed from the user concerned 
- Publisher:    
   - Listen to the websocket 
   - Send message to hub
=======
Everyone working on the project,
please create your own private "working" branches as needed
by forking the appropriate `fe*` or `be*` branch(es) you’re working on,
using the naming convention
`work-(fe*|be*)-<yourname>[-optional-variant]`.
For example,
a branch I create to contribute to the `fe1-web` project
might be called `work-fe1-bford` by default,
or `work-fe1-bford-random-experiment` if I need an additional temporary branch
for a random experiment for example.

# Back-end components

## Dependencies
Currently, the project works with the following libraries:
* [gorilla/websocket](https://github.com/gorilla/websocket) : a websocket package for golang. We chose to use this 
package because it offers a good API, and it is more complete than the websocket package offered by the standard library.
* [boltdb](https://github.com/boltdb/bolt) : a low-level key-value DB management system. It works by creating Buckets, 
that we can populate with key-value pairs.

## WebSocket Protocol
The actual implementation (3 files) currently works as following :
* the `hub.go` maintains a list of opened connections and "routes" the messages. (Not very useful yet given there is only 1 connection)
* the `connection.go` acts like a server and serves on port 8080. When it receives a message from the client, it passes 
it to the hub for broadcast and stores it in the DataBase.
* the `index.html` acts like the client that prints messages received from the server and that can send messages to the server.

## Database Structure
As we are using a very basic DBMS enabling only key-values storage, we decided to have the following structure for each "entity",
as listed in the [protocol messaging definition](https://docs.google.com/document/d/1jDyNAEEkkIkg4y2kxxELNGUi58CPThNbFrsvYEZiNXk/edit#) and
implemented in the `dataDefinition.go` file : 

up to 3 layers of nested buckets with, for the example above the LAO (key => value) pairs:

1. Layer (for each LAO):
    - count => the number of registered LAOs
    - LAO's ID => new Bucket containing all LAO's info
2. Layer (for each LAO's attribute):
    - OrganizerPKey => ...
    - Bucket containing a list of witnesses
    - new Bucket containing a list of members
    - new Bucket containing a list of events
    - Signature => ...
    - IP => ...
    - (token)?
3. Layer (for each LAO's witness/member/event)
    - 1 count => the count of registered witness/member/event
    - 2 => witness/member/event 's public key
    
## Json specifications

* Jsons keys must only be lowercase
* Every Json message must at least contain a field `"type"` (Lao, Event, Vote, ...) and a field `"action"` (get, set, ...)

### Json messages declaration
The following messages can be sent and require in addition the following fields :

**LAO:**
* Create : ```"name" , "organizerpkey", "ip" ```
* Get : ```"id"```
>>>>>>> d92144e0
<|MERGE_RESOLUTION|>--- conflicted
+++ resolved
@@ -15,7 +15,6 @@
    - store and retrieve channel from database
    - parse chanel string(in class jsonHelper
 
-<<<<<<< HEAD
 ## Src 
 - Hub: The bandmaster of our backend
    - Serve() which basically will be the huge loop needed to run the server and everything
@@ -31,17 +30,6 @@
 - Publisher:    
    - Listen to the websocket 
    - Send message to hub
-=======
-Everyone working on the project,
-please create your own private "working" branches as needed
-by forking the appropriate `fe*` or `be*` branch(es) you’re working on,
-using the naming convention
-`work-(fe*|be*)-<yourname>[-optional-variant]`.
-For example,
-a branch I create to contribute to the `fe1-web` project
-might be called `work-fe1-bford` by default,
-or `work-fe1-bford-random-experiment` if I need an additional temporary branch
-for a random experiment for example.
 
 # Back-end components
 
@@ -91,5 +79,4 @@
 
 **LAO:**
 * Create : ```"name" , "organizerpkey", "ip" ```
-* Get : ```"id"```
->>>>>>> d92144e0
+* Get : ```"id"```
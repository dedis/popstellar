# student20_pop
Proof-of-personhood, fall 2020

<<<<<<< HEAD
=======
# overview
Back-end for the Proof-of-personhood application. To run the backend simply : `go run main.go <mode> <address> <publicKey>` where
`<mode>` can be either 'o' or 'w' (for organizer and witness respectively), `<address>` is the address and port on which 
the server should run (e.g. localhost:8080)  and `<publicKey>` is the actor's public key.

>>>>>>> 51d78b41
# Packages

## db 
This package contains helper functions to interact with databases. A big code refactor will be pushed soon and this package will absorb the current channel package.

## Websocket 
- Hub.go: The bandmaster of our backend
- Connection.go: the websocket connection
- homePage.go: serves the index.html file
    
## Define    
- dataDefinitions.go : defines structures for the used data types
- errorHelpers.go : defines the error used inside the backend
- jsonHelpers.go : structures of messages received through the websocket and functions to extract data from jsons
- helper.go : general useful functions that are not in the go std library (find elem in slice for now)
- securityHelpers.go : functions to check hashes and signatures


# Back-end components

## Dependencies
Currently, the project works with the following libraries:
* [gorilla/websocket](https://github.com/gorilla/websocket): a websocket package for golang. We chose to use this 
package because it offers a good API, and it is more complete than the websocket package offered by the standard library.
* [boltdb](https://github.com/boltdb/bolt): a low-level key-value DB management system. It works by creating Buckets, 
that we can populate with key-value pairs.

## WebSocket Protocol
The actual implementation (4 files) currently works as following :
* the `hub.go` maintains a list of opened connections and "routes" the messages. We will change this so there is no more routing to do in the next update.
* the `connection.go` is the file that properly handles the websocket connection. When it receives a message from the client, it passes 
it to the hub.
* the `index.html` acts like the client that prints messages received from the server and that can send messages to the server.
* the `homePage.go` just serves the `index.html` file on http requests
### tweaking the server's properties 
If you want to test the websocket protocol the server running on a different machine than the client, you have to set the
server's IP address in `index.html`  at line 36 (instead of `localhost`). You'll have to put your computer's IP address
before the ":8080" of `main.go` at line 29.

## Database Structure
As we are using a very basic DBMS enabling only key-values storage. There are currently 3 different databases :
1. for the hub, containing a list of channels and their subscribers
2. one for the witness (described below)
3. one for the organizer (same structure as witness's one)

### Organizer/Witness Database
Thoses databases contains 2 types of bucket :
* The first type is a unique bucket named containing, for each channel, a key-value pair with the channel's ID as key and all the infos about that channel as value. No history is stored in this bucket.
* The 2nd type of bucket is a bucket whose name is the id of a channel, and that contains a key-value pair for each message sent on this channel. The keys are the message's ID and the values the data contained in this message.

## Json specifications

We use the protocol as defined in the branch proto-specs on github.<|MERGE_RESOLUTION|>--- conflicted
+++ resolved
@@ -1,30 +1,48 @@
 # student20_pop
 Proof-of-personhood, fall 2020
 
-<<<<<<< HEAD
-=======
 # overview
 Back-end for the Proof-of-personhood application. To run the backend simply : `go run main.go <mode> <address> <publicKey>` where
 `<mode>` can be either 'o' or 'w' (for organizer and witness respectively), `<address>` is the address and port on which 
 the server should run (e.g. localhost:8080)  and `<publicKey>` is the actor's public key.
 
->>>>>>> 51d78b41
 # Packages
 
-## db 
-This package contains helper functions to interact with databases. A big code refactor will be pushed soon and this package will absorb the current channel package.
+## Database 
+The idea is to store a big string which contains all the information (in json format)
+- Channeldb:    
+   - store and retrieve channel from database
+   - parse chanel string(in class jsonHelper
+   - keep record of subscribers of channels
 
 ## Websocket 
 - Hub.go: The bandmaster of our backend
+   - OpenConnection() and CloseConnection(), self explainatory, for websocket connections
+   
 - Connection.go: the websocket connection
-- homePage.go: serves the index.html file
+    - reader(): read messages from websocket
+    - writer(): writes messages to websocket
+    - serveHTTP() : serves the http connexion for the websocket
     
-## Define    
+- homePage.go
+    - serveHTTP(): serves the index.html file
+    
+## Channel
+- channel.go : the channel managment at the WS layer
+    - subscribe() : subsribes a given WS to a given channel
+    - unsubscribe() : unsubsribes a given WS from a given channel
+    - getSubscribers(): returns the subscribers of a given channel
+    - find(): a helper function to find items in slices
+    
 - dataDefinitions.go : defines structures for the used data types
-- errorHelpers.go : defines the error used inside the backend
-- jsonHelpers.go : structures of messages received through the websocket and functions to extract data from jsons
-- helper.go : general useful functions that are not in the go std library (find elem in slice for now)
-- securityHelpers.go : functions to check hashes and signatures
+    - LAO
+    - Person
+    - Event
+    - Election
+    - Vote
+    
+-jsonHelper.go : some helper functions to work with JSON
+
 
 
 # Back-end components
@@ -38,27 +56,29 @@
 
 ## WebSocket Protocol
 The actual implementation (4 files) currently works as following :
-* the `hub.go` maintains a list of opened connections and "routes" the messages. We will change this so there is no more routing to do in the next update.
-* the `connection.go` is the file that properly handles the websocket connection. When it receives a message from the client, it passes 
-it to the hub.
+* the `hub.go` maintains a list of opened connections and "routes" the messages. (Not very useful yet given there is only 1 connection)
+* the `connection.go` acts like a server and serves on port 8080. When it receives a message from the client, it passes 
+it to the hub for broadcast and stores it in the DataBase.
 * the `index.html` acts like the client that prints messages received from the server and that can send messages to the server.
 * the `homePage.go` just serves the `index.html` file on http requests
-### tweaking the server's properties 
+### tests 
 If you want to test the websocket protocol the server running on a different machine than the client, you have to set the
 server's IP address in `index.html`  at line 36 (instead of `localhost`). You'll have to put your computer's IP address
 before the ":8080" of `main.go` at line 29.
 
 ## Database Structure
-As we are using a very basic DBMS enabling only key-values storage. There are currently 3 different databases :
-1. for the hub, containing a list of channels and their subscribers
-2. one for the witness (described below)
-3. one for the organizer (same structure as witness's one)
+As we are using a very basic DBMS enabling only key-values storage. Currently everything is stored in one Database
+(and file) called channel.db, and separated in 2 buckets.
 
-### Organizer/Witness Database
-Thoses databases contains 2 types of bucket :
-* The first type is a unique bucket named containing, for each channel, a key-value pair with the channel's ID as key and all the infos about that channel as value. No history is stored in this bucket.
-* The 2nd type of bucket is a bucket whose name is the id of a channel, and that contains a key-value pair for each message sent on this channel. The keys are the message's ID and the values the data contained in this message.
+There is one bucket ???@Raoul that stores key values pairswith channel's ID as keys and 
+channel's JSON string representation as value.
 
+There is also a channel "sub" that is only used by the publish subscribe protocol. Basically it contains channel IDs as
+keys, just like above, but this time the value is the list of the subscribers to this particular channel.
+    
 ## Json specifications
 
-We use the protocol as defined in the branch proto-specs on github.+We use the protocol as defined in [Protocol - Detailed specifications](https://docs.google.com/document/d/1fyNWSPzLhM6W9V0VTFf2waMLiJGcscy7wa4bQlLkySM/edit).
+
+## Useful links :
+* https://stackoverflow.com/questions/20101954/json-unmarshal-nested-object-into-string-or-byte
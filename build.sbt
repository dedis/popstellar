--- conflicted
+++ resolved
@@ -1,36 +1,27 @@
-name := "pop"
-
-version := "0.1"
-
-scalaVersion := "2.13.3"
-
-<<<<<<< HEAD
-=======
-
->>>>>>> c4374ab0
-//For websockets
-val AkkaVersion = "2.6.8"
-val AkkaHttpVersion = "10.2.0"
-libraryDependencies ++= Seq(
-  "com.typesafe.akka" %% "akka-stream-typed" % AkkaVersion,
-  "com.typesafe.akka" %% "akka-http" % AkkaHttpVersion
-<<<<<<< HEAD
-)
-=======
-)
-
-// For LevelDB database
-// https://mvnrepository.com/artifact/org.iq80.leveldb/leveldb
-libraryDependencies += "org.iq80.leveldb" % "leveldb" % "0.1"
-libraryDependencies += "org.xerial.snappy" % "snappy-java" % "1.1.7.3"
-// missing binary dependency, leveldbjni
-libraryDependencies += "com.typesafe.akka" %% "akka-persistence" % AkkaVersion
-
-
-// Json Parser (https://github.com/spray/spray-json)
-libraryDependencies += "io.spray" %%  "spray-json" % "1.3.5"
-
-// Scala unit tests
-libraryDependencies += "org.scalatest" %% "scalatest" % "3.0.8" % Test
-
->>>>>>> c4374ab0
+name := "pop"
+
+version := "0.1"
+
+scalaVersion := "2.13.3"
+
+
+//For websockets
+val AkkaVersion = "2.6.8"
+val AkkaHttpVersion = "10.2.0"
+libraryDependencies ++= Seq(
+  "com.typesafe.akka" %% "akka-stream-typed" % AkkaVersion,
+  "com.typesafe.akka" %% "akka-http" % AkkaHttpVersion)
+
+// For LevelDB database
+// https://mvnrepository.com/artifact/org.iq80.leveldb/leveldb
+libraryDependencies += "org.iq80.leveldb" % "leveldb" % "0.1"
+libraryDependencies += "org.xerial.snappy" % "snappy-java" % "1.1.7.3"
+// missing binary dependency, leveldbjni
+libraryDependencies += "com.typesafe.akka" %% "akka-persistence" % AkkaVersion
+
+
+// Json Parser (https://github.com/spray/spray-json)
+libraryDependencies += "io.spray" %%  "spray-json" % "1.3.5"
+
+// Scala unit tests
+libraryDependencies += "org.scalatest" %% "scalatest" % "3.0.8" % Test
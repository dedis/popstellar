--- conflicted
+++ resolved
@@ -45,8 +45,6 @@
 
 public class Injection {
 
-<<<<<<< HEAD
-=======
   private static final String KEYSET_NAME = "POP_KEYSET";
 
   private static final String SHARED_PREF_FILE_NAME = "POP_KEYSET_SP";
@@ -55,7 +53,6 @@
 
   private static AndroidKeysetManager KEYSET_MANAGER;
 
->>>>>>> 57f651b1
   private Injection() {
   }
 

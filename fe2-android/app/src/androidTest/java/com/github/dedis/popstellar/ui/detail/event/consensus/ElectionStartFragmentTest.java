--- conflicted
+++ resolved
@@ -256,33 +256,12 @@
     TimeUnit.SECONDS.sleep(2);
 
     // Election start time has passed, should display that it's ready and start button enabled
-<<<<<<< HEAD
-    electionStatus().check(matches(withText(expectedStatusAfter))).check(matches(isDisplayed()));
-    electionStartButton()
-        .check(matches(withText(expectedStartAfter)))
-        .check(matches(isDisplayed()))
-        .check(matches(isEnabled()));
-
-    // Order of nodes are not guaranteed in general, but in this this it's ownNode(0), node2, node3
-    DataInteraction grid = nodesGrid();
-    nodeAssertions(grid, 0, "Waiting\n" + publicKey, false);
-    nodeAssertions(grid, 1, "Waiting\n" + node2Key, false);
-    nodeAssertions(grid, 2, "Waiting\n" + node3Key, false);
-
-    // Nodes 3 try to start
-    MessageGeneral elect3Msg = createMsg(node3Key, signer3, elect);
-    messageHandler.handleMessage(laoRepository, CONSENSUS_CHANNEL, elect3Msg);
-    laoRepository.updateNodes(LAO_CHANNEL);
-
-    nodeAssertions(grid, 2, "Approve Start by\n" + node3Key, true);
-=======
     displayAssertions(STATUS_READY, START_START, true);
   }
 
   @Test
   public void startButtonSendElectMessageTest() {
     setupViewModel(PAST_TIME);
->>>>>>> 3ba63846
 
     long minCreation = Instant.now().getEpochSecond();
     electionStartButton().perform(ViewActions.click());
@@ -300,15 +279,9 @@
     assertTrue(minCreation <= elect.getCreation() && elect.getCreation() <= maxCreation);
   }
 
-<<<<<<< HEAD
-    MessageGeneral elect1Msg = createMsg(publicKey, signer1, elect);
-    messageHandler.handleMessage(laoRepository, CONSENSUS_CHANNEL, elect1Msg);
-    laoRepository.updateNodes(LAO_CHANNEL);
-=======
   @Test
   public void acceptButtonSendElectAcceptMessageTest() throws DataHandlingException {
     setupViewModel(PAST_TIME);
->>>>>>> 3ba63846
 
     // Nodes 3 try to start
     MessageGeneral elect3Msg = createMsg(node3Key, signer3, elect);
@@ -323,28 +296,6 @@
     assertEquals(CONSENSUS_CHANNEL, publish.getChannel());
     assertEquals(publicKey, msgGeneral.getSender());
     ConsensusElectAccept electAccept = (ConsensusElectAccept) msgGeneral.getData();
-<<<<<<< HEAD
-    ConsensusElectAccept expectedAccept =
-        new ConsensusElectAccept(INSTANCE_ID, elect3Msg.getMessageId(), true);
-    assertEquals(expectedAccept, electAccept);
-
-    // We accepted node 3 (it should disable button for node3)
-    ConsensusElectAccept accept3 =
-        new ConsensusElectAccept(INSTANCE_ID, elect3Msg.getMessageId(), true);
-    MessageGeneral accept3Msg = createMsg(publicKey, signer1, accept3);
-    messageHandler.handleMessage(laoRepository, CONSENSUS_CHANNEL, accept3Msg);
-    laoRepository.updateNodes(LAO_CHANNEL);
-
-    nodeAssertions(grid, 2, "Approve Start by\n" + node3Key, false);
-
-    // Receive a learn message => node3 was accepted and has started the election
-    ConsensusLearn learn3 =
-        new ConsensusLearn(
-            INSTANCE_ID, elect3Msg.getMessageId(), PAST_TIME, true, Collections.emptyList());
-    MessageGeneral learn3Msg = createMsg(node3Key, signer3, learn3);
-    messageHandler.handleMessage(laoRepository, CONSENSUS_CHANNEL, learn3Msg);
-    laoRepository.updateNodes(LAO_CHANNEL);
-=======
     ConsensusElectAccept expectedElectAccept =
         new ConsensusElectAccept(INSTANCE_ID, elect3Msg.getMessageId(), true);
     assertEquals(expectedElectAccept, electAccept);
@@ -375,7 +326,6 @@
     displayAssertions(STATUS_READY, START_START, true);
     nodeAssertions(nodesGrid(), 0, "Start Failed\n" + publicKey, false);
   }
->>>>>>> 3ba63846
 
   private void displayAssertions(String expectedStatus, String expectedStart, boolean enabled) {
     String expectedTitle = "Election " + '"' + ELECTION_NAME + '"';
@@ -384,13 +334,7 @@
     electionStartButton()
         .check(matches(withText(expectedStart)))
         .check(matches(isDisplayed()))
-<<<<<<< HEAD
-        .check(matches(isNotEnabled()));
-
-    nodeAssertions(grid, 2, "Started by\n" + node3Key, false);
-=======
         .check(matches(enabled ? isEnabled() : isNotEnabled()));
->>>>>>> 3ba63846
   }
 
   private void nodeAssertions(
@@ -404,8 +348,6 @@
                     enabled ? isEnabled() : isNotEnabled())));
   }
 
-<<<<<<< HEAD
-=======
   private void setupViewModel(long electionStart) {
     election.setStart(electionStart);
     fragmentRule
@@ -422,7 +364,6 @@
     fragmentRule.getScenario().recreate();
   }
 
->>>>>>> 3ba63846
   private MessageGeneral createMsg(String nodeKey, PublicKeySign nodeSigner, Data data) {
     return new MessageGeneral(Base64.getUrlDecoder().decode(nodeKey), data, nodeSigner, gson);
   }

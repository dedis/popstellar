package com.github.dedis.popstellar.ui.home;

import static androidx.test.espresso.Espresso.onData;
import static androidx.test.espresso.Espresso.onView;
import static androidx.test.espresso.action.ViewActions.click;
import static androidx.test.espresso.action.ViewActions.scrollTo;
import static androidx.test.espresso.assertion.ViewAssertions.matches;
import static androidx.test.espresso.matcher.RootMatchers.withDecorView;
import static androidx.test.espresso.matcher.ViewMatchers.isDisplayed;
import static androidx.test.espresso.matcher.ViewMatchers.withClassName;
import static androidx.test.espresso.matcher.ViewMatchers.withId;
import static androidx.test.espresso.matcher.ViewMatchers.withParent;
import static androidx.test.espresso.matcher.ViewMatchers.withText;
import static org.hamcrest.CoreMatchers.not;
import static org.hamcrest.Matchers.allOf;
import static org.hamcrest.Matchers.anything;
import static org.hamcrest.Matchers.is;

import android.view.View;
import android.view.ViewGroup;
import android.view.ViewParent;

import androidx.test.espresso.DataInteraction;
import androidx.test.espresso.ViewInteraction;
import androidx.test.ext.junit.rules.ActivityScenarioRule;
import androidx.test.filters.LargeTest;

import com.github.dedis.popstellar.R;

import org.hamcrest.Description;
import org.hamcrest.Matcher;
import org.hamcrest.TypeSafeMatcher;
import org.hamcrest.core.IsInstanceOf;
import org.junit.Before;
import org.junit.Rule;
import org.junit.Test;
import org.junit.rules.RuleChain;

import dagger.hilt.android.testing.HiltAndroidRule;
import dagger.hilt.android.testing.HiltAndroidTest;

@LargeTest
@HiltAndroidTest
public class WalletFragmentTest {

  // TODO: update those tests: needs to be simplified and readable
  @Rule
<<<<<<< HEAD
  public ActivityScenarioRule<HomeActivity> mActivityScenarioRule =
      new ActivityScenarioRule<>(HomeActivity.class);
=======
  public final RuleChain rule =
      RuleChain.outerRule(new HiltAndroidRule(this))
          .around(new ActivityScenarioRule<>(HomeActivity.class));
>>>>>>> 1d764c9a

  private View decorView;

  @Before
  public void setUp() {
    mActivityScenarioRule
        .getScenario()
        .onActivity(activity -> decorView = activity.getWindow().getDecorView());
  }

  @Test
  public void HomeWalletUITest() {
    ViewInteraction button =
        onView(
            allOf(
                withId(R.id.tab_wallet),
                withText("WALLET"),
                withParent(
                    allOf(
                        withId(R.id.tab_wallet_only),
                        withParent(withId(R.id.fragment_container_home)))),
                isDisplayed()));
    button.check(matches(isDisplayed()));

    ViewInteraction appCompatButton =
        onView(
            allOf(
                withId(R.id.tab_wallet),
                withText("Wallet"),
                childAtPosition(
                    allOf(
                        withId(R.id.tab_wallet_only),
                        childAtPosition(withId(R.id.fragment_container_home), 2)),
                    3),
                isDisplayed()));
    appCompatButton.perform(click());

    ViewInteraction textView =
        onView(
            allOf(
                withText("Welcome to your wallet !"),
                withParent(withParent(withId(R.id.fragment_wallet))),
                isDisplayed()));
    textView.check(matches(withText("Welcome to your wallet !")));

    ViewInteraction textView2 =
        onView(
            allOf(
                withText("Welcome to your wallet !"),
                withParent(withParent(withId(R.id.fragment_wallet))),
                isDisplayed()));
    textView2.check(matches(isDisplayed()));

    ViewInteraction textView3 =
        onView(
            allOf(
                withText(
                    "ATTENTION: if you create a new wallet remember to write down the given seed and store it secure place, this is the only backup to your PoP tokens."),
                withParent(withParent(withId(R.id.fragment_wallet))),
                isDisplayed()));
    textView3.check(
        matches(
            withText(
                "ATTENTION: if you create a new wallet remember to write down the given seed and store it secure place, this is the only backup to your PoP tokens.")));

    ViewInteraction textView4 =
        onView(
            allOf(
                withText(
                    "ATTENTION: if you create a new wallet remember to write down the given seed and store it secure place, this is the only backup to your PoP tokens."),
                withParent(withParent(withId(R.id.fragment_wallet))),
                isDisplayed()));
    textView4.check(matches(isDisplayed()));

    ViewInteraction button2 =
        onView(
            allOf(
                withId(R.id.tab_wallet),
                withText("WALLET"),
                withParent(
                    allOf(
                        withId(R.id.tab_wallet_only),
                        withParent(withId(R.id.fragment_container_home)))),
                isDisplayed()));
    button2.check(matches(isDisplayed()));

    ViewInteraction button3 =
        onView(
            allOf(
                withId(R.id.button_new_wallet),
                withText("New wallet"),
                withParent(withParent(IsInstanceOf.instanceOf(android.widget.LinearLayout.class))),
                isDisplayed()));
    button3.check(matches(isDisplayed()));

    ViewInteraction button4 =
        onView(
            allOf(
                withId(R.id.button_own_seed),
                withText("I own a seed"),
                withParent(withParent(IsInstanceOf.instanceOf(android.widget.LinearLayout.class))),
                isDisplayed()));
    button4.check(matches(isDisplayed()));
  }

  @Test
  public void SetUpWalletUITest() {
    ViewInteraction appCompatButton =
        onView(
            allOf(
                withId(R.id.tab_wallet),
                withText("Wallet"),
                childAtPosition(
                    allOf(
                        withId(R.id.tab_wallet_only),
                        childAtPosition(withId(R.id.fragment_container_home), 2)),
                    3),
                isDisplayed()));
    appCompatButton.perform(click());

    ViewInteraction appCompatButton2 =
        onView(
            allOf(
                withId(R.id.button_new_wallet),
                withText("New wallet"),
                childAtPosition(
                    childAtPosition(withClassName(is("android.widget.LinearLayout")), 3), 0),
                isDisplayed()));
    appCompatButton2.perform(click());

    ViewInteraction button =
        onView(
            allOf(
                withId(R.id.tab_wallet),
                withText("WALLET"),
                withParent(
                    allOf(
                        withId(R.id.tab_wallet_only),
                        withParent(withId(R.id.fragment_container_home)))),
                isDisplayed()));
    button.check(matches(isDisplayed()));

    ViewInteraction textView =
        onView(
            allOf(
                withText("This is the only backup for your PoP tokens - store it securely"),
                withParent(withParent(withId(R.id.fragment_seed_wallet))),
                isDisplayed()));
    textView.check(
        matches(withText("This is the only backup for your PoP tokens - store it securely")));

    ViewInteraction textView2 =
        onView(
            allOf(
                withText("This is the only backup for your PoP tokens - store it securely"),
                withParent(withParent(withId(R.id.fragment_seed_wallet))),
                isDisplayed()));
    textView2.check(matches(isDisplayed()));

    ViewInteraction textView3 =
        onView(
            allOf(
                withId(R.id.seed_wallet),
                withParent(withParent(withId(R.id.fragment_seed_wallet))),
                isDisplayed()));
    textView3.check(matches(isDisplayed()));

    ViewInteraction textView4 =
        onView(
            allOf(
                withId(R.id.seed_wallet),
                withParent(withParent(withId(R.id.fragment_seed_wallet))),
                isDisplayed()));
    textView4.perform(click());

    ViewInteraction toast =
        onView(withText("Copied to clipboard")).inRoot(withDecorView(not(decorView)));
    toast.check(matches(isDisplayed()));

    ViewInteraction button2 =
        onView(
            allOf(
                withId(R.id.button_confirm_seed),
                withText("Confirm"),
                withParent(withParent(IsInstanceOf.instanceOf(android.widget.LinearLayout.class))),
                isDisplayed()));
    button2.check(matches(isDisplayed()));

    ViewInteraction appCompatButton3 =
        onView(
            allOf(
                withId(R.id.button_confirm_seed),
                withText("Confirm"),
                childAtPosition(
                    childAtPosition(withClassName(is("android.widget.LinearLayout")), 2), 0),
                isDisplayed()));
    appCompatButton3.perform(click());

    ViewInteraction textView5 =
        onView(
            allOf(
                withId(R.id.alertTitle),
                withText("You are sure you have saved the words somewhere?"),
                withParent(allOf(withId(R.id.title_template), withParent(withId(R.id.topPanel)))),
                isDisplayed()));
    textView5.check(matches(withText("You are sure you have saved the words somewhere?")));

    ViewInteraction textView6 =
        onView(
            allOf(
                withId(R.id.alertTitle),
                withText("You are sure you have saved the words somewhere?"),
                withParent(allOf(withId(R.id.title_template), withParent(withId(R.id.topPanel)))),
                isDisplayed()));
    textView6.check(matches(isDisplayed()));

    ViewInteraction button4 =
        onView(
            allOf(
                withId(android.R.id.button2),
                withText("CANCEL"),
                withParent(withParent(withId(R.id.buttonPanel))),
                isDisplayed()));
    button4.check(matches(isDisplayed()));

    ViewInteraction button5 =
        onView(
            allOf(
                withId(android.R.id.button1),
                withText("YES"),
                withParent(withParent(withId(R.id.buttonPanel))),
                isDisplayed()));
    button5.check(matches(isDisplayed()));

    ViewInteraction appCompatButton4 =
        onView(
            allOf(
                withId(android.R.id.button2),
                withText("Cancel"),
                childAtPosition(childAtPosition(withId(R.id.buttonPanel), 0), 2)));
    appCompatButton4.perform(scrollTo(), click());
  }

  @Test
  public void ContentOfNewWalletUITest() {
    ViewInteraction appCompatButton =
        onView(
            allOf(
                withId(R.id.tab_wallet),
                withText("Wallet"),
                childAtPosition(
                    allOf(
                        withId(R.id.tab_wallet_only),
                        childAtPosition(withId(R.id.fragment_container_home), 2)),
                    3),
                isDisplayed()));
    appCompatButton.perform(click());

    ViewInteraction appCompatButton2 =
        onView(
            allOf(
                withId(R.id.button_new_wallet),
                withText("New wallet"),
                childAtPosition(
                    childAtPosition(withClassName(is("android.widget.LinearLayout")), 3), 0),
                isDisplayed()));
    appCompatButton2.perform(click());

    ViewInteraction appCompatButton3 =
        onView(
            allOf(
                withId(R.id.button_confirm_seed),
                withText("Confirm"),
                childAtPosition(
                    childAtPosition(withClassName(is("android.widget.LinearLayout")), 2), 0),
                isDisplayed()));
    appCompatButton3.perform(click());

    ViewInteraction appCompatButton4 =
        onView(
            allOf(
                withId(android.R.id.button1),
                withText("Yes"),
                childAtPosition(childAtPosition(withId(R.id.buttonPanel), 0), 3)));
    appCompatButton4.perform(scrollTo(), click());

    ViewInteraction textView =
        onView(
            allOf(
                withId(R.id.title_wallet),
                withText("Tokens"),
                withParent(
                    allOf(
                        withId(R.id.fragment_content_wallet),
                        withParent(withId(R.id.fragment_container_home)))),
                isDisplayed()));
    textView.check(matches(withText("Tokens")));

    ViewInteraction textView2 =
        onView(
            allOf(
                withId(R.id.title_wallet),
                withText("Tokens"),
                withParent(
                    allOf(
                        withId(R.id.fragment_content_wallet),
                        withParent(withId(R.id.fragment_container_home)))),
                isDisplayed()));
    textView2.check(matches(isDisplayed()));

    ViewInteraction textView3 =
        onView(
            allOf(
                withText("Your wallet is empty"),
                withParent(
                    allOf(
                        withId(R.id.welcome_screen),
                        withParent(withId(R.id.fragment_content_wallet)))),
                isDisplayed()));
    textView3.check(matches(withText("Your wallet is empty")));

    ViewInteraction textView4 =
        onView(
            allOf(
                withText("Your wallet is empty"),
                withParent(
                    allOf(
                        withId(R.id.welcome_screen),
                        withParent(withId(R.id.fragment_content_wallet)))),
                isDisplayed()));
    textView4.check(matches(isDisplayed()));

    ViewInteraction textView5 =
        onView(
            allOf(
                withText(
                    "If you would like to receive tokens, please connect to a LAO and participate in a roll call.\n If you are an organizer, you can look at the attendees' public tokens of the roll calls you organize."),
                withParent(
                    allOf(
                        withId(R.id.welcome_screen),
                        withParent(withId(R.id.fragment_content_wallet)))),
                isDisplayed()));
    textView5.check(
        matches(
            withText(
                "If you would like to receive tokens, please connect to a LAO and participate in a roll call.\n If you are an organizer, you can look at the attendees' public tokens of the roll calls you organize.")));

    ViewInteraction textView6 =
        onView(
            allOf(
                withText(
                    "If you would like to receive tokens, please connect to a LAO and participate in a roll call.\n If you are an organizer, you can look at the attendees' public tokens of the roll calls you organize."),
                withParent(
                    allOf(
                        withId(R.id.welcome_screen),
                        withParent(withId(R.id.fragment_content_wallet)))),
                isDisplayed()));
    textView6.check(matches(isDisplayed()));

    ViewInteraction button =
        onView(
            allOf(
                withId(R.id.logout_button),
                withText("LOGOUT"),
                withParent(
                    allOf(
                        withId(R.id.fragment_content_wallet),
                        withParent(withId(R.id.fragment_container_home)))),
                isDisplayed()));
    button.check(matches(isDisplayed()));

    ViewInteraction button2 =
        onView(
            allOf(
                withId(R.id.logout_button),
                withText("LOGOUT"),
                withParent(
                    allOf(
                        withId(R.id.fragment_content_wallet),
                        withParent(withId(R.id.fragment_container_home)))),
                isDisplayed()));
    button2.check(matches(isDisplayed()));
  }

  @Test
  public void SetUpWithSeedWalletUITest() {
    ViewInteraction appCompatButton =
        onView(
            allOf(
                withId(R.id.tab_wallet),
                withText("Wallet"),
                childAtPosition(
                    allOf(
                        withId(R.id.tab_wallet_only),
                        childAtPosition(withId(R.id.fragment_container_home), 2)),
                    3),
                isDisplayed()));
    appCompatButton.perform(click());

    ViewInteraction appCompatButton2 =
        onView(
            allOf(
                withId(R.id.button_own_seed),
                withText("I own a seed"),
                childAtPosition(
                    childAtPosition(withClassName(is("android.widget.LinearLayout")), 3), 1),
                isDisplayed()));
    appCompatButton2.perform(click());

    DataInteraction appCompatCheckedTextView =
        onData(anything())
            .inAdapterView(
                allOf(
                    withId(R.id.select_dialog_listview),
                    childAtPosition(withId(R.id.contentPanel), 1)))
            .atPosition(0);
    appCompatCheckedTextView.perform(click());

    ViewInteraction textView =
        onView(
            allOf(
                withId(R.id.alertTitle),
                withText("Type the 12 word seed:"),
                withParent(allOf(withId(R.id.title_template), withParent(withId(R.id.topPanel)))),
                isDisplayed()));
    textView.check(matches(withText("Type the 12 word seed:")));

    ViewInteraction textView2 =
        onView(
            allOf(
                withId(R.id.alertTitle),
                withText("Type the 12 word seed:"),
                withParent(allOf(withId(R.id.title_template), withParent(withId(R.id.topPanel)))),
                isDisplayed()));
    textView2.check(matches(isDisplayed()));

    ViewInteraction checkedTextView =
        onView(
            allOf(
                withId(android.R.id.text1),
                withText("show password"),
                withParent(
                    allOf(
                        withId(R.id.select_dialog_listview),
                        withParent(withId(R.id.contentPanel)))),
                isDisplayed()));
    checkedTextView.check(matches(isDisplayed()));

    ViewInteraction editText =
        onView(
            allOf(
                withText(
                    "elbow six card empty next sight turn quality capital please vocal indoor"),
                withParent(allOf(withId(R.id.custom), withParent(withId(R.id.customPanel)))),
                isDisplayed()));
    editText.check(
        matches(
            withText("elbow six card empty next sight turn quality capital please vocal indoor")));

    ViewInteraction editText2 =
        onView(
            allOf(
                withText(
                    "elbow six card empty next sight turn quality capital please vocal indoor"),
                withParent(allOf(withId(R.id.custom), withParent(withId(R.id.customPanel)))),
                isDisplayed()));
    editText2.check(matches(isDisplayed()));

    ViewInteraction button =
        onView(
            allOf(
                withId(android.R.id.button2),
                withText("CANCEL"),
                withParent(withParent(withId(R.id.buttonPanel))),
                isDisplayed()));
    button.check(matches(isDisplayed()));

    ViewInteraction button2 =
        onView(
            allOf(
                withId(android.R.id.button1),
                withText("SET UP WALLET"),
                withParent(withParent(withId(R.id.buttonPanel))),
                isDisplayed()));
    button2.check(matches(isDisplayed()));

    ViewInteraction appCompatButton3 =
        onView(
            allOf(
                withId(android.R.id.button1),
                withText("Set up wallet"),
                childAtPosition(childAtPosition(withId(R.id.buttonPanel), 0), 3)));
    appCompatButton3.perform(scrollTo(), click());
  }

  @Test
  public void LogoutWalletUITest() {
    ViewInteraction appCompatButton =
        onView(
            allOf(
                withId(R.id.tab_wallet),
                withText("Wallet"),
                childAtPosition(
                    allOf(
                        withId(R.id.tab_wallet_only),
                        childAtPosition(withId(R.id.fragment_container_home), 2)),
                    3),
                isDisplayed()));
    appCompatButton.perform(click());

    ViewInteraction appCompatButton2 =
        onView(
            allOf(
                withId(R.id.button_own_seed),
                withText("I own a seed"),
                childAtPosition(
                    childAtPosition(withClassName(is("android.widget.LinearLayout")), 3), 1),
                isDisplayed()));
    appCompatButton2.perform(click());

    ViewInteraction appCompatButton3 =
        onView(
            allOf(
                withId(android.R.id.button1),
                withText("Set up wallet"),
                childAtPosition(childAtPosition(withId(R.id.buttonPanel), 0), 3)));
    appCompatButton3.perform(scrollTo(), click());

    ViewInteraction appCompatButton4 =
        onView(
            allOf(
                withId(R.id.logout_button),
                withText("LOGOUT"),
                childAtPosition(
                    allOf(
                        withId(R.id.fragment_content_wallet),
                        childAtPosition(withId(R.id.fragment_container_home), 4)),
                    4),
                isDisplayed()));
    appCompatButton4.perform(click());

    ViewInteraction textView =
        onView(
            allOf(
                withId(R.id.alertTitle),
                withText("Log out"),
                withParent(allOf(withId(R.id.title_template), withParent(withId(R.id.topPanel)))),
                isDisplayed()));
    textView.check(matches(withText("Log out")));

    ViewInteraction textView2 =
        onView(
            allOf(
                withId(R.id.alertTitle),
                withText("Log out"),
                withParent(allOf(withId(R.id.title_template), withParent(withId(R.id.topPanel)))),
                isDisplayed()));
    textView2.check(matches(isDisplayed()));

    ViewInteraction textView3 =
        onView(
            allOf(
                withId(android.R.id.message),
                withText(
                    "This action will delete the current seed of your wallet and your tokens will be lost. They can be recovered later once you import the current seed."),
                withParent(withParent(withId(R.id.scrollView))),
                isDisplayed()));
    textView3.check(
        matches(
            withText(
                "This action will delete the current seed of your wallet and your tokens will be lost. They can be recovered later once you import the current seed.")));

    ViewInteraction textView4 =
        onView(
            allOf(
                withId(android.R.id.message),
                withText(
                    "This action will delete the current seed of your wallet and your tokens will be lost. They can be recovered later once you import the current seed."),
                withParent(withParent(withId(R.id.scrollView))),
                isDisplayed()));
    textView4.check(matches(isDisplayed()));

    ViewInteraction button =
        onView(
            allOf(
                withId(android.R.id.button2),
                withText("CANCEL"),
                withParent(withParent(withId(R.id.buttonPanel))),
                isDisplayed()));
    button.check(matches(isDisplayed()));

    ViewInteraction button2 =
        onView(
            allOf(
                withId(android.R.id.button1),
                withText("CONFIRM"),
                withParent(withParent(withId(R.id.buttonPanel))),
                isDisplayed()));
    button2.check(matches(isDisplayed()));

    ViewInteraction appCompatButton5 =
        onView(
            allOf(
                withId(android.R.id.button1),
                withText("Confirm"),
                childAtPosition(childAtPosition(withId(R.id.buttonPanel), 0), 3)));
    appCompatButton5.perform(scrollTo(), click());
  }

  private static Matcher<View> childAtPosition(
      final Matcher<View> parentMatcher, final int position) {

    return new TypeSafeMatcher<View>() {
      @Override
      public void describeTo(Description description) {
        description.appendText("Child at position " + position + " in parent ");
        parentMatcher.describeTo(description);
      }

      @Override
      public boolean matchesSafely(View view) {
        ViewParent parent = view.getParent();
        return parent instanceof ViewGroup
            && parentMatcher.matches(parent)
            && view.equals(((ViewGroup) parent).getChildAt(position));
      }
    };
  }
}<|MERGE_RESOLUTION|>--- conflicted
+++ resolved
@@ -44,15 +44,12 @@
 public class WalletFragmentTest {
 
   // TODO: update those tests: needs to be simplified and readable
-  @Rule
-<<<<<<< HEAD
   public ActivityScenarioRule<HomeActivity> mActivityScenarioRule =
       new ActivityScenarioRule<>(HomeActivity.class);
-=======
+
+  @Rule
   public final RuleChain rule =
-      RuleChain.outerRule(new HiltAndroidRule(this))
-          .around(new ActivityScenarioRule<>(HomeActivity.class));
->>>>>>> 1d764c9a
+      RuleChain.outerRule(new HiltAndroidRule(this)).around(mActivityScenarioRule);
 
   private View decorView;
 

--- conflicted
+++ resolved
@@ -25,38 +25,23 @@
     String invalid1 = "invalidID";
     String invalid2 = "A" + ID.substring(1);
 
-<<<<<<< HEAD
-    MessageValidator.verify().validLaoId(ID, ORGANIZER, CREATION, NAME);
+    validator.validLaoId(ID, ORGANIZER, CREATION, NAME);
     assertThrows(
         IllegalArgumentException.class,
-        () -> MessageValidator.verify().validLaoId(invalid1, ORGANIZER, CREATION, NAME));
+        () -> validator.validLaoId(invalid1, ORGANIZER, CREATION, NAME));
     assertThrows(
         IllegalArgumentException.class,
-        () -> MessageValidator.verify().validLaoId(invalid2, ORGANIZER, CREATION, NAME));
+        () -> validator.validLaoId(invalid2, ORGANIZER, CREATION, NAME));
   }
 
   @Test
   public void testCheckValidPastTimes() {
-=======
-    validator.checkValidLaoId(ID, ORGANIZER, CREATION, NAME);
-    assertThrows(
-        IllegalArgumentException.class,
-        () -> validator.checkValidLaoId(invalid1, ORGANIZER, CREATION, NAME));
-    assertThrows(
-        IllegalArgumentException.class,
-        () -> validator.checkValidLaoId(invalid2, ORGANIZER, CREATION, NAME));
-  }
-
-  @Test
-  public void testCheckValidTime() {
->>>>>>> 70644919
     MessageValidator.MessageValidatorBuilder validator = MessageValidator.verify();
     long currentTime = Instant.now().getEpochSecond();
     // time that is too far in the past to be considered valid
     long pastTime = currentTime - validator.VALID_DELAY - 1;
     long futureTime = currentTime + DELTA_TIME;
 
-<<<<<<< HEAD
     validator.validPastTimes(currentTime);
     assertThrows(IllegalArgumentException.class, () -> validator.validPastTimes(futureTime));
     assertThrows(IllegalArgumentException.class, () -> validator.validPastTimes(pastTime));
@@ -64,36 +49,15 @@
 
   @Test
   public void testCheckOrderedTimes() {
-=======
-    validator.checkValidTime(currentTime);
-    assertThrows(IllegalArgumentException.class, () -> validator.checkValidTime(futureTime));
-    assertThrows(IllegalArgumentException.class, () -> validator.checkValidTime(-1));
-  }
-
-  @Test
-  public void testCheckValidOrderedTimes() {
->>>>>>> 70644919
     MessageValidator.MessageValidatorBuilder validator = MessageValidator.verify();
     long currentTime = Instant.now().getEpochSecond();
     long futureTime = currentTime + DELTA_TIME;
     long pastTime = currentTime - DELTA_TIME;
 
-<<<<<<< HEAD
     validator.orderedTimes(pastTime, currentTime, futureTime);
     assertThrows(
         IllegalArgumentException.class,
         () -> validator.orderedTimes(pastTime, futureTime, currentTime));
-=======
-    validator.checkValidOrderedTimes(pastTime, currentTime);
-    assertThrows(
-        IllegalArgumentException.class,
-        () -> validator.checkValidOrderedTimes(futureTime, currentTime));
-    assertThrows(
-        IllegalArgumentException.class,
-        () -> validator.checkValidOrderedTimes(pastTime, futureTime));
-    assertThrows(
-        IllegalArgumentException.class, () -> validator.checkValidOrderedTimes(-1, currentTime));
->>>>>>> 70644919
   }
 
   @Test
@@ -103,18 +67,12 @@
     String invalidBase64 = "This is not a valid Base64 string!";
     String field = "testField";
 
-<<<<<<< HEAD
-    MessageValidator.verify().isBase64(validBase64, field);
+    validator.isBase64(validBase64, field);
     assertThrows(
         IllegalArgumentException.class,
-        () -> MessageValidator.verify().isBase64(invalidBase64, field));
+        () -> validator.isBase64(invalidBase64, field));
     assertThrows(
-        IllegalArgumentException.class, () -> MessageValidator.verify().isBase64(null, field));
-=======
-    validator.checkBase64(validBase64, field);
-    assertThrows(IllegalArgumentException.class, () -> validator.checkBase64(invalidBase64, field));
-    assertThrows(IllegalArgumentException.class, () -> validator.checkBase64(null, field));
->>>>>>> 70644919
+        IllegalArgumentException.class, () -> validator.isBase64(null, field));
   }
 
   @Test
@@ -124,20 +82,14 @@
     String emptyString = "";
     String field = "testField";
 
-<<<<<<< HEAD
-    MessageValidator.verify().stringNotEmpty(validString, field);
+    validator.stringNotEmpty(validString, field);
     assertThrows(
         IllegalArgumentException.class,
-        () -> MessageValidator.verify().stringNotEmpty(emptyString, field));
+        () -> validator.stringNotEmpty(emptyString, field));
     assertThrows(
         IllegalArgumentException.class,
-        () -> MessageValidator.verify().stringNotEmpty(null, field));
-=======
-    validator.checkStringNotEmpty(validString, field);
-    assertThrows(
-        IllegalArgumentException.class, () -> validator.checkStringNotEmpty(emptyString, field));
-    assertThrows(IllegalArgumentException.class, () -> validator.checkStringNotEmpty(null, field));
->>>>>>> 70644919
+        () -> validator.stringNotEmpty(null, field));
+
   }
 
   @Test
@@ -147,13 +99,12 @@
     List<String> valid2 = Arrays.asList("a", "b");
     List<String> invalid = new ArrayList<>();
 
-<<<<<<< HEAD
-    MessageValidator.verify().listNotEmpty(valid1);
-    MessageValidator.verify().listNotEmpty(valid2);
+    validator.listNotEmpty(valid1);
+    validator.listNotEmpty(valid2);
     assertThrows(
-        IllegalArgumentException.class, () -> MessageValidator.verify().listNotEmpty(invalid));
+        IllegalArgumentException.class, () -> validator.listNotEmpty(invalid));
     assertThrows(
-        IllegalArgumentException.class, () -> MessageValidator.verify().listNotEmpty(null));
+        IllegalArgumentException.class, () -> validator.listNotEmpty(null));
   }
 
   @Test
@@ -183,11 +134,6 @@
 
     assertThrows(IllegalArgumentException.class, () -> validator.noListDuplicates(invalid1));
     assertThrows(IllegalArgumentException.class, () -> validator.noListDuplicates(invalid2));
-=======
-    validator.checkListNotEmpty(valid1);
-    validator.checkListNotEmpty(valid2);
-    assertThrows(IllegalArgumentException.class, () -> validator.checkListNotEmpty(invalid));
-    assertThrows(IllegalArgumentException.class, () -> validator.checkListNotEmpty(null));
   }
 
   @Test
@@ -206,6 +152,6 @@
     assertThrows(IllegalArgumentException.class, () -> validator.checkValidUrl("http:example.com"));
     assertThrows(IllegalArgumentException.class, () -> validator.checkValidUrl("://example.com"));
     assertThrows(IllegalArgumentException.class, () -> validator.checkValidUrl("http://example."));
->>>>>>> 70644919
+
   }
 }
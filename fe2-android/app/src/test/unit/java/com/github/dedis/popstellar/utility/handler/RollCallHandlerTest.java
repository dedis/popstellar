package com.github.dedis.popstellar.utility.handler;

import androidx.arch.core.executor.testing.InstantTaskExecutorRule;

import com.github.dedis.popstellar.di.DataRegistryModuleHelper;
import com.github.dedis.popstellar.di.JsonModule;
import com.github.dedis.popstellar.model.network.method.message.MessageGeneral;
import com.github.dedis.popstellar.model.network.method.message.data.DataRegistry;
import com.github.dedis.popstellar.model.network.method.message.data.lao.CreateLao;
import com.github.dedis.popstellar.model.network.method.message.data.rollcall.*;
import com.github.dedis.popstellar.model.objects.*;
import com.github.dedis.popstellar.model.objects.event.EventState;
import com.github.dedis.popstellar.model.objects.security.*;
import com.github.dedis.popstellar.repository.*;
import com.github.dedis.popstellar.repository.remote.MessageSender;
import com.github.dedis.popstellar.utility.error.*;
import com.github.dedis.popstellar.utility.error.keys.KeyException;
import com.github.dedis.popstellar.utility.error.keys.NoRollCallException;
import com.github.dedis.popstellar.utility.security.KeyManager;
import com.google.gson.Gson;

import org.junit.*;
import org.junit.runner.RunWith;
import org.mockito.Mock;
import org.mockito.junit.MockitoJUnitRunner;

import java.io.IOException;
import java.security.GeneralSecurityException;
import java.time.Instant;
import java.util.*;

import io.reactivex.Completable;

import static com.github.dedis.popstellar.testutils.Base64DataUtils.generateKeyPair;
import static com.github.dedis.popstellar.testutils.Base64DataUtils.generatePoPToken;
import static com.github.dedis.popstellar.utility.handler.data.RollCallHandler.*;
import static org.junit.Assert.assertEquals;
import static org.junit.Assert.assertTrue;
import static org.mockito.ArgumentMatchers.any;
import static org.mockito.Mockito.lenient;

@RunWith(MockitoJUnitRunner.class)
public class RollCallHandlerTest {

  private static final KeyPair SENDER_KEY = generateKeyPair();
  private static final PublicKey SENDER = SENDER_KEY.getPublicKey();
  private static final PoPToken POP_TOKEN = generatePoPToken();

  private static final CreateLao CREATE_LAO = new CreateLao("lao", SENDER);
  private static final Channel LAO_CHANNEL = Channel.getLaoChannel(CREATE_LAO.getId());
  private static Lao LAO;

  private LAORepository laoRepo;
  private RollCallRepository rollCallRepo;
  private MessageHandler messageHandler;
  private Gson gson;

  private RollCall rollCall;

  @Mock MessageSender messageSender;
  @Mock KeyManager keyManager;

  @Rule public InstantTaskExecutorRule rule = new InstantTaskExecutorRule();

  @Before
  public void setup()
      throws GeneralSecurityException, IOException, KeyException, UnknownRollCallException {
    lenient().when(keyManager.getMainKeyPair()).thenReturn(SENDER_KEY);
    lenient().when(keyManager.getMainPublicKey()).thenReturn(SENDER);
    lenient().when(keyManager.getValidPoPToken(any(), any())).thenReturn(POP_TOKEN);

    lenient().when(messageSender.subscribe(any())).then(args -> Completable.complete());

    laoRepo = new LAORepository();
    rollCallRepo = new RollCallRepository();

    DataRegistry dataRegistry =
        DataRegistryModuleHelper.buildRegistry(laoRepo, keyManager, rollCallRepo);
    MessageRepository messageRepo = new MessageRepository();
    gson = JsonModule.provideGson(dataRegistry);
    messageHandler = new MessageHandler(messageRepo, dataRegistry);

    // Create one LAO
    LAO = new Lao(CREATE_LAO.getName(), CREATE_LAO.getOrganizer(), CREATE_LAO.getCreation());
    LAO.setLastModified(LAO.getCreation());

    // Create one Roll Call and add it to the roll call repo
    long now = Instant.now().getEpochSecond();
    rollCall =
        new RollCall(
            LAO.getId(),
            LAO.getId(),
            "roll call 1",
            now,
            now + 1,
            now + 2,
            EventState.CREATED,
            new HashSet<>(),
            "somewhere",
            "desc");
    rollCallRepo.updateRollCall(LAO.getId(), rollCall);

    // Add the LAO to the LAORepository
    laoRepo.updateLao(LAO);

    // Add the CreateLao message to the LAORepository
    MessageGeneral createLaoMessage = new MessageGeneral(SENDER_KEY, CREATE_LAO, gson);
    messageRepo.addMessage(createLaoMessage);
  }

  @Test
  public void testHandleCreateRollCall()
      throws DataHandlingException, UnknownLaoException, UnknownRollCallException,
<<<<<<< HEAD
          UnknownElectionException {
=======
          NoRollCallException {
>>>>>>> 3946d169
    // Create the create Roll Call message
    CreateRollCall createRollCall =
        new CreateRollCall(
            "roll call 2",
            rollCall.getCreation(),
            rollCall.getStart(),
            rollCall.getEnd(),
            rollCall.getLocation(),
            rollCall.getDescription(),
            CREATE_LAO.getId());
    MessageGeneral message = new MessageGeneral(SENDER_KEY, createRollCall, gson);

    // Call the message handler
    messageHandler.handleMessage(messageSender, LAO_CHANNEL, message);

    // Check the new Roll Call is present with state CREATED and the correct ID
    RollCall rollCallCheck = rollCallRepo.getRollCallWithId(LAO.getId(), createRollCall.getId());
    assertEquals(EventState.CREATED, rollCallCheck.getState());
    assertEquals(createRollCall.getId(), rollCallCheck.getId());

    // Check the WitnessMessage has been created
    Optional<WitnessMessage> witnessMessage =
        laoRepo.getLaoByChannel(LAO_CHANNEL).getWitnessMessage(message.getMessageId());
    assertTrue(witnessMessage.isPresent());

    // Check the Witness message contains the expected title and description
    WitnessMessage expectedMessage =
        createRollCallWitnessMessage(message.getMessageId(), rollCallCheck);
    assertEquals(expectedMessage.getTitle(), witnessMessage.get().getTitle());
    assertEquals(expectedMessage.getDescription(), witnessMessage.get().getDescription());
  }

  @Test
  public void testHandleOpenRollCall()
      throws DataHandlingException, UnknownLaoException, UnknownRollCallException,
<<<<<<< HEAD
          UnknownElectionException {
=======
          NoRollCallException {
>>>>>>> 3946d169
    // Create the open Roll Call message
    OpenRollCall openRollCall =
        new OpenRollCall(
            CREATE_LAO.getId(), rollCall.getId(), rollCall.getStart(), EventState.CREATED);
    MessageGeneral message = new MessageGeneral(SENDER_KEY, openRollCall, gson);

    // Call the message handler
    messageHandler.handleMessage(messageSender, LAO_CHANNEL, message);

    // Check the Roll Call is present with state OPENED and the correct ID
    RollCall rollCallCheck =
        rollCallRepo.getRollCallWithId(LAO.getId(), openRollCall.getUpdateId());
    assertEquals(EventState.OPENED, rollCallCheck.getState());
    assertEquals(openRollCall.getUpdateId(), rollCallCheck.getId());

    // Check the WitnessMessage has been created
    Optional<WitnessMessage> witnessMessage =
        laoRepo.getLaoByChannel(LAO_CHANNEL).getWitnessMessage(message.getMessageId());
    assertTrue(witnessMessage.isPresent());

    // Check the Witness message contains the expected title and description
    WitnessMessage expectedMessage =
        openRollCallWitnessMessage(message.getMessageId(), rollCallCheck);
    assertEquals(expectedMessage.getTitle(), witnessMessage.get().getTitle());
    assertEquals(expectedMessage.getDescription(), witnessMessage.get().getDescription());
  }

  @Test
  public void testHandleCloseRollCall()
      throws DataHandlingException, UnknownLaoException, UnknownRollCallException,
<<<<<<< HEAD
          UnknownElectionException {
=======
          NoRollCallException {
>>>>>>> 3946d169
    // Create the close Roll Call message
    CloseRollCall closeRollCall =
        new CloseRollCall(
            CREATE_LAO.getId(), rollCall.getId(), rollCall.getEnd(), new ArrayList<>());
    MessageGeneral message = new MessageGeneral(SENDER_KEY, closeRollCall, gson);

    // Call the message handler
    messageHandler.handleMessage(messageSender, LAO_CHANNEL, message);

    // Check the Roll Call is present with state CLOSED and the correct ID

    RollCall rollCallCheck =
        rollCallRepo.getRollCallWithId(LAO.getId(), closeRollCall.getUpdateId());
    assertEquals(EventState.CLOSED, rollCallCheck.getState());
    assertTrue(rollCallCheck.isClosed());
    assertEquals(closeRollCall.getUpdateId(), rollCallCheck.getId());

    // Check the WitnessMessage has been created
    Optional<WitnessMessage> witnessMessage =
        laoRepo.getLaoByChannel(LAO_CHANNEL).getWitnessMessage(message.getMessageId());
    assertTrue(witnessMessage.isPresent());

    // Check the Witness message contains the expected title and description
    WitnessMessage expectedMessage =
        closeRollCallWitnessMessage(message.getMessageId(), rollCallCheck);
    assertEquals(expectedMessage.getTitle(), witnessMessage.get().getTitle());
    assertEquals(expectedMessage.getDescription(), witnessMessage.get().getDescription());
  }
}<|MERGE_RESOLUTION|>--- conflicted
+++ resolved
@@ -111,11 +111,7 @@
   @Test
   public void testHandleCreateRollCall()
       throws DataHandlingException, UnknownLaoException, UnknownRollCallException,
-<<<<<<< HEAD
-          UnknownElectionException {
-=======
-          NoRollCallException {
->>>>>>> 3946d169
+          UnknownElectionException, NoRollCallException {
     // Create the create Roll Call message
     CreateRollCall createRollCall =
         new CreateRollCall(
@@ -151,11 +147,7 @@
   @Test
   public void testHandleOpenRollCall()
       throws DataHandlingException, UnknownLaoException, UnknownRollCallException,
-<<<<<<< HEAD
-          UnknownElectionException {
-=======
-          NoRollCallException {
->>>>>>> 3946d169
+          UnknownElectionException, NoRollCallException {
     // Create the open Roll Call message
     OpenRollCall openRollCall =
         new OpenRollCall(
@@ -186,11 +178,7 @@
   @Test
   public void testHandleCloseRollCall()
       throws DataHandlingException, UnknownLaoException, UnknownRollCallException,
-<<<<<<< HEAD
-          UnknownElectionException {
-=======
-          NoRollCallException {
->>>>>>> 3946d169
+          UnknownElectionException, NoRollCallException {
     // Create the close Roll Call message
     CloseRollCall closeRollCall =
         new CloseRollCall(

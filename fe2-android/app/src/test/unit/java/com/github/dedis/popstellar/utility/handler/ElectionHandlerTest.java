package com.github.dedis.popstellar.utility.handler;

import androidx.arch.core.executor.testing.InstantTaskExecutorRule;

import com.github.dedis.popstellar.di.DataRegistryModuleHelper;
import com.github.dedis.popstellar.di.JsonModule;
import com.github.dedis.popstellar.model.network.method.message.MessageGeneral;
import com.github.dedis.popstellar.model.network.method.message.data.DataRegistry;
import com.github.dedis.popstellar.model.network.method.message.data.election.*;
import com.github.dedis.popstellar.model.network.method.message.data.election.ElectionQuestion.Question;
import com.github.dedis.popstellar.model.network.method.message.data.lao.CreateLao;
import com.github.dedis.popstellar.model.objects.*;
import com.github.dedis.popstellar.model.objects.event.EventState;
import com.github.dedis.popstellar.model.objects.security.*;
import com.github.dedis.popstellar.model.objects.security.elGamal.ElectionKeyPair;
import com.github.dedis.popstellar.model.objects.security.elGamal.ElectionPublicKey;
import com.github.dedis.popstellar.repository.*;
import com.github.dedis.popstellar.repository.remote.MessageSender;
import com.github.dedis.popstellar.utility.error.*;
import com.github.dedis.popstellar.utility.error.keys.NoRollCallException;
import com.github.dedis.popstellar.utility.security.Hash;
import com.github.dedis.popstellar.utility.security.KeyManager;
import com.google.gson.Gson;

import org.junit.*;
import org.junit.runner.RunWith;
import org.mockito.Mock;
import org.mockito.junit.MockitoJUnitRunner;

import java.io.IOException;
import java.security.GeneralSecurityException;
import java.util.*;
import java.util.stream.Collectors;

import io.reactivex.Completable;

import static com.github.dedis.popstellar.testutils.Base64DataUtils.generateKeyPair;
import static com.github.dedis.popstellar.utility.handler.data.ElectionHandler.electionSetupWitnessMessage;
import static org.junit.Assert.assertEquals;
import static org.junit.Assert.assertTrue;
import static org.mockito.ArgumentMatchers.any;
import static org.mockito.Mockito.lenient;
import static org.mockito.Mockito.when;

@RunWith(MockitoJUnitRunner.class)
public class ElectionHandlerTest {

  private static final KeyPair SENDER_KEY = generateKeyPair();
  private static final PublicKey SENDER = SENDER_KEY.getPublicKey();

  private static final KeyPair ATTENDEE_KEY = generateKeyPair();

  private static final CreateLao CREATE_LAO = new CreateLao("Lao", SENDER);
  private static final Lao LAO =
      new Lao(CREATE_LAO.getName(), CREATE_LAO.getOrganizer(), CREATE_LAO.getCreation());
  private static final Channel LAO_CHANNEL = Channel.ROOT.subChannel(LAO.getId());

  private static final long CREATED_AT = CREATE_LAO.getCreation() + 10 * 1000; // 10 seconds later
  private static final long STARTED_AT = CREATE_LAO.getCreation() + 20 * 1000; // 20 seconds later
  private static final long OPENED_AT = CREATE_LAO.getCreation() + 30 * 1000; // 30 seconds later
  private static final long END_AT = CREATE_LAO.getCreation() + 600 * 1000; // 60 seconds later

  private static final String ELECTION_NAME = "Election Name";
  private static final String ELECTION_ID =
      Election.generateElectionSetupId(LAO.getId(), CREATED_AT, ELECTION_NAME);
  private static final String OPTION_1 = "Yes";
  private static final String OPTION_2 = "No";
  private static final ElectionQuestion QUESTION =
      new ElectionQuestion(
          ELECTION_ID,
          new Question("Does this work ?", "Plurality", Arrays.asList(OPTION_1, OPTION_2), false));
  private static final String ELECTION_KEY = "JsS0bXJU8yMT9jvIeTfoS6RJPZ8YopuAUPkxssHaoTQ";
  private static final Election OPEN_BALLOT_ELECTION =
      new Election.ElectionBuilder(LAO.getId(), CREATED_AT, ELECTION_NAME)
          .setElectionVersion(ElectionVersion.OPEN_BALLOT)
          .setElectionQuestions(Collections.singletonList(QUESTION))
          .setStart(STARTED_AT)
          .setEnd(END_AT)
          .build();

  private static final Election SECRET_BALLOT_ELECTION =
      OPEN_BALLOT_ELECTION.builder().setElectionVersion(ElectionVersion.SECRET_BALLOT).build();

  private LAORepository laoRepo;
  private ElectionRepository electionRepo;
  private MessageHandler messageHandler;
  private Gson gson;

  @Mock MessageSender messageSender;
  @Mock KeyManager keyManager;

  @Rule public InstantTaskExecutorRule rule = new InstantTaskExecutorRule();

  @Before
  public void setup() throws GeneralSecurityException, IOException {
    lenient().when(keyManager.getMainKeyPair()).thenReturn(SENDER_KEY);
    lenient().when(keyManager.getMainPublicKey()).thenReturn(SENDER);

    when(messageSender.subscribe(any())).then(args -> Completable.complete());

    laoRepo = new LAORepository();
    electionRepo = new ElectionRepository();

    DataRegistry dataRegistry =
        DataRegistryModuleHelper.buildRegistry(laoRepo, electionRepo, keyManager);
    MessageRepository messageRepo = new MessageRepository();
    gson = JsonModule.provideGson(dataRegistry);
    messageHandler = new MessageHandler(messageRepo, dataRegistry);

    laoRepo.updateLao(LAO);

    // Add the CreateLao message to the LAORepository
    MessageGeneral createLaoMessage = new MessageGeneral(SENDER_KEY, CREATE_LAO, gson);
    messageRepo.addMessage(createLaoMessage);
  }

<<<<<<< HEAD
  private MessageID handleElectionSetup(Election election)
      throws UnknownElectionException, UnknownRollCallException, UnknownLaoException,
          DataHandlingException {
    List<Question> questions =
        election.getElectionQuestions().stream()
            .map(
                elecQuestion ->
                    new Question(
                        elecQuestion.getQuestion(),
                        elecQuestion.getVotingMethod(),
                        elecQuestion.getBallotOptions(),
                        elecQuestion.getWriteIn()))
            .collect(Collectors.toList());

=======
  @Test
  public void testHandleElectionSetup()
      throws DataHandlingException, UnknownLaoException, UnknownRollCallException,
          NoRollCallException {
>>>>>>> 3946d169
    // Create the setup Election message
    ElectionSetup electionSetupOpenBallot =
        new ElectionSetup(
            election.getName(),
            election.getCreation(),
            election.getStartTimestamp(),
            election.getEndTimestamp(),
            LAO.getId(),
            election.getElectionVersion(),
            questions);

    MessageGeneral message = new MessageGeneral(SENDER_KEY, electionSetupOpenBallot, gson);
    messageHandler.handleMessage(messageSender, LAO_CHANNEL, message);
    return message.getMessageId();
  }

  private void handleElectionKey(Election election, String key)
      throws UnknownElectionException, UnknownRollCallException, UnknownLaoException,
          DataHandlingException {
    // Create the election key message
    ElectionKey electionKey = new ElectionKey(election.getId(), key);

    MessageGeneral message = new MessageGeneral(SENDER_KEY, electionKey, gson);
    messageHandler.handleMessage(messageSender, election.getChannel(), message);
  }

  private void handleElectionOpen(Election election)
      throws UnknownElectionException, UnknownRollCallException, UnknownLaoException,
          DataHandlingException {
    OpenElection openElection = new OpenElection(LAO.getId(), election.getId(), OPENED_AT);

    MessageGeneral message = new MessageGeneral(SENDER_KEY, openElection, gson);
    messageHandler.handleMessage(messageSender, election.getChannel(), message);
  }

  private MessageID handleCastVote(ElectionVote vote, KeyPair senderKey)
      throws UnknownElectionException, UnknownRollCallException, UnknownLaoException,
          DataHandlingException {
    CastVote<ElectionVote> electionVote =
        new CastVote<>(
            Collections.singletonList(vote), OPEN_BALLOT_ELECTION.getId(), CREATE_LAO.getId());

    MessageGeneral message = new MessageGeneral(senderKey, electionVote, gson);
    messageHandler.handleMessage(messageSender, OPEN_BALLOT_ELECTION.getChannel(), message);
    return message.getMessageId();
  }

<<<<<<< HEAD
  // Once ElectionVote and EncryptedVote have the same parent, merge the two functions and use the
  // parent
  private MessageID handleCastVote(ElectionEncryptedVote vote, KeyPair senderKey)
      throws UnknownElectionException, UnknownRollCallException, UnknownLaoException,
          DataHandlingException {
    CastVote<ElectionEncryptedVote> electionVote =
        new CastVote<>(
            Collections.singletonList(vote), SECRET_BALLOT_ELECTION.getId(), CREATE_LAO.getId());

    MessageGeneral message = new MessageGeneral(senderKey, electionVote, gson);
    messageHandler.handleMessage(messageSender, SECRET_BALLOT_ELECTION.getChannel(), message);

    return message.getMessageId();
  }

  private void handleElectionEnd()
      throws UnknownElectionException, UnknownRollCallException, UnknownLaoException,
          DataHandlingException {
    // Retrieve current election to use the correct vote hash
    Election current = electionRepo.getElection(LAO.getId(), ELECTION_ID);
    ElectionEnd endElection =
        new ElectionEnd(LAO.getId(), ELECTION_ID, current.computerRegisteredVotesHash());

    MessageGeneral message = new MessageGeneral(SENDER_KEY, endElection, gson);
    messageHandler.handleMessage(messageSender, OPEN_BALLOT_ELECTION.getChannel(), message);
  }

  private void handleElectionResults(Set<QuestionResult> results, Channel electionChannel)
      throws UnknownElectionException, UnknownRollCallException, UnknownLaoException,
          DataHandlingException {
=======
  @Test
  public void testHandleElectionResult()
      throws DataHandlingException, UnknownLaoException, UnknownRollCallException,
          NoRollCallException {
    // Create the result Election message
    QuestionResult questionResult =
        new QuestionResult(electionQuestion.getBallotOptions().get(0), 2);
>>>>>>> 3946d169
    ElectionResultQuestion electionResultQuestion =
        new ElectionResultQuestion(QUESTION.getId(), results);
    ElectionResult electionResult =
        new ElectionResult(Collections.singletonList(electionResultQuestion));
    MessageGeneral message = new MessageGeneral(SENDER_KEY, electionResult, gson);

    // Call the message handler
    messageHandler.handleMessage(messageSender, electionChannel, message);
  }

  @Test
<<<<<<< HEAD
  public void testHandleElectionSetup()
      throws DataHandlingException, UnknownLaoException, UnknownRollCallException,
          UnknownElectionException {
    MessageID messageID = handleElectionSetup(OPEN_BALLOT_ELECTION);

    // Check the Election is present and has correct values
    Election election = electionRepo.getElectionByChannel(OPEN_BALLOT_ELECTION.getChannel());
    assertEquals(EventState.CREATED, election.getState());
    assertEquals(OPEN_BALLOT_ELECTION.getId(), election.getId());
    assertEquals(OPEN_BALLOT_ELECTION.getElectionQuestions(), election.getElectionQuestions());
    assertEquals(OPEN_BALLOT_ELECTION.getElectionVersion(), election.getElectionVersion());
    assertEquals(OPEN_BALLOT_ELECTION.getStartTimestamp(), election.getStartTimestamp());
    assertEquals(OPEN_BALLOT_ELECTION.getCreation(), election.getCreation());
    assertEquals(OPEN_BALLOT_ELECTION.getEndTimestamp(), election.getEndTimestamp());
=======
  public void testHandleElectionEnd()
      throws DataHandlingException, UnknownLaoException, UnknownRollCallException,
          NoRollCallException {
    // Create the end Election message
    ElectionEnd electionEnd = new ElectionEnd(election.getId(), lao.getId(), "");
    MessageGeneral message = new MessageGeneral(SENDER_KEY, electionEnd, gson);
>>>>>>> 3946d169

    // Check the WitnessMessage has been created
    Optional<WitnessMessage> witnessMessage =
        laoRepo.getLaoByChannel(LAO_CHANNEL).getWitnessMessage(messageID);
    assertTrue(witnessMessage.isPresent());

    // Check the Witness message contains the expected title and description
    WitnessMessage expectedMessage = electionSetupWitnessMessage(messageID, election);
    assertEquals(expectedMessage.getTitle(), witnessMessage.get().getTitle());
    assertEquals(expectedMessage.getDescription(), witnessMessage.get().getDescription());
  }

  @Test
<<<<<<< HEAD
  public void testElectionKey()
      throws DataHandlingException, UnknownLaoException, UnknownRollCallException,
          UnknownElectionException {
=======
  public void testHandleElectionOpen()
      throws DataHandlingException, UnknownLaoException, UnknownRollCallException,
          NoRollCallException {
    OpenElection openElection = new OpenElection(lao.getId(), election.getId(), openedAt);
    MessageGeneral message = new MessageGeneral(SENDER_KEY, openElection, gson);
>>>>>>> 3946d169

    handleElectionSetup(OPEN_BALLOT_ELECTION);
    handleElectionKey(OPEN_BALLOT_ELECTION, ELECTION_KEY);

    Election election = electionRepo.getElectionByChannel(OPEN_BALLOT_ELECTION.getChannel());
    assertEquals(ELECTION_KEY, election.getElectionKey());
  }

  @Test
<<<<<<< HEAD
  public void testHandleElectionResult()
      throws DataHandlingException, UnknownLaoException, UnknownRollCallException,
          UnknownElectionException {
    Set<QuestionResult> results = Collections.singleton(new QuestionResult(OPTION_1, 1));

    handleElectionSetup(OPEN_BALLOT_ELECTION);
    handleElectionKey(OPEN_BALLOT_ELECTION, ELECTION_KEY);
    handleElectionOpen(OPEN_BALLOT_ELECTION);
    handleCastVote(new ElectionVote(QUESTION.getId(), 0, false, null, ELECTION_ID), SENDER_KEY);
    handleElectionEnd();
    handleElectionResults(results, OPEN_BALLOT_ELECTION.getChannel());

    Election election = electionRepo.getElectionByChannel(OPEN_BALLOT_ELECTION.getChannel());
    assertEquals(EventState.RESULTS_READY, election.getState());
    assertEquals(results, election.getResultsForQuestionId(QUESTION.getId()));
  }

  @Test
  public void testHandleElectionOpen()
      throws DataHandlingException, UnknownLaoException, UnknownRollCallException,
          UnknownElectionException {
    handleElectionSetup(OPEN_BALLOT_ELECTION);
    handleElectionKey(OPEN_BALLOT_ELECTION, ELECTION_KEY);
    handleElectionOpen(OPEN_BALLOT_ELECTION);

    Election election = electionRepo.getElectionByChannel(OPEN_BALLOT_ELECTION.getChannel());
    assertEquals(OPENED_AT, election.getStartTimestamp());
    assertEquals(EventState.OPENED, election.getState());
  }
=======
  public void testElectionKey()
      throws DataHandlingException, UnknownLaoException, UnknownRollCallException,
          NoRollCallException {
    // Create the election key message
    String key = "JsS0bXJU8yMT9jvIeTfoS6RJPZ8YopuAUPkxssHaoTQ";
    ElectionKey electionKey = new ElectionKey(election.getId(), key);
    MessageGeneral message = new MessageGeneral(SENDER_KEY, electionKey, gson);

    // Call the message handler
    messageHandler.handleMessage(messageSender, LAO_CHANNEL.subChannel(election.getId()), message);

    assertEquals(key, election.getElectionKey());
  }

  @Test
  public void testHandleCastVote()
      throws DataHandlingException, UnknownLaoException, UnknownRollCallException,
          NoRollCallException {
    // Here we test if the handling can both an Open Ballot cast vote and
    // an Secret Ballot vote

    // First test the Open Ballot version
    // Set up a open ballot election
    ElectionVote electionVote1 = new ElectionVote("1", 1, false, null, election.getId());
    List<ElectionVote> electionVotes = Collections.singletonList(electionVote1);
    CastVote<ElectionVote> electionVote =
        new CastVote<>(electionVotes, election.getId(), CREATE_LAO.getId());
>>>>>>> 3946d169

  @Test
  public void testHandleElectionEnd()
      throws DataHandlingException, UnknownLaoException, UnknownRollCallException,
          UnknownElectionException {
    handleElectionSetup(OPEN_BALLOT_ELECTION);
    handleElectionKey(OPEN_BALLOT_ELECTION, ELECTION_KEY);
    handleElectionOpen(OPEN_BALLOT_ELECTION);
    handleElectionEnd();

    Election election = electionRepo.getElectionByChannel(OPEN_BALLOT_ELECTION.getChannel());
    assertEquals(EventState.CLOSED, election.getState());
  }

  @Test
  public void castVoteWithOpenBallotScenario()
      throws UnknownElectionException, UnknownRollCallException, UnknownLaoException,
          DataHandlingException {
    ElectionVote vote1 = new ElectionVote(QUESTION.getId(), 0, false, null, ELECTION_ID);
    ElectionVote vote2 = new ElectionVote(QUESTION.getId(), 1, false, null, ELECTION_ID);

    handleElectionSetup(OPEN_BALLOT_ELECTION);
    handleElectionKey(OPEN_BALLOT_ELECTION, ELECTION_KEY);
    handleElectionOpen(OPEN_BALLOT_ELECTION);
    MessageID vote1Id = handleCastVote(vote1, SENDER_KEY);
    MessageID vote2Id = handleCastVote(vote2, ATTENDEE_KEY);

    Election election = electionRepo.getElectionByChannel(OPEN_BALLOT_ELECTION.getChannel());
    // Sort the vote ids based on the message id
    String[] voteIds =
        vote1Id.getEncoded().compareTo(vote2Id.getEncoded()) < 0
            ? new String[] {vote1.getId(), vote2.getId()}
            : new String[] {vote2.getId(), vote1.getId()};

    assertEquals(Hash.hash(voteIds), election.computerRegisteredVotesHash());
  }

  @Test
  public void castVoteWithSecretBallotScenario()
      throws UnknownElectionException, UnknownRollCallException, UnknownLaoException,
          DataHandlingException {
    ElectionKeyPair keys = ElectionKeyPair.generateKeyPair();
    ElectionPublicKey pubKey = keys.getEncryptionScheme();
    Base64URLData encodedKey = new Base64URLData(pubKey.getPublicKey().toBytes());

    ElectionEncryptedVote vote1 =
        new ElectionEncryptedVote(QUESTION.getId(), "0", false, null, ELECTION_ID);
    ElectionEncryptedVote vote2 =
        new ElectionEncryptedVote(QUESTION.getId(), "1", false, null, ELECTION_ID);

    handleElectionSetup(SECRET_BALLOT_ELECTION);
    handleElectionKey(SECRET_BALLOT_ELECTION, encodedKey.getEncoded());
    handleElectionOpen(SECRET_BALLOT_ELECTION);

    MessageID vote1Id = handleCastVote(vote1, SENDER_KEY);
    MessageID vote2Id = handleCastVote(vote2, ATTENDEE_KEY);

    Election election = electionRepo.getElectionByChannel(OPEN_BALLOT_ELECTION.getChannel());
    // Sort the vote ids based on the message id
    String[] voteIds =
        vote1Id.getEncoded().compareTo(vote2Id.getEncoded()) < 0
            ? new String[] {vote1.getId(), vote2.getId()}
            : new String[] {vote2.getId(), vote1.getId()};

    assertEquals(Hash.hash(voteIds), election.computerRegisteredVotesHash());
  }
}<|MERGE_RESOLUTION|>--- conflicted
+++ resolved
@@ -114,10 +114,9 @@
     messageRepo.addMessage(createLaoMessage);
   }
 
-<<<<<<< HEAD
   private MessageID handleElectionSetup(Election election)
       throws UnknownElectionException, UnknownRollCallException, UnknownLaoException,
-          DataHandlingException {
+          DataHandlingException, NoRollCallException {
     List<Question> questions =
         election.getElectionQuestions().stream()
             .map(
@@ -129,12 +128,6 @@
                         elecQuestion.getWriteIn()))
             .collect(Collectors.toList());
 
-=======
-  @Test
-  public void testHandleElectionSetup()
-      throws DataHandlingException, UnknownLaoException, UnknownRollCallException,
-          NoRollCallException {
->>>>>>> 3946d169
     // Create the setup Election message
     ElectionSetup electionSetupOpenBallot =
         new ElectionSetup(
@@ -153,7 +146,7 @@
 
   private void handleElectionKey(Election election, String key)
       throws UnknownElectionException, UnknownRollCallException, UnknownLaoException,
-          DataHandlingException {
+          DataHandlingException, NoRollCallException {
     // Create the election key message
     ElectionKey electionKey = new ElectionKey(election.getId(), key);
 
@@ -163,7 +156,7 @@
 
   private void handleElectionOpen(Election election)
       throws UnknownElectionException, UnknownRollCallException, UnknownLaoException,
-          DataHandlingException {
+          DataHandlingException, NoRollCallException {
     OpenElection openElection = new OpenElection(LAO.getId(), election.getId(), OPENED_AT);
 
     MessageGeneral message = new MessageGeneral(SENDER_KEY, openElection, gson);
@@ -172,7 +165,7 @@
 
   private MessageID handleCastVote(ElectionVote vote, KeyPair senderKey)
       throws UnknownElectionException, UnknownRollCallException, UnknownLaoException,
-          DataHandlingException {
+          DataHandlingException, NoRollCallException {
     CastVote<ElectionVote> electionVote =
         new CastVote<>(
             Collections.singletonList(vote), OPEN_BALLOT_ELECTION.getId(), CREATE_LAO.getId());
@@ -182,12 +175,11 @@
     return message.getMessageId();
   }
 
-<<<<<<< HEAD
   // Once ElectionVote and EncryptedVote have the same parent, merge the two functions and use the
   // parent
   private MessageID handleCastVote(ElectionEncryptedVote vote, KeyPair senderKey)
       throws UnknownElectionException, UnknownRollCallException, UnknownLaoException,
-          DataHandlingException {
+          DataHandlingException, NoRollCallException {
     CastVote<ElectionEncryptedVote> electionVote =
         new CastVote<>(
             Collections.singletonList(vote), SECRET_BALLOT_ELECTION.getId(), CREATE_LAO.getId());
@@ -200,7 +192,7 @@
 
   private void handleElectionEnd()
       throws UnknownElectionException, UnknownRollCallException, UnknownLaoException,
-          DataHandlingException {
+          DataHandlingException, NoRollCallException {
     // Retrieve current election to use the correct vote hash
     Election current = electionRepo.getElection(LAO.getId(), ELECTION_ID);
     ElectionEnd endElection =
@@ -212,16 +204,7 @@
 
   private void handleElectionResults(Set<QuestionResult> results, Channel electionChannel)
       throws UnknownElectionException, UnknownRollCallException, UnknownLaoException,
-          DataHandlingException {
-=======
-  @Test
-  public void testHandleElectionResult()
-      throws DataHandlingException, UnknownLaoException, UnknownRollCallException,
-          NoRollCallException {
-    // Create the result Election message
-    QuestionResult questionResult =
-        new QuestionResult(electionQuestion.getBallotOptions().get(0), 2);
->>>>>>> 3946d169
+          DataHandlingException, NoRollCallException {
     ElectionResultQuestion electionResultQuestion =
         new ElectionResultQuestion(QUESTION.getId(), results);
     ElectionResult electionResult =
@@ -233,10 +216,9 @@
   }
 
   @Test
-<<<<<<< HEAD
   public void testHandleElectionSetup()
       throws DataHandlingException, UnknownLaoException, UnknownRollCallException,
-          UnknownElectionException {
+          UnknownElectionException, NoRollCallException {
     MessageID messageID = handleElectionSetup(OPEN_BALLOT_ELECTION);
 
     // Check the Election is present and has correct values
@@ -248,14 +230,6 @@
     assertEquals(OPEN_BALLOT_ELECTION.getStartTimestamp(), election.getStartTimestamp());
     assertEquals(OPEN_BALLOT_ELECTION.getCreation(), election.getCreation());
     assertEquals(OPEN_BALLOT_ELECTION.getEndTimestamp(), election.getEndTimestamp());
-=======
-  public void testHandleElectionEnd()
-      throws DataHandlingException, UnknownLaoException, UnknownRollCallException,
-          NoRollCallException {
-    // Create the end Election message
-    ElectionEnd electionEnd = new ElectionEnd(election.getId(), lao.getId(), "");
-    MessageGeneral message = new MessageGeneral(SENDER_KEY, electionEnd, gson);
->>>>>>> 3946d169
 
     // Check the WitnessMessage has been created
     Optional<WitnessMessage> witnessMessage =
@@ -269,17 +243,9 @@
   }
 
   @Test
-<<<<<<< HEAD
   public void testElectionKey()
       throws DataHandlingException, UnknownLaoException, UnknownRollCallException,
-          UnknownElectionException {
-=======
-  public void testHandleElectionOpen()
-      throws DataHandlingException, UnknownLaoException, UnknownRollCallException,
-          NoRollCallException {
-    OpenElection openElection = new OpenElection(lao.getId(), election.getId(), openedAt);
-    MessageGeneral message = new MessageGeneral(SENDER_KEY, openElection, gson);
->>>>>>> 3946d169
+          UnknownElectionException, NoRollCallException {
 
     handleElectionSetup(OPEN_BALLOT_ELECTION);
     handleElectionKey(OPEN_BALLOT_ELECTION, ELECTION_KEY);
@@ -289,10 +255,9 @@
   }
 
   @Test
-<<<<<<< HEAD
   public void testHandleElectionResult()
       throws DataHandlingException, UnknownLaoException, UnknownRollCallException,
-          UnknownElectionException {
+          UnknownElectionException, NoRollCallException {
     Set<QuestionResult> results = Collections.singleton(new QuestionResult(OPTION_1, 1));
 
     handleElectionSetup(OPEN_BALLOT_ELECTION);
@@ -310,7 +275,7 @@
   @Test
   public void testHandleElectionOpen()
       throws DataHandlingException, UnknownLaoException, UnknownRollCallException,
-          UnknownElectionException {
+          UnknownElectionException, NoRollCallException {
     handleElectionSetup(OPEN_BALLOT_ELECTION);
     handleElectionKey(OPEN_BALLOT_ELECTION, ELECTION_KEY);
     handleElectionOpen(OPEN_BALLOT_ELECTION);
@@ -319,40 +284,11 @@
     assertEquals(OPENED_AT, election.getStartTimestamp());
     assertEquals(EventState.OPENED, election.getState());
   }
-=======
-  public void testElectionKey()
-      throws DataHandlingException, UnknownLaoException, UnknownRollCallException,
-          NoRollCallException {
-    // Create the election key message
-    String key = "JsS0bXJU8yMT9jvIeTfoS6RJPZ8YopuAUPkxssHaoTQ";
-    ElectionKey electionKey = new ElectionKey(election.getId(), key);
-    MessageGeneral message = new MessageGeneral(SENDER_KEY, electionKey, gson);
-
-    // Call the message handler
-    messageHandler.handleMessage(messageSender, LAO_CHANNEL.subChannel(election.getId()), message);
-
-    assertEquals(key, election.getElectionKey());
-  }
-
-  @Test
-  public void testHandleCastVote()
-      throws DataHandlingException, UnknownLaoException, UnknownRollCallException,
-          NoRollCallException {
-    // Here we test if the handling can both an Open Ballot cast vote and
-    // an Secret Ballot vote
-
-    // First test the Open Ballot version
-    // Set up a open ballot election
-    ElectionVote electionVote1 = new ElectionVote("1", 1, false, null, election.getId());
-    List<ElectionVote> electionVotes = Collections.singletonList(electionVote1);
-    CastVote<ElectionVote> electionVote =
-        new CastVote<>(electionVotes, election.getId(), CREATE_LAO.getId());
->>>>>>> 3946d169
 
   @Test
   public void testHandleElectionEnd()
       throws DataHandlingException, UnknownLaoException, UnknownRollCallException,
-          UnknownElectionException {
+          UnknownElectionException, NoRollCallException {
     handleElectionSetup(OPEN_BALLOT_ELECTION);
     handleElectionKey(OPEN_BALLOT_ELECTION, ELECTION_KEY);
     handleElectionOpen(OPEN_BALLOT_ELECTION);
@@ -365,7 +301,7 @@
   @Test
   public void castVoteWithOpenBallotScenario()
       throws UnknownElectionException, UnknownRollCallException, UnknownLaoException,
-          DataHandlingException {
+          DataHandlingException, NoRollCallException {
     ElectionVote vote1 = new ElectionVote(QUESTION.getId(), 0, false, null, ELECTION_ID);
     ElectionVote vote2 = new ElectionVote(QUESTION.getId(), 1, false, null, ELECTION_ID);
 
@@ -388,7 +324,7 @@
   @Test
   public void castVoteWithSecretBallotScenario()
       throws UnknownElectionException, UnknownRollCallException, UnknownLaoException,
-          DataHandlingException {
+          DataHandlingException, NoRollCallException {
     ElectionKeyPair keys = ElectionKeyPair.generateKeyPair();
     ElectionPublicKey pubKey = keys.getEncryptionScheme();
     Base64URLData encodedKey = new Base64URLData(pubKey.getPublicKey().toBytes());

package com.github.dedis.popstellar.utility.handler;

import com.github.dedis.popstellar.di.DataRegistryModuleHelper;
import com.github.dedis.popstellar.di.JsonModule;
import com.github.dedis.popstellar.model.network.method.message.MessageGeneral;
import com.github.dedis.popstellar.model.network.method.message.data.Data;
import com.github.dedis.popstellar.model.network.method.message.data.DataRegistry;
import com.github.dedis.popstellar.model.network.method.message.data.consensus.*;
import com.github.dedis.popstellar.model.network.method.message.data.lao.CreateLao;
import com.github.dedis.popstellar.model.objects.*;
import com.github.dedis.popstellar.model.objects.security.*;
import com.github.dedis.popstellar.repository.LAORepository;
import com.github.dedis.popstellar.repository.MessageRepository;
import com.github.dedis.popstellar.repository.remote.MessageSender;
import com.github.dedis.popstellar.utility.error.*;
import com.github.dedis.popstellar.utility.error.keys.NoRollCallException;
import com.github.dedis.popstellar.utility.security.KeyManager;
import com.google.gson.Gson;

import org.junit.Before;
import org.junit.Test;
import org.junit.runner.RunWith;
import org.mockito.Mock;
import org.mockito.internal.util.collections.Sets;
import org.mockito.junit.MockitoJUnitRunner;

import java.io.IOException;
import java.security.GeneralSecurityException;
import java.util.*;

import io.reactivex.Completable;

import static com.github.dedis.popstellar.model.objects.ElectInstance.State.ACCEPTED;
import static com.github.dedis.popstellar.model.objects.ElectInstance.State.FAILED;
import static com.github.dedis.popstellar.testutils.Base64DataUtils.generateKeyPair;
import static org.junit.Assert.*;
import static org.mockito.ArgumentMatchers.any;
import static org.mockito.Mockito.*;

@RunWith(MockitoJUnitRunner.class)
public class ConsensusHandlerTest {

  private static final KeyPair ORGANIZER_KEY = generateKeyPair();
  private static final KeyPair NODE_2_KEY = generateKeyPair();
  private static final KeyPair NODE_3_KEY = generateKeyPair();

  private static final PublicKey ORGANIZER = ORGANIZER_KEY.getPublicKey();
  private static final PublicKey NODE_2 = NODE_2_KEY.getPublicKey();
  private static final PublicKey NODE_3 = NODE_3_KEY.getPublicKey();

  private static final long CREATION_TIME = 946684800;
  private static final String LAO_NAME = "laoName";
  private static final String LAO_ID = Lao.generateLaoId(ORGANIZER, CREATION_TIME, LAO_NAME);
  private static final Channel CONSENSUS_CHANNEL =
      Channel.getLaoChannel(LAO_ID).subChannel("consensus");

  private static final String TYPE = "election";
  private static final String KEY_ID = "-t0xoQZa-ryiW18JnTjJHCsCNehFxuXOFOsfgKHHkj0=";
  private static final String PROPERTY = "state";
  private static final String VALUE = "started";
  private static final ConsensusKey KEY = new ConsensusKey(TYPE, KEY_ID, PROPERTY);
  private static final String INSTANCE_ID =
      ElectInstance.generateConsensusId(TYPE, KEY_ID, PROPERTY);
  private static final MessageID INVALID_MSG_ID = new MessageID("SU5BVkxJRF9NU0c=");

  private static final CreateLao CREATE_LAO =
      new CreateLao(LAO_ID, LAO_NAME, CREATION_TIME, ORGANIZER, Arrays.asList(NODE_2, NODE_3));
  private static final ConsensusElect elect =
      new ConsensusElect(CREATION_TIME, KEY_ID, TYPE, PROPERTY, VALUE);

  private LAORepository laoRepo;
  private MessageHandler messageHandler;
  private Gson gson;

  private MessageGeneral electMsg;
  private MessageID messageId;

  @Mock MessageSender messageSender;
  @Mock KeyManager keyManager;

  @Before
  public void setup()
      throws GeneralSecurityException, DataHandlingException, IOException, UnknownLaoException,
<<<<<<< HEAD
          UnknownRollCallException, UnknownElectionException {
=======
          UnknownRollCallException, NoRollCallException {
>>>>>>> 3946d169
    lenient().when(keyManager.getMainKeyPair()).thenReturn(ORGANIZER_KEY);
    lenient().when(keyManager.getMainPublicKey()).thenReturn(ORGANIZER);

    when(messageSender.subscribe(any())).then(args -> Completable.complete());

    laoRepo = new LAORepository();
    DataRegistry dataRegistry = DataRegistryModuleHelper.buildRegistry(laoRepo, keyManager);
    MessageRepository messageRepo = new MessageRepository();
    gson = JsonModule.provideGson(dataRegistry);
    messageHandler = new MessageHandler(messageRepo, dataRegistry);

    Channel channel = Channel.getLaoChannel(LAO_ID);
    MessageGeneral createLaoMessage = getMsg(ORGANIZER_KEY, CREATE_LAO);
    messageHandler.handleMessage(messageSender, channel, createLaoMessage);

    electMsg = getMsg(NODE_2_KEY, elect);
    messageId = electMsg.getMessageId();
  }

  /**
   * Create a MessageGeneral containing the given data, with the given public key sender
   *
   * @param key public key of sender
   * @param data the data to encapsulated
   * @return a MessageGeneral
   */
  private MessageGeneral getMsg(KeyPair key, Data data) {
    return new MessageGeneral(key, data, gson);
  }

  @Test
  public void handleConsensusTests()
      throws DataHandlingException, UnknownLaoException, UnknownRollCallException,
<<<<<<< HEAD
          UnknownElectionException {
=======
          NoRollCallException {
>>>>>>> 3946d169
    // each test need to be run one after another
    handleConsensusElectTest();
    handleConsensusElectAcceptTest();
    handleConsensusLearnTest();
  }

  @Test
  public void handleConsensusFailure()
      throws DataHandlingException, UnknownLaoException, UnknownRollCallException,
<<<<<<< HEAD
          UnknownElectionException {
=======
          NoRollCallException {
>>>>>>> 3946d169
    // handle an elect from node2 then handle a failure for this elect
    // the state of the node2 for this instanceId should be FAILED

    ConsensusFailure failure = new ConsensusFailure(INSTANCE_ID, messageId, CREATION_TIME);
    MessageGeneral failureMsg = getMsg(ORGANIZER_KEY, failure);

    messageHandler.handleMessage(messageSender, CONSENSUS_CHANNEL, electMsg);
    messageHandler.handleMessage(messageSender, CONSENSUS_CHANNEL, failureMsg);

    Lao updatedLao = laoRepo.getLaoViewByChannel(Channel.getLaoChannel(LAO_ID)).createLaoCopy();

    Optional<ElectInstance> electInstanceOpt = updatedLao.getElectInstance(electMsg.getMessageId());
    assertTrue(electInstanceOpt.isPresent());
    ElectInstance electInstance = electInstanceOpt.get();
    assertEquals(FAILED, electInstance.getState());
    ConsensusNode node2 = updatedLao.getNode(NODE_2);
    assertNotNull(node2);
    assertEquals(FAILED, node2.getState(INSTANCE_ID));
  }

  // handle an elect from node2
  // This should add an attempt from node2 to start a consensus (in this case for starting an
  // election)
  private void handleConsensusElectTest()
      throws DataHandlingException, UnknownLaoException, UnknownRollCallException,
<<<<<<< HEAD
          UnknownElectionException {
=======
          NoRollCallException {
>>>>>>> 3946d169
    messageHandler.handleMessage(messageSender, CONSENSUS_CHANNEL, electMsg);

    Lao updatedLao = laoRepo.getLaoViewByChannel(Channel.getLaoChannel(LAO_ID)).createLaoCopy();

    Optional<ElectInstance> electInstanceOpt = updatedLao.getElectInstance(electMsg.getMessageId());
    assertTrue(electInstanceOpt.isPresent());
    ElectInstance electInstance = electInstanceOpt.get();

    assertEquals(electMsg.getMessageId(), electInstance.getMessageId());
    assertEquals(NODE_2, electInstance.getProposer());
    assertEquals(CONSENSUS_CHANNEL, electInstance.getChannel());
    assertEquals(CREATION_TIME, electInstance.getCreation());
    assertEquals(VALUE, electInstance.getValue());
    assertEquals(KEY, electInstance.getKey());

    assertTrue(electInstance.getAcceptorsToMessageId().isEmpty());
    assertEquals(Sets.newSet(ORGANIZER, NODE_2, NODE_3), electInstance.getNodes());

    Map<MessageID, ElectInstance> messageIdToElectInstance =
        updatedLao.getMessageIdToElectInstance();
    assertEquals(1, messageIdToElectInstance.size());
    assertEquals(electInstance, messageIdToElectInstance.get(electInstance.getMessageId()));

    assertEquals(3, updatedLao.getNodes().size());
    ConsensusNode organizer = updatedLao.getNode(ORGANIZER);
    ConsensusNode node2 = updatedLao.getNode(NODE_2);
    ConsensusNode node3 = updatedLao.getNode(NODE_3);

    assertNotNull(organizer);
    assertNotNull(node2);
    assertNotNull(node3);

    Optional<ElectInstance> organizerElectInstance = organizer.getLastElectInstance(INSTANCE_ID);
    Optional<ElectInstance> node2ElectInstance = node2.getLastElectInstance(INSTANCE_ID);
    Optional<ElectInstance> node3ElectInstance = node3.getLastElectInstance(INSTANCE_ID);

    assertEquals(Optional.empty(), organizerElectInstance);
    assertTrue(node2ElectInstance.isPresent());
    assertEquals(electInstance, node2ElectInstance.get());
    assertEquals(Optional.empty(), node3ElectInstance);
  }

  // handle an electAccept from node3 for the elect of node2
  // This test need be run after the elect message was handled, else the messageId would be invalid
  private void handleConsensusElectAcceptTest()
      throws DataHandlingException, UnknownLaoException, UnknownRollCallException,
<<<<<<< HEAD
          UnknownElectionException {
=======
          NoRollCallException {
>>>>>>> 3946d169
    ConsensusElectAccept electAccept = new ConsensusElectAccept(INSTANCE_ID, messageId, true);
    MessageGeneral electAcceptMsg = getMsg(NODE_3_KEY, electAccept);
    messageHandler.handleMessage(messageSender, CONSENSUS_CHANNEL, electAcceptMsg);

    Lao updatedLao = laoRepo.getLaoViewByChannel(Channel.getLaoChannel(LAO_ID)).createLaoCopy();

    Optional<ElectInstance> electInstanceOpt = updatedLao.getElectInstance(electMsg.getMessageId());
    assertTrue(electInstanceOpt.isPresent());
    ElectInstance electInstance = electInstanceOpt.get();

    Map<PublicKey, MessageID> acceptorsToMessageId = electInstance.getAcceptorsToMessageId();
    assertEquals(1, acceptorsToMessageId.size());
    assertEquals(electAcceptMsg.getMessageId(), acceptorsToMessageId.get(NODE_3));

    assertEquals(3, updatedLao.getNodes().size());
    ConsensusNode organizer = updatedLao.getNode(ORGANIZER);
    ConsensusNode node2 = updatedLao.getNode(NODE_2);
    ConsensusNode node3 = updatedLao.getNode(NODE_3);

    assertNotNull(organizer);
    assertNotNull(node2);
    assertNotNull(node3);

    Set<MessageID> organizerAcceptedMsg = organizer.getAcceptedMessageIds();
    Set<MessageID> node2AcceptedMsg = node2.getAcceptedMessageIds();
    Set<MessageID> node3AcceptedMsg = node3.getAcceptedMessageIds();

    assertTrue(organizerAcceptedMsg.isEmpty());
    assertTrue(node2AcceptedMsg.isEmpty());
    assertEquals(Sets.newSet(electMsg.getMessageId()), node3AcceptedMsg);
  }

  // handle a learn from node3 for the elect of node2
  // This test need be run after the elect message was handled, else the messageId would be invalid
  private void handleConsensusLearnTest()
      throws DataHandlingException, UnknownLaoException, UnknownRollCallException,
<<<<<<< HEAD
          UnknownElectionException {
=======
          NoRollCallException {
>>>>>>> 3946d169
    ConsensusLearn learn =
        new ConsensusLearn(INSTANCE_ID, messageId, CREATION_TIME, true, Collections.emptyList());
    MessageGeneral learnMsg = getMsg(NODE_3_KEY, learn);
    messageHandler.handleMessage(messageSender, CONSENSUS_CHANNEL, learnMsg);

    Lao updatedLao = laoRepo.getLaoViewByChannel(Channel.getLaoChannel(LAO_ID)).createLaoCopy();

    Optional<ElectInstance> electInstanceOpt = updatedLao.getElectInstance(electMsg.getMessageId());
    assertTrue(electInstanceOpt.isPresent());
    ElectInstance electInstance = electInstanceOpt.get();
    assertEquals(ACCEPTED, electInstance.getState());
  }

  @Test
  public void handleConsensusWithInvalidMessageIdTest() {
    // When an invalid instance id is used in handler for elect_accept and learn,
    // it should throw an InvalidMessageIdException

    ConsensusElectAccept electAcceptInvalid =
        new ConsensusElectAccept(INSTANCE_ID, INVALID_MSG_ID, true);
    ConsensusLearn learnInvalid =
        new ConsensusLearn(
            INSTANCE_ID, INVALID_MSG_ID, CREATION_TIME, true, Collections.emptyList());
    ConsensusFailure failureInvalid =
        new ConsensusFailure(INSTANCE_ID, INVALID_MSG_ID, CREATION_TIME);
    MessageGeneral electAcceptInvalidMsg = getMsg(ORGANIZER_KEY, electAcceptInvalid);
    MessageGeneral learnInvalidMsg = getMsg(ORGANIZER_KEY, learnInvalid);
    MessageGeneral failureMsg = getMsg(ORGANIZER_KEY, failureInvalid);

    assertThrows(
        InvalidMessageIdException.class,
        () ->
            messageHandler.handleMessage(messageSender, CONSENSUS_CHANNEL, electAcceptInvalidMsg));
    assertThrows(
        InvalidMessageIdException.class,
        () -> messageHandler.handleMessage(messageSender, CONSENSUS_CHANNEL, learnInvalidMsg));
    assertThrows(
        InvalidMessageIdException.class,
        () -> messageHandler.handleMessage(messageSender, CONSENSUS_CHANNEL, failureMsg));
  }

  @Test
  public void handleConsensusDoNothingOnBackendMessageTest()
      throws DataHandlingException, UnknownLaoException, UnknownRollCallException,
<<<<<<< HEAD
          UnknownElectionException {
=======
          NoRollCallException {
>>>>>>> 3946d169
    LAORepository mockLAORepository = mock(LAORepository.class);

    ConsensusPrepare prepare = new ConsensusPrepare(INSTANCE_ID, messageId, CREATION_TIME, 3);
    ConsensusPromise promise =
        new ConsensusPromise(INSTANCE_ID, messageId, CREATION_TIME, 3, true, 2);
    ConsensusPropose propose =
        new ConsensusPropose(
            INSTANCE_ID, messageId, CREATION_TIME, 3, true, Collections.emptyList());
    ConsensusAccept accept = new ConsensusAccept(INSTANCE_ID, messageId, CREATION_TIME, 3, true);

    messageHandler.handleMessage(messageSender, CONSENSUS_CHANNEL, getMsg(ORGANIZER_KEY, prepare));
    messageHandler.handleMessage(messageSender, CONSENSUS_CHANNEL, getMsg(ORGANIZER_KEY, promise));
    messageHandler.handleMessage(messageSender, CONSENSUS_CHANNEL, getMsg(ORGANIZER_KEY, propose));
    messageHandler.handleMessage(messageSender, CONSENSUS_CHANNEL, getMsg(ORGANIZER_KEY, accept));

    // The handlers for prepare/promise/propose/accept should do nothing (call or update nothing)
    // because theses messages should only be handle in the backend server.
    verify(mockLAORepository, never()).getLaoByChannel(any(Channel.class));
    verify(mockLAORepository, never()).updateNodes(any(Channel.class));
  }
}<|MERGE_RESOLUTION|>--- conflicted
+++ resolved
@@ -81,11 +81,7 @@
   @Before
   public void setup()
       throws GeneralSecurityException, DataHandlingException, IOException, UnknownLaoException,
-<<<<<<< HEAD
-          UnknownRollCallException, UnknownElectionException {
-=======
-          UnknownRollCallException, NoRollCallException {
->>>>>>> 3946d169
+          UnknownRollCallException, UnknownElectionException, NoRollCallException {
     lenient().when(keyManager.getMainKeyPair()).thenReturn(ORGANIZER_KEY);
     lenient().when(keyManager.getMainPublicKey()).thenReturn(ORGANIZER);
 
@@ -119,11 +115,7 @@
   @Test
   public void handleConsensusTests()
       throws DataHandlingException, UnknownLaoException, UnknownRollCallException,
-<<<<<<< HEAD
-          UnknownElectionException {
-=======
-          NoRollCallException {
->>>>>>> 3946d169
+          UnknownElectionException, NoRollCallException {
     // each test need to be run one after another
     handleConsensusElectTest();
     handleConsensusElectAcceptTest();
@@ -133,11 +125,7 @@
   @Test
   public void handleConsensusFailure()
       throws DataHandlingException, UnknownLaoException, UnknownRollCallException,
-<<<<<<< HEAD
-          UnknownElectionException {
-=======
-          NoRollCallException {
->>>>>>> 3946d169
+          UnknownElectionException, NoRollCallException {
     // handle an elect from node2 then handle a failure for this elect
     // the state of the node2 for this instanceId should be FAILED
 
@@ -163,11 +151,7 @@
   // election)
   private void handleConsensusElectTest()
       throws DataHandlingException, UnknownLaoException, UnknownRollCallException,
-<<<<<<< HEAD
-          UnknownElectionException {
-=======
-          NoRollCallException {
->>>>>>> 3946d169
+          UnknownElectionException, NoRollCallException  {
     messageHandler.handleMessage(messageSender, CONSENSUS_CHANNEL, electMsg);
 
     Lao updatedLao = laoRepo.getLaoViewByChannel(Channel.getLaoChannel(LAO_ID)).createLaoCopy();
@@ -214,11 +198,7 @@
   // This test need be run after the elect message was handled, else the messageId would be invalid
   private void handleConsensusElectAcceptTest()
       throws DataHandlingException, UnknownLaoException, UnknownRollCallException,
-<<<<<<< HEAD
-          UnknownElectionException {
-=======
-          NoRollCallException {
->>>>>>> 3946d169
+          UnknownElectionException, NoRollCallException {
     ConsensusElectAccept electAccept = new ConsensusElectAccept(INSTANCE_ID, messageId, true);
     MessageGeneral electAcceptMsg = getMsg(NODE_3_KEY, electAccept);
     messageHandler.handleMessage(messageSender, CONSENSUS_CHANNEL, electAcceptMsg);
@@ -255,11 +235,7 @@
   // This test need be run after the elect message was handled, else the messageId would be invalid
   private void handleConsensusLearnTest()
       throws DataHandlingException, UnknownLaoException, UnknownRollCallException,
-<<<<<<< HEAD
-          UnknownElectionException {
-=======
-          NoRollCallException {
->>>>>>> 3946d169
+          UnknownElectionException, NoRollCallException {
     ConsensusLearn learn =
         new ConsensusLearn(INSTANCE_ID, messageId, CREATION_TIME, true, Collections.emptyList());
     MessageGeneral learnMsg = getMsg(NODE_3_KEY, learn);
@@ -304,11 +280,7 @@
   @Test
   public void handleConsensusDoNothingOnBackendMessageTest()
       throws DataHandlingException, UnknownLaoException, UnknownRollCallException,
-<<<<<<< HEAD
-          UnknownElectionException {
-=======
-          NoRollCallException {
->>>>>>> 3946d169
+          UnknownElectionException, NoRollCallException {
     LAORepository mockLAORepository = mock(LAORepository.class);
 
     ConsensusPrepare prepare = new ConsensusPrepare(INSTANCE_ID, messageId, CREATION_TIME, 3);

package com.github.dedis.popstellar.utility.handler;

import android.app.Application;

import androidx.test.core.app.ApplicationProvider;
import androidx.test.ext.junit.runners.AndroidJUnit4;

import com.github.dedis.popstellar.di.DataRegistryModuleHelper;
import com.github.dedis.popstellar.di.JsonModule;
import com.github.dedis.popstellar.model.network.method.message.MessageGeneral;
import com.github.dedis.popstellar.model.network.method.message.data.Data;
import com.github.dedis.popstellar.model.network.method.message.data.DataRegistry;
import com.github.dedis.popstellar.model.network.method.message.data.consensus.*;
import com.github.dedis.popstellar.model.network.method.message.data.lao.CreateLao;
import com.github.dedis.popstellar.model.objects.*;
import com.github.dedis.popstellar.model.objects.security.*;
import com.github.dedis.popstellar.repository.LAORepository;
import com.github.dedis.popstellar.repository.MessageRepository;
import com.github.dedis.popstellar.repository.database.AppDatabase;
import com.github.dedis.popstellar.repository.database.lao.LAODao;
import com.github.dedis.popstellar.repository.database.lao.LAOEntity;
import com.github.dedis.popstellar.repository.database.message.MessageDao;
import com.github.dedis.popstellar.repository.database.message.MessageEntity;
import com.github.dedis.popstellar.repository.remote.MessageSender;
import com.github.dedis.popstellar.utility.error.*;
import com.github.dedis.popstellar.utility.error.keys.NoRollCallException;
import com.github.dedis.popstellar.utility.security.KeyManager;
import com.google.gson.Gson;

import org.junit.Before;
import org.junit.Test;
import org.junit.runner.RunWith;
import org.mockito.Mock;
import org.mockito.MockitoAnnotations;
import org.mockito.internal.util.collections.Sets;

import java.io.IOException;
import java.security.GeneralSecurityException;
import java.time.Instant;
import java.util.*;

import io.reactivex.Completable;
import io.reactivex.Single;

import static com.github.dedis.popstellar.model.objects.ElectInstance.State.ACCEPTED;
import static com.github.dedis.popstellar.model.objects.ElectInstance.State.FAILED;
import static com.github.dedis.popstellar.testutils.Base64DataUtils.generateKeyPair;
import static org.junit.Assert.*;
import static org.mockito.ArgumentMatchers.any;
import static org.mockito.Mockito.*;

@RunWith(AndroidJUnit4.class)
public class ConsensusHandlerTest {

  private static final KeyPair ORGANIZER_KEY = generateKeyPair();
  private static final KeyPair NODE_2_KEY = generateKeyPair();
  private static final KeyPair NODE_3_KEY = generateKeyPair();

  private static final PublicKey ORGANIZER = ORGANIZER_KEY.getPublicKey();
  private static final PublicKey NODE_2 = NODE_2_KEY.getPublicKey();
  private static final PublicKey NODE_3 = NODE_3_KEY.getPublicKey();

  private static final long CREATION_TIME = Instant.now().getEpochSecond();
  private static final String LAO_NAME = "laoName";
  private static final String LAO_ID = Lao.generateLaoId(ORGANIZER, CREATION_TIME, LAO_NAME);
  private static final Channel CONSENSUS_CHANNEL =
      Channel.getLaoChannel(LAO_ID).subChannel("consensus");

  private static final String TYPE = "election";
  private static final String KEY_ID = "-t0xoQZa-ryiW18JnTjJHCsCNehFxuXOFOsfgKHHkj0=";
  private static final String PROPERTY = "state";
  private static final String VALUE = "started";
  private static final ConsensusKey KEY = new ConsensusKey(TYPE, KEY_ID, PROPERTY);
  private static final String INSTANCE_ID =
      ElectInstance.generateConsensusId(TYPE, KEY_ID, PROPERTY);
  private static final MessageID INVALID_MSG_ID = new MessageID("SU5BVkxJRF9NU0c=");

  private static final CreateLao CREATE_LAO =
      new CreateLao(LAO_ID, LAO_NAME, CREATION_TIME, ORGANIZER, Arrays.asList(NODE_2, NODE_3));
  private static final ConsensusElect elect =
      new ConsensusElect(CREATION_TIME, KEY_ID, TYPE, PROPERTY, VALUE);

  private LAORepository laoRepo;
  private MessageHandler messageHandler;
  private Gson gson;

  private MessageGeneral electMsg;
  private MessageID messageId;

  @Mock AppDatabase appDatabase;
  @Mock LAODao laoDao;
  @Mock MessageDao messageDao;
  @Mock MessageSender messageSender;
  @Mock KeyManager keyManager;

  @Before
  public void setup()
      throws GeneralSecurityException, DataHandlingException, IOException, UnknownLaoException,
          UnknownRollCallException, UnknownElectionException, NoRollCallException,
          UnknownWitnessMessageException {
    MockitoAnnotations.openMocks(this);
    Application application = ApplicationProvider.getApplicationContext();

    lenient().when(keyManager.getMainKeyPair()).thenReturn(ORGANIZER_KEY);
    lenient().when(keyManager.getMainPublicKey()).thenReturn(ORGANIZER);

    when(messageSender.subscribe(any())).then(args -> Completable.complete());

    when(appDatabase.laoDao()).thenReturn(laoDao);
    when(laoDao.getAllLaos()).thenReturn(Single.just(new ArrayList<>()));
    when(laoDao.insert(any(LAOEntity.class))).thenReturn(Completable.complete());

    when(appDatabase.messageDao()).thenReturn(messageDao);
    when(messageDao.takeFirstNMessages(anyInt())).thenReturn(Single.just(new ArrayList<>()));
    when(messageDao.insert(any(MessageEntity.class))).thenReturn(Completable.complete());
    when(messageDao.getMessageById(any(MessageID.class))).thenReturn(null);

    laoRepo = new LAORepository(appDatabase, application);
    MessageRepository messageRepo = new MessageRepository(appDatabase, application);
    DataRegistry dataRegistry = DataRegistryModuleHelper.buildRegistry(laoRepo, keyManager);

    gson = JsonModule.provideGson(dataRegistry);
    messageHandler = new MessageHandler(messageRepo, dataRegistry);

    Channel channel = Channel.getLaoChannel(LAO_ID);
    MessageGeneral createLaoMessage = getMsg(ORGANIZER_KEY, CREATE_LAO);
    messageHandler.handleMessage(messageSender, channel, createLaoMessage);

    electMsg = getMsg(NODE_2_KEY, elect);
    messageId = electMsg.getMessageId();
  }

<<<<<<< HEAD
=======
  @After
  public void tearDown() {
    appDatabase.close();
  }

>>>>>>> f6f6ce58
  /**
   * Create a MessageGeneral containing the given data, with the given public key sender
   *
   * @param key public key of sender
   * @param data the data to encapsulated
   * @return a MessageGeneral
   */
  private MessageGeneral getMsg(KeyPair key, Data data) {
    return new MessageGeneral(key, data, gson);
  }

  @Test
  public void handleConsensusTests()
      throws DataHandlingException, UnknownLaoException, UnknownRollCallException,
          UnknownElectionException, NoRollCallException, UnknownWitnessMessageException {
    // each test need to be run one after another
    handleConsensusElectTest();
    handleConsensusElectAcceptTest();
    handleConsensusLearnTest();
  }

  @Test
  public void handleConsensusFailure()
      throws DataHandlingException, UnknownLaoException, UnknownRollCallException,
          UnknownElectionException, NoRollCallException, UnknownWitnessMessageException {
    // handle an elect from node2 then handle a failure for this elect
    // the state of the node2 for this instanceId should be FAILED

    ConsensusFailure failure = new ConsensusFailure(INSTANCE_ID, messageId, CREATION_TIME);
    MessageGeneral failureMsg = getMsg(ORGANIZER_KEY, failure);

    messageHandler.handleMessage(messageSender, CONSENSUS_CHANNEL, electMsg);
    messageHandler.handleMessage(messageSender, CONSENSUS_CHANNEL, failureMsg);

    Lao updatedLao = laoRepo.getLaoViewByChannel(Channel.getLaoChannel(LAO_ID)).createLaoCopy();

    Optional<ElectInstance> electInstanceOpt = updatedLao.getElectInstance(electMsg.getMessageId());
    assertTrue(electInstanceOpt.isPresent());
    ElectInstance electInstance = electInstanceOpt.get();
    assertEquals(FAILED, electInstance.getState());
    ConsensusNode node2 = updatedLao.getNode(NODE_2);
    assertNotNull(node2);
    assertEquals(FAILED, node2.getState(INSTANCE_ID));
  }

  // handle an elect from node2
  // This should add an attempt from node2 to start a consensus (in this case for starting an
  // election)
  private void handleConsensusElectTest()
      throws DataHandlingException, UnknownLaoException, UnknownRollCallException,
          UnknownElectionException, NoRollCallException, UnknownWitnessMessageException {
    messageHandler.handleMessage(messageSender, CONSENSUS_CHANNEL, electMsg);

    Lao updatedLao = laoRepo.getLaoViewByChannel(Channel.getLaoChannel(LAO_ID)).createLaoCopy();

    Optional<ElectInstance> electInstanceOpt = updatedLao.getElectInstance(electMsg.getMessageId());
    assertTrue(electInstanceOpt.isPresent());
    ElectInstance electInstance = electInstanceOpt.get();

    assertEquals(electMsg.getMessageId(), electInstance.getMessageId());
    assertEquals(NODE_2, electInstance.getProposer());
    assertEquals(CONSENSUS_CHANNEL, electInstance.getChannel());
    assertEquals(CREATION_TIME, electInstance.getCreation());
    assertEquals(VALUE, electInstance.getValue());
    assertEquals(KEY, electInstance.getKey());

    assertTrue(electInstance.getAcceptorsToMessageId().isEmpty());
    assertEquals(Sets.newSet(ORGANIZER, NODE_2, NODE_3), electInstance.getNodes());

    Map<MessageID, ElectInstance> messageIdToElectInstance =
        updatedLao.getMessageIdToElectInstance();
    assertEquals(1, messageIdToElectInstance.size());
    assertEquals(electInstance, messageIdToElectInstance.get(electInstance.getMessageId()));

    assertEquals(3, updatedLao.getNodes().size());
    ConsensusNode organizer = updatedLao.getNode(ORGANIZER);
    ConsensusNode node2 = updatedLao.getNode(NODE_2);
    ConsensusNode node3 = updatedLao.getNode(NODE_3);

    assertNotNull(organizer);
    assertNotNull(node2);
    assertNotNull(node3);

    Optional<ElectInstance> organizerElectInstance = organizer.getLastElectInstance(INSTANCE_ID);
    Optional<ElectInstance> node2ElectInstance = node2.getLastElectInstance(INSTANCE_ID);
    Optional<ElectInstance> node3ElectInstance = node3.getLastElectInstance(INSTANCE_ID);

    assertEquals(Optional.empty(), organizerElectInstance);
    assertTrue(node2ElectInstance.isPresent());
    assertEquals(electInstance, node2ElectInstance.get());
    assertEquals(Optional.empty(), node3ElectInstance);
  }

  // handle an electAccept from node3 for the elect of node2
  // This test need be run after the elect message was handled, else the messageId would be invalid
  private void handleConsensusElectAcceptTest()
      throws DataHandlingException, UnknownLaoException, UnknownRollCallException,
          UnknownElectionException, NoRollCallException, UnknownWitnessMessageException {
    ConsensusElectAccept electAccept = new ConsensusElectAccept(INSTANCE_ID, messageId, true);
    MessageGeneral electAcceptMsg = getMsg(NODE_3_KEY, electAccept);
    messageHandler.handleMessage(messageSender, CONSENSUS_CHANNEL, electAcceptMsg);

    Lao updatedLao = laoRepo.getLaoViewByChannel(Channel.getLaoChannel(LAO_ID)).createLaoCopy();

    Optional<ElectInstance> electInstanceOpt = updatedLao.getElectInstance(electMsg.getMessageId());
    assertTrue(electInstanceOpt.isPresent());
    ElectInstance electInstance = electInstanceOpt.get();

    Map<PublicKey, MessageID> acceptorsToMessageId = electInstance.getAcceptorsToMessageId();
    assertEquals(1, acceptorsToMessageId.size());
    assertEquals(electAcceptMsg.getMessageId(), acceptorsToMessageId.get(NODE_3));

    assertEquals(3, updatedLao.getNodes().size());
    ConsensusNode organizer = updatedLao.getNode(ORGANIZER);
    ConsensusNode node2 = updatedLao.getNode(NODE_2);
    ConsensusNode node3 = updatedLao.getNode(NODE_3);

    assertNotNull(organizer);
    assertNotNull(node2);
    assertNotNull(node3);

    Set<MessageID> organizerAcceptedMsg = organizer.getAcceptedMessageIds();
    Set<MessageID> node2AcceptedMsg = node2.getAcceptedMessageIds();
    Set<MessageID> node3AcceptedMsg = node3.getAcceptedMessageIds();

    assertTrue(organizerAcceptedMsg.isEmpty());
    assertTrue(node2AcceptedMsg.isEmpty());
    assertEquals(Sets.newSet(electMsg.getMessageId()), node3AcceptedMsg);
  }

  // handle a learn from node3 for the elect of node2
  // This test need be run after the elect message was handled, else the messageId would be invalid
  private void handleConsensusLearnTest()
      throws DataHandlingException, UnknownLaoException, UnknownRollCallException,
          UnknownElectionException, NoRollCallException, UnknownWitnessMessageException {
    ConsensusLearn learn =
        new ConsensusLearn(INSTANCE_ID, messageId, CREATION_TIME, true, Collections.emptyList());
    MessageGeneral learnMsg = getMsg(NODE_3_KEY, learn);
    messageHandler.handleMessage(messageSender, CONSENSUS_CHANNEL, learnMsg);

    Lao updatedLao = laoRepo.getLaoViewByChannel(Channel.getLaoChannel(LAO_ID)).createLaoCopy();

    Optional<ElectInstance> electInstanceOpt = updatedLao.getElectInstance(electMsg.getMessageId());
    assertTrue(electInstanceOpt.isPresent());
    ElectInstance electInstance = electInstanceOpt.get();
    assertEquals(ACCEPTED, electInstance.getState());
  }

  @Test
  public void handleConsensusWithInvalidMessageIdTest() {
    // When an invalid instance id is used in handler for elect_accept and learn,
    // it should throw an InvalidMessageIdException

    ConsensusElectAccept electAcceptInvalid =
        new ConsensusElectAccept(INSTANCE_ID, INVALID_MSG_ID, true);
    ConsensusLearn learnInvalid =
        new ConsensusLearn(
            INSTANCE_ID, INVALID_MSG_ID, CREATION_TIME, true, Collections.emptyList());
    ConsensusFailure failureInvalid =
        new ConsensusFailure(INSTANCE_ID, INVALID_MSG_ID, CREATION_TIME);
    MessageGeneral electAcceptInvalidMsg = getMsg(ORGANIZER_KEY, electAcceptInvalid);
    MessageGeneral learnInvalidMsg = getMsg(ORGANIZER_KEY, learnInvalid);
    MessageGeneral failureMsg = getMsg(ORGANIZER_KEY, failureInvalid);

    assertThrows(
        InvalidMessageIdException.class,
        () ->
            messageHandler.handleMessage(messageSender, CONSENSUS_CHANNEL, electAcceptInvalidMsg));
    assertThrows(
        InvalidMessageIdException.class,
        () -> messageHandler.handleMessage(messageSender, CONSENSUS_CHANNEL, learnInvalidMsg));
    assertThrows(
        InvalidMessageIdException.class,
        () -> messageHandler.handleMessage(messageSender, CONSENSUS_CHANNEL, failureMsg));
  }

  @Test
  public void handleConsensusDoNothingOnBackendMessageTest()
      throws DataHandlingException, UnknownLaoException, UnknownRollCallException,
          UnknownElectionException, NoRollCallException, UnknownWitnessMessageException {
    LAORepository mockLAORepository = mock(LAORepository.class);

    ConsensusPrepare prepare = new ConsensusPrepare(INSTANCE_ID, messageId, CREATION_TIME, 3);
    ConsensusPromise promise =
        new ConsensusPromise(INSTANCE_ID, messageId, CREATION_TIME, 3, true, 2);
    ConsensusPropose propose =
        new ConsensusPropose(
            INSTANCE_ID, messageId, CREATION_TIME, 3, true, Collections.emptyList());
    ConsensusAccept accept = new ConsensusAccept(INSTANCE_ID, messageId, CREATION_TIME, 3, true);

    messageHandler.handleMessage(messageSender, CONSENSUS_CHANNEL, getMsg(ORGANIZER_KEY, prepare));
    messageHandler.handleMessage(messageSender, CONSENSUS_CHANNEL, getMsg(ORGANIZER_KEY, promise));
    messageHandler.handleMessage(messageSender, CONSENSUS_CHANNEL, getMsg(ORGANIZER_KEY, propose));
    messageHandler.handleMessage(messageSender, CONSENSUS_CHANNEL, getMsg(ORGANIZER_KEY, accept));

    // The handlers for prepare/promise/propose/accept should do nothing (call or update nothing)
    // because theses messages should only be handle in the backend server.
    verify(mockLAORepository, never()).getLaoByChannel(any(Channel.class));
    verify(mockLAORepository, never()).updateNodes(any(Channel.class));
  }
}<|MERGE_RESOLUTION|>--- conflicted
+++ resolved
@@ -130,14 +130,6 @@
     messageId = electMsg.getMessageId();
   }
 
-<<<<<<< HEAD
-=======
-  @After
-  public void tearDown() {
-    appDatabase.close();
-  }
-
->>>>>>> f6f6ce58
   /**
    * Create a MessageGeneral containing the given data, with the given public key sender
    *

--- conflicted
+++ resolved
@@ -19,12 +19,8 @@
   private final long now = Instant.now().getEpochSecond();
   private final long end = now + 30L;
   private final String location = "Location";
-<<<<<<< HEAD
-  private final CreateRollCall createRollCall = new CreateRollCall(name, now, now, end, location, null, laoId);
-=======
   private final CreateRollCall createRollCall =
       new CreateRollCall(name, now, now, end, location, null, laoId);
->>>>>>> 4d026011
 
   @Test
   public void generateCreateRollCallIdTest() {

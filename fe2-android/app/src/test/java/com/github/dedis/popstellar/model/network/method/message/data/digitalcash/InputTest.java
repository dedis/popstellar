package com.github.dedis.popstellar.model.network.method.message.data.digitalcash;

import static org.junit.Assert.assertEquals;
import static org.junit.Assert.assertNotEquals;

import com.github.dedis.popstellar.model.objects.security.PublicKey;
import com.github.dedis.popstellar.model.objects.security.Signature;

import org.junit.Test;

public class InputTest {
  private static final int TX_OUT_INDEX = 0;
  private static final String Tx_OUT_HASH = "47DEQpj8HBSa--TImW-5JCeuQeRkm5NMpJWZG3hSuFU=";

  private static final String TYPE = "P2PKH";
  private static final String PUBKEY = "AAAAAAAAAAAAAAAAAAAAAAAAAAAAAAAAAAAAAAAAAAA=";
  private static final String SIG = "CAFEBABE";

<<<<<<< HEAD
  private static final ScriptInput SCRIPTTXIN = new ScriptInput(TYPE, PUBKEY, SIG);
=======
  private static final ScriptInput SCRIPTTXIN = new ScriptInput(TYPE, new PublicKey(PUBKEY), new Signature(SIG));
>>>>>>> 8ded0d03

  private static final Input TXIN = new Input(Tx_OUT_HASH, TX_OUT_INDEX, SCRIPTTXIN);

  @Test
  public void testGetTxOutHash() {
    assertEquals(Tx_OUT_HASH, TXIN.getTxOutHash());
  }

  @Test
  public void testGetTxOutIndex() {
    assertEquals(TX_OUT_INDEX, TXIN.getTxOutIndex());
  }

  @Test
  public void testGetScript() {
    assertEquals(SCRIPTTXIN, TXIN.getScript());
  }

  @Test
  public void testTestEquals() {
    assertEquals(TXIN, new Input(Tx_OUT_HASH, TX_OUT_INDEX, SCRIPTTXIN));
    String random = "random";
    assertNotEquals(TXIN, new Input(random, TX_OUT_INDEX, SCRIPTTXIN));
    assertNotEquals(TXIN, new Input(Tx_OUT_HASH, 4, SCRIPTTXIN));
    assertNotEquals(
<<<<<<< HEAD
        TXIN, new Input(Tx_OUT_HASH, TX_OUT_INDEX, new ScriptInput(random, PUBKEY, SIG)));
=======
        TXIN, new Input(Tx_OUT_HASH, TX_OUT_INDEX, new ScriptInput(random, new PublicKey(PUBKEY), new Signature(SIG))));
>>>>>>> 8ded0d03
  }
}<|MERGE_RESOLUTION|>--- conflicted
+++ resolved
@@ -16,11 +16,7 @@
   private static final String PUBKEY = "AAAAAAAAAAAAAAAAAAAAAAAAAAAAAAAAAAAAAAAAAAA=";
   private static final String SIG = "CAFEBABE";
 
-<<<<<<< HEAD
-  private static final ScriptInput SCRIPTTXIN = new ScriptInput(TYPE, PUBKEY, SIG);
-=======
   private static final ScriptInput SCRIPTTXIN = new ScriptInput(TYPE, new PublicKey(PUBKEY), new Signature(SIG));
->>>>>>> 8ded0d03
 
   private static final Input TXIN = new Input(Tx_OUT_HASH, TX_OUT_INDEX, SCRIPTTXIN);
 
@@ -46,10 +42,6 @@
     assertNotEquals(TXIN, new Input(random, TX_OUT_INDEX, SCRIPTTXIN));
     assertNotEquals(TXIN, new Input(Tx_OUT_HASH, 4, SCRIPTTXIN));
     assertNotEquals(
-<<<<<<< HEAD
-        TXIN, new Input(Tx_OUT_HASH, TX_OUT_INDEX, new ScriptInput(random, PUBKEY, SIG)));
-=======
         TXIN, new Input(Tx_OUT_HASH, TX_OUT_INDEX, new ScriptInput(random, new PublicKey(PUBKEY), new Signature(SIG))));
->>>>>>> 8ded0d03
   }
 }
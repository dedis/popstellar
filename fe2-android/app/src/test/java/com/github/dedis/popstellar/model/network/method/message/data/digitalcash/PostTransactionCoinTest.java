package com.github.dedis.popstellar.model.network.method.message.data.digitalcash;

import static org.junit.Assert.assertEquals;

import com.github.dedis.popstellar.di.DataRegistryModule;
import com.github.dedis.popstellar.di.JsonModule;
import com.github.dedis.popstellar.model.network.method.message.data.Action;
import com.github.dedis.popstellar.model.network.method.message.data.Data;
import com.github.dedis.popstellar.model.network.method.message.data.Objects;
import com.github.dedis.popstellar.model.network.serializer.JsonUtils;
import com.github.dedis.popstellar.model.objects.security.PublicKey;
import com.github.dedis.popstellar.model.objects.security.Signature;
import com.google.gson.Gson;
import com.networknt.schema.JsonSchemaFactory;
import com.networknt.schema.SpecVersion;

import org.junit.Test;

import java.util.Collections;
import java.util.List;

public class PostTransactionCoinTest {
  // Version
  private static final int VERSION = 1;

  // Creation TxOut
  private static final int TX_OUT_INDEX = 0;
  private static final String Tx_OUT_HASH = "47DEQpj8HBSa--TImW-5JCeuQeRkm5NMpJWZG3hSuFU=";
  private static final String TYPE = "P2PKH";
  private static final String PUBKEY = "AAAAAAAAAAAAAAAAAAAAAAAAAAAAAAAAAAAAAAAAAAA=";
  private static final String SIG = "CAFEBABE";
<<<<<<< HEAD
  private static final ScriptInput SCRIPTTXIN = new ScriptInput(TYPE, PUBKEY, SIG);
=======
  private static final ScriptInput SCRIPTTXIN = new ScriptInput(TYPE, new PublicKey(PUBKEY), new Signature(SIG));
>>>>>>> 8ded0d03
  private static final Input TXIN = new Input(Tx_OUT_HASH, TX_OUT_INDEX, SCRIPTTXIN);

  // Creation TXOUT
  private static final int VALUE = 32;
  private static final String PUBKEYHASH = "2jmj7l5rSw0yVb-vlWAYkK-YBwk=";
  private static final ScriptOutput SCRIPT_TX_OUT = new ScriptOutput(TYPE, PUBKEYHASH);
  private static final Output TXOUT = new Output(VALUE, SCRIPT_TX_OUT);

  // List TXIN, List TXOUT
  private static final List<Input> TX_INS = Collections.singletonList(TXIN);
  private static final List<Output> TX_OUTS = Collections.singletonList(TXOUT);

  // Locktime
  private static final long TIMESTAMP = 0;

  // Transaction
  private static final Transaction TRANSACTION =
      new Transaction(VERSION, TX_INS, TX_OUTS, TIMESTAMP);

  // POST TRANSACTION
  private static final PostTransactionCoin POST_TRANSACTION = new PostTransactionCoin(TRANSACTION);

  @Test
  public void getObjectTest() {
    assertEquals(Objects.COIN.getObject(), POST_TRANSACTION.getObject());
  }

  @Test
  public void getActionTest() {
    assertEquals(Action.POST_TRANSACTION.getAction(), POST_TRANSACTION.getAction());
  }

  @Test
  public void getTransactionTest() {
    assertEquals(TRANSACTION, POST_TRANSACTION.getTransaction());
  }

  @Test
  public void getTransactionIdTest() {
    String expected = "_6BPyKnSBFUdMdUxZivzC2BLzM7j5d667BdQ4perTvc=";
    assertEquals(expected, POST_TRANSACTION.getTransactionId());
  }

  private static final JsonSchemaFactory FACTORY =
      JsonSchemaFactory.getInstance(SpecVersion.VersionFlag.V7);

  @Test
  public void jsonValidationTest() {
    Gson GSON = JsonModule.provideGson(DataRegistryModule.provideDataRegistry());
    String json = GSON.toJson(POST_TRANSACTION, Data.class);
    JsonUtils.verifyJson("protocol/query/method/message/data/dataPostTransactionCoin.json", json);
    PostTransactionCoin res = GSON.fromJson(json, PostTransactionCoin.class);
    assertEquals(POST_TRANSACTION, res);
  }

  @Test
  public void testHashCode() {
    Transaction trans = new Transaction(VERSION, TX_INS, TX_OUTS, TIMESTAMP);
    PostTransactionCoin postTransaction = new PostTransactionCoin(trans);
    assertEquals(java.util.Objects.hash(postTransaction.getTransactionId(), postTransaction.getTransaction()), postTransaction.hashCode());
  }

  @Test
  public void testToString() {
    Transaction trans = new Transaction(VERSION, TX_INS, TX_OUTS, TIMESTAMP);
    PostTransactionCoin postTransaction = new PostTransactionCoin(trans);
    assertEquals("PostTransactionCoin{ transaction_id=_6BPyKnSBFUdMdUxZivzC2BLzM7j5d667BdQ4perTvc=transaction=Transaction{version=1, inputs=[input{tx_out_hash='47DEQpj8HBSa--TImW-5JCeuQeRkm5NMpJWZG3hSuFU=', tx_out_index=0, script=script{type='P2PKH', pubkey='PublicKey(AAAAAAAAAAAAAAAAAAAAAAAAAAAAAAAAAAAAAAAAAAA=)', sig='Signature(CAFEBABE)'}}], outputs=[output{value=32, script=script{type='P2PKH', pubkey_hash='2jmj7l5rSw0yVb-vlWAYkK-YBwk='}}], lock_time=0}}", postTransaction.toString());
  }

}<|MERGE_RESOLUTION|>--- conflicted
+++ resolved
@@ -29,11 +29,7 @@
   private static final String TYPE = "P2PKH";
   private static final String PUBKEY = "AAAAAAAAAAAAAAAAAAAAAAAAAAAAAAAAAAAAAAAAAAA=";
   private static final String SIG = "CAFEBABE";
-<<<<<<< HEAD
-  private static final ScriptInput SCRIPTTXIN = new ScriptInput(TYPE, PUBKEY, SIG);
-=======
   private static final ScriptInput SCRIPTTXIN = new ScriptInput(TYPE, new PublicKey(PUBKEY), new Signature(SIG));
->>>>>>> 8ded0d03
   private static final Input TXIN = new Input(Tx_OUT_HASH, TX_OUT_INDEX, SCRIPTTXIN);
 
   // Creation TXOUT

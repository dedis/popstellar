package com.github.dedis.popstellar.model.network.method.message.data.election;

import static org.hamcrest.CoreMatchers.is;
import static org.hamcrest.MatcherAssert.assertThat;
import static org.junit.Assert.assertEquals;
import static org.junit.Assert.assertNotEquals;

import org.junit.Test;

import java.util.Arrays;
import java.util.Collections;
import java.util.List;

public class CastVoteTest {

<<<<<<< HEAD
  private String questionId1 = " myQuestion1";
  private String questionId2 = " myQuestion2";
  private String laoId = "myLao";
  private String electionId = " myElection";
  private boolean writeInEnabled = false;
  private String write_in = "My write in ballot option";
  private ElectionVote electionVote1 =
      new ElectionVote(questionId1, Arrays.asList(2, 1, 0), writeInEnabled, write_in, electionId);
  private ElectionVote electionVote2 =
      new ElectionVote(questionId2, Arrays.asList(0, 1, 2), writeInEnabled, write_in, electionId);
  private List<ElectionVote> electionVotes = Arrays.asList(electionVote1, electionVote2);
=======
  private final String questionId1 = " myQuestion1";
  private final String questionId2 = " myQuestion2";
  private final String laoId = "myLao";
  private final String electionId = " myElection";
  private final boolean writeInEnabled = false;
  private final String write_in = "My write in ballot option";
  private final ElectionVote electionVote1 =
      new ElectionVote(
          questionId1,
          new ArrayList<>(Arrays.asList(2, 1, 0)),
          writeInEnabled,
          write_in,
          electionId);
  private final ElectionVote electionVote2 =
      new ElectionVote(
          questionId2,
          new ArrayList<>(Arrays.asList(0, 1, 2)),
          writeInEnabled,
          write_in,
          electionId);
  private final List<ElectionVote> electionVotes =
      new ArrayList<>(Arrays.asList(electionVote1, electionVote2));
>>>>>>> e8612f70

  private final CastVote castVote = new CastVote(electionVotes, electionId, laoId);

  @Test
  public void castVoteGetterReturnsCorrectLaoId() {
    assertThat(castVote.getLaoId(), is(laoId));
  }

  @Test
  public void castVoteGetterReturnsElectionId() {
    assertThat(castVote.getElectionId(), is(electionId));
  }

  @Test
  public void castVoteGetterReturnsVotes() {
    assertThat(castVote.getVotes(), is(electionVotes));
  }

  @Test
  public void isEqual() {
    assertEquals(castVote, new CastVote(electionVotes, electionId, laoId));
    assertEquals(castVote, castVote);
    assertNotEquals(
        castVote, new CastVote(Collections.singletonList(electionVote1), electionId, laoId));
    assertNotEquals(
        castVote, new CastVote(Collections.singletonList(electionVote1), "random", laoId));
    assertNotEquals(
        castVote, new CastVote(Collections.singletonList(electionVote1), electionId, "random"));
  }
}<|MERGE_RESOLUTION|>--- conflicted
+++ resolved
@@ -13,19 +13,6 @@
 
 public class CastVoteTest {
 
-<<<<<<< HEAD
-  private String questionId1 = " myQuestion1";
-  private String questionId2 = " myQuestion2";
-  private String laoId = "myLao";
-  private String electionId = " myElection";
-  private boolean writeInEnabled = false;
-  private String write_in = "My write in ballot option";
-  private ElectionVote electionVote1 =
-      new ElectionVote(questionId1, Arrays.asList(2, 1, 0), writeInEnabled, write_in, electionId);
-  private ElectionVote electionVote2 =
-      new ElectionVote(questionId2, Arrays.asList(0, 1, 2), writeInEnabled, write_in, electionId);
-  private List<ElectionVote> electionVotes = Arrays.asList(electionVote1, electionVote2);
-=======
   private final String questionId1 = " myQuestion1";
   private final String questionId2 = " myQuestion2";
   private final String laoId = "myLao";
@@ -33,22 +20,10 @@
   private final boolean writeInEnabled = false;
   private final String write_in = "My write in ballot option";
   private final ElectionVote electionVote1 =
-      new ElectionVote(
-          questionId1,
-          new ArrayList<>(Arrays.asList(2, 1, 0)),
-          writeInEnabled,
-          write_in,
-          electionId);
+      new ElectionVote(questionId1, Arrays.asList(2, 1, 0), writeInEnabled, write_in, electionId);
   private final ElectionVote electionVote2 =
-      new ElectionVote(
-          questionId2,
-          new ArrayList<>(Arrays.asList(0, 1, 2)),
-          writeInEnabled,
-          write_in,
-          electionId);
-  private final List<ElectionVote> electionVotes =
-      new ArrayList<>(Arrays.asList(electionVote1, electionVote2));
->>>>>>> e8612f70
+      new ElectionVote(questionId2, Arrays.asList(0, 1, 2), writeInEnabled, write_in, electionId);
+  private final List<ElectionVote> electionVotes = Arrays.asList(electionVote1, electionVote2);
 
   private final CastVote castVote = new CastVote(electionVotes, electionId, laoId);
 

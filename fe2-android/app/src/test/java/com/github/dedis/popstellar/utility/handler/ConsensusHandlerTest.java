--- conflicted
+++ resolved
@@ -4,13 +4,7 @@
 import static org.junit.Assert.assertThrows;
 import static org.junit.Assert.assertTrue;
 
-<<<<<<< HEAD
-import com.github.dedis.popstellar.Injection;
-=======
 import com.github.dedis.popstellar.di.JsonModule;
-import com.github.dedis.popstellar.model.network.GenericMessage;
-import com.github.dedis.popstellar.model.network.answer.Result;
->>>>>>> a3fb2ec5
 import com.github.dedis.popstellar.model.network.method.message.MessageGeneral;
 import com.github.dedis.popstellar.model.network.method.message.data.Data;
 import com.github.dedis.popstellar.model.network.method.message.data.consensus.ConsensusAccept;
@@ -27,6 +21,7 @@
 import com.github.dedis.popstellar.model.objects.Lao;
 import com.github.dedis.popstellar.repository.LAORepository;
 import com.github.dedis.popstellar.repository.LAOState;
+import com.github.dedis.popstellar.repository.local.LAOLocalDataSource;
 import com.github.dedis.popstellar.repository.remote.LAORemoteDataSource;
 import com.github.dedis.popstellar.utility.error.DataHandlingException;
 import com.github.dedis.popstellar.utility.error.InvalidMessageIdException;
@@ -34,6 +29,7 @@
 import com.github.dedis.popstellar.utility.scheduler.TestSchedulerProvider;
 import com.google.crypto.tink.KeysetHandle;
 import com.google.crypto.tink.PublicKeySign;
+import com.google.crypto.tink.integration.android.AndroidKeysetManager;
 import com.google.crypto.tink.signature.Ed25519PrivateKeyManager;
 import com.google.crypto.tink.signature.PublicKeySignWrapper;
 import com.google.gson.Gson;
@@ -84,13 +80,7 @@
   private static final ConsensusElect elect =
       new ConsensusElect(CREATION_TIME, KEY_ID, TYPE, PROPERTY, VALUE);
 
-<<<<<<< HEAD
-  private static final Gson GSON = Injection.provideGson();
-=======
   private static final Gson GSON = JsonModule.provideGson();
-  private static final int REQUEST_ID = 42;
-  private static final int RESPONSE_DELAY = 1000;
->>>>>>> a3fb2ec5
 
   private LAORepository laoRepository;
   private MessageGeneral electMsg;
@@ -98,26 +88,14 @@
   private String messageId;
 
   @Mock LAORemoteDataSource remoteDataSource;
+  @Mock LAOLocalDataSource localDataSource;
+  @Mock AndroidKeysetManager androidKeysetManager;
 
   @Before
   public void setup() throws GeneralSecurityException, DataHandlingException {
     SchedulerProvider testSchedulerProvider = new TestSchedulerProvider();
 
-<<<<<<< HEAD
     Mockito.when(remoteDataSource.observeMessage()).thenReturn(Observable.empty());
-=======
-    // Mock the signing of of any data for the MessageGeneral constructor
-    byte[] dataBuf = GSON.toJson(CREATE_LAO, Data.class).getBytes();
-    Mockito.when(signer.sign(Mockito.any())).thenReturn(dataBuf);
-    MessageGeneral createLaoMessage = getMsg(ORGANIZER, CREATE_LAO);
-
-    // Simulate a network response from the server after the response delay
-    Observable<GenericMessage> upstream =
-        Observable.fromArray((GenericMessage) new Result(REQUEST_ID))
-            .delay(RESPONSE_DELAY, TimeUnit.MILLISECONDS, testScheduler);
-
-    Mockito.when(remoteDataSource.observeMessage()).thenReturn(upstream);
->>>>>>> a3fb2ec5
     Mockito.when(remoteDataSource.observeWebsocket()).thenReturn(Observable.empty());
 
     Ed25519PrivateKeyManager.registerPair(true);
@@ -127,13 +105,8 @@
     signer = keysetHandle.getPrimitive(PublicKeySign.class);
 
     laoRepository =
-<<<<<<< HEAD
-        LAORepository.getInstance(
-            remoteDataSource, null, null, Injection.provideGson(), testSchedulerProvider);
-=======
         new LAORepository(
             remoteDataSource, localDataSource, androidKeysetManager, GSON, testSchedulerProvider);
->>>>>>> a3fb2ec5
 
     laoRepository.getLaoById().put(LAO_CHANNEL, new LAOState(LAO));
     MessageGeneral createLaoMessage = getMsg(ORGANIZER, CREATE_LAO);

package com.github.dedis.popstellar.utility.handler;

import static org.junit.Assert.assertEquals;
import static org.junit.Assert.assertThrows;
import static org.junit.Assert.assertTrue;

import com.github.dedis.popstellar.di.DataRegistryModule;
import com.github.dedis.popstellar.di.JsonModule;
import com.github.dedis.popstellar.model.network.method.message.MessageGeneral;
import com.github.dedis.popstellar.model.network.method.message.data.Data;
import com.github.dedis.popstellar.model.network.method.message.data.consensus.ConsensusAccept;
import com.github.dedis.popstellar.model.network.method.message.data.consensus.ConsensusElect;
import com.github.dedis.popstellar.model.network.method.message.data.consensus.ConsensusElectAccept;
import com.github.dedis.popstellar.model.network.method.message.data.consensus.ConsensusFailure;
import com.github.dedis.popstellar.model.network.method.message.data.consensus.ConsensusKey;
import com.github.dedis.popstellar.model.network.method.message.data.consensus.ConsensusLearn;
import com.github.dedis.popstellar.model.network.method.message.data.consensus.ConsensusPrepare;
import com.github.dedis.popstellar.model.network.method.message.data.consensus.ConsensusPromise;
import com.github.dedis.popstellar.model.network.method.message.data.consensus.ConsensusPropose;
import com.github.dedis.popstellar.model.network.method.message.data.lao.CreateLao;
import com.github.dedis.popstellar.model.objects.Consensus;
import com.github.dedis.popstellar.model.objects.ConsensusNode;
import com.github.dedis.popstellar.model.objects.Lao;
import com.github.dedis.popstellar.repository.LAORepository;
import com.github.dedis.popstellar.repository.LAOState;
import com.github.dedis.popstellar.repository.local.LAOLocalDataSource;
import com.github.dedis.popstellar.repository.remote.LAORemoteDataSource;
import com.github.dedis.popstellar.utility.error.DataHandlingException;
import com.github.dedis.popstellar.utility.error.InvalidMessageIdException;
import com.github.dedis.popstellar.utility.scheduler.SchedulerProvider;
import com.github.dedis.popstellar.utility.scheduler.TestSchedulerProvider;
import com.google.crypto.tink.KeysetHandle;
import com.google.crypto.tink.PublicKeySign;
import com.google.crypto.tink.integration.android.AndroidKeysetManager;
import com.google.crypto.tink.signature.Ed25519PrivateKeyManager;
import com.google.crypto.tink.signature.PublicKeySignWrapper;
import com.google.gson.Gson;

import org.junit.Before;
import org.junit.Test;
import org.junit.runner.RunWith;
import org.mockito.Mock;
import org.mockito.Mockito;
import org.mockito.internal.util.collections.Sets;
import org.mockito.junit.MockitoJUnitRunner;

import java.security.GeneralSecurityException;
import java.util.Arrays;
import java.util.Base64;
import java.util.Collections;
import java.util.HashMap;
import java.util.List;
import java.util.Map;
import java.util.Optional;

import io.reactivex.Observable;

@RunWith(MockitoJUnitRunner.class)
public class ConsensusHandlerTest {

  private static final String ORGANIZER = "J9fBzJV70Jk5c-i3277Uq4CmeL4t53WDfUghaK0HpeM=";
  private static final String NODE_2_KEY = "Vf9kiBGdOPIutk9z055oQxpG9askyx5C_wnSznpOrHk=";
  private static final String NODE_3_KEY = "SYeTNtpM0XCbdrPTYSSMFJHtuHBiIEQyrq_auP4Hggw=";
  private static final long CREATION_TIME = 946684800;
  private static final String LAO_NAME = "laoName";
  private static final String LAO_ID = Lao.generateLaoId(ORGANIZER, CREATION_TIME, LAO_NAME);
  private static final String LAO_CHANNEL = "/root/" + LAO_ID;
  private static final String CONSENSUS_CHANNEL = LAO_CHANNEL + "/consensus";

  private static final String TYPE = "election";
  private static final String KEY_ID = "-t0xoQZa-ryiW18JnTjJHCsCNehFxuXOFOsfgKHHkj0=";
  private static final String PROPERTY = "state";
  private static final String VALUE = "started";
  private static final ConsensusKey KEY = new ConsensusKey(TYPE, KEY_ID, PROPERTY);
  private static final String INSTANCE_ID = Consensus.generateConsensusId(TYPE, KEY_ID, PROPERTY);
  private static final String INVALID_MSG_ID = "Invalid messageId";

  private static final CreateLao CREATE_LAO =
      new CreateLao(
          LAO_ID, LAO_NAME, CREATION_TIME, ORGANIZER, Arrays.asList(NODE_2_KEY, NODE_3_KEY));
  private static final ConsensusElect elect =
      new ConsensusElect(CREATION_TIME, KEY_ID, TYPE, PROPERTY, VALUE);

  private static final Gson GSON = JsonModule.provideGson(DataRegistryModule.provideDataRegistry());
  private static final MessageHandler messageHandler =
      new MessageHandler(DataRegistryModule.provideDataRegistry());

  private LAORepository laoRepository;
  private MessageGeneral electMsg;
  private PublicKeySign signer;
  private String messageId;
  private Lao lao;

  @Mock LAORemoteDataSource remoteDataSource;
  @Mock LAOLocalDataSource localDataSource;
  @Mock AndroidKeysetManager androidKeysetManager;

  @Before
  public void setup() throws GeneralSecurityException, DataHandlingException {
    SchedulerProvider testSchedulerProvider = new TestSchedulerProvider();

    Mockito.when(remoteDataSource.observeMessage()).thenReturn(Observable.empty());
    Mockito.when(remoteDataSource.observeWebsocket()).thenReturn(Observable.empty());

    Ed25519PrivateKeyManager.registerPair(true);
    PublicKeySignWrapper.register();
    KeysetHandle keysetHandle =
        KeysetHandle.generateNew(Ed25519PrivateKeyManager.rawEd25519Template());
    signer = keysetHandle.getPrimitive(PublicKeySign.class);

    laoRepository =
        new LAORepository(
            remoteDataSource,
            localDataSource,
            androidKeysetManager,
            messageHandler,
            GSON,
            testSchedulerProvider);

<<<<<<< HEAD
    laoRepository.getLaoById().put(LAO_CHANNEL, new LAOState(LAO));
=======
    lao = new Lao(LAO_CHANNEL);
    laoRepository.getLaoById().put(LAO_CHANNEL, new LAOState(lao));
>>>>>>> 3ba63846
    MessageGeneral createLaoMessage = getMsg(ORGANIZER, CREATE_LAO);
    messageHandler.handleMessage(laoRepository, LAO_CHANNEL, createLaoMessage);

    electMsg = getMsg(NODE_2_KEY, elect);
    messageId = electMsg.getMessageId();
  }

  /**
   * Create a MessageGeneral containing the given data, with the given public key sender
   *
   * @param key public key of sender
   * @param data the data to encapsulated
   * @return a MessageGeneral
   */
  private MessageGeneral getMsg(String key, Data data) {
    return new MessageGeneral(Base64.getUrlDecoder().decode(key), data, signer, GSON);
  }

  @Test
  public void handleConsensusTests() throws DataHandlingException {
    // each test need to be run one after another
    handleConsensusElectTest();
    handleConsensusElectAcceptTest();
    handleConsensusLearnTest();
  }

  @Test
  public void handleConsensusFailure() throws DataHandlingException {
    // handle an elect from node2 then handle a failure for this elect
    // the state of the node2 for this instanceId should be FAILED

    ConsensusFailure failure = new ConsensusFailure(INSTANCE_ID, messageId, CREATION_TIME);
    MessageGeneral failureMsg = getMsg(ORGANIZER, failure);

    messageHandler.handleMessage(laoRepository, CONSENSUS_CHANNEL, electMsg);
    messageHandler.handleMessage(laoRepository, CONSENSUS_CHANNEL, failureMsg);

    Optional<Consensus> consensusOpt = lao.getConsensus(electMsg.getMessageId());
    assertTrue(consensusOpt.isPresent());
    Consensus consensus = consensusOpt.get();

    assertTrue(consensus.isFailed());
    Optional<ConsensusNode> node2Opt =
        lao.getNodes().stream().filter(n -> n.getPublicKey().equals(NODE_2_KEY)).findAny();
    assertTrue(node2Opt.isPresent());
    assertEquals(ConsensusNode.State.FAILED, node2Opt.get().getState(INSTANCE_ID));
  }

  // handle an elect from node2
  // This should add an attempt from node2 to start a consensus (in this case for starting an
  // election)
  private void handleConsensusElectTest() throws DataHandlingException {
    messageHandler.handleMessage(laoRepository, CONSENSUS_CHANNEL, electMsg);

    Optional<Consensus> consensusOpt = lao.getConsensus(electMsg.getMessageId());
    assertTrue(consensusOpt.isPresent());
    Consensus consensus = consensusOpt.get();

    assertEquals(electMsg.getMessageId(), consensus.getMessageId());
    assertEquals(NODE_2_KEY, consensus.getProposer());
    assertEquals(CONSENSUS_CHANNEL, consensus.getChannel());
    assertEquals(CREATION_TIME, consensus.getCreation());
    assertEquals(VALUE, consensus.getValue());
    assertEquals(KEY, consensus.getKey());

    assertTrue(consensus.getAcceptorsToMessageId().isEmpty());
    assertEquals(Sets.newSet(ORGANIZER, NODE_2_KEY, NODE_3_KEY), consensus.getNodes());

    Map<String, Consensus> messageIdToConsensus = lao.getMessageIdToConsensus();
    assertEquals(1, messageIdToConsensus.size());
    assertEquals(consensus, messageIdToConsensus.get(consensus.getMessageId()));

    List<ConsensusNode> nodes = lao.getNodes();
    assertEquals(3, nodes.size());
    assertEquals(Optional.empty(), nodes.get(0).getLastConsensus(INSTANCE_ID));
    assertEquals(Optional.empty(), nodes.get(2).getLastConsensus(INSTANCE_ID));
    assertEquals(consensus, nodes.get(1).getLastConsensus(INSTANCE_ID).get());
  }

  // handle an electAccept from node3 for the elect of node2
  // This test need be run after the elect message was handled, else the messageId would be invalid
  private void handleConsensusElectAcceptTest() throws DataHandlingException {
    ConsensusElectAccept electAccept = new ConsensusElectAccept(INSTANCE_ID, messageId, true);
    MessageGeneral electAcceptMsg = getMsg(NODE_3_KEY, electAccept);
    messageHandler.handleMessage(laoRepository, CONSENSUS_CHANNEL, electAcceptMsg);

    Optional<Consensus> consensusOpt = lao.getConsensus(electMsg.getMessageId());
    assertTrue(consensusOpt.isPresent());
    Consensus consensus = consensusOpt.get();

    Map<String, String> acceptorsToMessageId = consensus.getAcceptorsToMessageId();
    assertEquals(1, acceptorsToMessageId.size());
    assertEquals(electAcceptMsg.getMessageId(), acceptorsToMessageId.get(NODE_3_KEY));

    // only the node3 has accepted the elect of node2
    List<ConsensusNode> nodes = lao.getNodes();
    ConsensusNode organizerNode =
        nodes.stream().filter(n -> n.getPublicKey().equals(ORGANIZER)).findAny().get();
    assertTrue(organizerNode.getAcceptedMessageIds().isEmpty());

    ConsensusNode node2 =
        nodes.stream().filter(n -> n.getPublicKey().equals(NODE_2_KEY)).findAny().get();
    assertTrue(node2.getAcceptedMessageIds().isEmpty());

    ConsensusNode node3 =
        nodes.stream().filter(n -> n.getPublicKey().equals(NODE_3_KEY)).findAny().get();
    assertEquals(Sets.newSet(electMsg.getMessageId()), node3.getAcceptedMessageIds());
  }

  // handle a learn from node3 for the elect of node2
  // This test need be run after the elect message was handled, else the messageId would be invalid
  private void handleConsensusLearnTest() throws DataHandlingException {
    ConsensusLearn learn =
        new ConsensusLearn(INSTANCE_ID, messageId, CREATION_TIME, true, Collections.emptyList());
    MessageGeneral learnMsg = getMsg(NODE_3_KEY, learn);
    messageHandler.handleMessage(laoRepository, CONSENSUS_CHANNEL, learnMsg);

    Optional<Consensus> consensusOpt = lao.getConsensus(electMsg.getMessageId());
    assertTrue(consensusOpt.isPresent());
    Consensus consensus = consensusOpt.get();
    assertTrue(consensus.isAccepted());
  }

  @Test
  public void handleConsensusWithInvalidMessageIdTest() {
    // When an invalid instance id is used in handler for elect_accept and learn,
    // it should throw an InvalidMessageIdException

    ConsensusElectAccept electAcceptInvalid =
        new ConsensusElectAccept(INSTANCE_ID, INVALID_MSG_ID, true);
    ConsensusLearn learnInvalid =
        new ConsensusLearn(
            INSTANCE_ID, INVALID_MSG_ID, CREATION_TIME, true, Collections.emptyList());
    ConsensusFailure failureInvalid =
        new ConsensusFailure(INSTANCE_ID, INVALID_MSG_ID, CREATION_TIME);
    MessageGeneral electAcceptInvalidMsg = getMsg(ORGANIZER, electAcceptInvalid);
    MessageGeneral learnInvalidMsg = getMsg(ORGANIZER, learnInvalid);
    MessageGeneral failureMsg = getMsg(ORGANIZER, failureInvalid);

    assertThrows(
        InvalidMessageIdException.class,
        () ->
            messageHandler.handleMessage(laoRepository, CONSENSUS_CHANNEL, electAcceptInvalidMsg));
<<<<<<< HEAD
    assertThrows(
        InvalidMessageIdException.class,
        () -> messageHandler.handleMessage(laoRepository, CONSENSUS_CHANNEL, learnInvalidMsg));
=======
    assertThrows(
        InvalidMessageIdException.class,
        () -> messageHandler.handleMessage(laoRepository, CONSENSUS_CHANNEL, learnInvalidMsg));
    assertThrows(
        InvalidMessageIdException.class,
        () -> messageHandler.handleMessage(laoRepository, CONSENSUS_CHANNEL, failureMsg));
>>>>>>> 3ba63846
  }

  @Test
  public void handleConsensusDoNothingOnBackendMessageTest() throws DataHandlingException {
    LAORepository mockLAORepository = Mockito.mock(LAORepository.class);
    Map<String, MessageGeneral> messageById = new HashMap<>();
    Mockito.when(mockLAORepository.getMessageById()).thenReturn(messageById);

    ConsensusPrepare prepare = new ConsensusPrepare(INSTANCE_ID, messageId, CREATION_TIME, 3);
    ConsensusPromise promise =
        new ConsensusPromise(INSTANCE_ID, messageId, CREATION_TIME, 3, true, 2);
    ConsensusPropose propose =
        new ConsensusPropose(
            INSTANCE_ID, messageId, CREATION_TIME, 3, true, Collections.emptyList());
    ConsensusAccept accept = new ConsensusAccept(INSTANCE_ID, messageId, CREATION_TIME, 3, true);

    messageHandler.handleMessage(mockLAORepository, CONSENSUS_CHANNEL, getMsg(ORGANIZER, prepare));
    messageHandler.handleMessage(mockLAORepository, CONSENSUS_CHANNEL, getMsg(ORGANIZER, promise));
    messageHandler.handleMessage(mockLAORepository, CONSENSUS_CHANNEL, getMsg(ORGANIZER, propose));
    messageHandler.handleMessage(mockLAORepository, CONSENSUS_CHANNEL, getMsg(ORGANIZER, accept));

    // The handlers for prepare/promise/propose/accept should do nothing (call or update nothing)
    // because theses messages should only be handle in the backend server.

    Mockito.verify(mockLAORepository, Mockito.never()).getLaoByChannel(Mockito.anyString());
    Mockito.verify(mockLAORepository, Mockito.never()).updateNodes(Mockito.anyString());
  }
}<|MERGE_RESOLUTION|>--- conflicted
+++ resolved
@@ -117,12 +117,8 @@
             GSON,
             testSchedulerProvider);
 
-<<<<<<< HEAD
-    laoRepository.getLaoById().put(LAO_CHANNEL, new LAOState(LAO));
-=======
     lao = new Lao(LAO_CHANNEL);
     laoRepository.getLaoById().put(LAO_CHANNEL, new LAOState(lao));
->>>>>>> 3ba63846
     MessageGeneral createLaoMessage = getMsg(ORGANIZER, CREATE_LAO);
     messageHandler.handleMessage(laoRepository, LAO_CHANNEL, createLaoMessage);
 
@@ -266,18 +262,12 @@
         InvalidMessageIdException.class,
         () ->
             messageHandler.handleMessage(laoRepository, CONSENSUS_CHANNEL, electAcceptInvalidMsg));
-<<<<<<< HEAD
-    assertThrows(
-        InvalidMessageIdException.class,
-        () -> messageHandler.handleMessage(laoRepository, CONSENSUS_CHANNEL, learnInvalidMsg));
-=======
     assertThrows(
         InvalidMessageIdException.class,
         () -> messageHandler.handleMessage(laoRepository, CONSENSUS_CHANNEL, learnInvalidMsg));
     assertThrows(
         InvalidMessageIdException.class,
         () -> messageHandler.handleMessage(laoRepository, CONSENSUS_CHANNEL, failureMsg));
->>>>>>> 3ba63846
   }
 
   @Test

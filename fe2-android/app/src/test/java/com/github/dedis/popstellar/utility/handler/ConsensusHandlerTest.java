package com.github.dedis.popstellar.utility.handler;

import static org.junit.Assert.assertEquals;
import static org.junit.Assert.assertThrows;
import static org.junit.Assert.assertTrue;

import com.github.dedis.popstellar.di.DataRegistryModule;
import com.github.dedis.popstellar.di.JsonModule;
import com.github.dedis.popstellar.model.network.method.message.MessageGeneral;
import com.github.dedis.popstellar.model.network.method.message.data.Data;
import com.github.dedis.popstellar.model.network.method.message.data.consensus.ConsensusAccept;
import com.github.dedis.popstellar.model.network.method.message.data.consensus.ConsensusElect;
import com.github.dedis.popstellar.model.network.method.message.data.consensus.ConsensusElectAccept;
import com.github.dedis.popstellar.model.network.method.message.data.consensus.ConsensusFailure;
import com.github.dedis.popstellar.model.network.method.message.data.consensus.ConsensusKey;
import com.github.dedis.popstellar.model.network.method.message.data.consensus.ConsensusLearn;
import com.github.dedis.popstellar.model.network.method.message.data.consensus.ConsensusPrepare;
import com.github.dedis.popstellar.model.network.method.message.data.consensus.ConsensusPromise;
import com.github.dedis.popstellar.model.network.method.message.data.consensus.ConsensusPropose;
import com.github.dedis.popstellar.model.network.method.message.data.lao.CreateLao;
import com.github.dedis.popstellar.model.objects.Consensus;
import com.github.dedis.popstellar.model.objects.ConsensusNode;
import com.github.dedis.popstellar.model.objects.Lao;
import com.github.dedis.popstellar.repository.LAORepository;
import com.github.dedis.popstellar.repository.LAOState;
import com.github.dedis.popstellar.repository.local.LAOLocalDataSource;
import com.github.dedis.popstellar.repository.remote.LAORemoteDataSource;
import com.github.dedis.popstellar.utility.error.DataHandlingException;
import com.github.dedis.popstellar.utility.error.InvalidMessageIdException;
import com.github.dedis.popstellar.utility.scheduler.SchedulerProvider;
import com.github.dedis.popstellar.utility.scheduler.TestSchedulerProvider;
import com.google.crypto.tink.KeysetHandle;
import com.google.crypto.tink.PublicKeySign;
import com.google.crypto.tink.integration.android.AndroidKeysetManager;
import com.google.crypto.tink.signature.Ed25519PrivateKeyManager;
import com.google.crypto.tink.signature.PublicKeySignWrapper;
import com.google.gson.Gson;

import org.junit.Before;
import org.junit.Test;
import org.junit.runner.RunWith;
import org.mockito.Mock;
import org.mockito.Mockito;
import org.mockito.internal.util.collections.Sets;
import org.mockito.junit.MockitoJUnitRunner;

import java.security.GeneralSecurityException;
import java.util.Arrays;
import java.util.Base64;
import java.util.Collections;
import java.util.HashMap;
import java.util.List;
import java.util.Map;
import java.util.Optional;

import io.reactivex.Observable;

@RunWith(MockitoJUnitRunner.class)
public class ConsensusHandlerTest {

  private static final String ORGANIZER = "J9fBzJV70Jk5c-i3277Uq4CmeL4t53WDfUghaK0HpeM=";
  private static final String NODE_2_KEY = "Vf9kiBGdOPIutk9z055oQxpG9askyx5C_wnSznpOrHk=";
  private static final String NODE_3_KEY = "SYeTNtpM0XCbdrPTYSSMFJHtuHBiIEQyrq_auP4Hggw=";
  private static final long CREATION_TIME = 946684800;
  private static final String LAO_NAME = "laoName";
  private static final String LAO_ID = Lao.generateLaoId(ORGANIZER, CREATION_TIME, LAO_NAME);
  private static final String LAO_CHANNEL = "/root/" + LAO_ID;
  private static final String CONSENSUS_CHANNEL = LAO_CHANNEL + "/consensus";

  private static final String TYPE = "election";
  private static final String KEY_ID = "-t0xoQZa-ryiW18JnTjJHCsCNehFxuXOFOsfgKHHkj0=";
  private static final String PROPERTY = "state";
  private static final String VALUE = "started";
  private static final ConsensusKey KEY = new ConsensusKey(TYPE, KEY_ID, PROPERTY);
  private static final String INSTANCE_ID = Consensus.generateConsensusId(TYPE, KEY_ID, PROPERTY);
  private static final String INVALID_MSG_ID = "Invalid messageId";

  private static final CreateLao CREATE_LAO =
      new CreateLao(
          LAO_ID, LAO_NAME, CREATION_TIME, ORGANIZER, Arrays.asList(NODE_2_KEY, NODE_3_KEY));
  private static final ConsensusElect elect =
      new ConsensusElect(CREATION_TIME, KEY_ID, TYPE, PROPERTY, VALUE);

  private static final Gson GSON = JsonModule.provideGson(DataRegistryModule.provideDataRegistry());
  private static final MessageHandler messageHandler =
      new MessageHandler(DataRegistryModule.provideDataRegistry());

  private LAORepository laoRepository;
  private MessageGeneral electMsg;
  private PublicKeySign signer;
  private String messageId;
  private Lao lao;

  @Mock LAORemoteDataSource remoteDataSource;
  @Mock LAOLocalDataSource localDataSource;
  @Mock AndroidKeysetManager androidKeysetManager;

  @Before
  public void setup() throws GeneralSecurityException, DataHandlingException {
    SchedulerProvider testSchedulerProvider = new TestSchedulerProvider();

    Mockito.when(remoteDataSource.observeMessage()).thenReturn(Observable.empty());
    Mockito.when(remoteDataSource.observeWebsocket()).thenReturn(Observable.empty());

    Ed25519PrivateKeyManager.registerPair(true);
    PublicKeySignWrapper.register();
    KeysetHandle keysetHandle =
        KeysetHandle.generateNew(Ed25519PrivateKeyManager.rawEd25519Template());
    signer = keysetHandle.getPrimitive(PublicKeySign.class);

    laoRepository =
        new LAORepository(
            remoteDataSource,
            localDataSource,
            androidKeysetManager,
            messageHandler,
            GSON,
            testSchedulerProvider);

    lao = new Lao(LAO_CHANNEL);
    laoRepository.getLaoById().put(LAO_CHANNEL, new LAOState(lao));
    MessageGeneral createLaoMessage = getMsg(ORGANIZER, CREATE_LAO);
    messageHandler.handleMessage(laoRepository, LAO_CHANNEL, createLaoMessage);

    electMsg = getMsg(NODE_2_KEY, elect);
    messageId = electMsg.getMessageId();
  }

  /**
   * Create a MessageGeneral containing the given data, with the given public key sender
   *
   * @param key public key of sender
   * @param data the data to encapsulated
   * @return a MessageGeneral
   */
  private MessageGeneral getMsg(String key, Data data) {
    return new MessageGeneral(Base64.getUrlDecoder().decode(key), data, signer, GSON);
  }

  @Test
  public void handleConsensusTests() throws DataHandlingException {
    // each test need to be run one after another
    handleConsensusElectTest();
    handleConsensusElectAcceptTest();
    handleConsensusLearnTest();
  }

  @Test
  public void handleConsensusFailure() throws DataHandlingException {
    // handle an elect from node2 then handle a failure for this elect
    // the state of the node2 for this instanceId should be FAILED

    ConsensusFailure failure = new ConsensusFailure(INSTANCE_ID, messageId, CREATION_TIME);
    MessageGeneral failureMsg = getMsg(ORGANIZER, failure);

    MessageHandler.handleMessage(laoRepository, CONSENSUS_CHANNEL, electMsg);
    MessageHandler.handleMessage(laoRepository, CONSENSUS_CHANNEL, failureMsg);

    Optional<Consensus> consensusOpt = lao.getConsensus(electMsg.getMessageId());
    assertTrue(consensusOpt.isPresent());
    Consensus consensus = consensusOpt.get();

    assertTrue(consensus.isFailed());
    Optional<ConsensusNode> node2Opt =
        lao.getNodes().stream().filter(n -> n.getPublicKey().equals(NODE_2_KEY)).findAny();
    assertTrue(node2Opt.isPresent());
    assertEquals(ConsensusNode.State.FAILED, node2Opt.get().getState(INSTANCE_ID));
  }

  // handle an elect from node2
  // This should add an attempt from node2 to start a consensus (in this case for starting an
  // election)
  private void handleConsensusElectTest() throws DataHandlingException {
    messageHandler.handleMessage(laoRepository, CONSENSUS_CHANNEL, electMsg);

    Optional<Consensus> consensusOpt = lao.getConsensus(electMsg.getMessageId());
    assertTrue(consensusOpt.isPresent());
    Consensus consensus = consensusOpt.get();

    assertEquals(electMsg.getMessageId(), consensus.getMessageId());
    assertEquals(NODE_2_KEY, consensus.getProposer());
    assertEquals(CONSENSUS_CHANNEL, consensus.getChannel());
    assertEquals(CREATION_TIME, consensus.getCreation());
    assertEquals(VALUE, consensus.getValue());
    assertEquals(KEY, consensus.getKey());

    assertTrue(consensus.getAcceptorsToMessageId().isEmpty());
    assertEquals(Sets.newSet(ORGANIZER, NODE_2_KEY, NODE_3_KEY), consensus.getNodes());

    Map<String, Consensus> messageIdToConsensus = lao.getMessageIdToConsensus();
    assertEquals(1, messageIdToConsensus.size());
    assertEquals(consensus, messageIdToConsensus.get(consensus.getMessageId()));

    List<ConsensusNode> nodes = lao.getNodes();
    assertEquals(3, nodes.size());
    assertEquals(Optional.empty(), nodes.get(0).getLastConsensus(INSTANCE_ID));
    assertEquals(Optional.empty(), nodes.get(2).getLastConsensus(INSTANCE_ID));
    assertEquals(consensus, nodes.get(1).getLastConsensus(INSTANCE_ID).get());
  }

  // handle an electAccept from node3 for the elect of node2
  // This test need be run after the elect message was handled, else the messageId would be invalid
  private void handleConsensusElectAcceptTest() throws DataHandlingException {
    ConsensusElectAccept electAccept = new ConsensusElectAccept(INSTANCE_ID, messageId, true);
    MessageGeneral electAcceptMsg = getMsg(NODE_3_KEY, electAccept);
    messageHandler.handleMessage(laoRepository, CONSENSUS_CHANNEL, electAcceptMsg);

    Optional<Consensus> consensusOpt = lao.getConsensus(electMsg.getMessageId());
    assertTrue(consensusOpt.isPresent());
    Consensus consensus = consensusOpt.get();

    Map<String, String> acceptorsToMessageId = consensus.getAcceptorsToMessageId();
    assertEquals(1, acceptorsToMessageId.size());
    assertEquals(electAcceptMsg.getMessageId(), acceptorsToMessageId.get(NODE_3_KEY));

    // only the node3 has accepted the elect of node2
    List<ConsensusNode> nodes = lao.getNodes();
    ConsensusNode organizerNode =
        nodes.stream().filter(n -> n.getPublicKey().equals(ORGANIZER)).findAny().get();
    assertTrue(organizerNode.getAcceptedMessageIds().isEmpty());

    ConsensusNode node2 =
        nodes.stream().filter(n -> n.getPublicKey().equals(NODE_2_KEY)).findAny().get();
    assertTrue(node2.getAcceptedMessageIds().isEmpty());

    ConsensusNode node3 =
        nodes.stream().filter(n -> n.getPublicKey().equals(NODE_3_KEY)).findAny().get();
    assertEquals(Sets.newSet(electMsg.getMessageId()), node3.getAcceptedMessageIds());
  }

  // handle a learn from node3 for the elect of node2
  // This test need be run after the elect message was handled, else the messageId would be invalid
  private void handleConsensusLearnTest() throws DataHandlingException {
    ConsensusLearn learn =
        new ConsensusLearn(INSTANCE_ID, messageId, CREATION_TIME, true, Collections.emptyList());
    MessageGeneral learnMsg = getMsg(NODE_3_KEY, learn);
    messageHandler.handleMessage(laoRepository, CONSENSUS_CHANNEL, learnMsg);

    Optional<Consensus> consensusOpt = lao.getConsensus(electMsg.getMessageId());
    assertTrue(consensusOpt.isPresent());
    Consensus consensus = consensusOpt.get();
    assertTrue(consensus.isAccepted());
  }

  @Test
  public void handleConsensusWithInvalidMessageIdTest() {
    // When an invalid instance id is used in handler for elect_accept and learn,
    // it should throw an InvalidMessageIdException

    ConsensusElectAccept electAcceptInvalid =
        new ConsensusElectAccept(INSTANCE_ID, INVALID_MSG_ID, true);
    ConsensusLearn learnInvalid =
        new ConsensusLearn(
            INSTANCE_ID, INVALID_MSG_ID, CREATION_TIME, true, Collections.emptyList());
    ConsensusFailure failureInvalid =
        new ConsensusFailure(INSTANCE_ID, INVALID_MSG_ID, CREATION_TIME);
    MessageGeneral electAcceptInvalidMsg = getMsg(ORGANIZER, electAcceptInvalid);
    MessageGeneral learnInvalidMsg = getMsg(ORGANIZER, learnInvalid);
    MessageGeneral failureMsg = getMsg(ORGANIZER, failureInvalid);

    assertThrows(
        InvalidMessageIdException.class,
        () ->
            messageHandler.handleMessage(laoRepository, CONSENSUS_CHANNEL, electAcceptInvalidMsg));
    assertThrows(
        InvalidMessageIdException.class,
<<<<<<< HEAD
        () -> MessageHandler.handleMessage(laoRepository, CONSENSUS_CHANNEL, learnInvalidMsg));
    assertThrows(
        InvalidMessageIdException.class,
        () -> MessageHandler.handleMessage(laoRepository, CONSENSUS_CHANNEL, failureMsg));
=======
        () -> messageHandler.handleMessage(laoRepository, CONSENSUS_CHANNEL, learnInvalidMsg));
>>>>>>> 83e4706e
  }

  @Test
  public void handleConsensusDoNothingOnBackendMessageTest() throws DataHandlingException {
    LAORepository mockLAORepository = Mockito.mock(LAORepository.class);
    Map<String, MessageGeneral> messageById = new HashMap<>();
    Mockito.when(mockLAORepository.getMessageById()).thenReturn(messageById);

    ConsensusPrepare prepare = new ConsensusPrepare(INSTANCE_ID, messageId, CREATION_TIME, 3);
    ConsensusPromise promise =
        new ConsensusPromise(INSTANCE_ID, messageId, CREATION_TIME, 3, true, 2);
    ConsensusPropose propose =
        new ConsensusPropose(
            INSTANCE_ID, messageId, CREATION_TIME, 3, true, Collections.emptyList());
    ConsensusAccept accept = new ConsensusAccept(INSTANCE_ID, messageId, CREATION_TIME, 3, true);

    messageHandler.handleMessage(mockLAORepository, CONSENSUS_CHANNEL, getMsg(ORGANIZER, prepare));
    messageHandler.handleMessage(mockLAORepository, CONSENSUS_CHANNEL, getMsg(ORGANIZER, promise));
    messageHandler.handleMessage(mockLAORepository, CONSENSUS_CHANNEL, getMsg(ORGANIZER, propose));
    messageHandler.handleMessage(mockLAORepository, CONSENSUS_CHANNEL, getMsg(ORGANIZER, accept));

    // The handlers for prepare/promise/propose/accept should do nothing (call or update nothing)
    // because theses messages should only be handle in the backend server.

    Mockito.verify(mockLAORepository, Mockito.never()).getLaoByChannel(Mockito.anyString());
    Mockito.verify(mockLAORepository, Mockito.never()).updateNodes(Mockito.anyString());
  }
}<|MERGE_RESOLUTION|>--- conflicted
+++ resolved
@@ -153,8 +153,8 @@
     ConsensusFailure failure = new ConsensusFailure(INSTANCE_ID, messageId, CREATION_TIME);
     MessageGeneral failureMsg = getMsg(ORGANIZER, failure);
 
-    MessageHandler.handleMessage(laoRepository, CONSENSUS_CHANNEL, electMsg);
-    MessageHandler.handleMessage(laoRepository, CONSENSUS_CHANNEL, failureMsg);
+    messageHandler.handleMessage(laoRepository, CONSENSUS_CHANNEL, electMsg);
+    messageHandler.handleMessage(laoRepository, CONSENSUS_CHANNEL, failureMsg);
 
     Optional<Consensus> consensusOpt = lao.getConsensus(electMsg.getMessageId());
     assertTrue(consensusOpt.isPresent());
@@ -264,14 +264,10 @@
             messageHandler.handleMessage(laoRepository, CONSENSUS_CHANNEL, electAcceptInvalidMsg));
     assertThrows(
         InvalidMessageIdException.class,
-<<<<<<< HEAD
-        () -> MessageHandler.handleMessage(laoRepository, CONSENSUS_CHANNEL, learnInvalidMsg));
+        () -> messageHandler.handleMessage(laoRepository, CONSENSUS_CHANNEL, learnInvalidMsg));
     assertThrows(
         InvalidMessageIdException.class,
-        () -> MessageHandler.handleMessage(laoRepository, CONSENSUS_CHANNEL, failureMsg));
-=======
-        () -> messageHandler.handleMessage(laoRepository, CONSENSUS_CHANNEL, learnInvalidMsg));
->>>>>>> 83e4706e
+        () -> messageHandler.handleMessage(laoRepository, CONSENSUS_CHANNEL, failureMsg));
   }
 
   @Test

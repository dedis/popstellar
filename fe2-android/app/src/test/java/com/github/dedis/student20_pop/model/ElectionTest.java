--- conflicted
+++ resolved
@@ -24,24 +24,9 @@
     @Test
     public void settingNullParametersThrowsException() {
         assertThrows(IllegalArgumentException.class, () -> election.setName(null));
-<<<<<<< HEAD
-        assertThrows(IllegalArgumentException.class, () -> election.setBallotsOptions(null));
-        assertThrows(IllegalArgumentException.class, () -> election.setQuestion(null));
         assertThrows(IllegalArgumentException.class, () -> election.setId(null));
     }
 
-    @Test
-    public void settingBallotOptionsWithSizeLessThan2ThrowsException() {
-        List<String> brokenBallotOptions = new ArrayList<>();
-        assertThrows(IllegalArgumentException.class, () -> election.setBallotsOptions(brokenBallotOptions));
-        brokenBallotOptions.add("candidate1");
-        assertThrows(IllegalArgumentException.class, () -> election.setBallotsOptions(brokenBallotOptions));
-    }
-=======
-        assertThrows(IllegalArgumentException.class, () -> election.setId(null));
-    }
-
->>>>>>> f3b7f0e8
 
     @Test
     public void settingAndGettingReturnsCorrespondingName() {
@@ -56,27 +41,6 @@
     }
 
     @Test
-<<<<<<< HEAD
-    public void settingAndGettingReturnsCorrespondingQuestion() {
-        election.setQuestion(question);
-        assertThat(election.getQuestion(), is(question));
-    }
-
-    @Test
-    public void settingAndGettingReturnsCorrespondingBallotOptions() {
-        election.setBallotsOptions(ballotOptions);
-        assertThat(election.getBallotOptions(), is(ballotOptions));
-    }
-
-    @Test
-    public void settingAndGettingReturnsCorrespondingWriteIn() {
-        election.setWriteIn(writeIn);
-        assertThat(election.getWriteIn(), is(writeIn));
-    }
-
-    @Test
-=======
->>>>>>> f3b7f0e8
     public void settingNegativeTimesThrowsException() {
         assertThrows(IllegalArgumentException.class, () -> election.setStart(-1));
         assertThrows(IllegalArgumentException.class, () -> election.setEnd(-1));

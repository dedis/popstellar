package com.github.dedis.popstellar.model.network.method.message.data.rollcall;

import static org.hamcrest.CoreMatchers.is;
import static org.hamcrest.MatcherAssert.assertThat;

import com.github.dedis.popstellar.model.network.method.message.data.Action;
import com.github.dedis.popstellar.model.network.method.message.data.Objects;
import com.github.dedis.popstellar.model.objects.event.EventState;
import com.github.dedis.popstellar.model.objects.event.EventType;
import com.github.dedis.popstellar.utility.security.Hash;

import org.junit.Test;

import java.time.Instant;

public class OpenRollCallTest {

  private final String laoId = Hash.hash("laoId");
  private final String name = "name";
  private final long time = Instant.now().getEpochSecond();
  private final String location = "Location";
<<<<<<< HEAD
  private final CreateRollCall createRollCall = new CreateRollCall(name, time, time, time, location, null, laoId);
  private final OpenRollCall openRollCall = new OpenRollCall(laoId, createRollCall.getId(), time, EventState.CREATED);
  private final OpenRollCall reopenRollCall = new OpenRollCall(laoId, createRollCall.getId(), time, EventState.CLOSED);
=======
  private final CreateRollCall createRollCall =
      new CreateRollCall(name, time, time, time, location, null, laoId);
  private final OpenRollCall openRollCall =
      new OpenRollCall(laoId, createRollCall.getId(), time, EventState.CREATED);
  private final OpenRollCall reopenRollCall =
      new OpenRollCall(laoId, createRollCall.getId(), time, EventState.CLOSED);
>>>>>>> 4d026011

  @Test
  public void generateOpenRollCallIdTest() {
    // Hash('R'||lao_id||opens||opened_at)
    String expectedId =
        Hash.hash(
            EventType.ROLL_CALL.getSuffix(),
            laoId,
            reopenRollCall.getOpens(),
            Long.toString(reopenRollCall.getOpenedAt()));
    assertThat(reopenRollCall.getUpdateId(), is(expectedId));
  }

  @Test
  public void getObjectTest() {
    assertThat(reopenRollCall.getObject(), is(Objects.ROLL_CALL.getObject()));
  }

  @Test
  public void getActionTest() {
    assertThat(openRollCall.getAction(), is(Action.OPEN.getAction()));
    assertThat(reopenRollCall.getAction(), is(Action.REOPEN.getAction()));
  }

  @Test
  public void getOpenedAtTest() {
    assertThat(reopenRollCall.getOpenedAt(), is(time));
  }

  @Test
  public void getOpensTest() {
    assertThat(reopenRollCall.getOpens(), is(createRollCall.getId()));
  }
}<|MERGE_RESOLUTION|>--- conflicted
+++ resolved
@@ -19,18 +19,12 @@
   private final String name = "name";
   private final long time = Instant.now().getEpochSecond();
   private final String location = "Location";
-<<<<<<< HEAD
-  private final CreateRollCall createRollCall = new CreateRollCall(name, time, time, time, location, null, laoId);
-  private final OpenRollCall openRollCall = new OpenRollCall(laoId, createRollCall.getId(), time, EventState.CREATED);
-  private final OpenRollCall reopenRollCall = new OpenRollCall(laoId, createRollCall.getId(), time, EventState.CLOSED);
-=======
   private final CreateRollCall createRollCall =
       new CreateRollCall(name, time, time, time, location, null, laoId);
   private final OpenRollCall openRollCall =
       new OpenRollCall(laoId, createRollCall.getId(), time, EventState.CREATED);
   private final OpenRollCall reopenRollCall =
       new OpenRollCall(laoId, createRollCall.getId(), time, EventState.CLOSED);
->>>>>>> 4d026011
 
   @Test
   public void generateOpenRollCallIdTest() {

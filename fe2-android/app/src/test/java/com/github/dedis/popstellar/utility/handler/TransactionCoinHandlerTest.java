--- conflicted
+++ resolved
@@ -126,7 +126,7 @@
   public void testHandlePostTransactionCoin() throws DataHandlingException, UnknownLaoException {
     MessageGeneral message = new MessageGeneral(SENDER_KEY, postTransactionCoin, GSON);
     messageHandler.handleMessage(laoRepository, messageSender, coinChannel, message);
-<<<<<<< HEAD
+//
     assertEquals(1, lao.getTransactionByUser().size());
     assertEquals(1, lao.getTransactionHistoryByUser().size());
     Set<TransactionObject> transactionObjects =
@@ -134,7 +134,7 @@
     assertTrue(
         transactionObjects.stream()
             .anyMatch(transactionObject -> transactionObject.getChannel().equals(coinChannel)));
-=======
+//
 
     Lao updatedLao = laoRepository.getLaoViewByChannel(lao.getChannel()).createLaoCopy();
 
@@ -143,7 +143,7 @@
     TransactionObject transaction_object =
         updatedLao.getTransactionByUser().get(SENDER_KEY.getPublicKey()).get(0);
     assertEquals(transaction_object.getChannel(), coinChannel);
->>>>>>> 30837453
+//
     assertEquals(1, lao.getPubKeyByHash().size());
   }
 }
--- conflicted
+++ resolved
@@ -78,10 +78,7 @@
   private static final long END = 10323431;
   private static final Election election =
       new Election(LAO_ID, CREATION, TITLE, ElectionVersion.OPEN_BALLOT);
-<<<<<<< HEAD
-=======
-
->>>>>>> f4dbaf70
+
   ElectionQuestion electionQuestion1 =
       new ElectionQuestion(
           "ElectionQuestion", "Plurality", false, Arrays.asList("1", "2"), election.getId());

package com.github.dedis.popstellar.model.objects;

import static com.github.dedis.popstellar.testutils.Base64DataUtils.generateKeyPair;
import static org.junit.Assert.assertEquals;
import static org.junit.Assert.assertNotEquals;
import static org.junit.Assert.assertThrows;

import com.github.dedis.popstellar.model.network.JsonTestUtils;
import com.github.dedis.popstellar.model.network.method.message.data.digitalcash.Input;
import com.github.dedis.popstellar.model.network.method.message.data.digitalcash.Output;
import com.github.dedis.popstellar.model.network.method.message.data.digitalcash.PostTransactionCoin;
import com.github.dedis.popstellar.model.network.method.message.data.digitalcash.ScriptInput;
import com.github.dedis.popstellar.model.network.method.message.data.digitalcash.ScriptOutput;
import com.github.dedis.popstellar.model.network.method.message.data.digitalcash.Transaction;
import com.github.dedis.popstellar.model.objects.security.KeyPair;
import com.github.dedis.popstellar.model.objects.security.PublicKey;
import com.github.dedis.popstellar.model.objects.security.Signature;
import com.github.dedis.popstellar.utility.security.Hash;
import com.google.gson.JsonParseException;

import org.junit.Test;

import java.security.GeneralSecurityException;
import java.util.ArrayList;
import java.util.Collections;
import java.util.List;
import java.util.Map;

public class TransactionObjectTest {

  private static TransactionObject transactionObject = new TransactionObject();

  @Test
  public void setAndGetChannelTest() {
    Channel channel = Channel.fromString("/root/laoId/coin/myChannel");
    transactionObject.setChannel(channel);
    assertEquals(channel, transactionObject.getChannel());
  }

  // test get Inputs
  @Test
  public void setAndGetInputsTest() throws GeneralSecurityException {
    int txOutIndex = 0;
    String txOutHash = "47DEQpj8HBSa--TImW-5JCeuQeRkm5NMpJWZG3hSuFU=";

    KeyPair senderKey = generateKeyPair();
    PublicKey sender = senderKey.getPublicKey();

    String type = "P2PKH";
    String pubKey = sender.getEncoded();
    ScriptInputObject scriptTxIn;
    String sig = senderKey.sign(sender).getEncoded();
    scriptTxIn = new ScriptInputObject(type, new PublicKey(pubKey), new Signature(sig));
    InputObject input = new InputObject(txOutHash, txOutIndex, scriptTxIn);
    List<InputObject> listInput = Collections.singletonList(input);
    transactionObject.setInputs(listInput);
    assertEquals(listInput, transactionObject.getInputs());
  }

  // test get Outputs
  @Test
  public void setAndGetOutputsTest() {
    KeyPair senderKey = generateKeyPair();
    PublicKey sender = senderKey.getPublicKey();
    String type = "P2PKH";
    String pubKeyHash = sender.computeHash();
    ScriptOutputObject scriptTxOut = new ScriptOutputObject(type, pubKeyHash);
    int value = 32;
    OutputObject output = new OutputObject(value, scriptTxOut);
    List<OutputObject> listOutput = Collections.singletonList(output);
    transactionObject.setOutputs(listOutput);
    assertEquals(listOutput, transactionObject.getOutputs());
  }

  // test get Locktime
  @Test
  public void setGetLockTimeTest() {
    long locktime = 0;
    transactionObject.setLockTime(locktime);
    assertEquals(locktime, transactionObject.getLockTime());
  }

  // test get version
  @Test
  public void setGetVersionTest() {
    int version = 0;
    transactionObject.setVersion(version);
    assertEquals(version, transactionObject.getVersion());
  }

  @Test
  public void getSendersTransactionTest() {
    int txOutIndex = 0;
    String txOutHash = "47DEQpj8HBSa--TImW-5JCeuQeRkm5NMpJWZG3hSuFU=";

    KeyPair senderKey = generateKeyPair();
    PublicKey sender = senderKey.getPublicKey();

    String type = "P2PKH";
    String pubKey = sender.getEncoded();
    ScriptInputObject scriptTxIn;
    String sig = "dhfqkdfhqu";
    scriptTxIn = new ScriptInputObject(type, new PublicKey(pubKey), new Signature(sig));
    InputObject input = new InputObject(txOutHash, txOutIndex, scriptTxIn);
    List<InputObject> listInput = Collections.singletonList(input);
    transactionObject.setInputs(listInput);
    assertEquals(Collections.singletonList(sender), transactionObject.getSendersTransaction());
  }

  @Test
  public void getReceiversHashTransactionTest() {
    KeyPair senderKey = generateKeyPair();
    PublicKey sender = senderKey.getPublicKey();
    String type = "P2PKH";
    String pubKeyHash = sender.computeHash();
    ScriptOutputObject scriptTxOut = new ScriptOutputObject(type, pubKeyHash);
    int value = 32;
    OutputObject output = new OutputObject(value, scriptTxOut);
    List<OutputObject> listOutput = Collections.singletonList(output);
    transactionObject.setOutputs(listOutput);
    assertEquals(
        Collections.singletonList(pubKeyHash), transactionObject.getReceiversHashTransaction());
  }

<<<<<<< HEAD
  // test thrown null List<PublicKey> getReceiversTransaction(Map<String, PublicKey> mapHashKey)
  // test thrown null Map<PublicKey, Long> getReceiversTransactionMap(Map<String, PublicKey>
  // mapHashKey)
  @Test
  public void getReceiversTransactionTestNull() {
    /*public List<PublicKey> getReceiversTransaction(Map<String, PublicKey> mapHashKey) {
      Iterator<String> receiverHashIte = getReceiversHashTransaction().iterator();
      List<PublicKey> receivers = new ArrayList<>();
      while (receiverHashIte.hasNext()){
        PublicKey pub = mapHashKey.getOrDefault(receiverHashIte.next(),null);
        if (pub == null) {
          throw new IllegalArgumentException("The hash correspond to no key in the dictionary");
        }
        receivers.add(pub);
      }
      return receivers;
    }*/

=======

  @Test
  public void getReceiversTransactionTestNull() {
>>>>>>> 34e52477
    KeyPair senderKey1 = generateKeyPair();
    PublicKey sender1 = senderKey1.getPublicKey();
    PublicKey sender2 = null;
    String type = "P2PKH";
    String pubkeyhash1 = sender1.computeHash();
    String pubkeyhash2 = "none";
    ScriptOutputObject scriptTxOut = new ScriptOutputObject(type, pubkeyhash1);
    int value = 32;
    OutputObject output = new OutputObject(value, scriptTxOut);
    List<OutputObject> listOutput = Collections.singletonList(output);
    Map<String, PublicKey> mapHash = Collections.singletonMap(pubkeyhash2, sender2);
    transactionObject.setOutputs(listOutput);
    assertThrows(
        IllegalArgumentException.class, () -> transactionObject.getReceiversTransaction(mapHash));
    assertThrows(
        IllegalArgumentException.class,
        () -> transactionObject.getReceiversTransactionMap(mapHash));
  }

  // test List<PublicKey> get_receivers_transaction(Map<String, PublicKey> map_hash_key)
  @Test
  public void getReceiversTransactionTest() {
    KeyPair senderKey = generateKeyPair();
    PublicKey sender = senderKey.getPublicKey();
    String type = "P2PKH";
    String pubkeyhash = sender.computeHash();
    ScriptOutputObject scriptTxOut = new ScriptOutputObject(type, pubkeyhash);
    int value = 32;
    OutputObject output = new OutputObject(value, scriptTxOut);
    List<OutputObject> listOutput = Collections.singletonList(output);
    Map<String, PublicKey> mapHash = Collections.singletonMap(pubkeyhash, sender);
    transactionObject.setOutputs(listOutput);
    assertEquals(
        Collections.singletonList(sender), transactionObject.getReceiversTransaction(mapHash));
  }

  // test Map<PublicKey, Long> getReceiversTransactionMap(Map<String, PublicKey> mapHashKey)
  @Test
  public void getReceiversTransactionMapTest() {
<<<<<<< HEAD
    /*  public Map<PublicKey, Long> getReceiversTransactionMap(Map<String, PublicKey> mapHashKey) {
      Iterator<String> receiverHashIte = getReceiversHashTransaction().iterator();
      Map<PublicKey, Long> receivers = new HashMap<>();
      while (receiverHashIte.hasNext()) {
        PublicKey pub = mapHashKey.getOrDefault(receiverHashIte.next(), null);
        if (pub == null) {
          throw new IllegalArgumentException("The hash correspond to no key in the dictionary");
        }
        receivers.putIfAbsent(pub, this.getMiniLaoPerReceiver(pub));
      }
      return receivers;
    }*/
=======
>>>>>>> 34e52477
    KeyPair senderKey = generateKeyPair();
    PublicKey sender = senderKey.getPublicKey();
    String type = "P2PKH";
    String pubkeyhash = sender.computeHash();
    ScriptOutputObject scriptTxOut = new ScriptOutputObject(type, pubkeyhash);
    long value = 32;
    OutputObject output = new OutputObject(value, scriptTxOut);
    List<OutputObject> listOutput = Collections.singletonList(output);
    Map<String, PublicKey> mapHash = Collections.singletonMap(pubkeyhash, sender);
    Map<PublicKey, Long> mapValue = Collections.singletonMap(sender, value);
    transactionObject.setOutputs(listOutput);
    assertEquals(mapValue, transactionObject.getReceiversTransactionMap(mapHash));
  }

  // test boolean isReceiver(PublicKey publicKey)
  @Test
  public void getIsReceiverTest() {
    // SENDER
    KeyPair senderKey = generateKeyPair();
    PublicKey sender = senderKey.getPublicKey();
    String type = "P2PKH";
    String pubKeyHash = sender.computeHash();
    ScriptOutputObject scriptTxOut = new ScriptOutputObject(type, pubKeyHash);
    int value = 32;
    OutputObject output = new OutputObject(value, scriptTxOut);
    List<OutputObject> listOutput = Collections.singletonList(output);
    transactionObject.setOutputs(listOutput);

    assertEquals(
        Collections.singletonList(pubKeyHash), transactionObject.getReceiversHashTransaction());
    // DUMMY SENDER
    KeyPair senderDummyKey = generateKeyPair();
    PublicKey senderDummy = senderDummyKey.getPublicKey();
    assertNotEquals(
        Collections.singletonList(senderDummy.computeHash()),
        transactionObject.getReceiversHashTransaction());
  }

  // test boolean is Sender(PublicKey publicKey)
  @Test
  public void getIsSenderTest() {
    KeyPair senderKey = generateKeyPair();
    PublicKey sender = senderKey.getPublicKey();
    String type = "P2PKH";
    ScriptInputObject scriptTxInput = new ScriptInputObject(type, sender, new Signature("qqchose"));
    InputObject input = new InputObject(Hash.hash("none"), 0, scriptTxInput);
    List<InputObject> listInput = Collections.singletonList(input);
    transactionObject.setInputs(listInput);
    assertEquals(true, transactionObject.isSender(sender));
  }

<<<<<<< HEAD
  // test String compute_sig_outputs_inputs(KeyPair keyPair)
  // @Test
  // public void computeSigOutputsInputs()

  // test int get_miniLao_per_receiver(PublicKey receiver)
  // send to your self still work
=======

>>>>>>> 34e52477
  // test long getMiniLaoPerReceiverFirst(PublicKey receiver)
  @Test
  public void getMiniLaoPerReceiverTest() {
    KeyPair senderKey = generateKeyPair();
    PublicKey sender = senderKey.getPublicKey();

    String type = "P2PKH";
    // RECEIVER
    String pubKeyHash = sender.computeHash();
    ScriptOutputObject scriptTxOut = new ScriptOutputObject(type, pubKeyHash);
    int value = 32;
    OutputObject output = new OutputObject(value, scriptTxOut);
    List<OutputObject> listOutput = Collections.singletonList(output);
    transactionObject.setOutputs(listOutput);
    assertEquals(value, transactionObject.getMiniLaoPerReceiver(sender));
    KeyPair senderKey1 = generateKeyPair();
    PublicKey sender1 = senderKey1.getPublicKey();
    assertThrows(
        IllegalArgumentException.class, () -> transactionObject.getMiniLaoPerReceiver(sender1));
    assertEquals(value, transactionObject.getMiniLaoPerReceiverFirst(sender));
    assertThrows(
        IllegalArgumentException.class,
        () -> transactionObject.getMiniLaoPerReceiverFirst(sender1));
  }

  // test getMiniLaoPerReceiverSetTransaction
  @Test
  public void getMiniLaoPerReceiverSetTransactionTest() {
    KeyPair senderKey = generateKeyPair();
    PublicKey sender = senderKey.getPublicKey();
    String type = "P2PKH";
    String pubKeyHash = sender.computeHash();
    ScriptOutputObject scriptTxOut = new ScriptOutputObject(type, pubKeyHash);
    int value = 32;
    OutputObject output = new OutputObject(value, scriptTxOut);
    List<OutputObject> listOutput = Collections.singletonList(output);
    transactionObject.setOutputs(listOutput);
    assertEquals(
        32,
        TransactionObject.getMiniLaoPerReceiverSetTransaction(
            Collections.singletonList(transactionObject), sender));
    List<TransactionObject> list = new ArrayList<>();
    list.add(transactionObject);
    list.add(transactionObject);
    assertEquals(64, TransactionObject.getMiniLaoPerReceiverSetTransaction(list, sender));
  }

  // test int get_index_transaction(PublicKey publicKey)
  @Test
  public void getIndexTransactionTest() {
    KeyPair senderKey = generateKeyPair();
    PublicKey sender = senderKey.getPublicKey();

    String type = "P2PKH";
    // RECEIVER
    String pubKeyHash = sender.computeHash();
    ScriptOutputObject scriptTxOut = new ScriptOutputObject(type, pubKeyHash);
    int value = 32;
    OutputObject output = new OutputObject(value, scriptTxOut);
    List<OutputObject> listOutput = Collections.singletonList(output);
    transactionObject.setOutputs(listOutput);
    assertEquals(0, transactionObject.getIndexTransaction(sender));
  }

  @Test
  public void computeIdTest() {
    String path = "protocol/examples/messageData/coin/post_transaction_coinbase.json";
    String validJson = JsonTestUtils.loadFile(path);
    PostTransactionCoin postTransactionModel = (PostTransactionCoin) JsonTestUtils.parse(validJson);
    Transaction transactionModel = postTransactionModel.getTransaction();

    TransactionObject transactionObject = new TransactionObject();
    transactionObject.setLockTime(transactionModel.getLockTime());
    transactionObject.setVersion(transactionModel.getVersion());

    List<InputObject> inpObj = new ArrayList<>();
    List<OutputObject> outObj = new ArrayList<>();

<<<<<<< HEAD
    for (Input i : transactionModel.getInputs()) {
      ScriptInput scriptInput = i.getScript();
      inpObj.add(
          new InputObject(
              i.getTxOutHash(),
              i.getTxOutIndex(),
              new ScriptInputObject(
                  scriptInput.getType(), scriptInput.getPubkey(), scriptInput.getSig())));
    }

    for (Output o : transactionModel.getOutputs()) {
      ScriptOutput scriptOutput = o.getScript();
      outObj.add(
          new OutputObject(
              o.getValue(),
              new ScriptOutputObject(scriptOutput.getType(), scriptOutput.getPubkeyHash())));
=======
    for (Input i: transactionModel.getInputs()) {
      ScriptInput scriptInput = i.getScript();
      inpObj.add(new InputObject(i.getTxOutHash(), i.getTxOutIndex(), new ScriptInputObject(scriptInput.getType(), scriptInput.getPubkey(), scriptInput.getSig())));
    }

    for (Output o: transactionModel.getOutputs()) {
      ScriptOutput scriptOutput = o.getScript();
      outObj.add(new OutputObject(o.getValue(), new ScriptOutputObject(scriptOutput.getType(), scriptOutput.getPubkeyHash())));
>>>>>>> 34e52477
    }

    transactionObject.setInputs(inpObj);
    transactionObject.setOutputs(outObj);

    assertEquals(true, transactionObject.isCoinBaseTransaction());
    assertEquals(postTransactionModel.getTransactionId(), transactionObject.computeId());
  }
<<<<<<< HEAD
=======

  // test lastLockeTransactionObject
  @Test
  public void lastLockedTransactionObjectTest() {
    TransactionObject transactionObject1 = new TransactionObject();
    TransactionObject transactionObject2 = new TransactionObject();
    transactionObject1.setLockTime(0);
    transactionObject2.setLockTime(1);
    List<TransactionObject> list = new ArrayList<>();
    list.add(transactionObject1);
    list.add(transactionObject2);
    assertEquals(transactionObject2, TransactionObject.lastLockedTransactionObject(list));
  }
>>>>>>> 34e52477
}<|MERGE_RESOLUTION|>--- conflicted
+++ resolved
@@ -122,7 +122,6 @@
         Collections.singletonList(pubKeyHash), transactionObject.getReceiversHashTransaction());
   }
 
-<<<<<<< HEAD
   // test thrown null List<PublicKey> getReceiversTransaction(Map<String, PublicKey> mapHashKey)
   // test thrown null Map<PublicKey, Long> getReceiversTransactionMap(Map<String, PublicKey>
   // mapHashKey)
@@ -140,12 +139,6 @@
       }
       return receivers;
     }*/
-
-=======
-
-  @Test
-  public void getReceiversTransactionTestNull() {
->>>>>>> 34e52477
     KeyPair senderKey1 = generateKeyPair();
     PublicKey sender1 = senderKey1.getPublicKey();
     PublicKey sender2 = null;
@@ -185,21 +178,7 @@
   // test Map<PublicKey, Long> getReceiversTransactionMap(Map<String, PublicKey> mapHashKey)
   @Test
   public void getReceiversTransactionMapTest() {
-<<<<<<< HEAD
-    /*  public Map<PublicKey, Long> getReceiversTransactionMap(Map<String, PublicKey> mapHashKey) {
-      Iterator<String> receiverHashIte = getReceiversHashTransaction().iterator();
-      Map<PublicKey, Long> receivers = new HashMap<>();
-      while (receiverHashIte.hasNext()) {
-        PublicKey pub = mapHashKey.getOrDefault(receiverHashIte.next(), null);
-        if (pub == null) {
-          throw new IllegalArgumentException("The hash correspond to no key in the dictionary");
-        }
-        receivers.putIfAbsent(pub, this.getMiniLaoPerReceiver(pub));
-      }
-      return receivers;
-    }*/
-=======
->>>>>>> 34e52477
+
     KeyPair senderKey = generateKeyPair();
     PublicKey sender = senderKey.getPublicKey();
     String type = "P2PKH";
@@ -251,16 +230,14 @@
     assertEquals(true, transactionObject.isSender(sender));
   }
 
-<<<<<<< HEAD
+
   // test String compute_sig_outputs_inputs(KeyPair keyPair)
   // @Test
   // public void computeSigOutputsInputs()
 
   // test int get_miniLao_per_receiver(PublicKey receiver)
   // send to your self still work
-=======
-
->>>>>>> 34e52477
+
   // test long getMiniLaoPerReceiverFirst(PublicKey receiver)
   @Test
   public void getMiniLaoPerReceiverTest() {
@@ -338,8 +315,6 @@
 
     List<InputObject> inpObj = new ArrayList<>();
     List<OutputObject> outObj = new ArrayList<>();
-
-<<<<<<< HEAD
     for (Input i : transactionModel.getInputs()) {
       ScriptInput scriptInput = i.getScript();
       inpObj.add(
@@ -356,16 +331,7 @@
           new OutputObject(
               o.getValue(),
               new ScriptOutputObject(scriptOutput.getType(), scriptOutput.getPubkeyHash())));
-=======
-    for (Input i: transactionModel.getInputs()) {
-      ScriptInput scriptInput = i.getScript();
-      inpObj.add(new InputObject(i.getTxOutHash(), i.getTxOutIndex(), new ScriptInputObject(scriptInput.getType(), scriptInput.getPubkey(), scriptInput.getSig())));
-    }
-
-    for (Output o: transactionModel.getOutputs()) {
-      ScriptOutput scriptOutput = o.getScript();
-      outObj.add(new OutputObject(o.getValue(), new ScriptOutputObject(scriptOutput.getType(), scriptOutput.getPubkeyHash())));
->>>>>>> 34e52477
+
     }
 
     transactionObject.setInputs(inpObj);
@@ -374,20 +340,4 @@
     assertEquals(true, transactionObject.isCoinBaseTransaction());
     assertEquals(postTransactionModel.getTransactionId(), transactionObject.computeId());
   }
-<<<<<<< HEAD
-=======
-
-  // test lastLockeTransactionObject
-  @Test
-  public void lastLockedTransactionObjectTest() {
-    TransactionObject transactionObject1 = new TransactionObject();
-    TransactionObject transactionObject2 = new TransactionObject();
-    transactionObject1.setLockTime(0);
-    transactionObject2.setLockTime(1);
-    List<TransactionObject> list = new ArrayList<>();
-    list.add(transactionObject1);
-    list.add(transactionObject2);
-    assertEquals(transactionObject2, TransactionObject.lastLockedTransactionObject(list));
-  }
->>>>>>> 34e52477
 }
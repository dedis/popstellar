--- conflicted
+++ resolved
@@ -15,18 +15,11 @@
 
 public class ElectionResultTest {
 
-<<<<<<< HEAD
-  private List<QuestionResult> results =
+  private final List<QuestionResult> results =
       Collections.singletonList(new QuestionResult("Candidate1", 40));
-  private List<ElectionResultQuestion> questions =
+  private final List<ElectionResultQuestion> questions =
       Collections.singletonList(new ElectionResultQuestion("question id", results));
-  private ElectionResult electionResult = new ElectionResult(questions);
-=======
-  private final List<QuestionResult> results = Arrays.asList(new QuestionResult("Candidate1", 40));
-  private final List<ElectionResultQuestion> questions =
-      Arrays.asList(new ElectionResultQuestion("question id", results));
   private final ElectionResult electionResult = new ElectionResult(questions);
->>>>>>> e8612f70
 
   @Test
   public void questionsCantBeNull() {

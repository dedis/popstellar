--- conflicted
+++ resolved
@@ -5,8 +5,6 @@
 import static org.mockito.ArgumentMatchers.any;
 import static org.mockito.Mockito.lenient;
 import static org.mockito.Mockito.when;
-
-import androidx.arch.core.executor.testing.InstantTaskExecutorRule;
 
 import com.github.dedis.popstellar.di.DataRegistryModule;
 import com.github.dedis.popstellar.di.JsonModule;
@@ -40,10 +38,6 @@
 import junit.framework.TestCase;
 
 import org.junit.Before;
-<<<<<<< HEAD
-import org.junit.Rule;
-=======
->>>>>>> cec8538b
 import org.junit.Test;
 import org.junit.runner.RunWith;
 import org.mockito.Mock;
@@ -82,8 +76,6 @@
 
   @Mock MessageSender messageSender;
   @Mock KeyManager keyManager;
-
-  @Rule public InstantTaskExecutorRule rule = new InstantTaskExecutorRule();
 
   @Before
   public void setup() throws GeneralSecurityException, IOException {
@@ -153,16 +145,11 @@
     Optional<Election> electionOpt =
         laoRepository.getLaoByChannel(LAO_CHANNEL).getElection(electionSetupOpenBallot.getId());
     assertTrue(electionOpt.isPresent());
-<<<<<<< HEAD
-    assertEquals(EventState.CREATED, electionOpt.get().getState().getValue());
-    assertEquals(electionSetup.getId(), electionOpt.get().getId());
-=======
     assertEquals(EventState.CREATED, electionOpt.get().getState());
     assertEquals(electionSetupOpenBallot.getId(), electionOpt.get().getId());
 
     // Check that the election version has been successfully set
     assertEquals(ElectionVersion.OPEN_BALLOT, electionOpt.get().getElectionVersion());
->>>>>>> cec8538b
 
     // Check the WitnessMessage has been created
     Optional<WitnessMessage> witnessMessage =
@@ -195,7 +182,7 @@
     Optional<Election> electionOpt =
         laoRepository.getLaoByChannel(LAO_CHANNEL).getElection(election.getId());
     assertTrue(electionOpt.isPresent());
-    assertEquals(EventState.RESULTS_READY, electionOpt.get().getState().getValue());
+    assertEquals(EventState.RESULTS_READY, electionOpt.get().getState());
     assertEquals(
         Collections.singletonList(questionResult), electionOpt.get().getResultsForQuestionId("id"));
   }
@@ -214,7 +201,7 @@
     Optional<Election> electionOpt =
         laoRepository.getLaoByChannel(LAO_CHANNEL).getElection(election.getId());
     assertTrue(electionOpt.isPresent());
-    assertEquals(EventState.CLOSED, electionOpt.get().getState().getValue());
+    assertEquals(EventState.CLOSED, electionOpt.get().getState());
   }
 
   @Test
@@ -227,17 +214,11 @@
       messageHandler.handleMessage(laoRepository, messageSender,
           election.getChannel(), message);
       if (state == EventState.CREATED) {
-<<<<<<< HEAD
-        assertEquals(EventState.OPENED, election.getState().getValue());
-        //Test for current TimeStamp
-=======
         assertEquals(EventState.OPENED, election.getState());
         // Test for current TimeStamp
->>>>>>> cec8538b
         assertEquals(Instant.now().getEpochSecond(), election.getStartTimestamp());
       } else {
-        assertEquals(state, election.getState().getValue());
-      }
+        assertEquals(state, election.getState());}
     }
   }
 

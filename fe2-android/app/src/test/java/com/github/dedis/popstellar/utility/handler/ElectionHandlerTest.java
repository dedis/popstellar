--- conflicted
+++ resolved
@@ -152,20 +152,6 @@
   @Test
   public void testHandleElectionSetup() {
     // Create the setup Election message
-<<<<<<< HEAD
-    ElectionSetup electionSetup = new ElectionSetup("election 2",
-        election.getCreation(),
-        election.getStartTimestamp(),
-        election.getEndTimestamp(),
-        Collections.singletonList(electionQuestion.getVotingMethod()),
-        Collections.singletonList(electionQuestion.getWriteIn()),
-        Collections.singletonList(electionQuestion.getBallotOptions()),
-        Collections.singletonList(electionQuestion.getQuestion()),
-        lao.getId());
-    MessageGeneral message = new MessageGeneral(
-        Base64.getUrlDecoder().decode(CREATE_LAO.getOrganizer()), electionSetup, signer,
-        Injection.provideGson());
-=======
     ElectionSetup electionSetup =
         new ElectionSetup(
             "election 2",
@@ -183,7 +169,6 @@
             electionSetup,
             signer,
             Injection.provideGson());
->>>>>>> 4d026011
 
     // Call the message handler
     assertFalse(handleMessage(laoRepository, LAO_CHANNEL, message));

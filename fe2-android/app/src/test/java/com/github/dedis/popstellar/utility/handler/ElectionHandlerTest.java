--- conflicted
+++ resolved
@@ -11,8 +11,6 @@
 import com.github.dedis.popstellar.di.DataRegistryModule;
 import com.github.dedis.popstellar.di.JsonModule;
 import com.github.dedis.popstellar.model.network.method.message.MessageGeneral;
-import com.github.dedis.popstellar.model.network.method.message.data.election.CastVote;
-import com.github.dedis.popstellar.model.network.method.message.data.election.ElectionEncryptedVote;
 import com.github.dedis.popstellar.model.network.method.message.data.election.ElectionEnd;
 import com.github.dedis.popstellar.model.network.method.message.data.election.ElectionKey;
 import com.github.dedis.popstellar.model.network.method.message.data.election.ElectionQuestion;
@@ -20,10 +18,6 @@
 import com.github.dedis.popstellar.model.network.method.message.data.election.ElectionResultQuestion;
 import com.github.dedis.popstellar.model.network.method.message.data.election.ElectionSetup;
 import com.github.dedis.popstellar.model.network.method.message.data.election.ElectionVersion;
-<<<<<<< HEAD
-import com.github.dedis.popstellar.model.network.method.message.data.election.ElectionVote;
-=======
->>>>>>> 5d4c8a6d
 import com.github.dedis.popstellar.model.network.method.message.data.election.OpenElection;
 import com.github.dedis.popstellar.model.network.method.message.data.election.QuestionResult;
 import com.github.dedis.popstellar.model.network.method.message.data.lao.CreateLao;
@@ -33,9 +27,6 @@
 import com.github.dedis.popstellar.model.objects.RollCall;
 import com.github.dedis.popstellar.model.objects.WitnessMessage;
 import com.github.dedis.popstellar.model.objects.event.EventState;
-import com.github.dedis.popstellar.model.objects.security.Base64URLData;
-import com.github.dedis.popstellar.model.objects.security.Ed25519.ElectionKeyPair;
-import com.github.dedis.popstellar.model.objects.security.Ed25519.ElectionPublicKey;
 import com.github.dedis.popstellar.model.objects.security.KeyPair;
 import com.github.dedis.popstellar.model.objects.security.PublicKey;
 import com.github.dedis.popstellar.repository.LAORepository;
@@ -43,7 +34,6 @@
 import com.github.dedis.popstellar.repository.ServerRepository;
 import com.github.dedis.popstellar.repository.remote.MessageSender;
 import com.github.dedis.popstellar.utility.error.DataHandlingException;
-import com.github.dedis.popstellar.utility.security.Hash;
 import com.github.dedis.popstellar.utility.security.KeyManager;
 import com.google.gson.Gson;
 
@@ -60,11 +50,9 @@
 import java.io.IOException;
 import java.security.GeneralSecurityException;
 import java.time.Instant;
-import java.util.ArrayList;
 import java.util.Arrays;
 import java.util.Collections;
 import java.util.HashMap;
-import java.util.List;
 import java.util.Optional;
 
 import io.reactivex.Completable;
@@ -84,7 +72,6 @@
   private Lao lao;
   private RollCall rollCall;
   private Election election;
-  private Election electionEncrypted;
   private ElectionQuestion electionQuestion;
 
   private LAORepository laoRepository;
@@ -115,43 +102,28 @@
     // Create one Roll Call and add it to the LAO
     rollCall = new RollCall(lao.getId(), Instant.now().getEpochSecond(), "roll call 1");
     lao.setRollCalls(
-            new HashMap<String, RollCall>() {
-              {
-                put(rollCall.getId(), rollCall);
-              }
-            });
+        new HashMap<String, RollCall>() {
+          {
+            put(rollCall.getId(), rollCall);
+          }
+        });
 
     // Create one Election and add it to the LAO
     election =
-<<<<<<< HEAD
-            new Election(
-                    lao.getId(), Instant.now().getEpochSecond(), "election 1", ElectionVersion.OPEN_BALLOT);
-    electionEncrypted =
-            new Election(
-                    lao.getId(), Instant.now().getEpochSecond(), "election 2", ElectionVersion.SECRET_BALLOT);
-
-=======
         new Election(
             lao.getId(), Instant.now().getEpochSecond(), "election 1", ElectionVersion.OPEN_BALLOT);
->>>>>>> 5d4c8a6d
     election.setStart(Instant.now().getEpochSecond());
     election.setEnd(Instant.now().getEpochSecond() + 20L);
     election.setChannel(lao.getChannel().subChannel(election.getId()));
-    electionEncrypted.setStart(Instant.now().getEpochSecond());
-    electionEncrypted.setEnd(Instant.now().getEpochSecond() + 21L);
-    electionEncrypted.setId("election2");
-    electionEncrypted.setChannel(lao.getChannel().subChannel(electionEncrypted.getId()));
-
     electionQuestion =
-            new ElectionQuestion(
-                    "question", "Plurality", false, Arrays.asList("a", "b"), election.getId());
+        new ElectionQuestion(
+            "question", "Plurality", false, Arrays.asList("a", "b"), election.getId());
     election.setElectionQuestions(Collections.singletonList(electionQuestion));
     lao.setElections(
-            new HashMap<String, Election>() {
-              {
-                put(election.getId(), election);
-                put(electionEncrypted.getId(), electionEncrypted);
-              }
+        new HashMap<String, Election>() {
+          {
+            put(election.getId(), election);
+          }
         });
 
     // Add the LAO to the LAORepository
@@ -161,7 +133,6 @@
     // Add the CreateLao message to the LAORepository
     MessageGeneral createLaoMessage = new MessageGeneral(SENDER_KEY, CREATE_LAO, GSON);
     laoRepository.getMessageById().put(createLaoMessage.getMessageId(), createLaoMessage);
-
   }
 
   @Test
@@ -180,20 +151,11 @@
     Optional<Election> electionOpt =
         laoRepository.getLaoByChannel(LAO_CHANNEL).getElection(electionSetupOpenBallot.getId());
     assertTrue(electionOpt.isPresent());
-<<<<<<< HEAD
-
-    assertEquals(EventState.CREATED, electionOpt.get().getState().getValue());
-    assertEquals(electionSetupOpenBallot.getId(), electionOpt.get().getId());
-
-    // Check that the election version has been successfully set
-    assertEquals(ElectionVersion.OPEN_BALLOT, electionOpt.get().getElectionVersion());
-=======
     assertEquals(electionSetupOpenBallot.getId(), electionOpt.get().getId());
 
     // Check that the election version has been successfully set
     assertEquals(ElectionVersion.OPEN_BALLOT, electionOpt.get().getElectionVersion());
     assertEquals(EventState.CREATED, electionOpt.get().getState().getValue());
->>>>>>> 5d4c8a6d
 
 
     // Check the WitnessMessage has been created
@@ -259,8 +221,8 @@
       messageHandler.handleMessage(laoRepository, messageSender,
           election.getChannel(), message);
       if (state == EventState.CREATED) {
-        // Test for current TimeStamp
         assertEquals(EventState.OPENED, election.getState().getValue());
+        //Test for current TimeStamp
         assertEquals(Instant.now().getEpochSecond(), election.getStartTimestamp());
       } else {
         assertEquals(state, election.getState().getValue());
@@ -277,58 +239,8 @@
 
     // Call the message handler
     messageHandler.handleMessage(
-<<<<<<< HEAD
-            laoRepository, messageSender, LAO_CHANNEL.subChannel(election.getId()), message);
+        laoRepository, messageSender, LAO_CHANNEL.subChannel(election.getId()), message);
 
     assertEquals(key, election.getElectionKey());
   }
-
-  @Test
-  public void testHandleCastVote() throws DataHandlingException {
-    // Here we test if the handling can both an Open Ballot cast vote and
-    // an Secret Ballot vote
-
-    // First test the Open Ballot version
-    // Set up a open ballot election
-    ElectionVote electionVote1 =
-            new ElectionVote("1", 1, false, null, election.getId());
-    List<ElectionVote> electionVotes = Arrays.asList(electionVote1);
-    CastVote<ElectionVote> electionVote = new CastVote<>(electionVotes, election.getId(), CREATE_LAO.getId());
-
-    MessageGeneral message1 = new MessageGeneral(SENDER_KEY, electionVote, GSON);
-    // Test the whole process
-    messageHandler.handleMessage(
-            laoRepository, messageSender, LAO_CHANNEL.subChannel(election.getId()), message1);
-    List<String> listOfVoteIds = new ArrayList<>();
-    // Since messageMap is a TreeMap, votes will already be sorted in the alphabetical order of
-    // messageIds
-    listOfVoteIds.add(electionVote1.getId());
-    String expectedHash = Hash.hash(listOfVoteIds.toArray(new String[0]));
-    assertEquals(expectedHash, election.computerRegisteredVotes());
-
-    // Now test with a SECRET BALLOT election
-
-    // Generate some keys for encryption
-    ElectionKeyPair keys = ElectionKeyPair.generateKeyPair();
-    ElectionPublicKey pubKey = keys.getEncryptionScheme();
-    Base64URLData encodedKey = new Base64URLData(pubKey.getPublicKey().toBytes());
-    electionEncrypted.setElectionKey(encodedKey.getEncoded());
-
-    ElectionEncryptedVote electionEncryptedVote1 =
-            new ElectionEncryptedVote("2", "1", false, null, electionEncrypted.getId());
-    List<ElectionEncryptedVote> electionEncryptedVote = Arrays.asList(electionEncryptedVote1);
-    CastVote<ElectionEncryptedVote> encryptedCastVote = new CastVote<>(electionEncryptedVote, electionEncrypted.getId(), CREATE_LAO.getId());
-
-    MessageGeneral message2 = new MessageGeneral(SENDER_KEY, encryptedCastVote, GSON);
-    // Test the handling, it no error are thrown it means that the validation happened without problems
-    messageHandler.handleMessage(
-            laoRepository, messageSender, LAO_CHANNEL.subChannel(electionEncrypted.getId()), message2);
-  }
-
-=======
-        laoRepository, messageSender, LAO_CHANNEL.subChannel(election.getId()), message);
-
-    assertEquals(key, election.getElectionKey());
-  }
->>>>>>> 5d4c8a6d
 }
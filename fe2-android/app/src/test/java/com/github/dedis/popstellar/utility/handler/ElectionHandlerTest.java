--- conflicted
+++ resolved
@@ -2,13 +2,12 @@
 
 import static com.github.dedis.popstellar.testutils.Base64DataUtils.generateKeyPair;
 import static com.github.dedis.popstellar.utility.handler.data.ElectionHandler.electionSetupWitnessMessage;
-<<<<<<< HEAD
 import static org.mockito.ArgumentMatchers.any;
 import static org.mockito.Mockito.lenient;
 import static org.mockito.Mockito.when;
-=======
+
 import static org.junit.Assert.assertThrows;
->>>>>>> db27afa5
+
 
 import com.github.dedis.popstellar.di.DataRegistryModule;
 import com.github.dedis.popstellar.di.JsonModule;
@@ -107,11 +106,8 @@
     election = new Election(lao.getId(), Instant.now().getEpochSecond(), "election 1");
     election.setStart(Instant.now().getEpochSecond());
     election.setEnd(Instant.now().getEpochSecond() + 20L);
-<<<<<<< HEAD
     election.setChannel(lao.getChannel().subChannel(election.getId()));
-=======
-    election.setChannel(LAO_CHANNEL + "/" + election.getId());
->>>>>>> db27afa5
+
     electionQuestion =
         new ElectionQuestion(
             "question", "Plurality", false, Arrays.asList("a", "b"), election.getId());
@@ -214,23 +210,27 @@
   @Test
   public void handleOpenElectionTest() throws DataHandlingException {
     OpenElection openElection = new OpenElection(lao.getId(), election.getId(), openedAt);
-    MessageGeneral message =
-        new MessageGeneral(
-            Base64.getUrlDecoder().decode(CREATE_LAO.getOrganizer()), openElection, signer, GSON);
+    MessageGeneral message = new MessageGeneral(SENDER_KEY, openElection, GSON);
+
+    //MessageGeneral message =
+    //    new MessageGeneral(
+    //    Base64.getUrlDecoder().decode(CREATE_LAO.getOrganizer()), openElection, signer, GSON);
 
     for (EventState state : EventState.values()) {
       election.setEventState(state);
 
       if (state == EventState.CREATED) {
         // If the previous state was CREATED, it should change it to OPENED.
-        messageHandler.handleMessage(laoRepository, election.getChannel(), message);
+        messageHandler.handleMessage(laoRepository, messageSender,
+            election.getChannel(), message);
         assertEquals(EventState.OPENED, election.getState());
         assertEquals(openedAt, election.getStartTimestamp());
       } else {
         // If the previous state was not CREATED, the state should not change and throw an exception
         assertThrows(
             DataHandlingException.class,
-            () -> messageHandler.handleMessage(laoRepository, election.getChannel(), message));
+            () -> messageHandler.handleMessage(laoRepository,
+                messageSender, election.getChannel(), message));
         assertEquals(state, election.getState());
       }
     }

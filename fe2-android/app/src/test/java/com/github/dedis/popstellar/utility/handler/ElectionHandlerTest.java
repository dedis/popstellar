package com.github.dedis.popstellar.utility.handler;

<<<<<<< HEAD
import static com.github.dedis.popstellar.utility.handler.ElectionHandler.electionSetupWitnessMessage;
import static com.github.dedis.popstellar.utility.handler.MessageHandler.handleMessage;
import static org.junit.Assert.assertThrows;
=======
import static com.github.dedis.popstellar.utility.handler.data.ElectionHandler.electionSetupWitnessMessage;
>>>>>>> c4939940

import com.github.dedis.popstellar.di.DataRegistryModule;
import com.github.dedis.popstellar.di.JsonModule;
import com.github.dedis.popstellar.model.network.GenericMessage;
import com.github.dedis.popstellar.model.network.answer.Result;
import com.github.dedis.popstellar.model.network.method.message.MessageGeneral;
import com.github.dedis.popstellar.model.network.method.message.data.Data;
import com.github.dedis.popstellar.model.network.method.message.data.election.ElectionEnd;
import com.github.dedis.popstellar.model.network.method.message.data.election.ElectionQuestion;
import com.github.dedis.popstellar.model.network.method.message.data.election.ElectionResult;
import com.github.dedis.popstellar.model.network.method.message.data.election.ElectionResultQuestion;
import com.github.dedis.popstellar.model.network.method.message.data.election.ElectionSetup;
import com.github.dedis.popstellar.model.network.method.message.data.election.OpenElection;
import com.github.dedis.popstellar.model.network.method.message.data.election.QuestionResult;
import com.github.dedis.popstellar.model.network.method.message.data.lao.CreateLao;
import com.github.dedis.popstellar.model.objects.Election;
import com.github.dedis.popstellar.model.objects.Lao;
import com.github.dedis.popstellar.model.objects.RollCall;
import com.github.dedis.popstellar.model.objects.WitnessMessage;
import com.github.dedis.popstellar.model.objects.event.EventState;
import com.github.dedis.popstellar.repository.LAORepository;
import com.github.dedis.popstellar.repository.LAOState;
import com.github.dedis.popstellar.repository.local.LAOLocalDataSource;
import com.github.dedis.popstellar.repository.remote.LAORemoteDataSource;
import com.github.dedis.popstellar.utility.error.DataHandlingException;
import com.github.dedis.popstellar.utility.scheduler.SchedulerProvider;
import com.github.dedis.popstellar.utility.scheduler.TestSchedulerProvider;
import com.google.crypto.tink.PublicKeySign;
import com.google.crypto.tink.integration.android.AndroidKeysetManager;
import com.google.gson.Gson;

import junit.framework.TestCase;

import org.junit.Before;
import org.junit.Test;
import org.junit.runner.RunWith;
import org.mockito.Mock;
import org.mockito.Mockito;
import org.mockito.junit.MockitoJUnitRunner;

import java.security.GeneralSecurityException;
import java.time.Instant;
import java.util.Arrays;
import java.util.Base64;
import java.util.Collections;
import java.util.HashMap;
import java.util.Optional;
import java.util.concurrent.TimeUnit;

import io.reactivex.Observable;
import io.reactivex.schedulers.TestScheduler;

@RunWith(MockitoJUnitRunner.class)
public class ElectionHandlerTest extends TestCase {

  @Mock LAORemoteDataSource remoteDataSource;
  @Mock LAOLocalDataSource localDataSource;
  @Mock AndroidKeysetManager androidKeysetManager;
  @Mock PublicKeySign signer;

  private static final Gson GSON = JsonModule.provideGson(DataRegistryModule.provideDataRegistry());
  private static final MessageHandler messageHandler =
      new MessageHandler(DataRegistryModule.provideDataRegistry());

  private static final int REQUEST_ID = 42;
  private static final int RESPONSE_DELAY = 1000;
  private static final CreateLao CREATE_LAO =
      new CreateLao("lao", "Z3DYtBxooGs6KxOAqCWD3ihR8M6ZPBjAmWp_w5VBaws=");
  private static final String CHANNEL = "/root";
  private static final String LAO_CHANNEL = CHANNEL + "/" + CREATE_LAO.getId();

  private static final long openedAt = 1633099883;

  private Lao lao;
  private RollCall rollCall;
  private Election election;
  private ElectionQuestion electionQuestion;
  private LAORepository laoRepository;
  private MessageGeneral createLaoMessage;

  @Before
  public void setup() throws GeneralSecurityException {
    SchedulerProvider testSchedulerProvider = new TestSchedulerProvider();
    TestScheduler testScheduler = (TestScheduler) testSchedulerProvider.io();

    // Mock the signing of of any data for the MessageGeneral constructor
    byte[] dataBuf = GSON.toJson(CREATE_LAO, Data.class).getBytes();
    Mockito.when(signer.sign(Mockito.any())).thenReturn(dataBuf);
    createLaoMessage =
        new MessageGeneral(
            Base64.getUrlDecoder().decode(CREATE_LAO.getOrganizer()), CREATE_LAO, signer, GSON);

    // Simulate a network response from the server after the response delay
    Observable<GenericMessage> upstream =
        Observable.fromArray((GenericMessage) new Result(REQUEST_ID))
            .delay(RESPONSE_DELAY, TimeUnit.MILLISECONDS, testScheduler);

    Mockito.when(remoteDataSource.observeMessage()).thenReturn(upstream);
    Mockito.when(remoteDataSource.observeWebsocket()).thenReturn(Observable.empty());

    laoRepository =
        new LAORepository(
            remoteDataSource,
            localDataSource,
            androidKeysetManager,
            messageHandler,
            GSON,
            testSchedulerProvider);

    // Create one LAO
    lao = new Lao(CREATE_LAO.getName(), CREATE_LAO.getOrganizer(), CREATE_LAO.getCreation());
    lao.setLastModified(lao.getCreation());

    // Create one Roll Call and add it to the LAO
    rollCall = new RollCall(lao.getId(), Instant.now().getEpochSecond(), "roll call 1");
    lao.setRollCalls(
        new HashMap<String, RollCall>() {
          {
            put(rollCall.getId(), rollCall);
          }
        });

    // Create one Election and add it to the LAO
    election = new Election(lao.getId(), Instant.now().getEpochSecond(), "election 1");
    election.setStart(Instant.now().getEpochSecond());
    election.setEnd(Instant.now().getEpochSecond() + 20L);
    election.setChannel(LAO_CHANNEL + "/" + election.getId());
    electionQuestion =
        new ElectionQuestion(
            "question", "Plurality", false, Arrays.asList("a", "b"), election.getId());
    election.setElectionQuestions(Collections.singletonList(electionQuestion));
    lao.setElections(
        new HashMap<String, Election>() {
          {
            put(election.getId(), election);
          }
        });

    // Add the LAO to the LAORepository
    laoRepository.getLaoById().put(LAO_CHANNEL, new LAOState(lao));
    laoRepository.setAllLaoSubject();

    // Add the CreateLao message to the LAORepository
    laoRepository.getMessageById().put(createLaoMessage.getMessageId(), createLaoMessage);
  }

  @Test
  public void testHandleElectionSetup() throws DataHandlingException {
    // Create the setup Election message
    ElectionSetup electionSetup =
        new ElectionSetup(
            "election 2",
            election.getCreation(),
            election.getStartTimestamp(),
            election.getEndTimestamp(),
            Collections.singletonList(electionQuestion.getVotingMethod()),
            Collections.singletonList(electionQuestion.getWriteIn()),
            Collections.singletonList(electionQuestion.getBallotOptions()),
            Collections.singletonList(electionQuestion.getQuestion()),
            lao.getId());
    MessageGeneral message =
        new MessageGeneral(
            Base64.getUrlDecoder().decode(CREATE_LAO.getOrganizer()), electionSetup, signer, GSON);

    // Call the message handler
    messageHandler.handleMessage(laoRepository, LAO_CHANNEL, message);

    // Check the Election is present with state OPENED and the correct ID
    Optional<Election> electionOpt =
        laoRepository.getLaoByChannel(LAO_CHANNEL).getElection(electionSetup.getId());
    assertTrue(electionOpt.isPresent());
    assertEquals(EventState.CREATED, electionOpt.get().getState());
    assertEquals(electionSetup.getId(), electionOpt.get().getId());

    // Check the WitnessMessage has been created
    Optional<WitnessMessage> witnessMessage =
        laoRepository.getLaoByChannel(LAO_CHANNEL).getWitnessMessage(message.getMessageId());
    assertTrue(witnessMessage.isPresent());

    // Check the Witness message contains the expected title and description
    WitnessMessage expectedMessage =
        electionSetupWitnessMessage(message.getMessageId(), electionOpt.get());
    assertEquals(expectedMessage.getTitle(), witnessMessage.get().getTitle());
    assertEquals(expectedMessage.getDescription(), witnessMessage.get().getDescription());
  }

  @Test
  public void testHandleElectionResult() throws DataHandlingException {
    // Create the result Election message
    QuestionResult questionResult =
        new QuestionResult(electionQuestion.getBallotOptions().get(0), 2);
    ElectionResultQuestion electionResultQuestion =
        new ElectionResultQuestion("id", Collections.singletonList(questionResult));
    ElectionResult electionResult =
        new ElectionResult(Collections.singletonList(electionResultQuestion));
    MessageGeneral message =
        new MessageGeneral(
            Base64.getUrlDecoder().decode(CREATE_LAO.getOrganizer()), electionResult, signer, GSON);

    // Call the message handler
    messageHandler.handleMessage(laoRepository, LAO_CHANNEL + "/" + election.getId(), message);

    // Check the Election is present with state RESULTS_READY and the results
    Optional<Election> electionOpt =
        laoRepository.getLaoByChannel(LAO_CHANNEL).getElection(election.getId());
    assertTrue(electionOpt.isPresent());
    assertEquals(EventState.RESULTS_READY, electionOpt.get().getState());
    assertEquals(
        Collections.singletonList(questionResult), electionOpt.get().getResultsForQuestionId("id"));
  }

  @Test
  public void testHandleElectionEnd() throws DataHandlingException {
    // Create the end Election message
    ElectionEnd electionEnd = new ElectionEnd(election.getId(), lao.getId(), "");
    MessageGeneral message =
        new MessageGeneral(
            Base64.getUrlDecoder().decode(CREATE_LAO.getOrganizer()), electionEnd, signer, GSON);

    // Call the message handler
    messageHandler.handleMessage(laoRepository, LAO_CHANNEL + "/" + election.getId(), message);

    // Check the Election is present with state CLOSED and the results
    Optional<Election> electionOpt =
        laoRepository.getLaoByChannel(LAO_CHANNEL).getElection(election.getId());
    assertTrue(electionOpt.isPresent());
    assertEquals(EventState.CLOSED, electionOpt.get().getState());
  }

  @Test
  public void handleOpenElectionTest() throws DataHandlingException {
    OpenElection openElection = new OpenElection(lao.getId(), election.getId(), openedAt);
    MessageGeneral message =
        new MessageGeneral(
            Base64.getUrlDecoder().decode(CREATE_LAO.getOrganizer()), openElection, signer, GSON);

    for (EventState state : EventState.values()) {
      election.setEventState(state);

      if (state == EventState.CREATED) {
        // If the previous state was CREATED, it should change it to OPENED.
        handleMessage(laoRepository, election.getChannel(), message);
        assertEquals(EventState.OPENED, election.getState());
        assertEquals(openedAt, election.getStartTimestamp());
      } else {
        // If the previous state was not CREATED, the state should not change and throw an exception
        assertThrows(
            DataHandlingException.class,
            () -> handleMessage(laoRepository, election.getChannel(), message));
        assertEquals(state, election.getState());
      }
    }
  }
}<|MERGE_RESOLUTION|>--- conflicted
+++ resolved
@@ -1,12 +1,7 @@
 package com.github.dedis.popstellar.utility.handler;
 
-<<<<<<< HEAD
-import static com.github.dedis.popstellar.utility.handler.ElectionHandler.electionSetupWitnessMessage;
-import static com.github.dedis.popstellar.utility.handler.MessageHandler.handleMessage;
+import static com.github.dedis.popstellar.utility.handler.data.ElectionHandler.electionSetupWitnessMessage;
 import static org.junit.Assert.assertThrows;
-=======
-import static com.github.dedis.popstellar.utility.handler.data.ElectionHandler.electionSetupWitnessMessage;
->>>>>>> c4939940
 
 import com.github.dedis.popstellar.di.DataRegistryModule;
 import com.github.dedis.popstellar.di.JsonModule;
@@ -248,14 +243,14 @@
 
       if (state == EventState.CREATED) {
         // If the previous state was CREATED, it should change it to OPENED.
-        handleMessage(laoRepository, election.getChannel(), message);
+        messageHandler.handleMessage(laoRepository, election.getChannel(), message);
         assertEquals(EventState.OPENED, election.getState());
         assertEquals(openedAt, election.getStartTimestamp());
       } else {
         // If the previous state was not CREATED, the state should not change and throw an exception
         assertThrows(
             DataHandlingException.class,
-            () -> handleMessage(laoRepository, election.getChannel(), message));
+            () -> messageHandler.handleMessage(laoRepository, election.getChannel(), message));
         assertEquals(state, election.getState());
       }
     }

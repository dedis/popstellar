--- conflicted
+++ resolved
@@ -47,14 +47,24 @@
 import junit.framework.TestCase;
 
 import org.junit.Before;
-<<<<<<< HEAD
-=======
 import org.junit.Rule;
->>>>>>> 7075a627
+
 import org.junit.Test;
 import org.junit.runner.RunWith;
 import org.mockito.Mock;
 import org.mockito.junit.MockitoJUnitRunner;
+
+
+import java.io.IOException;
+import java.security.GeneralSecurityException;
+import java.time.Instant;
+import java.util.Arrays;
+import java.util.Collections;
+import java.util.HashMap;
+import java.util.Optional;
+
+import io.reactivex.Completable;
+
 
 import java.io.IOException;
 import java.security.GeneralSecurityException;
@@ -174,16 +184,13 @@
     Optional<Election> electionOpt =
         laoRepository.getLaoByChannel(LAO_CHANNEL).getElection(electionSetupOpenBallot.getId());
     assertTrue(electionOpt.isPresent());
-<<<<<<< HEAD
-    assertEquals(EventState.CREATED, electionOpt.get().getState());
+
+    assertEquals(EventState.CREATED, electionOpt.get().getState().getValue());
     assertEquals(electionSetupOpenBallot.getId(), electionOpt.get().getId());
 
     // Check that the election version has been successfully set
     assertEquals(ElectionVersion.OPEN_BALLOT, electionOpt.get().getElectionVersion());
-=======
-    assertEquals(EventState.CREATED, electionOpt.get().getState().getValue());
-    assertEquals(electionSetup.getId(), electionOpt.get().getId());
->>>>>>> 7075a627
+
 
     // Check the WitnessMessage has been created
     Optional<WitnessMessage> witnessMessage =
@@ -248,13 +255,8 @@
       messageHandler.handleMessage(laoRepository, messageSender,
           election.getChannel(), message);
       if (state == EventState.CREATED) {
-<<<<<<< HEAD
-        assertEquals(EventState.OPENED, election.getState());
         // Test for current TimeStamp
-=======
         assertEquals(EventState.OPENED, election.getState().getValue());
-        //Test for current TimeStamp
->>>>>>> 7075a627
         assertEquals(Instant.now().getEpochSecond(), election.getStartTimestamp());
       } else {
         assertEquals(state, election.getState().getValue());

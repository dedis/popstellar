package com.github.dedis.popstellar.testutils.pages.detail;

import androidx.annotation.IdRes;
import androidx.test.espresso.ViewInteraction;

import com.github.dedis.popstellar.R;
import com.github.dedis.popstellar.ui.detail.LaoDetailActivity;
import com.github.dedis.popstellar.utility.Constants;

import static androidx.test.espresso.Espresso.onView;
import static androidx.test.espresso.matcher.ViewMatchers.withId;

/**
 * Page object of {@link LaoDetailActivity}
 *
 * <p>Creation : 04/12/2021
 */
public class LaoDetailActivityPageObject {

  private LaoDetailActivityPageObject() {
    throw new IllegalStateException("Page object");
  }

  public static ViewInteraction fragmentContainer() {
    return onView(withId(R.id.fragment_container_lao_detail));
  }

<<<<<<< HEAD
=======
  public static ViewInteraction tokenButton() {
    return onView(withId(R.id.lao_detail_tokens_menu));
  }

>>>>>>> 6c8cb25a
  public static ViewInteraction socialMediaButton() {
    return onView(withId(R.id.main_menu_digital_cash));
  }

  public static ViewInteraction digitalCashButton() {
    return onView(withId(R.id.main_menu_digital_cash));
  }

  @IdRes
  public static int digitalCashMenu() {
    return R.id.main_menu_digital_cash;
  }

  public static ViewInteraction witnessButton() {
    return onView(withId(R.id.main_menu_witnessing));
  }

  public static ViewInteraction drawerLayout() {
    return onView(withId(R.id.lao_detail_drawer_layout));
  }

  public static ViewInteraction navigationDrawer() {
    return onView(withId(R.id.lao_detail_navigation_drawer));
  }

  @IdRes
<<<<<<< HEAD
  public static int laoDetailFragmentId() {
    return R.id.fragment_lao_detail;
=======
  public static int tokenListFragmentId() {
    return R.id.fragment_tokens;
>>>>>>> 6c8cb25a
  }

  @IdRes
  public static int witnessingFragmentId() {
    return R.id.fragment_witnessing;
  }

  @IdRes
  public static int qrCodeFragmentId() {
    return R.id.fragment_qrcode;
  }

  public static int containerId() {
    return R.id.fragment_container_lao_detail;
  }

  public static String laoIdExtra() {
    return Constants.LAO_ID_EXTRA;
  }

  public static String fragmentToOpenExtra() {
    return Constants.FRAGMENT_TO_OPEN_EXTRA;
  }

  public static String laoDetailValue() {
    return Constants.LAO_DETAIL_EXTRA;
  }
}<|MERGE_RESOLUTION|>--- conflicted
+++ resolved
@@ -25,13 +25,10 @@
     return onView(withId(R.id.fragment_container_lao_detail));
   }
 
-<<<<<<< HEAD
-=======
   public static ViewInteraction tokenButton() {
     return onView(withId(R.id.lao_detail_tokens_menu));
   }
 
->>>>>>> 6c8cb25a
   public static ViewInteraction socialMediaButton() {
     return onView(withId(R.id.main_menu_digital_cash));
   }
@@ -58,13 +55,13 @@
   }
 
   @IdRes
-<<<<<<< HEAD
   public static int laoDetailFragmentId() {
     return R.id.fragment_lao_detail;
-=======
+  }
+
+  @IdRes
   public static int tokenListFragmentId() {
     return R.id.fragment_tokens;
->>>>>>> 6c8cb25a
   }
 
   @IdRes

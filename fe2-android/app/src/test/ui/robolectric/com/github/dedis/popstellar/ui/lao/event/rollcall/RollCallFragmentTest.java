package com.github.dedis.popstellar.ui.lao.event.rollcall;

import android.graphics.Color;

import androidx.appcompat.app.AppCompatDelegate;
import androidx.arch.core.executor.testing.InstantTaskExecutorRule;
import androidx.test.ext.junit.runners.AndroidJUnit4;
import androidx.test.platform.app.InstrumentationRegistry;

import com.github.dedis.popstellar.model.network.method.message.data.rollcall.CloseRollCall;
import com.github.dedis.popstellar.model.network.method.message.data.rollcall.OpenRollCall;
import com.github.dedis.popstellar.model.objects.Lao;
import com.github.dedis.popstellar.model.objects.RollCall;
import com.github.dedis.popstellar.model.objects.event.EventState;
import com.github.dedis.popstellar.model.objects.security.KeyPair;
import com.github.dedis.popstellar.model.objects.security.PublicKey;
import com.github.dedis.popstellar.model.objects.view.LaoView;
import com.github.dedis.popstellar.repository.LAORepository;
import com.github.dedis.popstellar.repository.RollCallRepository;
import com.github.dedis.popstellar.repository.remote.GlobalNetworkManager;
import com.github.dedis.popstellar.testutils.BundleBuilder;
import com.github.dedis.popstellar.testutils.MessageSenderHelper;
import com.github.dedis.popstellar.testutils.fragment.ActivityFragmentScenarioRule;
import com.github.dedis.popstellar.ui.lao.LaoActivity;
import com.github.dedis.popstellar.utility.Constants;
import com.github.dedis.popstellar.utility.error.UnknownLaoException;
import com.github.dedis.popstellar.utility.security.KeyManager;

import org.junit.Rule;
import org.junit.Test;
import org.junit.rules.ExternalResource;
import org.junit.runner.RunWith;
import org.mockito.Mock;
import org.mockito.junit.MockitoJUnit;
import org.mockito.junit.MockitoTestRule;

import java.text.DateFormat;
import java.text.SimpleDateFormat;
import java.util.*;

import javax.inject.Inject;

import dagger.hilt.android.testing.*;
import io.reactivex.subjects.BehaviorSubject;

import static androidx.test.espresso.action.ViewActions.click;
import static androidx.test.espresso.assertion.ViewAssertions.matches;
import static androidx.test.espresso.matcher.ViewMatchers.*;
import static com.github.dedis.popstellar.testutils.Base64DataUtils.generateKeyPair;
import static com.github.dedis.popstellar.testutils.pages.lao.LaoActivityPageObject.*;
import static com.github.dedis.popstellar.testutils.pages.lao.event.rollcall.RollCallFragmentPageObject.*;
import static org.junit.Assert.assertEquals;
import static org.junit.Assert.assertNotEquals;
import static org.mockito.ArgumentMatchers.*;
import static org.mockito.Mockito.verify;
import static org.mockito.Mockito.when;

@HiltAndroidTest
@RunWith(AndroidJUnit4.class)
public class RollCallFragmentTest {

  private static final String LAO_NAME = "lao";
  private static final KeyPair SENDER_KEY = generateKeyPair();
  private static final PublicKey SENDER = SENDER_KEY.getPublicKey();
  private static final Lao LAO = new Lao(LAO_NAME, SENDER, 10223421);
  private static final String LAO_ID = LAO.getId();
  private static final String ROLL_CALL_TITLE = "RC title";
  private static final long CREATION = 10323411;
  private static final long ROLL_CALL_START = 10323421;
  private static final long ROLL_CALL_END = 10323431;
  private static final String ROLL_CALL_DESC = "";
  private static final String LOCATION = "EPFL";
  private static final BehaviorSubject<LaoView> laoSubject =
      BehaviorSubject.createDefault(new LaoView(LAO));

  private static final DateFormat DATE_FORMAT =
      new SimpleDateFormat("dd/MM/yyyy HH:mm z", Locale.ENGLISH);

  private final RollCall ROLL_CALL =
      new RollCall(
          LAO.getId(),
          LAO.getId(),
          ROLL_CALL_TITLE,
          CREATION,
          ROLL_CALL_START,
          ROLL_CALL_END,
          EventState.CREATED,
          new HashSet<>(),
          LOCATION,
          ROLL_CALL_DESC);

  private final RollCall ROLL_CALL_2 =
      new RollCall(
          LAO.getId() + "2",
          LAO.getId() + "2",
          ROLL_CALL_TITLE,
          CREATION,
          ROLL_CALL_START,
          ROLL_CALL_END,
          EventState.CREATED,
          new HashSet<>(),
          LOCATION,
          ROLL_CALL_DESC);

  @Inject RollCallRepository rollCallRepo;

  @BindValue @Mock LAORepository laoRepo;
  @BindValue @Mock GlobalNetworkManager networkManager;
  @BindValue @Mock KeyManager keyManager;

  MessageSenderHelper messageSenderHelper = new MessageSenderHelper();

  @Rule public InstantTaskExecutorRule rule = new InstantTaskExecutorRule();

  @Rule(order = 0)
  public final MockitoTestRule mockitoRule = MockitoJUnit.testRule(this);

  @Rule(order = 1)
  public final HiltAndroidRule hiltRule = new HiltAndroidRule(this);

  @Rule(order = 2)
  public final ExternalResource setupRule =
      new ExternalResource() {
        @Override
        protected void before() throws UnknownLaoException {
          hiltRule.inject();
          when(laoRepo.getLaoObservable(anyString())).thenReturn(laoSubject);
          when(laoRepo.getLaoView(any())).thenAnswer(invocation -> new LaoView(LAO));

          rollCallRepo.updateRollCall(LAO_ID, ROLL_CALL);
          rollCallRepo.updateRollCall(LAO_ID, ROLL_CALL_2);

          when(keyManager.getMainPublicKey()).thenReturn(SENDER);

          when(networkManager.getMessageSender()).thenReturn(messageSenderHelper.getMockedSender());
          messageSenderHelper.setupMock();
        }
      };

  @Rule(order = 3)
  public ActivityFragmentScenarioRule<LaoActivity, RollCallFragment> activityScenarioRule =
      ActivityFragmentScenarioRule.launchIn(
          LaoActivity.class,
          new BundleBuilder().putString(laoIdExtra(), LAO_ID).build(),
          containerId(),
          RollCallFragment.class,
          () -> RollCallFragment.newInstance(ROLL_CALL),
          new BundleBuilder()
              .putString(Constants.ROLL_CALL_ID, ROLL_CALL.getPersistentId())
              .build());

  @Test
  public void rollCallTitleMatches() {
    rollCallTitle().check(matches(withText(ROLL_CALL_TITLE)));
  }

  @Test
  public void statusCreatedTest() {
    rollCallStatusText().check(matches(withText("Not yet opened")));
  }

  @Test
  public void datesDisplayedMatches() {
    Date startTime = new Date(ROLL_CALL.getStartTimestampInMillis());
    Date endTime = new Date(ROLL_CALL.getEndTimestampInMillis());
    String startTimeText = DATE_FORMAT.format(startTime);
    String endTimeText = DATE_FORMAT.format(endTime);

    rollCallStartTime().check(matches(withText(startTimeText)));
    rollCallEndTime().check(matches(withText(endTimeText)));
  }

  @Test
  public void managementButtonIsDisplayed() {
    managementButton().check(matches(isDisplayed()));
  }

  @Test
  public void scanButtonIsNotDisplayedWhenCreatedTest() {
    rollCallScanButton().check(matches(withEffectiveVisibility(Visibility.GONE)));
  }

  @Test
  public void managementButtonOpensRollCallWhenCreated() {
    managementButton().check(matches(withText("OPEN")));
    managementButton().perform(click());
    // Wait for the main thread to finish executing the calls made above
    // before asserting their effect
    InstrumentationRegistry.getInstrumentation().waitForIdleSync();

    verify(messageSenderHelper.getMockedSender())
        .publish(any(), eq(LAO.getChannel()), any(OpenRollCall.class));
    messageSenderHelper.assertSubscriptions();
  }

  @Test
  public void statusOpenedTest() {
    rollCallRepo.updateRollCall(LAO_ID, RollCall.openRollCall(ROLL_CALL));

    rollCallStatusText().check(matches(withText("Open")));
  }

  @Test
  public void scanButtonIsDisplayedWhenOpenedTest() {
    rollCallRepo.updateRollCall(LAO_ID, RollCall.openRollCall(ROLL_CALL));

    rollCallScanButton().check(matches(withEffectiveVisibility(Visibility.VISIBLE)));
  }

  @Test
  public void managementButtonCloseRollCallWhenOpened() {
    rollCallRepo.updateRollCall(LAO_ID, RollCall.openRollCall(ROLL_CALL));

    // Mock the fact that the rollcall was successfully opened
    managementButton().check(matches(withText("CLOSE")));
    managementButton().perform(click());
    // Wait for the main thread to finish executing the calls made above
    // before asserting their effect
    InstrumentationRegistry.getInstrumentation().waitForIdleSync();

    verify(messageSenderHelper.getMockedSender())
        .publish(any(), eq(LAO.getChannel()), any(CloseRollCall.class));
    messageSenderHelper.assertSubscriptions();
  }

  @Test
  public void scanButtonOpenScanningTest() {
    rollCallRepo.updateRollCall(LAO_ID, RollCall.openRollCall(ROLL_CALL));

    rollCallScanButton().perform(click());
    fragmentContainer().check(matches(withChild(withId(qrCodeFragmentId()))));
  }

  @Test
  public void statusClosedTest() {
    rollCallRepo.updateRollCall(LAO_ID, RollCall.closeRollCall(ROLL_CALL));
    rollCallStatusText().check(matches(withText("Closed")));
  }

  @Test
  public void scanButtonIsNotDisplayedWhenClosedTest() {
    rollCallRepo.updateRollCall(LAO_ID, RollCall.closeRollCall(ROLL_CALL));
    rollCallScanButton().check(matches(withEffectiveVisibility(Visibility.GONE)));
  }

  @Test
  public void managementButtonClosedTest() {
    rollCallRepo.updateRollCall(LAO_ID, RollCall.closeRollCall(ROLL_CALL));
    managementButton().check(matches(withText("REOPEN")));
  }

  @Test
  public void blockOpenRollCallTest() {
    rollCallRepo.updateRollCall(LAO_ID, RollCall.openRollCall(ROLL_CALL_2));

    managementButton().check(matches(withText("OPEN")));
    managementButton().perform(click());
    // Wait for the main thread to finish executing the calls made above
    // before asserting their effect
    InstrumentationRegistry.getInstrumentation().waitForIdleSync();

    // Assert state of roll call is unchanged
    assertNotEquals(ROLL_CALL.getState(), EventState.OPENED);
    managementButton().check(matches(withText("OPEN")));
  }

  @Test
<<<<<<< HEAD
  public void testQRCodeColorChangesWithNightMode() {
    activityScenarioRule
        .getScenario()
        .onFragment(
            fragment -> {
              AppCompatDelegate.setDefaultNightMode(AppCompatDelegate.MODE_NIGHT_YES);
              assertEquals(fragment.getQRCodeColor(), Color.WHITE);

              AppCompatDelegate.setDefaultNightMode(AppCompatDelegate.MODE_NIGHT_NO);
              assertEquals(fragment.getQRCodeColor(), Color.BLACK);
            });
=======
  public void attendeesTextTest() {
    // Assert that when the roll call is not opened, the organizer has no attendees view
    rollCallAttendeesText().check(matches(withEffectiveVisibility(Visibility.INVISIBLE)));

    // Open the roll call
    rollCallRepo.updateRollCall(LAO_ID, RollCall.openRollCall(ROLL_CALL));

    rollCallAttendeesText().check(matches(withEffectiveVisibility(Visibility.VISIBLE)));
    rollCallAttendeesText().check(matches(withText("Scanned tokens")));

    // Close the roll call
    rollCallRepo.updateRollCall(LAO_ID, RollCall.closeRollCall(ROLL_CALL));

    // Check that it has switched from scanned tokens to attendees
    rollCallAttendeesText().check(matches(withEffectiveVisibility(Visibility.VISIBLE)));
    rollCallAttendeesText().check(matches(withText("Attendees")));
  }

  @Test
  public void attendeesListTest() {
    // Assert that when the roll call is not opened, the organizer has no attendees view
    rollCallListAttendees().check(matches(withEffectiveVisibility(Visibility.INVISIBLE)));

    // Open the roll call
    rollCallRepo.updateRollCall(LAO_ID, RollCall.openRollCall(ROLL_CALL));

    rollCallListAttendees().check(matches(withEffectiveVisibility(Visibility.VISIBLE)));
    // Assert that no scanned participant is present
    rollCallListAttendees().check(matches(hasChildCount(0)));
>>>>>>> 9e0a664a
  }
}<|MERGE_RESOLUTION|>--- conflicted
+++ resolved
@@ -265,7 +265,6 @@
   }
 
   @Test
-<<<<<<< HEAD
   public void testQRCodeColorChangesWithNightMode() {
     activityScenarioRule
         .getScenario()
@@ -277,7 +276,7 @@
               AppCompatDelegate.setDefaultNightMode(AppCompatDelegate.MODE_NIGHT_NO);
               assertEquals(fragment.getQRCodeColor(), Color.BLACK);
             });
-=======
+
   public void attendeesTextTest() {
     // Assert that when the roll call is not opened, the organizer has no attendees view
     rollCallAttendeesText().check(matches(withEffectiveVisibility(Visibility.INVISIBLE)));
@@ -307,6 +306,5 @@
     rollCallListAttendees().check(matches(withEffectiveVisibility(Visibility.VISIBLE)));
     // Assert that no scanned participant is present
     rollCallListAttendees().check(matches(hasChildCount(0)));
->>>>>>> 9e0a664a
   }
 }
--- conflicted
+++ resolved
@@ -51,11 +51,7 @@
 /** Injection is used to provide the services needed to the application. */
 public class Injection {
 
-<<<<<<< HEAD
   private static String serverUrl = "ws://10.0.2.2:9000/organizer/client";
-=======
-  private static final String SERVER_URL = "ws://10.0.2.2:9000/organizer/client";
->>>>>>> e89d205b
 
   private static final String TAG = "INJECTION";
 
@@ -72,8 +68,6 @@
   private static LAOService LAO_SERVICE_INSTANCE;
 
   private static AndroidKeysetManager KEYSET_MANAGER;
-
-  private static Boolean modifiedServerUrl = false;
 
   public static AndroidKeysetManager provideAndroidKeysetManager(Context applicationContext)
       throws IOException, GeneralSecurityException {
@@ -116,14 +110,6 @@
 
   public static String getServerUrl() {
     return serverUrl;
-  }
-
-  public static void setModifiedServerUrl(Boolean bool) {
-    modifiedServerUrl = bool;
-  }
-
-  public static Boolean getModifiedServerUrl() {
-    return modifiedServerUrl;
   }
 
   public static Gson provideGson() {

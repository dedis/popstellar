--- conflicted
+++ resolved
@@ -19,13 +19,9 @@
   <string name="tab_digital_cash">Digital Cash</string>
   <string name="event_list">Event List</string>
   <string name="witnessing">Witnessing</string>
-<<<<<<< HEAD
   <string name="invite">Invite</string>
   <string name="tokens">Tokens</string>
   <string name="disconnect">Disconnect</string>
-=======
-  <string name="tokens">Tokens</string>
->>>>>>> 6c8cb25a
 
   <!-- Home -->
   <string name="home_title">My LAOs</string>

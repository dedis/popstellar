<resources>
    <string name="app_name">Student 20 PoP</string>

    <!-- Top Tabs -->
    <string name="tab_home">Home</string>
    <string name="tab_connect">Connect</string>
    <string name="tab_launch">Launch</string>
    <string name="tab_wallet">Wallet</string>
    <string name="tab_identity">Identity</string>
    <string name="tab_properties">Show/Hide Properties</string>

    <!-- Home -->
    <string name="text_title_welcome">Welcome to Personhood.Online!</string>
    <string name="text_body_welcome">\n\n To connect to a local organization (LAO), please tap Connect above. \n\n To
        launch a new LAO as an organizer, please tap Launch tab above.
    </string>
    <string name="attendee">Attendee</string>
    <string name="organizer">Organizer</string>

    <!-- Connect -->
    <string name="allow_camera_text">Please allow the camera to be used by the app</string>
    <string name="allow_camera_button">Allow camera</string>
    <string name="connecting">Connecting to</string>

    <!-- Launch -->
    <string name="text_title_launch">To launch a new organization, please enter a name for the organization.</string>
    <string name="text_body_launch">(You can change it later.)\n\n</string>
    <string name="text_entry_launch">Organization name</string>
    <string name="text_button_launch">Launch</string>

    <!-- Abstract Event-->
    <string name="start_date_required">Start Date*</string>
    <string name="start_time_required">Start Time*</string>
    <string name="end_date_optional">End Date</string>
    <string name="location_optional">Location</string>
    <string name="confirm">Confirm</string>
    <string name="cancel">Cancel</string>
    <string name="past_date_not_allowed">Event has to start/end today or in the future</string>
    <string name="end_date_after_start_date_not_allowed">End date has to be after or the same day as the start date
    </string>
    <string name="start_date_after_end_date_not_allowed">Start date must be before or the same day as end date</string>
    <string name="start_time_after_end_time_not_allowed">Start time must be before end time</string>
    <string name="end_time_before_start_time_not_allowed">End time must be after start time</string>
    <string name="end_time_optional">End Time</string>
    <string name="picker_selection">selection</string>
    <string name="past_events">Past Events</string>
    <string name="present_events">Present Events</string>
    <string name="future_events">Future Events</string>
    <string name = "handle_events">Handle Events</string>

    <!-- Poll Event -->
    <string name="poll_event">Poll Event</string>
    <string name="button_cancel">Cancel</string>
    <string name="button_confirm">Confirm</string>
    <string name="select_event_type_dialog_title">Select Event Type</string>
    <string name="create_poll_title">Create a Poll</string>
    <string name="question_title">Question :</string>
    <string name="poll_type_1">Choose 1 of N</string>
    <string name="poll_type_2">Approve Any of N</string>
    <string name="choices_title">Choices :</string>
    <string name="button_schedule">Schedule</string>
    <string name="delete_choice_button">-</string>
    <string name="choice_edit_text_hint">Choice…</string>

    <!-- Meeting Event -->
    <string name="meeting_event">Meeting Event</string>
    <string name="create_meeting_event">Create Meeting event</string>
    <string name="meeting_title_required">Meeting Title*</string>

    <!-- Roll-Call Event -->
    <string name="roll_call_event">Roll-Call Event</string>
    <string name="exception_message_empty_lao_name">Trying to set an empty name for the LAO</string>
    <string name="anonymous_explanation">You can participate in organizations and meetings anonymously by leaving this
        box checked.\nIf you wish to reveal your identity to other participants in this organization,\nyou may un-check
        this box and enter the information you wish to reveal below.\nYou must enter identity information in order to
        play an Organizer or Witness role in an organization.
    </string>
    <string name="roll_call_open_attendees">Open</string>
    <string name="add_attendee_successful">Attendee scanned successfully</string>
    <string name="add_attendee_already_exists">Attendee already recorded</string>
    <string name="add_attendee_unsuccessful">Error when adding attendee</string>
    <string name="add_attendees_number">Number of attendees : %1$d</string>

    <!-- Event Buttons -->
    <string name="open_rollcall">OPEN</string>
    <string name="reopen_rollcall">REOPEN</string>
    <string name="scheduled_rollcall">SCHEDULED</string>
    <string name="enter_rollcall">ENTER</string>
    <string name="closed_rollcall">CLOSED</string>

    <string name="back">BACK</string>

    <!-- Identity -->
    <string name="identity_name">Name</string>
    <string name="identity_title">Title</string>
    <string name="identity_email">Email</string>
    <string name="identity_organization">Organization</string>
    <string name="identity_phone">Phone</string>
    <string name="identity_anonymous">Anonymous</string>

    <!-- QR code -->
    <string name="qrcode_scanning_add_witness">Scan personal QR code of the witness to add</string>
    <string name="qrcode_scanning_connect_lao">Scan a QR code to connect to a LAO</string>
    <string name="event_description">Event Description</string>
    <string name="qrcode_scanning_add_attendee">Please scan each participant’s Roll-call QR code exactly once.</string>
    <string name="close_roll_call">Close Roll-Call</string>
    <string name="scan_all_attendees_question">Are you sure you have scan all attendees ?</string>
    <string name="roll_call_title_required">Roll-Call Title required</string>
    <string name="show_qrcode_to_organizer">Please show the QR code to the organizer</string>

    <!-- Witness -->
    <string name="delete_witness_dialog_title">Delete ?</string>
    <string name="add_witness_successful">Witness has been added</string>
    <string name="add_witness_unsuccessful">Witness could not be added</string>
    <string name="add_witness_already_exists">Witness you are trying to add is already a witness of this LAO</string>
    <string name="delete_witness_dialog_message">Are you sure you want to delete Witness n° %1$d</string>

    <!-- Properties -->
    <string name="test_organization_name">Test Organization Name</string>
    <string name="edit_lao_name">Edit Lao Name</string>
<<<<<<< HEAD

    <string name="button_text">Cast Vote</string>
=======
    <string name="total">Total:</string>
>>>>>>> 17c3b552
    <string name="election_name">Election Name</string>
    <string name="lao_name">LAO name</string>
    <string name="election_setup">Election Setup</string>
    <string name="select_a_voting_method">Select a voting method</string>
    <string name="submit">Submit</string>
    <string name="todo">TODO</string>
    <string name="ballot_option_2">Ballot option 2</string>

    <!-- Election Event -->
    <string name="election_setup_presentation_title_text">Election Setup</string>
    <string name="add_ballot_options_button_text">Add ballot options</string>
    <string name="election_setup_name_hint">Election name</string>
    <string name="election_question_hint">Question :</string>
    <string name="voting_method_spinner_text">Select a voting method</string>
    <string name="write_in_switch_text">Allow write in</string>
    <string name="new_ballot_option_hint">ballot option</string>

    <string name="elections">Elections</string>
    <string name="voting_management">Voting Management</string>
    <string name="cancel_election">Cancel Election</string>
    <string name="displayed_end_time">displayed end time</string>
    <string name="displayed_current_time">displayed current time</string>
    <string name="start_date">start date</string>
    <string name="end_date">end date</string>
    <string name="details">Details</string>
    <string name="manage_election">manage election</string>
    <string name="current_time">Current Time :</string>
    <string name="election_start_time">Election Start Time :</string>
    <string name="election_end_time">Election End Time :</string>
    <string name="election_question">Election Question : ?</string>
    <string name="edit_election_name">Edit Election Name</string>
    <string name="edit_election_question">Edit Election Question</string>
    <string name="edit_election_ballot_options">Edit Election Ballot Options</string>
    <string name="edit_election_start_time">Edit Election Start Time</string>
    <string name="edit_election_end_time">Edit Election End Time</string>


    <!-- Wallet -->
    <string name="button_own_seed">I own a seed</string>
    <string name="button_new_wallet">New wallet</string>
    <string name="text_title_wallet">Welcome to your wallet !</string>
    <string name="text_help_wallet">You may import your seed if you own one or create a new wallet.</string>
    <string name="text_help_new_wallet">ATTENTION: if you create a new wallet remember to write down
        the given seed and store it secure place, this is the only backup to your PoP tokens.</string>
    <string name="text_seed_wallet">This is the only backup for your PoP tokens - store it securely</string>
    <string name="confirm_button">Confirm</string>
    <string name="content_title">Tokens</string>
</resources><|MERGE_RESOLUTION|>--- conflicted
+++ resolved
@@ -118,12 +118,11 @@
     <!-- Properties -->
     <string name="test_organization_name">Test Organization Name</string>
     <string name="edit_lao_name">Edit Lao Name</string>
-<<<<<<< HEAD
+
 
     <string name="button_text">Cast Vote</string>
-=======
+
     <string name="total">Total:</string>
->>>>>>> 17c3b552
     <string name="election_name">Election Name</string>
     <string name="lao_name">LAO name</string>
     <string name="election_setup">Election Setup</string>

<resources>
  <string name="app_name">popstellar</string>

  <!--  General-->
  <string name="yes">Yes</string>
  <string name="no">No</string>
  <string name="add">Add</string>

  <!--  Roles -->
  <string name="role">Role</string>
  <string name="organizer">Organizer</string>
  <string name="attendee">Attendee</string>
  <string name="witness">Witness</string>
  <string name="member">Member</string>

  <!-- bottom nav -->
  <string name="tab_social_media">Social Media</string>
  <string name="tab_digital_cash">Digital Cash</string>
  <string name="event_list">Events</string>
  <string name="witnessing">Witnessing</string>
  <string name="invite">Invite</string>
  <string name="tokens">Tokens</string>
  <string name="disconnect">Disconnect</string>

  <!-- Home -->
  <string name="home_title">My LAOs</string>
  <string name="join">Join</string>
  <string name="create">Create</string>
  <string name="server_url">Server URL</string>
  <string name="no_lao_text">OOPS, Looks like you don\'t have any Local Autonomous Organization (LAO) yet.\n Join or Create one with the buttons below</string>

  <!-- Connect -->
  <string name="allow_camera_text">Please allow the camera to be used by the app</string>
  <string name="allow_camera_button">Allow Camera</string>
  <string name="connecting">Connecting to</string>
  <string name="stored_channels">stored channels</string>
  <string name="creating_new_lao">Creating new LAO</string>
  <string name="join_lao_title">Join LAO</string>
  <string name="join_manual_hint">Lao information</string>
  <string name="add_lao_participant_title">Add LAO participant</string>

  <!-- Lao Create -->
  <string name="lao_create_title">Create LAO</string>
  <string name="text_entry_create">Organization name</string>

  <!--  Lao Detail-->
  <string name="add_election">New Election</string>
  <string name="add_roll_call">New Roll Call</string>
  <string name="present_header_title">Current Events</string>
  <string name="future_header_title">Upcoming Events</string>
  <string name="past_header_title">Past Events</string>
  <string name="lao_properties_server_title">Connected to server</string>
  <string name="lao_properties_identifier_title">Identifier</string>
  <string name="identity_name">Name</string>
  <string name="empty_events_organizer_text">No event has been created in this LAO ! \n\nTo create one, tap on add button with a + on the bottom right
  </string>
  <string name="empty_events_non_organizer_text">No event has been created in this LAO ! \n\nSince you are not an organizer, you must wait for them to create one.
  </string>

  <!-- Abstract Event-->
  <string name="open">Open</string>
  <string name="close">Close</string>
  <string name="start_date_required">Start Date*</string>
  <string name="start_time_required">Start Time*</string>
  <string name="end_date_optional">End Date</string>
  <string name="confirm">Confirm</string>
  <string name="cancel">Cancel</string>
  <string name="past_date_not_allowed">Event has to start/end today or in the future</string>
  <string name="end_date_after_start_date_not_allowed">End date has to be after or the same day as the start date
    </string>
  <string name="start_date_after_end_date_not_allowed">Start date must be before or the same day as end date</string>
  <string name="start_time_after_end_time_not_allowed">Start time must be before end time</string>
  <string name="end_time_before_start_time_not_allowed">End time must be after start time</string>
  <string name="end_time_optional">End Time</string>
  <string name="ongoing">Ongoing</string>
  <string name="start_anytime">Starting anytime now</string>
  <string name="button_cancel">Cancel</string>

  <!-- Roll-Call Event -->
  <string name="roll_call_title_required">Roll Call Title*</string>
  <string name="reopen_rollcall">REOPEN</string>
  <string name="rc_manual_hint">Attendee token</string>

  <!-- QR code -->
  <string name="qrcode_scanning_add_witness">Scan personal QR code of the witness to add</string>
  <string name="qrcode_scanning_connect_lao">Scan the invite QR code to join the LAO</string>
  <string name="event_description">Event Description</string>
  <string name="rc_location_title">Location*</string>
  <string name="qrcode_scanning_add_attendee">Scan each participant’s Roll-call QR code</string>
  <string name="scan">Scan</string>
  <string name="add_attendees">Add Attendees</string>
  <string name="enter_manually"> Enter Manually</string>
  <string name="no_camera">No Camera ? -  </string>
  <string name="scanned_tokens">Scanned tokens: </string>
  <string name="scanned_witness">Scanned witnesses: </string>
  <string name="attendee_already_scanned_warning">Attendee was already scanned</string>
  <string name="witness_already_scanned_warning">"This key already belongs to a witness"</string>
  <string name="attendee_scan_success">Attendee successfully scanned</string>
  <string name="witness_scan_success">Witness successfully scanned</string>


  <!--  Witnessing-->
  <string name="messages">Messages</string>
  <string name="witnesses">Witnesses</string>

  <!-- Witness -->
  <string name="button_text">Cast Vote</string>
  <string name="submit">Submit</string>
  <string name="manual_witness_hint">Witness public key</string>
  <string name="add_witness_title">Add Witness</string>

  <!--  Roll Call -->
  <string name="roll_call_setup_title">Roll Call Setup</string>
  <string name="roll_call_title">Roll Call</string>
  <string name="add_attendee_title">Add Attendee</string>

  <!-- Election Event -->
  <string name="election_title">Election</string>
  <string name="election_result_title">Election Result</string>
  <string name="election_setup_title">Election Setup</string>
  <string name="closed">Closed</string>
  <string name="created_displayed_text">Not yet opened</string>
  <string name="finished">Finished</string>
  <string name="add_ballot_options_button_text">Add ballot options</string>
  <string name="add_question_button_text">Add question</string>
  <string name="election_setup_name_hint">Election name</string>
  <string name="election_question_hint">Question :</string>
  <string name="voting_method_spinner_text">Voting method</string>
  <string name="write_in_switch_text">Allow write in</string>
  <string name="new_ballot_option_hint">ballot option</string>

  <string name="results">Results</string>
  <string name="waiting_for_results">Waiting for results</string>
  <string name="vote">Vote</string>
  <string name="start">Start</string>
  <string name="end">End</string>
  <string name="election_confirm_open">Are your sure you want to open this election ?</string>
  <string name="election_confirm_close">
    Are your sure you want to close this election, this action is irreversible ?
  </string>
  <string name="confirm_title">Confirm action</string>

  <!-- Consensus -->
  <string name="start_election">Start Election</string>

  <string name="election_started_at">Election started successfully at\n%s</string>
  <string name="waiting_scheduled_time">Waiting scheduled time</string>
  <string name="ready_to_start">Ready to start</string>
  <string name="started">Started</string>
  <string name="election_start_title">Election \"%s\"</string>
  <string name="election_scheduled">Election scheduled to start at\n%s</string>

  <!-- Wallet -->
  <string name="wallet_setup">Set up wallet</string>
  <string name="wallet_init_message">Hello there ! We\'ve noticed your wallet is not set up. To use the app, it must be</string>
  <string name="text_seed_wallet">This is the only backup for your PoP tokens - store it securely \n Warning ! If you don\'t, your key will be lost forever</string>
  <string name="wallet_seed_title">Mnemonic wallet seed:</string>
  <string name="confirm_button">Confirm</string>

  <string name="logout_title">Wallet log out</string>
  <string name="logout_message">This action will delete the current seed of your wallet and your tokens will be lost. They can be recovered later once you import the current seed.</string>
  <string name="ok">OK</string>
  <string name="import_seed">Import</string>
  <string name="stored_seed">Stored seed…</string>
  <string name="initialize">Initialize</string>
  <string name="seed_import_success">Seed successfully imported !</string>
  <string name="no_seed_storage_found">No wallet storage was found</string>

  <!--  Tokens -->
  <string name="valid_token_title">Valid Token</string>
  <string name="previous_token_title">Previous Tokens</string>
  <string name="valid">Valid</string>
  <string name="empty_tokens_text">Hey there ! Seems you have no tokens.\n\nThey are important,
    they grant you participation to all features in your local autonomous organization (LAO) such as
    elections, digital cash and social media.\nTo get a token, you must attend a roll call and wait
    until your LAO\'s organizer closes it.\n\nIf you are an organizer you may schedule a roll call !
  </string>
  <string name="token">Token</string>
  <string name="copy_to_clipboard">Copy to Clipboard</string>
  <string name="successful_copy">Copied with success to clipboard !</string>

  <!-- Digital Cash -->
  <string name="digital_cash_send">Send</string>
  <string name="digital_cash_issue">Issue</string>
  <string name="digital_cash_history">History</string>
  <string name="digital_cash_receive">Receive</string>
  <string name="digital_cash_home">Home</string>
  <string name="digital_cash_receipt">Receipt</string>
  <string name="digital_cash_send_button">Send</string>
  <string name="digital_cash_amount">Amount</string>
  <string name="digital_cash_amount_empty">Amount: 0.00</string>
  <string name="digital_cash_beneficiary_address">Beneficiary: address</string>
  <string name="digital_cash_my_address">My Address: address</string>
  <string name="digital_cash_issue_button">Issue</string>
  <string name="digital_cash_select_single_member">Individual from the Selector</string>
  <string name="digital_cash_select_all_attendees">All LAO attendees</string>
  <string name="digital_cash_select_all_witnesses">All LAO witnesses</string>
  <string name="digital_cash_content_description_qr_receipt">Receipt qr code transaction</string>
  <string name="digital_cash_content_description_qr_receive">Receive qr code transaction</string>
  <string name="digital_cash_select_lao_member">Select LAO Member</string>
  <string name="digital_cash_received">Received:</string>
  <string name="digital_cash_sent">Sent:</string>
  <string name="digital_cash_from">From:</string>
  <string name="digital_cash_to">To:</string>
  <string name="digital_cash_transaction_id">Transaction ID:</string>
  <string name="digital_cash_please_enter_roll_call">Please enter a RollCall</string>
  <string name="digital_cash_please_enter_a_lao">Please enter a LAO</string>
  <string name="digital_cash_error_poptoken">There is an error with the POP Token</string>
  <string name="digital_cash_post_transaction">Post transaction !</string>
  <string name="digital_cash_no_attendees">"There are no attendee(s) !"</string>
  <string name="digital_cash_no_witness">"There are no witnesses !"</string>
  <string name="digital_cash_warning_not_enough_money">"Can't send more money than you have !"</string>
  <string name="digital_cash_send_initial_amount">0</string>

  <!-- Social Media -->
  <string name="home">Home</string>
  <string name="search">Search</string>
  <string name="following">Following</string>
  <string name="profile">Profile</string>
  <string name="send">Send</string>
  <string name="send_button_desc">button to write a chirp</string>
  <string name="hint_chirp">Your chirp</string>
  <string name="username">username</string>
  <string name="time_ago">time ago</string>
  <string name="text">text</string>
  <string name="delete_button">delete button</string>

  <!--  Storage-->
  <string name="nothing_stored">no stored data found</string>
  <string name="clear_text">Clear all storage</string>
  <string name="clear_confirmation_text">Are you sure you want to clear stored data ? This action is irreversible</string>
  <string name="clear_success">Clearing was successful</string>
  <string name="clear_failure">Clearing was unsuccessful</string>

  <!--  Content description -->
  <string name="qr_code_image_description">Qr code image to display LAO connecting information</string>
  <string name="status_icon_description">Status of the event</string>
  <string name="time_icon_description">Time icon</string>
  <string name="expand_icon_description">Expand</string>
  <string name="event_type_icon_description">Event type</string>
  <string name="event_right_arrow">Enter</string>
  <string name="add_event_description">Add Event</string>
  <string name="add_election_description">Add Election</string>
  <string name="add_rc_description">Add Roll call</string>
  <string name="rc_qr_description">Roll call qr code</string>
  <string name="add_witness_description">Add Witness</string>
  <string name="qr_code_icon_description">An icon representing a qr code</string>
  <string name="qr_code_token_content">The QR code displaying token information</string>
<<<<<<< HEAD
  <string name="qr_sight_content_desc">The sight on top of camera</string>
  <string name="add_manual_close_button_desc">Close button for manual add window</string>
=======
  <string name="send_button_content_desc">Send button</string>
  <string name="receive_button_content_desc">Receive button</string>
>>>>>>> 8f4e6b29

  <!-- Error Messages -->
  <string name="error_no_lao">You are not in a LAO</string>
  <string name="error_no_election">There is no election</string>

  <string name="generic_error">An error occurred\n%1$s</string>
  <string name="error_sending_chirp">Could not send the chirp\n%1$s</string>
  <string name="error_retrieve_own_token">Could not retrieve your own PoP Token\n%1$s</string>
  <string name="error_end_election">Could not complete the election\n%1$s</string>
  <string name="error_send_vote">Could not send the vote\n%1$s</string>
  <string name="error_create_election">Could not create the election\n%1$s</string>
  <string name="error_create_rollcall">Could not create the rollcall\n%1$s</string>
  <string name="error_start_election">Could not start the election\n%1$s</string>
  <string name="error_consensus_accept">Could not accept the consensus\n%1$s</string>
  <string name="error_open_rollcall">Could not open the rollcall\n%1$s</string>
  <string name="error_close_rollcall">Could not close the rollcall\n%1$s</string>
  <string name="error_sign_message">Could not send message signature\n%1$s</string>
  <string name="error_update_lao">Could not update the LAO\n%1$s</string>
  <string name="error_subscribe_lao">Could not subscribe to the LAO channel\n%1$s</string>
  <string name="error_delete_chirp">Could not delete chirp\n%1$s</string>
  <string name="error_open_election">Could not open the election\n%1$s</string>
  <string name="error_post_transaction">Could not post a transaction\n%1$s</string>
  <string name="error_no_rollcall_closed_in_LAO">Error no RollCall closed in the LAO\n%1$s</string>
  <string name="error_storing_data">An error occurred while storing data</string>
  <string name="error_loading_data">An error occurred while loading data</string>
  <string name="error_storage_wallet">An error occurred during the storage of the wallet seed</string>
  <string name="qr_code_not_pop_token">Error, this QR code is not a pop token or the key format is invalid</string>
  <string name="qr_code_not_main_pk">Error, this QR code is not a main public key or the key format is invalid</string>
  <string name="error_event_observed">Error, could not update events</string>

  <!-- Exception -->
  <string name="json_rpc_exception">An error response was replied by the server\nError %1$d - %2$s</string>
  <string name="timeout_exception">A timeout occurred</string>
  <string name="data_handling_exception">Error while handling %1$s message</string>
  <string name="key_generation_exception">Could not generate key</string>
  <string name="invalid_pop_token_exception">The token %1$s is invalid</string>
  <string name="no_rollcall_exception">No rollcall exist in the LAO</string>
  <string name="seed_validation_exception">Unable to validate seed</string>
  <string name="uninitialized_wallet_exception">The wallet is not initialized</string>
  <string name="unknown_lao_exception">Unknown Lao</string>
  <string name="unknown_election_exception">Unknown election</string>
  <string name="unknown_chirp_exception">Unknown Chirp</string>
  <string name="unknown_roll_call_exception">Unknown Roll Call</string>
    <string name="lao_coins">LAO coins</string>
</resources><|MERGE_RESOLUTION|>--- conflicted
+++ resolved
@@ -246,13 +246,10 @@
   <string name="add_witness_description">Add Witness</string>
   <string name="qr_code_icon_description">An icon representing a qr code</string>
   <string name="qr_code_token_content">The QR code displaying token information</string>
-<<<<<<< HEAD
+  <string name="send_button_content_desc">Send button</string>
+  <string name="receive_button_content_desc">Receive button</string>
   <string name="qr_sight_content_desc">The sight on top of camera</string>
   <string name="add_manual_close_button_desc">Close button for manual add window</string>
-=======
-  <string name="send_button_content_desc">Send button</string>
-  <string name="receive_button_content_desc">Receive button</string>
->>>>>>> 8f4e6b29
 
   <!-- Error Messages -->
   <string name="error_no_lao">You are not in a LAO</string>

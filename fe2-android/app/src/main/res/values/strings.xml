--- conflicted
+++ resolved
@@ -324,12 +324,9 @@
   <string name="error_storing_data">An error occurred while storing data</string>
   <string name="error_loading_data">An error occurred while loading data</string>
   <string name="error_storage_wallet">An error occurred during the storage of the wallet seed</string>
-<<<<<<< HEAD
   <string name="error_getting_lao">Could not retrieve the LAO</string>
-=======
   <string name="qr_code_not_pop_token">Error, this QR code is not a pop token or the key format is invalid</string>
   <string name="qr_code_not_main_pk">Error, this QR code is not a main public key or the key format is invalid</string>
->>>>>>> 8062814a
 
   <!-- Exception -->
   <string name="json_rpc_exception">An error response was replied by the server\nError %1$d - %2$s</string>

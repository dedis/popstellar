<resources>
    <string name="app_name">Student 20 PoP</string>

    <!-- Top Tabs -->
    <string name="tab_home">Home</string>
    <string name="tab_connect">Connect</string>
    <string name="tab_launch">Launch</string>
    <string name="tab_wallet">Wallet</string>
    <string name="tab_identity">Identity</string>
    <string name="tab_properties">Show/Hide Properties</string>

    <!-- Home -->
    <string name="text_title_welcome">Welcome to Personhood.Online!</string>
    <string name="text_body_welcome">\n\n To connect to a local organization (LAO), please tap Connect above. \n\n To
        launch a new LAO as an organizer, please tap Launch tab above.
    </string>
    <string name="attendee">Attendee</string>
    <string name="organizer">Organizer</string>

    <!-- Connect -->
    <string name="allow_camera_text">Please allow the camera to be used by the app</string>
    <string name="allow_camera_button">Allow camera</string>
    <string name="connecting">Connecting to</string>

    <!-- Launch -->
    <string name="text_title_launch">To launch a new organization, please enter a name for the organization.</string>
    <string name="text_body_launch">(You can change it later.)\n\n</string>
    <string name="text_entry_launch">Organization name</string>
    <string name="text_button_launch">Launch</string>

    <!-- Abstract Event-->
    <string name="start_date_required">Start Date*</string>
    <string name="start_time_required">Start Time*</string>
    <string name="end_date_optional">End Date</string>
    <string name="location_optional">Location</string>
    <string name="confirm">Confirm</string>
    <string name="cancel">Cancel</string>
    <string name="past_date_not_allowed">Event has to start/end today or in the future</string>
    <string name="end_date_after_start_date_not_allowed">End date has to be after or the same day as the start date
    </string>
    <string name="start_date_after_end_date_not_allowed">Start date must be before or the same day as end date</string>
    <string name="start_time_after_end_time_not_allowed">Start time must be before end time</string>
    <string name="end_time_before_start_time_not_allowed">End time must be after start time</string>
    <string name="end_time_optional">End Time</string>
    <string name="picker_selection">selection</string>
    <string name="past_events">Past Events</string>
    <string name="present_events">Present Events</string>
    <string name="future_events">Future Events</string>

    <!-- Poll Event -->
    <string name="poll_event">Poll Event</string>
    <string name="button_cancel">Cancel</string>
    <string name="button_confirm">Confirm</string>
    <string name="select_event_type_dialog_title">Select Event Type</string>
    <string name="create_poll_title">Create a Poll</string>
    <string name="question_title">Question :</string>
    <string name="poll_type_1">Choose 1 of N</string>
    <string name="poll_type_2">Approve Any of N</string>
    <string name="choices_title">Choices :</string>
    <string name="button_schedule">Schedule</string>
    <string name="delete_choice_button">-</string>
    <string name="choice_edit_text_hint">Choice…</string>

    <!-- Meeting Event -->
    <string name="meeting_event">Meeting Event</string>
    <string name="create_meeting_event">Create Meeting event</string>
    <string name="meeting_title_required">Meeting Title*</string>

    <!-- Roll-Call Event -->
    <string name="roll_call_event">Roll-Call Event</string>
    <string name="exception_message_empty_lao_name">Trying to set an empty name for the LAO</string>
    <string name="anonymous_explanation">You can participate in organizations and meetings anonymously by leaving this
        box checked.\nIf you wish to reveal your identity to other participants in this organization,\nyou may un-check
        this box and enter the information you wish to reveal below.\nYou must enter identity information in order to
        play an Organizer or Witness role in an organization.
    </string>
    <string name="roll_call_open_attendees">Open</string>
    <string name="add_attendee_successful">Attendee scanned successfully</string>
    <string name="add_attendee_already_exists">Attendee already recorded</string>
    <string name="add_attendee_unsuccessful">Error when adding attendee</string>
    <string name="add_attendees_number">Number of attendees : %1$d</string>

    <!-- Event Buttons -->
    <string name="open_rollcall">OPEN</string>
    <string name="reopen_rollcall">REOPEN</string>
    <string name="scheduled_rollcall">SCHEDULED</string>
    <string name="enter_rollcall">ENTER</string>
    <string name="closed_rollcall">CLOSED</string>

    <!-- Identity -->
    <string name="identity_name">Name</string>
    <string name="identity_title">Title</string>
    <string name="identity_email">Email</string>
    <string name="identity_organization">Organization</string>
    <string name="identity_phone">Phone</string>
    <string name="identity_anonymous">Anonymous</string>

    <!-- QR code -->
    <string name="qrcode_scanning_add_witness">Scan personal QR code of the witness to add</string>
    <string name="qrcode_scanning_connect_lao">Scan a QR code to connect to a LAO</string>
    <string name="event_description">Event Description</string>
    <string name="qrcode_scanning_add_attendee">Please scan each participant’s Roll-call QR code exactly once.</string>
    <string name="close_roll_call">Close Roll-Call</string>
    <string name="scan_all_attendees_question">Are you sure you have scan all attendees ?</string>
    <string name="roll_call_title_required">Roll-Call Title required</string>

    <!-- Witness -->
    <string name="delete_witness_dialog_title">Delete ?</string>
    <string name="add_witness_successful">Witness has been added</string>
    <string name="add_witness_unsuccessful">Witness could not be added</string>
    <string name="add_witness_already_exists">Witness you are trying to add is already a witness of this LAO</string>
    <string name="delete_witness_dialog_message">Are you sure you want to delete Witness n° %1$d</string>

    <!-- Properties -->
    <string name="test_organization_name">Test Organization Name</string>
    <string name="edit_lao_name">Edit Lao Name</string>
<<<<<<< HEAD
    <string name="total">Total:</string>
=======
    <string name="election_name">Election Name</string>
    <string name="lao_name">LAO name</string>
    <string name="election_setup">Election Setup</string>
    <string name="select_a_voting_method">Select a voting method</string>
    <string name="submit">Submit</string>
    <string name="todo">TODO</string>
    <string name="ballot_option_2">Ballot option 2</string>

    <!-- Election Event -->
    <string name="election_setup_presentation_title_text">Election Setup</string>
    <string name="add_ballot_options_button_text">Add ballot options</string>
    <string name="election_setup_name_hint">Election name</string>
    <string name="election_question_hint">Question :</string>
    <string name="voting_method_spinner_text">Select a voting method</string>
    <string name="write_in_switch_text">Allow write in</string>
    <string name="new_ballot_option_hint">ballot option</string>



>>>>>>> 321aadf4

    <!-- Wallet -->
    <string name="button_own_seed">I own a seed</string>
    <string name="button_new_wallet">New wallet</string>
    <string name="text_title_wallet">Welcome to your wallet !</string>
    <string name="text_help_wallet">You may import your seed if you own one or create a new wallet.</string>
    <string name="text_help_new_wallet">ATTENTION: if you create a new wallet remember to write down
        the given seed and store it secure place, this is the only backup to your PoP tokens.</string>
    <string name="text_seed_wallet">This is the only backup for your PoP tokens - store it securely</string>
    <string name="confirm_button">Confirm</string>
    <string name="content_title">Tokens</string>
</resources><|MERGE_RESOLUTION|>--- conflicted
+++ resolved
@@ -114,9 +114,7 @@
     <!-- Properties -->
     <string name="test_organization_name">Test Organization Name</string>
     <string name="edit_lao_name">Edit Lao Name</string>
-<<<<<<< HEAD
     <string name="total">Total:</string>
-=======
     <string name="election_name">Election Name</string>
     <string name="lao_name">LAO name</string>
     <string name="election_setup">Election Setup</string>
@@ -134,10 +132,6 @@
     <string name="write_in_switch_text">Allow write in</string>
     <string name="new_ballot_option_hint">ballot option</string>
 
-
-
->>>>>>> 321aadf4
-
     <!-- Wallet -->
     <string name="button_own_seed">I own a seed</string>
     <string name="button_new_wallet">New wallet</string>

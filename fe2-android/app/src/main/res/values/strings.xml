--- conflicted
+++ resolved
@@ -1,180 +1,81 @@
 <resources>
-    <string name="app_name">popstellar</string>
+  <string name="app_name">popstellar</string>
 
-    <!-- Top Tabs -->
-    <string name="tab_home">Home</string>
-    <string name="tab_connect">Connect</string>
-    <string name="tab_launch">Launch</string>
-    <string name="tab_wallet">Wallet</string>
-    <string name="tab_identity">Identity</string>
-    <string name="tab_properties">Show/Hide Properties</string>
-    <string name="tab_server_url">Server URL</string>
+  <!-- Top Tabs -->
+  <string name="tab_home">Home</string>
+  <string name="tab_connect">Connect</string>
+  <string name="tab_launch">Launch</string>
+  <string name="tab_wallet">Wallet</string>
+  <string name="tab_identity">Identity</string>
+  <string name="tab_properties">Show/Hide Properties</string>
+  <string name="tab_server_url">Server URL</string>
 
-    <!-- Home -->
-    <string name="text_title_welcome">Welcome to Personhood.Online!</string>
-    <string name="text_body_welcome">\n\n To connect to a local organization (LAO), please tap Connect above. \n\n To
+  <!-- Home -->
+  <string name="text_title_welcome">Welcome to Personhood.Online!</string>
+  <string name="text_body_welcome">\n\n To connect to a local organization (LAO), please tap Connect above. \n\n To
         launch a new LAO as an organizer, please tap Launch tab above.
     </string>
-    <string name="attendee">Attendee</string>
-    <string name="organizer">Organizer</string>
+  <string name="attendee">Attendee</string>
+  <string name="organizer">Organizer</string>
 
-    <!-- Connect -->
-    <string name="allow_camera_text">Please allow the camera to be used by the app</string>
-    <string name="allow_camera_button">Allow camera</string>
-    <string name="connecting">Connecting to</string>
+  <!-- Connect -->
+  <string name="allow_camera_text">Please allow the camera to be used by the app</string>
+  <string name="allow_camera_button">Allow camera</string>
+  <string name="connecting">Connecting to</string>
 
-    <!-- Launch -->
-    <string name="text_title_launch">To launch a new organization, please enter a name for the organization.</string>
-    <string name="text_body_launch">(You can change it later.)\n\n</string>
-    <string name="text_entry_launch">Organization name</string>
-    <string name="text_button_launch">Launch</string>
+  <!-- Launch -->
+  <string name="text_title_launch">To launch a new organization, please enter a name for the organization.</string>
+  <string name="text_body_launch">(You can change it later.)\n\n</string>
+  <string name="text_entry_launch">Organization name</string>
+  <string name="text_button_launch">Launch</string>
 
-    <!-- Abstract Event-->
-    <string name="start_date_required">Start Date*</string>
-    <string name="start_time_required">Start Time*</string>
-    <string name="end_date_optional">End Date</string>
-    <string name="location_optional">Location</string>
-    <string name="confirm">Confirm</string>
-    <string name="cancel">Cancel</string>
-    <string name="past_date_not_allowed">Event has to start/end today or in the future</string>
-    <string name="end_date_after_start_date_not_allowed">End date has to be after or the same day as the start date
+  <!-- Abstract Event-->
+  <string name="start_date_required">Start Date*</string>
+  <string name="start_time_required">Start Time*</string>
+  <string name="end_date_optional">End Date</string>
+  <string name="location_optional">Location</string>
+  <string name="confirm">Confirm</string>
+  <string name="cancel">Cancel</string>
+  <string name="past_date_not_allowed">Event has to start/end today or in the future</string>
+  <string name="end_date_after_start_date_not_allowed">End date has to be after or the same day as the start date
     </string>
-    <string name="start_date_after_end_date_not_allowed">Start date must be before or the same day as end date</string>
-    <string name="start_time_after_end_time_not_allowed">Start time must be before end time</string>
-    <string name="end_time_before_start_time_not_allowed">End time must be after start time</string>
-    <string name="end_time_optional">End Time</string>
-    <string name="picker_selection">selection</string>
-    <string name="past_events">Past Events</string>
-    <string name="present_events">Present Events</string>
-    <string name="future_events">Future Events</string>
-    <string name="handle_events">Handle Events</string>
+  <string name="start_date_after_end_date_not_allowed">Start date must be before or the same day as end date</string>
+  <string name="start_time_after_end_time_not_allowed">Start time must be before end time</string>
+  <string name="end_time_before_start_time_not_allowed">End time must be after start time</string>
+  <string name="end_time_optional">End Time</string>
+  <string name="picker_selection">selection</string>
+  <string name="past_events">Past Events</string>
+  <string name="present_events">Present Events</string>
+  <string name="future_events">Future Events</string>
+  <string name="handle_events">Handle Events</string>
 
-    <!-- Poll Event -->
-    <string name="poll_event">Poll Event</string>
-    <string name="button_cancel">Cancel</string>
-    <string name="button_confirm">Confirm</string>
-    <string name="select_event_type_dialog_title">Select Event Type</string>
-    <string name="create_poll_title">Create a Poll</string>
-    <string name="question_title">Question :</string>
-    <string name="poll_type_1">Choose 1 of N</string>
-    <string name="poll_type_2">Approve Any of N</string>
-    <string name="choices_title">Choices :</string>
-    <string name="button_schedule">Schedule</string>
-    <string name="delete_choice_button">-</string>
-    <string name="choice_edit_text_hint">Choice…</string>
+  <!-- Poll Event -->
+  <string name="poll_event">Poll Event</string>
+  <string name="button_cancel">Cancel</string>
+  <string name="button_confirm">Confirm</string>
+  <string name="select_event_type_dialog_title">Select Event Type</string>
+  <string name="create_poll_title">Create a Poll</string>
+  <string name="question_title">Question :</string>
+  <string name="poll_type_1">Choose 1 of N</string>
+  <string name="poll_type_2">Approve Any of N</string>
+  <string name="choices_title">Choices :</string>
+  <string name="button_schedule">Schedule</string>
+  <string name="delete_choice_button">-</string>
+  <string name="choice_edit_text_hint">Choice…</string>
 
-    <!-- Meeting Event -->
-    <string name="meeting_event">Meeting Event</string>
-    <string name="create_meeting_event">Create Meeting event</string>
-    <string name="meeting_title_required">Meeting Title*</string>
+  <!-- Meeting Event -->
+  <string name="meeting_event">Meeting Event</string>
+  <string name="create_meeting_event">Create Meeting event</string>
+  <string name="meeting_title_required">Meeting Title*</string>
 
-    <!-- Roll-Call Event -->
-    <string name="roll_call_event">Roll-Call Event</string>
-    <string name="exception_message_empty_lao_name">Trying to set an empty name for the LAO</string>
-    <string name="anonymous_explanation">You can participate in organizations and meetings anonymously by leaving this
+  <!-- Roll-Call Event -->
+  <string name="roll_call_event">Roll-Call Event</string>
+  <string name="exception_message_empty_lao_name">Trying to set an empty name for the LAO</string>
+  <string name="anonymous_explanation">You can participate in organizations and meetings anonymously by leaving this
         box checked.\nIf you wish to reveal your identity to other participants in this organization,\nyou may un-check
         this box and enter the information you wish to reveal below.\nYou must enter identity information in order to
         play an Organizer or Witness role in an organization.
     </string>
-<<<<<<< HEAD
-    <string name="roll_call_open_attendees">Open</string>
-    <string name="add_attendee_successful">Attendee scanned successfully</string>
-    <string name="add_attendee_already_exists">Attendee already recorded</string>
-    <string name="add_attendee_unsuccessful">Error when adding attendee</string>
-    <string name="add_attendees_number">Number of attendees : %1$d</string>
-
-    <!-- Event Buttons -->
-    <string name="open_rollcall">OPEN</string>
-    <string name="reopen_rollcall">REOPEN</string>
-    <string name="scheduled_rollcall">SCHEDULED</string>
-    <string name="enter_rollcall">ENTER</string>
-    <string name="closed_rollcall">CLOSED</string>
-    <string name="attendees_list_rollcall">ATTENDEES</string>
-
-    <string name="back">BACK</string>
-
-    <!-- Identity -->
-    <string name="identity_name">Name</string>
-    <string name="identity_title">Title</string>
-    <string name="identity_email">Email</string>
-    <string name="identity_organization">Organization</string>
-    <string name="identity_phone">Phone</string>
-    <string name="identity_anonymous">Anonymous</string>
-
-    <!-- QR code -->
-    <string name="qrcode_scanning_add_witness">Scan personal QR code of the witness to add</string>
-    <string name="qrcode_scanning_connect_lao">Scan a QR code to connect to a LAO</string>
-    <string name="event_description">Event Description</string>
-    <string name="qrcode_scanning_add_attendee">Please scan each participant’s Roll-call QR code exactly once.</string>
-    <string name="close_roll_call">Close Roll-Call</string>
-    <string name="scan_all_attendees_question">Are you sure you have scanned all attendees ?</string>
-    <string name="roll_call_title_required">Roll-Call Title required</string>
-    <string name="show_qrcode_to_organizer">Please show the QR code to the organizer</string>
-
-    <!-- Witness -->
-    <string name="delete_witness_dialog_title">Delete ?</string>
-    <string name="add_witness_successful">Witness has been added</string>
-    <string name="add_witness_unsuccessful">Witness could not be added</string>
-    <string name="add_witness_already_exists">Witness you are trying to add is already a witness of this LAO</string>
-    <string name="delete_witness_dialog_message">Are you sure you want to delete Witness n° %1$d</string>
-
-    <!-- Properties -->
-    <string name="test_organization_name">Test Organization Name</string>
-    <string name="edit_lao_name">Edit Lao Name</string>
-
-
-    <string name="button_text">Cast Vote</string>
-
-    <string name="total">Total:</string>
-    <string name="election_name">Election Name</string>
-    <string name="lao_name">LAO name</string>
-    <string name="election_setup">Election Setup</string>
-    <string name="select_a_voting_method">Select a voting method</string>
-    <string name="submit">Submit</string>
-    <string name="todo">TODO</string>
-    <string name="ballot_option_2">Ballot option 2</string>
-
-    <!-- Election Event -->
-    <string name="election_setup_presentation_title_text">Election Setup</string>
-    <string name="add_ballot_options_button_text">Add ballot options</string>
-    <string name="add_question_button_text">Add question</string>
-    <string name="election_setup_name_hint">Election name</string>
-    <string name="election_question_hint">Question :</string>
-    <string name="voting_method_spinner_text">Voting method</string>
-    <string name="write_in_switch_text">Allow write in</string>
-    <string name="new_ballot_option_hint">ballot option</string>
-
-    <string name="elections">Elections</string>
-    <string name="voting_management">Voting Management</string>
-    <string name="cancel_election">Cancel Election</string>
-    <string name="displayed_end_time">displayed end time</string>
-    <string name="displayed_current_time">displayed current time</string>
-    <string name="start_date">start date</string>
-    <string name="end_date">end date</string>
-    <string name="details">Details</string>
-    <string name="manage_election">manage election</string>
-    <string name="current_time">Current Time :</string>
-    <string name="election_start_time">Election Start Time :</string>
-    <string name="election_end_time">Election End Time :</string>
-    <string name="election_question">Election Question : ?</string>
-    <string name="edit_election_name">Edit Election Name</string>
-    <string name="edit_election_question">Edit Election Question</string>
-    <string name="edit_election_ballot_options">Edit Election Ballot Options</string>
-    <string name="edit_election_start_time">Edit Election Start Time</string>
-    <string name="edit_election_end_time">Edit Election End Time</string>
-    <string name="results">Results</string>
-    <string name="election_ended">Waiting for results</string>
-    <string name="tally_votes">Tally up votes</string>
-    <string name="cast_vote">Cast votes</string>
-    <string name="show_results">Show results</string>
-
-    <!-- Wallet -->
-    <string name="button_own_seed">I own a seed</string>
-    <string name="button_new_wallet">New wallet</string>
-    <string name="text_title_wallet">Welcome to your wallet !</string>
-    <string name="text_help_wallet">You may import your seed if you own one or create a new wallet.</string>
-    <string name="text_help_new_wallet">ATTENTION: if you create a new wallet remember to write down
-=======
   <string name="roll_call_open_attendees">Open</string>
   <string name="add_attendee_successful">Attendee scanned successfully</string>
   <string name="add_attendee_already_exists">Attendee already recorded</string>
@@ -271,27 +172,26 @@
   <string name="text_title_wallet">Welcome to your wallet !</string>
   <string name="text_help_wallet">You may import your seed if you own one or create a new wallet.</string>
   <string name="text_help_new_wallet">ATTENTION: if you create a new wallet remember to write down
->>>>>>> e89d205b
         the given seed and store it secure place, this is the only backup to your PoP tokens.</string>
-    <string name="text_seed_wallet">This is the only backup for your PoP tokens - store it securely</string>
-    <string name="confirm_button">Confirm</string>
-    <string name="content_title">Tokens</string>
-    <string name="wallet_empty">Your wallet is empty</string>
-    <string name="tokens_introduction">If you would like to receive tokens, please connect to a LAO and participate in a roll call.\n
+  <string name="text_seed_wallet">This is the only backup for your PoP tokens - store it securely</string>
+  <string name="confirm_button">Confirm</string>
+  <string name="content_title">Tokens</string>
+  <string name="wallet_empty">Your wallet is empty</string>
+  <string name="tokens_introduction">If you would like to receive tokens, please connect to a LAO and participate in a roll call.\n
         If you are an organizer, you can look at the attendees\' public tokens of the roll calls you organize.</string>
-    <string name="token_button">TOKEN</string>
-    <string name="logout_button">LOGOUT</string>
-    <string name="logout_title">Log out</string>
-    <string name="logout_message">This action will delete the current seed of your wallet and your tokens will be lost. They can be recovered later once you import the current seed.</string>
+  <string name="token_button">TOKEN</string>
+  <string name="logout_button">LOGOUT</string>
+  <string name="logout_title">Log out</string>
+  <string name="logout_message">This action will delete the current seed of your wallet and your tokens will be lost. They can be recovered later once you import the current seed.</string>
 
-    <!-- Witness -->
-    <string name="sign_message">SIGN MESSAGE</string>
-    <string name="message_signed">MESSAGE SIGNED</string>
-    <string name="witness_messages">WITNESS MESSAGES</string>
-    <string name="delete_a_witness">delete a witness</string>
+  <!-- Witness -->
+  <string name="sign_message">SIGN MESSAGE</string>
+  <string name="message_signed">MESSAGE SIGNED</string>
+  <string name="witness_messages">WITNESS MESSAGES</string>
+  <string name="delete_a_witness">delete a witness</string>
 
-    <!-- Server Url -->
-    <string name="enter_server_url">Enter a server URL</string>
-    <string name="text_button_set">SET</string>
-    <string name="text_entry_server_url">Server URL</string>
+  <!-- Server Url -->
+  <string name="enter_server_url">Enter a server URL</string>
+  <string name="text_button_set">SET</string>
+  <string name="text_entry_server_url">Server URL</string>
 </resources>
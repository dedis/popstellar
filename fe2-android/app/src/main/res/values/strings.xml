--- conflicted
+++ resolved
@@ -119,8 +119,4 @@
 
 
 
-<<<<<<< HEAD
-
-=======
->>>>>>> f373aa13
 </resources>
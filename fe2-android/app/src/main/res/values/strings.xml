--- conflicted
+++ resolved
@@ -133,7 +133,6 @@
     <string name="write_in_switch_text">Allow write in</string>
     <string name="new_ballot_option_hint">ballot option</string>
 
-<<<<<<< HEAD
     <string name="elections">Elections</string>
     <string name="voting_management">Voting Management</string>
     <string name="cancel_election">Cancel Election</string>
@@ -158,8 +157,6 @@
 
 
 
-=======
->>>>>>> 7ab79744
     <!-- Wallet -->
     <string name="button_own_seed">I own a seed</string>
     <string name="button_new_wallet">New wallet</string>

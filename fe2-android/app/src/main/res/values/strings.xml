<resources>
  <string name="app_name">popstellar</string>

  <!-- Top Tabs -->
  <string name="tab_home">Home</string>
  <string name="tab_connect">Connect</string>
  <string name="tab_launch">Launch</string>
  <string name="tab_wallet">Wallet</string>
  <string name="tab_identity">Identity</string>
  <string name="tab_properties">Show/Hide Properties</string>
<<<<<<< HEAD
  <string name="tab_social_media">Chirp</string>
  <string name="tab_digital_cash">Coin</string>
=======
  <string name="tab_social_media">Social Media</string>
>>>>>>> 17e071f4

  <!-- Home -->
  <string name="home_title">My LAOs</string>
  <string name="text_title_welcome">Welcome to Personhood.Online!</string>
  <string name="text_body_welcome">
    \n\n To connect to a local organization (LAO), please tap Connect below.
    \n\n To launch a new LAO as an organizer, please tap Launch tab below.
    \n\n Please initialize your wallet to access the functionalities of the app.
    To do so, please tap Wallet tab below.
    </string>
  <string name="attendee">Attendee</string>
  <string name="organizer">Organizer</string>

  <!-- Connect -->
  <string name="allow_camera_text">Please allow the camera to be used by the app</string>
  <string name="allow_camera_button">Allow camera</string>
  <string name="connecting">Connecting to</string>

  <!-- Launch -->
  <string name="text_title_launch">To launch a new organization, please enter a name for the organization.</string>
  <string name="text_body_launch">(You can change it later.)\n\n</string>
  <string name="text_entry_launch">Organization name</string>
  <string name="text_button_launch">Launch</string>

  <!-- Abstract Event-->
  <string name="start_date_required">Start Date*</string>
  <string name="start_time_required">Start Time*</string>
  <string name="end_date_optional">End Date</string>
  <string name="location_optional">Location</string>
  <string name="confirm">Confirm</string>
  <string name="cancel">Cancel</string>
  <string name="past_date_not_allowed">Event has to start/end today or in the future</string>
  <string name="end_date_after_start_date_not_allowed">End date has to be after or the same day as the start date
    </string>
  <string name="start_date_after_end_date_not_allowed">Start date must be before or the same day as end date</string>
  <string name="start_time_after_end_time_not_allowed">Start time must be before end time</string>
  <string name="end_time_before_start_time_not_allowed">End time must be after start time</string>
  <string name="end_time_optional">End Time</string>
  <string name="picker_selection">selection</string>
  <string name="past_events">Past Events</string>
  <string name="present_events">Present Events</string>
  <string name="future_events">Future Events</string>
  <string name="handle_events">Handle Events</string>

  <!-- Poll Event -->
  <string name="poll_event">Poll Event</string>
  <string name="button_cancel">Cancel</string>
  <string name="button_confirm">Confirm</string>
  <string name="select_event_type_dialog_title">Select Event Type</string>
  <string name="create_poll_title">Create a Poll</string>
  <string name="question_title">Question :</string>
  <string name="poll_type_1">Choose 1 of N</string>
  <string name="poll_type_2">Approve Any of N</string>
  <string name="choices_title">Choices :</string>
  <string name="button_schedule">Schedule</string>
  <string name="delete_choice_button">-</string>
  <string name="choice_edit_text_hint">Choice…</string>

  <!-- Meeting Event -->
  <string name="meeting_event">Meeting Event</string>
  <string name="create_meeting_event">Create Meeting event</string>
  <string name="meeting_title_required">Meeting Title*</string>

  <!-- Roll-Call Event -->
  <string name="roll_call_event">Roll-Call Event</string>
  <string name="exception_message_empty_lao_name">Trying to set an empty name for the LAO</string>
  <string name="anonymous_explanation">You can participate in organizations and meetings anonymously by leaving this
        box checked.\nIf you wish to reveal your identity to other participants in this organization,\nyou may un-check
        this box and enter the information you wish to reveal below.\nYou must enter identity information in order to
        play an Organizer or Witness role in an organization.
    </string>
  <string name="roll_call_open_attendees">Open</string>
  <string name="add_attendee_successful">Attendee scanned successfully</string>
  <string name="add_attendee_already_exists">Attendee already recorded</string>
  <string name="add_attendee_unsuccessful">Error when adding attendee</string>
  <string name="add_attendees_number">Number of attendees : %1$d</string>

  <!-- Event Buttons -->
  <string name="open_rollcall">OPEN</string>
  <string name="reopen_rollcall">REOPEN</string>
  <string name="scheduled_rollcall">SCHEDULED</string>
  <string name="enter_rollcall">ENTER</string>
  <string name="closed_rollcall">CLOSED</string>
  <string name="attendees_list_rollcall">ATTENDEES</string>

  <string name="back">BACK</string>

  <!-- Identity -->
  <string name="identity_name">Name</string>
  <string name="identity_title">Title</string>
  <string name="identity_email">Email</string>
  <string name="identity_organization">Organization</string>
  <string name="identity_phone">Phone</string>
  <string name="identity_anonymous">Anonymous</string>

  <!-- QR code -->
  <string name="qrcode_scanning_add_witness">Scan personal QR code of the witness to add</string>
  <string name="qrcode_scanning_connect_lao">Scan a QR code to connect to a LAO</string>
  <string name="event_description">Event Description</string>
  <string name="qrcode_scanning_add_attendee">Please scan each participant’s Roll-call QR code exactly once.</string>
  <string name="close_roll_call">Close Roll-Call</string>
  <string name="scan_all_attendees_question">Are you sure you have scanned all attendees ?</string>
  <string name="roll_call_title_required">Roll-Call Title required</string>
  <string name="show_qrcode_to_organizer">Please show the QR code to the organizer</string>

  <!-- Witness -->
  <string name="delete_witness_dialog_title">Delete ?</string>
  <string name="add_witness_successful">Witness has been added</string>
  <string name="add_witness_unsuccessful">Witness could not be added</string>
  <string name="add_witness_already_exists">Witness you are trying to add is already a witness of this LAO</string>
  <string name="delete_witness_dialog_message">Are you sure you want to delete Witness n° %1$d</string>

  <!-- Properties -->
  <string name="test_organization_name">Test Organization Name</string>
  <string name="edit_lao_name">Edit Lao Name</string>

  <string name="button_text">Cast Vote</string>

  <string name="total">Total:</string>
  <string name="election_name">Election Name</string>
  <string name="lao_name">LAO name</string>
  <string name="election_setup">Election Setup</string>
  <string name="select_a_voting_method">Select a voting method</string>
  <string name="submit">Submit</string>
  <string name="todo">TODO</string>
  <string name="ballot_option_2">Ballot option 2</string>

  <!-- Election Event -->
  <string name="election_setup_presentation_title_text">Election Setup</string>
  <string name="add_ballot_options_button_text">Add ballot options</string>
  <string name="add_question_button_text">Add question</string>
  <string name="election_setup_name_hint">Election name</string>
  <string name="election_question_hint">Question :</string>
  <string name="voting_method_spinner_text">Voting method</string>
  <string name="write_in_switch_text">Allow write in</string>
  <string name="new_ballot_option_hint">ballot option</string>

  <string name="elections">Elections</string>
  <string name="voting_management">Voting Management</string>
  <string name="cancel_election">Cancel Election</string>
  <string name="displayed_end_time">displayed end time</string>
  <string name="displayed_current_time">displayed current time</string>
  <string name="start_date">start date</string>
  <string name="end_date">end date</string>
  <string name="details">Details</string>
  <string name="manage_election">manage election</string>
  <string name="current_time">Current Time :</string>
  <string name="election_start_time">Election Start Time :</string>
  <string name="election_end_time">Election End Time :</string>
  <string name="election_question">Election Question : ?</string>
  <string name="edit_election_name">Edit Election Name</string>
  <string name="edit_election_question">Edit Election Question</string>
  <string name="edit_election_ballot_options">Edit Election Ballot Options</string>
  <string name="edit_election_start_time">Edit Election Start Time</string>
  <string name="edit_election_end_time">Edit Election End Time</string>
  <string name="results">Results</string>
  <string name="election_ended">Waiting for results</string>
  <string name="tally_votes">Tally up votes</string>
  <string name="cast_vote">Cast votes</string>
  <string name="show_results">Show results</string>
  <string name="start">Start</string>
  <string name="refresh_start">Refresh to start</string>

  <!-- Consensus -->
  <string name="start_election">Start Election</string>
  <string name="election_start">Election Start</string>

  <string name="election_started_at">Election started successfully at\n%s</string>
  <string name="waiting_scheduled_time">Waiting scheduled time</string>
  <string name="ready_to_start">Ready to start</string>
  <string name="started">Started</string>
  <string name="election_start_title">Election \"%s\"</string>
  <string name="election_scheduled">Election scheduled to start at\n%s</string>

  <!-- Wallet -->
  <string name="button_own_seed">I own a seed</string>
  <string name="button_new_wallet">New wallet</string>
  <string name="text_title_wallet">Welcome to your wallet !</string>
  <string name="text_help_wallet">\n\nYou may import your seed if you own one or create a new wallet.</string>
  <string name="text_help_new_wallet">\n\nATTENTION: if you create a new wallet remember to write down
        the given seed and store it in a secure place, this is the only backup to your PoP tokens.</string>
  <string name="text_seed_wallet">This is the only backup for your PoP tokens - store it securely</string>
  <string name="confirm_button">Confirm</string>
  <string name="content_title">Tokens</string>
  <string name="wallet_empty">Your wallet is empty</string>
  <string name="tokens_introduction">If you would like to receive tokens, please connect to a LAO and participate in a roll call.\n
        If you are an organizer, you can look at the attendees\' public tokens of the roll calls you organize.</string>
  <string name="token_button">TOKEN</string>
  <string name="logout_button">LOGOUT</string>
  <string name="logout_title">Log out</string>
  <string name="logout_message">This action will delete the current seed of your wallet and your tokens will be lost. They can be recovered later once you import the current seed.</string>
  <string name="copied_to_clipboard">Copied to clipboard</string>
  <string name="copy_button_descriptor">Button to copy seed</string>

  <!-- Witness -->
  <string name="sign_message">SIGN MESSAGE</string>
  <string name="message_signed">MESSAGE SIGNED</string>
  <string name="witness_messages">WITNESS MESSAGES</string>
  <string name="delete_a_witness">delete a witness</string>

  <!-- Settings -->
  <string name="settings">Settings</string>
  <string name="server_url">Server URL</string>
  <string name="text_hint_server_url">Enter the server URL</string>
  <string name="apply_button">APPLY</string>

  <!-- Social Media -->
  <string name="home">HOME</string>
  <string name="search">SEARCH</string>
  <string name="following">FOLLOWING</string>
  <string name="profile">PROFILE</string>
  <string name="send">SEND</string>
  <string name="send_button_desc">button to write a chirp</string>
  <string name="hint_chirp">Your chirp</string>
  <string name="laos_list">Laos list</string>
  <string name="username">username</string>
  <string name="time_ago">time ago</string>
  <string name="text">text</string>
  <string name="delete_button">delete button</string>

  <!-- Digital Cash -->
  <string name="transaction">TRANSACTION</string>
  <string name="digital_cash_send">SEND</string>
  <string name="digital_cash_receive">RECEIVE</string>
  <string name="digital_cash_issue">ISSUE</string>
  <string name="digital_cash_history">HISTORY</string>
  <string name="digital_cash_home">HOME</string>
  <string name="digital_cash_receipt">RECEIPT</string>

  <!-- Error Messages -->
  <string name="error_no_lao">You are not in a LAO</string>

  <string name="generic_error">An error occurred\n%1$s</string>
  <string name="error_sending_chirp">Could not send the chirp\n%1$s</string>
  <string name="error_retrieve_own_token">Could not retrieve your own PoP Token\n%1$s</string>
  <string name="error_end_election">Could not complete the election\n%1$s</string>
  <string name="error_send_vote">Could not send the vote\n%1$s</string>
  <string name="error_create_election">Could not create the election\n%1$s</string>
  <string name="error_create_rollcall">Could not create the rollcall\n%1$s</string>
  <string name="error_start_election">Could not start the election\n%1$s</string>
  <string name="error_consensus_accept">Could not accept the consensus\n%1$s</string>
  <string name="error_open_rollcall">Could not open the rollcall\n%1$s</string>
  <string name="error_close_rollcall">Could not close the rollcall\n%1$s</string>
  <string name="error_sign_message">Could not send message signature\n%1$s</string>
  <string name="error_update_lao">Could not update the LAO\n%1$s</string>
  <string name="error_state_lao">Could not send the state of the LAO\n%1$s</string>
  <string name="error_subscribe_lao">Could not subscribe to the LAO channel\n%1$s</string>
  <string name="error_create_lao">Could not create the LAO\n%1$s</string>
  <string name="error_delete_chirp">Could not delete chirp\n%1$s</string>
  <string name ="error_open_election">Could not open the election\n%1$s</string>

  <!-- Exception -->
  <string name="json_rpc_exception">An error response was replied by the server\nError %1$d - %2$s</string>
  <string name="timeout_exception">A timeout occurred</string>
  <string name="data_handling_exception">Error while handling %1$s message</string>
  <string name="key_generation_exception">Could not generate key</string>
  <string name="invalid_pop_token_exception">The token %1$s is invalid</string>
  <string name="no_rollcall_exception">No rollcall exist in the LAO</string>
  <string name="seed_validation_exception">Unable to validate seed</string>
  <string name="uninitialized_wallet_exception">The wallet is not initialized</string>
</resources><|MERGE_RESOLUTION|>--- conflicted
+++ resolved
@@ -8,12 +8,8 @@
   <string name="tab_wallet">Wallet</string>
   <string name="tab_identity">Identity</string>
   <string name="tab_properties">Show/Hide Properties</string>
-<<<<<<< HEAD
-  <string name="tab_social_media">Chirp</string>
   <string name="tab_digital_cash">Coin</string>
-=======
   <string name="tab_social_media">Social Media</string>
->>>>>>> 17e071f4
 
   <!-- Home -->
   <string name="home_title">My LAOs</string>

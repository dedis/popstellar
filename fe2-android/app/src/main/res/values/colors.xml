--- conflicted
+++ resolved
@@ -1,16 +1,5 @@
 <?xml version="1.0" encoding="utf-8"?>
 <resources>
-<<<<<<< HEAD
-    <color name="colorPrimary">#6200EE</color>
-    <color name="colorPrimaryDark">#3700B3</color>
-    <color name="colorAccent">#03DAC5</color>
-    <color name="colorButton1">#03A9F4</color>
-    <color name="categoryTab">#CCCCCC</color>
-    <color name="white">#FFFFFF</color>
-    <color name="lao">#E6E6E6</color>
-    <color name="red">#EE1010</color>
-    <color name="black">#000000</color>
-=======
   <color name="colorPrimary">#6200EE</color>
   <color name="colorPrimaryDark">#3700B3</color>
   <color name="colorAccent">#03DAC5</color>
@@ -20,5 +9,4 @@
   <color name="lao">#E6E6E6</color>
   <color name="red">#EE1010</color>
   <color name="black">#000000</color>
->>>>>>> 7d07ced7
 </resources>
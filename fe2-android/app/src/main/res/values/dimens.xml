--- conflicted
+++ resolved
@@ -65,18 +65,16 @@
     <dimen name="election_setup_add_ballot_button_width">148dp</dimen>
     <dimen name="election_setup_add_ballot_button_margin_top">30dp</dimen>
 
-<<<<<<< HEAD
     <!-- Cast vote dimensions -->
     <dimen name="cast_vote_dynamic_height">0dp</dimen>
     <dimen name="cast_vote_scrollbar_size">6dp</dimen>
     <dimen name="guideline_tab">60dp</dimen>
     <dimen name="guideline_titles">140dp</dimen>
     <dimen name="swipe_indicator_height">25dp</dimen>
-=======
+
     <!-- Wallet dimensions -->
     <dimen name="wallet_divider_height">1dp</dimen>
     <dimen name="wallet_qr_code_size">100dp</dimen>
     <dimen name="wallet_attendee_width">300dp</dimen>
->>>>>>> a0747b85
 
 </resources>
<?xml version="1.0" encoding="utf-8"?>
<resources>

    <!-- Tabs -->
    <dimen name="guideline_horizontal_tab">0.08</dimen>
    <dimen name="guideline_vertical_tab_home">0.25</dimen>
    <dimen name="guideline_vertical_tab_connect">0.50</dimen>
    <dimen name="guideline_vertical_tab_wallet">0.75</dimen>

    <!-- Text -->
    <dimen name="margin_text">32dp</dimen>
    <dimen name="margin_top">5dp</dimen>
    <dimen name="size_title">24sp</dimen>
    <dimen name="size_body">18sp</dimen>
    <dimen name="size_small">12sp</dimen>
    <dimen name="lao_name">36sp</dimen>

    <!-- Camera preview -->
    <integer name="camera_preview_width">240</integer>
    <integer name="camera_preview_height">320</integer>
    <string name="camera_preview_ratio">3:4</string>
    <dimen name="camera_preview_margin">40dp</dimen>
    <integer name="requested_preview_width">1600</integer>
    <integer name="requested_preview_height">1024</integer>

    <!-- Button -->
    <dimen name="margin_button">16dp</dimen>


    <!-- QR code -->
    <dimen name="qr_code_size">200dp</dimen>

<<<<<<< HEAD
    <!-- Event -->
    <dimen name="event_details_width">186dp</dimen>
    <dimen name="date_text_event">15sp</dimen>
    <dimen name="event_buttons_height">43dp</dimen>
    <dimen name="election_fragment_description_margin">140dp</dimen>
    <dimen name="election_question_height">80dp</dimen>
    <dimen name="election_question_margin_top">10dp</dimen>
    <dimen name="election_end_time_margin">90dp</dimen>
    <dimen name="election_current_time_margin">127dp</dimen>





=======
    <!-- Election setup dimensions -->
    <dimen name="election_setup_margin_text">16dp</dimen>
    <dimen name="election_setup_scrollview_layout_margin_top">40dp</dimen>
    <dimen name="election_setup_margin_top">16dp</dimen>
    <dimen name="election_setup_titles_margin_start">140dp</dimen>
    <dimen name="election_setup_titles_margin_top">16dp</dimen>
    <dimen name="election_setup_spinner_width">150dp</dimen>
    <dimen name="election_setup_spinner_height">40dp</dimen>
    <dimen name="election_setup_add_ballot_button_width">148dp</dimen>
    <dimen name="election_setup_add_ballot_button_margin_top">30dp</dimen>
>>>>>>> 67997dab

</resources><|MERGE_RESOLUTION|>--- conflicted
+++ resolved
@@ -30,7 +30,6 @@
     <!-- QR code -->
     <dimen name="qr_code_size">200dp</dimen>
 
-<<<<<<< HEAD
     <!-- Event -->
     <dimen name="event_details_width">186dp</dimen>
     <dimen name="date_text_event">15sp</dimen>
@@ -41,11 +40,6 @@
     <dimen name="election_end_time_margin">90dp</dimen>
     <dimen name="election_current_time_margin">127dp</dimen>
 
-
-
-
-
-=======
     <!-- Election setup dimensions -->
     <dimen name="election_setup_margin_text">16dp</dimen>
     <dimen name="election_setup_scrollview_layout_margin_top">40dp</dimen>
@@ -56,6 +50,5 @@
     <dimen name="election_setup_spinner_height">40dp</dimen>
     <dimen name="election_setup_add_ballot_button_width">148dp</dimen>
     <dimen name="election_setup_add_ballot_button_margin_top">30dp</dimen>
->>>>>>> 67997dab
 
 </resources>
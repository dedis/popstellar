<?xml version="1.0" encoding="utf-8"?>
<resources>

    <!-- Tabs -->
    <dimen name="guideline_horizontal_tab">0.09</dimen>
    <dimen name="guideline_horizontal_bottom">0.92</dimen>
    <dimen name="guideline_vertical_tab_home">0.20</dimen>
    <dimen name="guideline_vertical_tab_connect">0.40</dimen>
    <dimen name="guideline_vertical_tab_wallet">0.60</dimen>
    <dimen name="guideline_vertical_tab_server_url">0.80</dimen>

    <!-- Text -->
    <dimen name="margin_text">32dp</dimen>
    <dimen name="margin_text_small">16dp</dimen>
    <dimen name="margin_top">5dp</dimen>
    <dimen name="size_title">24sp</dimen>
    <dimen name="size_body">18sp</dimen>
    <dimen name="size_small">12sp</dimen>
    <dimen name="tab_lao_detail">13sp</dimen>
    <dimen name="lao_name">36sp</dimen>
    <dimen name="event_displayed_name">15sp</dimen>
    <dimen name="date_text_event">15sp</dimen>

<<<<<<< HEAD

    <!-- Camera preview -->
    <integer name="camera_preview_width">240</integer>
    <integer name="camera_preview_height">320</integer>
    <string name="camera_preview_ratio">3:4</string>
    <dimen name="camera_preview_margin">40dp</dimen>
    <integer name="requested_preview_width">1600</integer>
    <integer name="requested_preview_height">1024</integer>
    <dimen name="camera_preview_text_padding_top">50dp</dimen>
    <dimen name="zero">0dp</dimen>
    <dimen name="qr_rollcall_layout_width">400dp</dimen>
    <dimen name="qr_rollcall_layout_height">600dp</dimen>
    <dimen name="qr_rollcall_img">320dp</dimen>
=======
  <!-- Camera preview -->
  <integer name="camera_preview_width">240</integer>
  <integer name="camera_preview_height">320</integer>
  <string name="camera_preview_ratio">3:4</string>
  <dimen name="camera_preview_margin">40dp</dimen>
  <integer name="requested_preview_width">1600</integer>
  <integer name="requested_preview_height">1024</integer>
  <dimen name="camera_preview_text_padding_top">50dp</dimen>
  <dimen name="zero">0dp</dimen>
  <dimen name="qr_rollcall_layout_width">400dp</dimen>
  <dimen name="qr_rollcall_layout_height">600dp</dimen>
  <dimen name="qr_rollcall_img">320dp</dimen>
>>>>>>> e89d205b

    <!-- Button -->
    <dimen name="margin_button">16dp</dimen>

<<<<<<< HEAD

    <!-- QR code -->
    <dimen name="qr_code_size">200dp</dimen>
    <dimen name="channel_qr_code_size">200dp</dimen>
    <dimen name="pk_qr_code_size">400dp</dimen>
=======
  <!-- QR code -->
  <dimen name="qr_code_size">200dp</dimen>
  <dimen name="channel_qr_code_size">200dp</dimen>
  <dimen name="pk_qr_code_size">400dp</dimen>
>>>>>>> e89d205b

    <!-- Event -->
    <dimen name="event_details_width">186dp</dimen>
    <dimen name="event_buttons_width">110dp</dimen>
    <dimen name="event_buttons_height">43dp</dimen>
    <dimen name="election_fragment_description_margin">140dp</dimen>
    <dimen name="election_question_height">80dp</dimen>
    <dimen name="election_question_margin_top">10dp</dimen>
    <dimen name="election_end_time_margin">90dp</dimen>
    <dimen name="election_current_time_margin">127dp</dimen>
    <dimen name="manage_election_scroll_view">50dp</dimen>
    <dimen name="manage_election_linear_layout">275dp</dimen>
    <dimen name="election_title_margin_start">15dp</dimen>

    <!-- Election setup dimensions -->
    <dimen name="election_setup_margin_text">16dp</dimen>
    <dimen name="election_setup_scrollview_layout_margin_top">40dp</dimen>
    <dimen name="election_setup_margin_top">16dp</dimen>
    <dimen name="election_setup_question_margin">20dp</dimen>
    <dimen name="election_setup_text_field_margin_lateral">10dp</dimen>
    <dimen name="election_setup_titles_margin_start">140dp</dimen>
    <dimen name="election_setup_titles_margin_top">16dp</dimen>
    <dimen name="election_setup_spinner_width">150dp</dimen>
    <dimen name="election_setup_spinner_height">40dp</dimen>
    <dimen name="election_setup_add_ballot_button_width">148dp</dimen>
    <dimen name="election_setup_add_ballot_button_margin_top">30dp</dimen>

    <!-- Cast vote dimensions -->
    <dimen name="cast_vote_dynamic_height">0dp</dimen>
    <dimen name="cast_vote_scrollbar_size">6dp</dimen>
    <dimen name="guideline_tab">60dp</dimen>
    <dimen name="guideline_titles">140dp</dimen>
    <dimen name="swipe_indicator_height">25dp</dimen>

    <!-- Wallet dimensions -->
    <dimen name="wallet_divider_height">1dp</dimen>
    <dimen name="wallet_qr_code_size">100dp</dimen>
    <dimen name="wallet_attendee_width">300dp</dimen>
    <dimen name="wallet_buttons_height">38dp</dimen>
    <dimen name="wallet_buttons_text_size">12dp</dimen>
    <dimen name="wallet_sk_width">350dp</dimen>
    <dimen name="wallet_pk_width">200dp</dimen>
    <dimen name="wallet_qr_token_size">130dp</dimen>

</resources><|MERGE_RESOLUTION|>--- conflicted
+++ resolved
@@ -1,41 +1,26 @@
 <?xml version="1.0" encoding="utf-8"?>
 <resources>
 
-    <!-- Tabs -->
-    <dimen name="guideline_horizontal_tab">0.09</dimen>
-    <dimen name="guideline_horizontal_bottom">0.92</dimen>
-    <dimen name="guideline_vertical_tab_home">0.20</dimen>
-    <dimen name="guideline_vertical_tab_connect">0.40</dimen>
-    <dimen name="guideline_vertical_tab_wallet">0.60</dimen>
-    <dimen name="guideline_vertical_tab_server_url">0.80</dimen>
+  <!-- Tabs -->
+  <dimen name="guideline_horizontal_tab">0.08</dimen>
+  <dimen name="guideline_horizontal_bottom">0.92</dimen>
+  <dimen name="guideline_vertical_tab_home">0.20</dimen>
+  <dimen name="guideline_vertical_tab_connect">0.40</dimen>
+  <dimen name="guideline_vertical_tab_wallet">0.60</dimen>
+  <dimen name="guideline_vertical_tab_server_url">0.80</dimen>
 
-    <!-- Text -->
-    <dimen name="margin_text">32dp</dimen>
-    <dimen name="margin_text_small">16dp</dimen>
-    <dimen name="margin_top">5dp</dimen>
-    <dimen name="size_title">24sp</dimen>
-    <dimen name="size_body">18sp</dimen>
-    <dimen name="size_small">12sp</dimen>
-    <dimen name="tab_lao_detail">13sp</dimen>
-    <dimen name="lao_name">36sp</dimen>
-    <dimen name="event_displayed_name">15sp</dimen>
-    <dimen name="date_text_event">15sp</dimen>
+  <!-- Text -->
+  <dimen name="margin_text">32dp</dimen>
+  <dimen name="margin_text_small">16dp</dimen>
+  <dimen name="margin_top">5dp</dimen>
+  <dimen name="size_title">24sp</dimen>
+  <dimen name="size_body">18sp</dimen>
+  <dimen name="size_small">12sp</dimen>
+  <dimen name="tab_lao_detail">13sp</dimen>
+  <dimen name="lao_name">36sp</dimen>
+  <dimen name="event_displayed_name">15sp</dimen>
+  <dimen name="date_text_event">15sp</dimen>
 
-<<<<<<< HEAD
-
-    <!-- Camera preview -->
-    <integer name="camera_preview_width">240</integer>
-    <integer name="camera_preview_height">320</integer>
-    <string name="camera_preview_ratio">3:4</string>
-    <dimen name="camera_preview_margin">40dp</dimen>
-    <integer name="requested_preview_width">1600</integer>
-    <integer name="requested_preview_height">1024</integer>
-    <dimen name="camera_preview_text_padding_top">50dp</dimen>
-    <dimen name="zero">0dp</dimen>
-    <dimen name="qr_rollcall_layout_width">400dp</dimen>
-    <dimen name="qr_rollcall_layout_height">600dp</dimen>
-    <dimen name="qr_rollcall_img">320dp</dimen>
-=======
   <!-- Camera preview -->
   <integer name="camera_preview_width">240</integer>
   <integer name="camera_preview_height">320</integer>
@@ -48,65 +33,56 @@
   <dimen name="qr_rollcall_layout_width">400dp</dimen>
   <dimen name="qr_rollcall_layout_height">600dp</dimen>
   <dimen name="qr_rollcall_img">320dp</dimen>
->>>>>>> e89d205b
 
-    <!-- Button -->
-    <dimen name="margin_button">16dp</dimen>
+  <!-- Button -->
+  <dimen name="margin_button">16dp</dimen>
 
-<<<<<<< HEAD
-
-    <!-- QR code -->
-    <dimen name="qr_code_size">200dp</dimen>
-    <dimen name="channel_qr_code_size">200dp</dimen>
-    <dimen name="pk_qr_code_size">400dp</dimen>
-=======
   <!-- QR code -->
   <dimen name="qr_code_size">200dp</dimen>
   <dimen name="channel_qr_code_size">200dp</dimen>
   <dimen name="pk_qr_code_size">400dp</dimen>
->>>>>>> e89d205b
 
-    <!-- Event -->
-    <dimen name="event_details_width">186dp</dimen>
-    <dimen name="event_buttons_width">110dp</dimen>
-    <dimen name="event_buttons_height">43dp</dimen>
-    <dimen name="election_fragment_description_margin">140dp</dimen>
-    <dimen name="election_question_height">80dp</dimen>
-    <dimen name="election_question_margin_top">10dp</dimen>
-    <dimen name="election_end_time_margin">90dp</dimen>
-    <dimen name="election_current_time_margin">127dp</dimen>
-    <dimen name="manage_election_scroll_view">50dp</dimen>
-    <dimen name="manage_election_linear_layout">275dp</dimen>
-    <dimen name="election_title_margin_start">15dp</dimen>
+  <!-- Event -->
+  <dimen name="event_details_width">186dp</dimen>
+  <dimen name="event_buttons_width">110dp</dimen>
+  <dimen name="event_buttons_height">43dp</dimen>
+  <dimen name="election_fragment_description_margin">140dp</dimen>
+  <dimen name="election_question_height">80dp</dimen>
+  <dimen name="election_question_margin_top">10dp</dimen>
+  <dimen name="election_end_time_margin">90dp</dimen>
+  <dimen name="election_current_time_margin">127dp</dimen>
+  <dimen name="manage_election_scroll_view">50dp</dimen>
+  <dimen name="manage_election_linear_layout">275dp</dimen>
+  <dimen name="election_title_margin_start">15dp</dimen>
 
-    <!-- Election setup dimensions -->
-    <dimen name="election_setup_margin_text">16dp</dimen>
-    <dimen name="election_setup_scrollview_layout_margin_top">40dp</dimen>
-    <dimen name="election_setup_margin_top">16dp</dimen>
-    <dimen name="election_setup_question_margin">20dp</dimen>
-    <dimen name="election_setup_text_field_margin_lateral">10dp</dimen>
-    <dimen name="election_setup_titles_margin_start">140dp</dimen>
-    <dimen name="election_setup_titles_margin_top">16dp</dimen>
-    <dimen name="election_setup_spinner_width">150dp</dimen>
-    <dimen name="election_setup_spinner_height">40dp</dimen>
-    <dimen name="election_setup_add_ballot_button_width">148dp</dimen>
-    <dimen name="election_setup_add_ballot_button_margin_top">30dp</dimen>
+  <!-- Election setup dimensions -->
+  <dimen name="election_setup_margin_text">16dp</dimen>
+  <dimen name="election_setup_scrollview_layout_margin_top">40dp</dimen>
+  <dimen name="election_setup_margin_top">16dp</dimen>
+  <dimen name="election_setup_question_margin">20dp</dimen>
+  <dimen name="election_setup_text_field_margin_lateral">10dp</dimen>
+  <dimen name="election_setup_titles_margin_start">140dp</dimen>
+  <dimen name="election_setup_titles_margin_top">16dp</dimen>
+  <dimen name="election_setup_spinner_width">150dp</dimen>
+  <dimen name="election_setup_spinner_height">40dp</dimen>
+  <dimen name="election_setup_add_ballot_button_width">148dp</dimen>
+  <dimen name="election_setup_add_ballot_button_margin_top">30dp</dimen>
 
-    <!-- Cast vote dimensions -->
-    <dimen name="cast_vote_dynamic_height">0dp</dimen>
-    <dimen name="cast_vote_scrollbar_size">6dp</dimen>
-    <dimen name="guideline_tab">60dp</dimen>
-    <dimen name="guideline_titles">140dp</dimen>
-    <dimen name="swipe_indicator_height">25dp</dimen>
+  <!-- Cast vote dimensions -->
+  <dimen name="cast_vote_dynamic_height">0dp</dimen>
+  <dimen name="cast_vote_scrollbar_size">6dp</dimen>
+  <dimen name="guideline_tab">60dp</dimen>
+  <dimen name="guideline_titles">140dp</dimen>
+  <dimen name="swipe_indicator_height">25dp</dimen>
 
-    <!-- Wallet dimensions -->
-    <dimen name="wallet_divider_height">1dp</dimen>
-    <dimen name="wallet_qr_code_size">100dp</dimen>
-    <dimen name="wallet_attendee_width">300dp</dimen>
-    <dimen name="wallet_buttons_height">38dp</dimen>
-    <dimen name="wallet_buttons_text_size">12dp</dimen>
-    <dimen name="wallet_sk_width">350dp</dimen>
-    <dimen name="wallet_pk_width">200dp</dimen>
-    <dimen name="wallet_qr_token_size">130dp</dimen>
+  <!-- Wallet dimensions -->
+  <dimen name="wallet_divider_height">1dp</dimen>
+  <dimen name="wallet_qr_code_size">100dp</dimen>
+  <dimen name="wallet_attendee_width">300dp</dimen>
+  <dimen name="wallet_buttons_height">38dp</dimen>
+  <dimen name="wallet_buttons_text_size">12dp</dimen>
+  <dimen name="wallet_sk_width">350dp</dimen>
+  <dimen name="wallet_pk_width">200dp</dimen>
+  <dimen name="wallet_qr_token_size">130dp</dimen>
 
 </resources>
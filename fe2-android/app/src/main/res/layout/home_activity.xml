<?xml version="1.0" encoding="utf-8"?>
<androidx.constraintlayout.widget.ConstraintLayout xmlns:android="http://schemas.android.com/apk/res/android"
  xmlns:app="http://schemas.android.com/apk/res-auto"
  xmlns:tools="http://schemas.android.com/tools"
  android:layout_width="match_parent"
  android:layout_height="match_parent">

  <androidx.constraintlayout.widget.ConstraintLayout
    android:id="@+id/fragment_container_home"
    android:layout_width="match_parent"
    android:layout_height="0dp"
    app:layout_constraintBottom_toTopOf="@+id/home_nav_bar"
    app:layout_constraintTop_toTopOf="parent">

  </androidx.constraintlayout.widget.ConstraintLayout>


<<<<<<< HEAD
  <!--include
    layout="@layout/tab_social_media"
    android:layout_width="match_parent"
    android:layout_height="match_parent" /-->

  <include
    layout="@layout/tab_digital_cash"
    android:layout_width="match_parent"
    android:layout_height="match_parent" />
=======
  <com.google.android.material.bottomnavigation.BottomNavigationView
    android:id="@+id/home_nav_bar"
    android:layout_width="match_parent"
    android:layout_height="wrap_content"
    app:layout_constraintBottom_toBottomOf="parent"
    android:background="?android:attr/windowBackground"
    app:labelVisibilityMode="labeled"
    app:menu="@menu/home_menu"/>
>>>>>>> 592ace5a

</androidx.constraintlayout.widget.ConstraintLayout><|MERGE_RESOLUTION|>--- conflicted
+++ resolved
@@ -14,8 +14,6 @@
 
   </androidx.constraintlayout.widget.ConstraintLayout>
 
-
-<<<<<<< HEAD
   <!--include
     layout="@layout/tab_social_media"
     android:layout_width="match_parent"
@@ -25,7 +23,7 @@
     layout="@layout/tab_digital_cash"
     android:layout_width="match_parent"
     android:layout_height="match_parent" />
-=======
+
   <com.google.android.material.bottomnavigation.BottomNavigationView
     android:id="@+id/home_nav_bar"
     android:layout_width="match_parent"
@@ -34,6 +32,6 @@
     android:background="?android:attr/windowBackground"
     app:labelVisibilityMode="labeled"
     app:menu="@menu/home_menu"/>
->>>>>>> 592ace5a
+
 
 </androidx.constraintlayout.widget.ConstraintLayout>
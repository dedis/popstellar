--- conflicted
+++ resolved
@@ -1,35 +1,15 @@
 <?xml version="1.0" encoding="utf-8"?>
 <androidx.constraintlayout.widget.ConstraintLayout xmlns:android="http://schemas.android.com/apk/res/android"
-<<<<<<< HEAD
-    xmlns:tools="http://schemas.android.com/tools"
-    android:id="@+id/fragment_container_home"
-                                                   android:layout_width="match_parent"
-                                                   android:layout_height="match_parent">
-=======
   xmlns:tools="http://schemas.android.com/tools"
   android:id="@+id/fragment_container_home"
   android:layout_width="match_parent"
   android:layout_height="match_parent">
->>>>>>> 7d07ced7
 
   <include
     layout="@layout/tab_home"
     android:layout_width="match_parent"
     android:layout_height="match_parent" />
 
-<<<<<<< HEAD
-    <include
-        layout="@layout/tab_connect_launch"
-        android:layout_width="match_parent"
-        android:layout_height="match_parent"
-        tools:layout_editor_absoluteX="0dp"
-        tools:layout_editor_absoluteY="0dp" />
-
-    <include
-      layout="@layout/tab_wallet"
-      android:layout_width="match_parent"
-      android:layout_height="match_parent"/>
-=======
   <include
     layout="@layout/tab_connect_launch"
     android:layout_width="match_parent"
@@ -41,6 +21,5 @@
     layout="@layout/tab_wallet"
     android:layout_width="match_parent"
     android:layout_height="match_parent" />
->>>>>>> 7d07ced7
 
 </androidx.constraintlayout.widget.ConstraintLayout>
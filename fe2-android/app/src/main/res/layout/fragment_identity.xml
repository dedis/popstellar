--- conflicted
+++ resolved
@@ -12,25 +12,6 @@
     android:orientation="horizontal"
     app:layout_constraintGuide_percent="@dimen/guideline_horizontal_tab" />
 
-<<<<<<< HEAD
-    <ScrollView
-        android:id="@+id/identity_scrollview"
-        android:layout_width="match_parent"
-        android:layout_height="match_parent"
-        android:orientation="vertical"
-        android:fillViewport="true"
-        android:layout_marginTop="@dimen/election_setup_scrollview_layout_margin_top"
-        app:layout_constraintTop_toBottomOf="@id/guideline_horizontal_tab">
-
-        <LinearLayout
-            android:id="@+id/identity_ll"
-            android:layout_width="match_parent"
-            android:layout_height="wrap_content"
-            android:orientation="vertical"
-            app:layout_constraintTop_toBottomOf="@id/identity_scrollview">
-
-    <!-- Checkbox and explanation -->
-=======
   <ScrollView
     android:id="@+id/identity_scrollview"
     android:layout_width="match_parent"
@@ -39,7 +20,6 @@
     android:fillViewport="true"
     android:layout_marginTop="@dimen/election_setup_scrollview_layout_margin_top"
     app:layout_constraintTop_toBottomOf="@id/guideline_horizontal_tab">
->>>>>>> 7d07ced7
 
     <LinearLayout
       android:id="@+id/identity_ll"
@@ -120,21 +100,6 @@
         android:inputType="textEmailAddress"
         android:autofillHints="false" />
 
-<<<<<<< HEAD
-            <ImageView
-                android:id="@+id/qr_code"
-                android:layout_width="@dimen/qr_code_size"
-                android:layout_height="@dimen/qr_code_size"
-                android:layout_gravity="center"
-                android:layout_marginTop="15dp"
-                app:layout_constraintBottom_toBottomOf="parent"
-                app:layout_constraintLeft_toLeftOf="parent"
-                app:layout_constraintRight_toRightOf="parent"
-                app:layout_constraintTop_toBottomOf="@id/identity_phone" />
-        </LinearLayout>
-
-    </ScrollView>
-=======
       <EditText
         android:id="@+id/identity_phone"
         android:layout_width="match_parent"
@@ -162,5 +127,4 @@
     </LinearLayout>
 
   </ScrollView>
->>>>>>> 7d07ced7
 </androidx.constraintlayout.widget.ConstraintLayout>
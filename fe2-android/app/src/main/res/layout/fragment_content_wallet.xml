--- conflicted
+++ resolved
@@ -84,15 +84,6 @@
       </androidx.swiperefreshlayout.widget.SwipeRefreshLayout>
     </LinearLayout>
     <Button
-<<<<<<< HEAD
-        android:id="@+id/logout_button"
-        android:layout_width="wrap_content"
-        android:layout_height="wrap_content"
-        android:text="@string/logout_button"
-        android:visibility="gone"
-        app:layout_constraintBottom_toBottomOf="parent"
-        app:layout_constraintStart_toStartOf="parent" />
-=======
       android:id="@+id/logout_button"
       android:layout_width="wrap_content"
       android:layout_height="wrap_content"
@@ -100,6 +91,5 @@
       android:visibility="gone"
       app:layout_constraintBottom_toBottomOf="parent"
       app:layout_constraintStart_toStartOf="parent" />
->>>>>>> 7d07ced7
   </androidx.constraintlayout.widget.ConstraintLayout>
 </layout>
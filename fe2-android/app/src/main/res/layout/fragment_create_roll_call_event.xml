--- conflicted
+++ resolved
@@ -1,10 +1,5 @@
 <?xml version="1.0" encoding="utf-8"?>
-<<<<<<< HEAD
-<layout xmlns:tools="http://schemas.android.com/tools"
-    xmlns:android="http://schemas.android.com/apk/res/android"
-=======
 <layout xmlns:android="http://schemas.android.com/apk/res/android"
->>>>>>> f3b7f0e8
     xmlns:app="http://schemas.android.com/apk/res-auto">
   <androidx.constraintlayout.widget.ConstraintLayout
       android:id="@+id/fragment_create_roll_call_event"
@@ -17,11 +12,9 @@
       android:layout_height="match_parent" />
 
     <include
-        layout="@layout/tab_identity"
-        android:layout_width="match_parent"
-        android:layout_height="match_parent"
-        tools:layout_editor_absoluteX="0dp"
-        tools:layout_editor_absoluteY="0dp" />
+      layout="@layout/tab_identity"
+      android:layout_width="match_parent"
+      android:layout_height="match_parent" />
 
     <androidx.constraintlayout.widget.Guideline
       android:id="@+id/roll_call_guideline_horizontal"

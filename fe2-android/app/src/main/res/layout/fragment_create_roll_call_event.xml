<?xml version="1.0" encoding="utf-8"?>
<layout xmlns:android="http://schemas.android.com/apk/res/android"
<<<<<<< HEAD
    xmlns:app="http://schemas.android.com/apk/res-auto">
  <androidx.constraintlayout.widget.ConstraintLayout
      android:id="@+id/fragment_create_roll_call_event"
=======
  xmlns:app="http://schemas.android.com/apk/res-auto">
  <androidx.constraintlayout.widget.ConstraintLayout
    android:id="@+id/fragment_create_roll_call_event"
>>>>>>> 7d07ced7
    android:layout_width="match_parent"
    android:layout_height="match_parent">

    <include
      layout="@layout/tab_home"
      android:layout_width="match_parent"
      android:layout_height="match_parent" />

    <include
      layout="@layout/tab_identity"
      android:layout_width="match_parent"
      android:layout_height="match_parent" />

    <androidx.constraintlayout.widget.Guideline
      android:id="@+id/roll_call_guideline_horizontal"
      android:layout_width="match_parent"
      android:layout_height="match_parent"
      android:orientation="horizontal"
      app:layout_constraintGuide_percent="@dimen/guideline_horizontal_tab" />

    <LinearLayout
      android:id="@+id/roll_call_title"
      android:layout_width="match_parent"
      android:layout_height="wrap_content"
      android:orientation="vertical"
      app:layout_constraintTop_toBottomOf="@id/roll_call_guideline_horizontal">

      <EditText
        android:id="@+id/roll_call_title_text"
        android:layout_width="match_parent"
        android:layout_height="wrap_content"
        android:hint="@string/roll_call_title_required"
        android:inputType="text"
        android:autofillHints="false" />


      <include
        android:id="@+id/roll_call_date"
        layout="@layout/layout_enter_date"
        android:layout_width="match_parent"
        android:layout_height="match_parent"
        app:layout_constrainedHeight="true"
        app:layout_constraintLeft_toLeftOf="parent"
        app:layout_constraintTop_toBottomOf="@id/roll_call_title" />

      <include
        android:id="@+id/roll_call_time"
        layout="@layout/layout_enter_time"
        android:layout_width="match_parent"
        android:layout_height="match_parent"
        app:layout_constrainedHeight="true"
        app:layout_constraintLeft_toLeftOf="parent"
        app:layout_constraintTop_toBottomOf="@id/date" />

      <LinearLayout
        android:id="@+id/roll_call_event_description"
        android:layout_width="match_parent"
        android:layout_height="wrap_content"
        android:gravity="center_vertical"
        android:orientation="vertical"
        app:layout_constrainedHeight="true"
        app:layout_constraintLeft_toLeftOf="parent"
        app:layout_constraintTop_toBottomOf="@id/time">

        <EditText
          android:id="@+id/roll_call_event_description_text"
          android:layout_width="match_parent"
          android:layout_height="wrap_content"
          android:gravity="start"
          android:hint="@string/event_description"
          android:inputType="textMultiLine"
          android:maxLines="10"
          android:autofillHints="false" />

      </LinearLayout>
    </LinearLayout>

    <LinearLayout
<<<<<<< HEAD
        android:id="@+id/roll_call_confirm_cancel"
        android:layout_width="wrap_content"
        android:layout_height="wrap_content"
        android:orientation="horizontal"
        app:layout_constraintBottom_toBottomOf="parent"
        app:layout_constraintRight_toRightOf="parent">

      <Button
          android:id="@+id/roll_call_cancel"
          style="@style/Theme.AppCompat"
          android:layout_width="wrap_content"
          android:layout_height="wrap_content"
          android:text="@string/cancel" />

      <Button
          android:id="@+id/roll_call_confirm"
          style="@style/Theme.AppCompat"
          android:layout_width="wrap_content"
          android:layout_height="wrap_content"
          android:enabled="false"
          android:text="@string/confirm" />

      <Button
          android:id="@+id/roll_call_open"
          style="@style/Theme.AppCompat"
          android:layout_width="wrap_content"
          android:layout_height="wrap_content"
          android:enabled="false"
          android:text="@string/roll_call_open_attendees" />
=======
      android:id="@+id/roll_call_confirm_cancel"
      android:layout_width="wrap_content"
      android:layout_height="wrap_content"
      android:orientation="horizontal"
      app:layout_constraintBottom_toBottomOf="parent"
      app:layout_constraintRight_toRightOf="parent">

      <Button
        android:id="@+id/roll_call_cancel"
        style="@style/Theme.AppCompat"
        android:layout_width="wrap_content"
        android:layout_height="wrap_content"
        android:text="@string/cancel" />

      <Button
        android:id="@+id/roll_call_confirm"
        style="@style/Theme.AppCompat"
        android:layout_width="wrap_content"
        android:layout_height="wrap_content"
        android:enabled="false"
        android:text="@string/confirm" />

      <Button
        android:id="@+id/roll_call_open"
        style="@style/Theme.AppCompat"
        android:layout_width="wrap_content"
        android:layout_height="wrap_content"
        android:enabled="false"
        android:text="@string/roll_call_open_attendees" />
>>>>>>> 7d07ced7
    </LinearLayout>


  </androidx.constraintlayout.widget.ConstraintLayout>
</layout><|MERGE_RESOLUTION|>--- conflicted
+++ resolved
@@ -1,14 +1,8 @@
 <?xml version="1.0" encoding="utf-8"?>
 <layout xmlns:android="http://schemas.android.com/apk/res/android"
-<<<<<<< HEAD
-    xmlns:app="http://schemas.android.com/apk/res-auto">
-  <androidx.constraintlayout.widget.ConstraintLayout
-      android:id="@+id/fragment_create_roll_call_event"
-=======
   xmlns:app="http://schemas.android.com/apk/res-auto">
   <androidx.constraintlayout.widget.ConstraintLayout
     android:id="@+id/fragment_create_roll_call_event"
->>>>>>> 7d07ced7
     android:layout_width="match_parent"
     android:layout_height="match_parent">
 
@@ -87,37 +81,6 @@
     </LinearLayout>
 
     <LinearLayout
-<<<<<<< HEAD
-        android:id="@+id/roll_call_confirm_cancel"
-        android:layout_width="wrap_content"
-        android:layout_height="wrap_content"
-        android:orientation="horizontal"
-        app:layout_constraintBottom_toBottomOf="parent"
-        app:layout_constraintRight_toRightOf="parent">
-
-      <Button
-          android:id="@+id/roll_call_cancel"
-          style="@style/Theme.AppCompat"
-          android:layout_width="wrap_content"
-          android:layout_height="wrap_content"
-          android:text="@string/cancel" />
-
-      <Button
-          android:id="@+id/roll_call_confirm"
-          style="@style/Theme.AppCompat"
-          android:layout_width="wrap_content"
-          android:layout_height="wrap_content"
-          android:enabled="false"
-          android:text="@string/confirm" />
-
-      <Button
-          android:id="@+id/roll_call_open"
-          style="@style/Theme.AppCompat"
-          android:layout_width="wrap_content"
-          android:layout_height="wrap_content"
-          android:enabled="false"
-          android:text="@string/roll_call_open_attendees" />
-=======
       android:id="@+id/roll_call_confirm_cancel"
       android:layout_width="wrap_content"
       android:layout_height="wrap_content"
@@ -147,7 +110,6 @@
         android:layout_height="wrap_content"
         android:enabled="false"
         android:text="@string/roll_call_open_attendees" />
->>>>>>> 7d07ced7
     </LinearLayout>
 
 

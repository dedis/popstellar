--- conflicted
+++ resolved
@@ -1,134 +1,5 @@
 <?xml version="1.0" encoding="utf-8"?>
 <layout xmlns:android="http://schemas.android.com/apk/res/android"
-<<<<<<< HEAD
-    xmlns:app="http://schemas.android.com/apk/res-auto"
-    xmlns:tools="http://schemas.android.com/tools">
-    <ScrollView
-        android:layout_width="match_parent"
-        android:layout_height="match_parent">
-    <androidx.constraintlayout.widget.ConstraintLayout
-        android:id="@+id/fragment_setup_election_event"
-        android:layout_width="match_parent"
-        android:layout_height="match_parent">
-
-        <androidx.constraintlayout.widget.Guideline
-            android:id="@+id/election_setup_guideline_horizontal"
-            android:layout_width="match_parent"
-            android:layout_height="wrap_content"
-            android:orientation="horizontal"
-            app:layout_constraintGuide_begin="@dimen/guideline_tab" />
-
-        <TextView
-            android:id="@+id/election_setup_lao_name"
-            android:layout_width="wrap_content"
-            android:layout_height="wrap_content"
-            android:textColor="@color/black"
-            android:textSize="@dimen/size_title"
-            android:textStyle="bold"
-            app:layout_constraintEnd_toEndOf="parent"
-            app:layout_constraintStart_toStartOf="parent"
-            app:layout_constraintTop_toTopOf="@+id/election_setup_guideline_horizontal" />
-
-        <TextView
-            android:id="@+id/election_setup_presentation_title"
-            android:layout_width="wrap_content"
-            android:layout_height="wrap_content"
-            android:text="@string/election_setup"
-            android:textSize="@dimen/size_body"
-            android:textStyle="italic"
-            android:textColor="@color/black"
-            app:layout_constraintEnd_toEndOf="parent"
-            app:layout_constraintStart_toStartOf="parent"
-            app:layout_constraintTop_toBottomOf="@+id/election_setup_lao_name" />
-
-        <include
-            android:id="@+id/election_setup_date"
-            layout="@layout/layout_enter_date"
-            android:layout_width="match_parent"
-            android:layout_height="wrap_content"
-            app:layout_constrainedHeight="true"
-            android:layout_marginLeft="@dimen/election_setup_text_field_margin_lateral"
-            app:layout_constraintLeft_toLeftOf="parent"
-            app:layout_constraintTop_toBottomOf="@id/election_setup_name" />
-
-        <Button
-            android:id="@+id/add_question"
-            android:layout_width="wrap_content"
-            android:layout_height="wrap_content"
-            android:layout_marginRight="@dimen/election_setup_text_field_margin_lateral"
-            android:text="@string/add_question_button_text"
-            app:layout_constraintEnd_toEndOf="parent"
-            app:layout_constraintTop_toBottomOf="@+id/election_setup_date" />
-
-        <include
-            android:id="@+id/election_setup_time"
-            layout="@layout/layout_enter_time"
-            android:layout_width="wrap_content"
-            android:layout_height="wrap_content"
-            android:layout_marginLeft="@dimen/election_setup_text_field_margin_lateral"
-            app:layout_constrainedHeight="true"
-            app:layout_constraintLeft_toLeftOf="parent"
-            app:layout_constraintStart_toStartOf="parent"
-            app:layout_constraintTop_toBottomOf="@id/election_setup_date" />
-
-        <EditText
-            android:id="@+id/election_setup_name"
-            android:layout_width="wrap_content"
-            android:layout_height="wrap_content"
-            android:autofillHints="false"
-           android:layout_marginLeft="@dimen/election_setup_text_field_margin_lateral"
-            android:hint="@string/election_setup_name_hint"
-            android:inputType="text"
-            app:layout_constraintLeft_toLeftOf="parent"
-            app:layout_constraintTop_toBottomOf="@id/election_setup_presentation_title" />
-
-
-        <androidx.viewpager2.widget.ViewPager2
-            android:id="@+id/election_setup_view_pager2"
-            android:layout_width="match_parent"
-            android:layout_height="wrap_content"
-            app:layout_constraintBottom_toTopOf="@+id/election_cancel_button"
-            app:layout_constraintStart_toStartOf="parent"
-            app:layout_constraintTop_toBottomOf="@+id/election_setup_swipe_indicator">
-
-        </androidx.viewpager2.widget.ViewPager2>
-
-        <me.relex.circleindicator.CircleIndicator3
-            android:id="@+id/election_setup_swipe_indicator"
-            android:layout_width="0dp"
-            android:layout_height="@dimen/swipe_indicator_height"
-            android:layout_marginTop="@dimen/election_setup_question_margin"
-            android:background="@color/colorPrimaryDark"
-            app:layout_constraintEnd_toEndOf="parent"
-            app:layout_constraintStart_toStartOf="parent"
-            app:layout_constraintTop_toBottomOf="@+id/election_setup_time" />
-
-        <Button
-            android:id="@+id/election_cancel_button"
-            style="@style/Theme.AppCompat"
-            android:layout_width="wrap_content"
-            android:layout_height="wrap_content"
-            android:clickable="true"
-            android:text="@string/cancel"
-            app:layout_constraintBottom_toBottomOf="parent"
-            app:layout_constraintEnd_toStartOf="@id/election_submit_button" />
-
-        <Button
-            android:id="@+id/election_submit_button"
-            style="@style/Theme.AppCompat"
-            android:layout_width="wrap_content"
-            android:layout_height="wrap_content"
-            android:clickable="true"
-            android:enabled="false"
-            android:text="@string/submit"
-            android:layout_marginRight="@dimen/election_setup_text_field_margin_lateral"
-            app:layout_constraintBottom_toBottomOf="parent"
-            app:layout_constraintEnd_toEndOf="parent"
-            />
-
-    </androidx.constraintlayout.widget.ConstraintLayout>
-    </ScrollView>
-=======
   xmlns:app="http://schemas.android.com/apk/res-auto">
   <ScrollView
     android:layout_width="match_parent"
@@ -254,5 +125,4 @@
 
     </androidx.constraintlayout.widget.ConstraintLayout>
   </ScrollView>
->>>>>>> 7d07ced7
 </layout>
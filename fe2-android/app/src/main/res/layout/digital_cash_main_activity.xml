--- conflicted
+++ resolved
@@ -1,11 +1,6 @@
 <?xml version="1.0" encoding="utf-8"?>
 <androidx.constraintlayout.widget.ConstraintLayout xmlns:android="http://schemas.android.com/apk/res/android"
   xmlns:app="http://schemas.android.com/apk/res-auto"
-<<<<<<< HEAD
-  xmlns:tools="http://schemas.android.com/tools"
-  android:id="@+id/digital_cash_activity_layout"
-=======
->>>>>>> 210b8938
   android:layout_width="match_parent"
   android:layout_height="match_parent">
 
@@ -15,10 +10,6 @@
     android:layout_height="0dp"
     android:gravity="center"
     android:orientation="vertical"
-<<<<<<< HEAD
-    tools:context=".ui.digitalcash.DigitalCashMain"
-=======
->>>>>>> 210b8938
     app:layout_constraintTop_toTopOf="parent"
     app:layout_constraintBottom_toTopOf="@id/digital_cash_nav_bar" />
 
@@ -26,18 +17,10 @@
     android:id="@+id/digital_cash_nav_bar"
     android:layout_width="match_parent"
     android:layout_height="wrap_content"
-<<<<<<< HEAD
-    android:layout_gravity="bottom"
-    android:background="@color/white"
-    app:labelVisibilityMode="labeled"
-    app:menu="@menu/digital_cash_menu"
-    app:layout_constraintBottom_toBottomOf="parent" />
-=======
     android:background="@color/white"
     app:layout_constraintBottom_toBottomOf="parent"
     app:labelVisibilityMode="labeled"
     app:menu="@menu/digital_cash_menu" />
->>>>>>> 210b8938
 
 
 </androidx.constraintlayout.widget.ConstraintLayout>
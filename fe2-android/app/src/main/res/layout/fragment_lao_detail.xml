--- conflicted
+++ resolved
@@ -15,11 +15,7 @@
     android:layout_height="match_parent">
 
     <include layout="@layout/tab_properties" />
-<<<<<<< HEAD
-    <include layout ="@layout/tab_witness" />
-=======
     <include layout="@layout/tab_witness" />
->>>>>>> 7d07ced7
 
     <androidx.constraintlayout.widget.Guideline
       android:id="@+id/guideline_horizontal_tab"

--- conflicted
+++ resolved
@@ -1,7 +1,6 @@
 <?xml version="1.0" encoding="utf-8"?>
-<layout xmlns:tools="http://schemas.android.com/tools"
-    xmlns:android="http://schemas.android.com/apk/res/android"
-  xmlns:app="http://schemas.android.com/apk/res-auto">
+<layout xmlns:android="http://schemas.android.com/apk/res/android"
+    xmlns:app="http://schemas.android.com/apk/res-auto">
 
   <data>
     <import type="android.view.View" />
@@ -34,8 +33,6 @@
         app:layout_constraintStart_toStartOf="parent"
         app:layout_constraintTop_toBottomOf="@+id/guideline_horizontal_tab">
 
-<<<<<<< HEAD
-=======
         <ImageButton
           android:id="@+id/edit_button"
           android:layout_width="wrap_content"
@@ -64,7 +61,6 @@
           android:textSize="@dimen/size_body"
           app:layout_constraintLeft_toLeftOf="parent"
           app:layout_constraintTop_toBottomOf="@id/organization_name" />
->>>>>>> dc7884a1
 
       <LinearLayout
           android:id="@+id/properties_linear_layout"

--- conflicted
+++ resolved
@@ -55,19 +55,11 @@
 
     </LinearLayout>
 
-<<<<<<< HEAD
-        <Button
-            android:id="@+id/election_action_button"
-            android:layout_width="wrap_content"
-            android:layout_height="@dimen/event_buttons_height"
-            android:visibility="@{eventCategory == EventCategory.FUTURE ? View.GONE : View.VISIBLE}" />
-=======
     <Button
       android:id="@+id/election_action_button"
       android:layout_width="wrap_content"
       android:layout_height="@dimen/event_buttons_height"
       android:visibility="@{eventCategory == EventCategory.FUTURE ? View.GONE : View.VISIBLE}" />
->>>>>>> 7d07ced7
 
 
     <Button

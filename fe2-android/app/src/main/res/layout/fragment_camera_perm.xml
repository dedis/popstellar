--- conflicted
+++ resolved
@@ -14,15 +14,9 @@
       app:layout_constraintGuide_percent="@dimen/guideline_horizontal_tab" />
 
     <include
-<<<<<<< HEAD
-        layout="@layout/tab_back"
-        android:layout_width="match_parent"
-        android:layout_height="match_parent" />
-=======
       layout="@layout/tab_back"
       android:layout_width="match_parent"
       android:layout_height="match_parent" />
->>>>>>> 7d07ced7
     <LinearLayout
       android:id="@+id/camera_permission"
       android:layout_width="match_parent"

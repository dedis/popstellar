<?xml version="1.0" encoding="utf-8"?>
<layout xmlns:tools="http://schemas.android.com/tools"
  xmlns:android="http://schemas.android.com/apk/res/android"
  xmlns:app="http://schemas.android.com/apk/res-auto">
  <androidx.constraintlayout.widget.ConstraintLayout
    android:id="@+id/fragment_manage_election"
    android:layout_width="match_parent"
    android:layout_height="match_parent">

    <include
      android:id="@+id/manage_election_tab_back"
      layout="@layout/tab_back"
      android:layout_width="match_parent"
      android:layout_height="match_parent" />

    <androidx.constraintlayout.widget.Guideline
      android:id="@+id/manage_election_guideline_horizontal"
      android:layout_width="match_parent"
      android:layout_height="match_parent"
      android:orientation="horizontal"
      app:layout_constraintGuide_percent="@dimen/guideline_horizontal_tab" />


    <ScrollView
      android:id="@+id/manage_election_scrollview"
      android:layout_width="match_parent"
      android:layout_height="match_parent"
      android:layout_marginTop="@dimen/manage_election_scroll_view"
      android:fillViewport="true"
      android:orientation="vertical"
      app:layout_constraintTop_toBottomOf="@id/manage_election_guideline_horizontal">

      <LinearLayout
        android:id="@+id/manage_election_fields_ll"
        android:layout_width="match_parent"
        android:layout_height="wrap_content"
        android:orientation="vertical"
        app:layout_constraintTop_toBottomOf="@id/manage_election_scrollview">


        <TextView
          android:id="@+id/manage_election_lao_name"
          android:layout_width="match_parent"
          android:layout_height="wrap_content"
          android:layout_marginTop="@dimen/margin_text"
          android:gravity="center|top"
          android:textColor="@color/black"
          android:textStyle="bold"
          android:text="@string/lao_name"
          android:textSize="@dimen/lao_name"
          app:layout_constraintTop_toBottomOf="@+id/manage_election_guideline_horizontal"
          tools:textStyle="bold" />

        <TextView
          android:id="@+id/manage_election_presentation_title"
          android:layout_width="match_parent"
          android:layout_height="wrap_content"
          android:textColor="@color/black"
          android:layout_marginStart="@dimen/election_fragment_description_margin"
          android:layout_marginTop="@dimen/margin_button"
          android:text="@string/voting_management"
          android:textSize="@dimen/size_body"
          android:textStyle="italic" />


        <LinearLayout
          android:id="@+id/manage_election_details"
          android:layout_width="match_parent"
          android:layout_height="@dimen/manage_election_linear_layout"
          android:orientation="vertical"
          app:layout_constraintTop_toBottomOf="@id/manage_election_title">


          <TextView
            android:id="@+id/manage_election_title"
            android:layout_width="match_parent"
            android:layout_height="wrap_content"
            android:layout_marginTop="@dimen/margin_button"
            android:gravity="center"
            android:importantForAutofill="no"
            android:text="@string/election_name"
            android:textColor="#050505"
            android:textSize="@dimen/size_title"
            app:layout_constraintLeft_toLeftOf="parent"
            app:layout_constraintTop_toBottomOf="@+id/manage_election_presentation_title" />

          <LinearLayout
            android:id="@+id/current_time"
            android:layout_width="match_parent"
            android:layout_height="wrap_content"
            android:layout_marginTop="@dimen/election_question_margin_top"
            app:layout_constrainedHeight="true"
            app:layout_constraintLeft_toLeftOf="parent"
            app:layout_constraintTop_toBottomOf="@id/manage_election_title">

            <TextView
              android:id="@+id/current_time_text"
              android:layout_width="wrap_content"
              android:layout_height="match_parent"
              android:layout_marginStart="@dimen/margin_text"
              android:autofillHints="false"
              android:text="@string/current_time"
              android:textSize="@dimen/size_body"
              android:textStyle="bold" />

            <TextView
              android:id="@+id/displayed_current_time"
              android:layout_width="wrap_content"
              android:layout_height="match_parent"
              android:layout_marginStart="@dimen/election_current_time_margin"
              android:autofillHints="false" />

          </LinearLayout>

          <LinearLayout
            android:id="@+id/start_time"
            android:layout_width="match_parent"
            android:layout_height="wrap_content"
            android:layout_marginTop="@dimen/election_question_margin_top"
            app:layout_constrainedHeight="true"
            app:layout_constraintLeft_toLeftOf="parent"
            app:layout_constraintTop_toBottomOf="@id/manage_election_title">

            <TextView
              android:id="@+id/start_time_text"
              android:layout_width="wrap_content"
              android:layout_height="match_parent"
              android:layout_marginStart="@dimen/margin_text"
              android:autofillHints="false"
              android:text="@string/election_start_time"
              android:textSize="@dimen/size_body"
              android:textStyle="bold" />

            <TextView
              android:id="@+id/displayed_start_time"
              android:layout_width="wrap_content"
              android:layout_height="match_parent"
              android:layout_marginStart="@dimen/election_question_height"
              android:autofillHints="false" />

          </LinearLayout>

          <LinearLayout
            android:id="@+id/end_time"
            android:layout_width="match_parent"
            android:layout_height="wrap_content"
            android:layout_marginTop="@dimen/election_question_margin_top"
            app:layout_constrainedHeight="true"
            app:layout_constraintLeft_toLeftOf="parent"
            app:layout_constraintTop_toBottomOf="@id/manage_election_title">

            <TextView
              android:id="@+id/end_time_text"
              android:layout_width="wrap_content"
              android:layout_height="match_parent"
              android:layout_marginStart="@dimen/margin_text"
              android:autofillHints="false"
              android:text="@string/election_end_time"
              android:textSize="@dimen/size_body"
              android:textStyle="bold" />

            <TextView
              android:id="@+id/displayed_end_time"
              android:layout_width="wrap_content"
              android:layout_height="match_parent"
              android:layout_marginStart="@dimen/election_end_time_margin"
              android:autofillHints="false" />

          </LinearLayout>

          <TextView
            android:id="@+id/electionQuestion"
            android:layout_width="match_parent"
            android:layout_height="@dimen/election_question_height"
            android:layout_marginStart="@dimen/margin_text"
            android:layout_marginTop="@dimen/election_question_margin_top"
            android:text="@string/election_question"
            android:textSize="@dimen/size_body"
            android:textStyle="bold"
            app:layout_constrainedHeight="true"
            app:layout_constraintLeft_toLeftOf="parent" />

<<<<<<< HEAD
        <androidx.constraintlayout.widget.Guideline
            android:id="@+id/manage_election_guideline_horizontal"
            android:layout_width="match_parent"
            android:layout_height="match_parent"
            android:orientation="horizontal"
            app:layout_constraintGuide_percent="@dimen/guideline_horizontal_tab" />
=======

        </LinearLayout>

>>>>>>> 7d07ced7

        <Button
          android:id="@+id/edit_name"
          android:layout_width="match_parent"
          android:layout_height="wrap_content"
          android:text="@string/edit_election_name" />

<<<<<<< HEAD
        <ScrollView
            android:id="@+id/manage_election_scrollview"
            android:layout_width="match_parent"
            android:layout_height="match_parent"
            android:layout_marginTop= "@dimen/manage_election_scroll_view"
            android:fillViewport="true"
            android:orientation="vertical"
            app:layout_constraintTop_toBottomOf="@id/manage_election_guideline_horizontal">

            <LinearLayout
                android:id="@+id/manage_election_fields_ll"
                android:layout_width="match_parent"
                android:layout_height="wrap_content"
                android:orientation="vertical"
                app:layout_constraintTop_toBottomOf="@id/manage_election_scrollview">


                <TextView
                    android:id="@+id/manage_election_lao_name"
                    android:layout_width="match_parent"
                    android:layout_height="wrap_content"
                    android:layout_marginTop="@dimen/margin_text"
                    android:gravity="center|top"
                    android:textColor="@color/black"
                    android:textStyle="bold"
                    android:text="@string/lao_name"
                    android:textSize="@dimen/lao_name"
                    app:layout_constraintTop_toBottomOf="@+id/manage_election_guideline_horizontal"
                    tools:textStyle="bold" />

                <TextView
                    android:id="@+id/manage_election_presentation_title"
                    android:layout_width="match_parent"
                    android:layout_height="wrap_content"
                    android:textColor="@color/black"
                    android:layout_marginStart="@dimen/election_fragment_description_margin"
                    android:layout_marginTop="@dimen/margin_button"
                    android:text="@string/voting_management"
                    android:textSize="@dimen/size_body"
                    android:textStyle="italic" />


                <LinearLayout
                    android:id="@+id/manage_election_details"
                    android:layout_width="match_parent"
                    android:layout_height="@dimen/manage_election_linear_layout"
                    android:orientation="vertical"
                    app:layout_constraintTop_toBottomOf="@id/manage_election_title">


                    <TextView
                        android:id="@+id/manage_election_title"
                        android:layout_width="match_parent"
                        android:layout_height="wrap_content"
                        android:layout_marginTop="@dimen/margin_button"
                        android:gravity="center"
                        android:importantForAutofill="no"
                        android:text="@string/election_name"
                        android:textColor="#050505"
                        android:textSize="@dimen/size_title"
                        app:layout_constraintLeft_toLeftOf="parent"
                        app:layout_constraintTop_toBottomOf="@+id/manage_election_presentation_title" />

                    <LinearLayout
                        android:id="@+id/current_time"
                        android:layout_width="match_parent"
                        android:layout_height="wrap_content"
                        android:layout_marginTop="@dimen/election_question_margin_top"
                        app:layout_constrainedHeight="true"
                        app:layout_constraintLeft_toLeftOf="parent"
                        app:layout_constraintTop_toBottomOf="@id/manage_election_title">

                        <TextView
                            android:id="@+id/current_time_text"
                            android:layout_width="wrap_content"
                            android:layout_height="match_parent"
                            android:layout_marginStart="@dimen/margin_text"
                            android:autofillHints="false"
                            android:text="@string/current_time"
                            android:textSize="@dimen/size_body"
                            android:textStyle="bold" />

                        <TextView
                            android:id="@+id/displayed_current_time"
                            android:layout_width="wrap_content"
                            android:layout_height="match_parent"
                            android:layout_marginStart="@dimen/election_current_time_margin"
                            android:autofillHints="false" />

                    </LinearLayout>

                    <LinearLayout
                        android:id="@+id/start_time"
                        android:layout_width="match_parent"
                        android:layout_height="wrap_content"
                        android:layout_marginTop="@dimen/election_question_margin_top"
                        app:layout_constrainedHeight="true"
                        app:layout_constraintLeft_toLeftOf="parent"
                        app:layout_constraintTop_toBottomOf="@id/manage_election_title">

                        <TextView
                            android:id="@+id/start_time_text"
                            android:layout_width="wrap_content"
                            android:layout_height="match_parent"
                            android:layout_marginStart="@dimen/margin_text"
                            android:autofillHints="false"
                            android:text="@string/election_start_time"
                            android:textSize="@dimen/size_body"
                            android:textStyle="bold" />

                        <TextView
                            android:id="@+id/displayed_start_time"
                            android:layout_width="wrap_content"
                            android:layout_height="match_parent"
                            android:layout_marginStart="@dimen/election_question_height"
                            android:autofillHints="false" />

                    </LinearLayout>

                    <LinearLayout
                        android:id="@+id/end_time"
                        android:layout_width="match_parent"
                        android:layout_height="wrap_content"
                        android:layout_marginTop="@dimen/election_question_margin_top"
                        app:layout_constrainedHeight="true"
                        app:layout_constraintLeft_toLeftOf="parent"
                        app:layout_constraintTop_toBottomOf="@id/manage_election_title">

                        <TextView
                            android:id="@+id/end_time_text"
                            android:layout_width="wrap_content"
                            android:layout_height="match_parent"
                            android:layout_marginStart="@dimen/margin_text"
                            android:autofillHints="false"
                            android:text="@string/election_end_time"
                            android:textSize="@dimen/size_body"
                            android:textStyle="bold" />

                        <TextView
                            android:id="@+id/displayed_end_time"
                            android:layout_width="wrap_content"
                            android:layout_height="match_parent"
                            android:layout_marginStart="@dimen/election_end_time_margin"
                            android:autofillHints="false" />

                    </LinearLayout>

                    <TextView
                        android:id="@+id/electionQuestion"
                        android:layout_width="match_parent"
                        android:layout_height="@dimen/election_question_height"
                        android:layout_marginStart="@dimen/margin_text"
                        android:layout_marginTop="@dimen/election_question_margin_top"
                        android:text="@string/election_question"
                        android:textSize="@dimen/size_body"
                        android:textStyle="bold"
                        app:layout_constrainedHeight="true"
                        app:layout_constraintLeft_toLeftOf="parent" />


                </LinearLayout>


                <Button
                    android:id="@+id/edit_name"
                    android:layout_width="match_parent"
                    android:layout_height="wrap_content"
                    android:text="@string/edit_election_name" />

                <Button
                    android:id="@+id/edit_question"
                    android:layout_width="match_parent"
                    android:layout_height="wrap_content"
                    android:text="@string/edit_election_question" />

                <Button
                    android:id="@+id/edit_ballot_options"
                    android:layout_width="match_parent"
                    android:layout_height="wrap_content"
                    android:text="@string/edit_election_ballot_options" />

                <Button
                    android:id="@+id/edit_start_time"
                    android:layout_width="match_parent"
                    android:layout_height="wrap_content"
                    android:text="@string/edit_election_start_time" />

                <Button
                    android:id="@+id/edit_end_time"
                    android:layout_width="match_parent"
                    android:layout_height="wrap_content"
                    android:text="@string/edit_election_end_time" />

                <Button
                    android:id="@+id/edit_start_date"
                    android:layout_width="match_parent"
                    android:layout_height="wrap_content"
                    android:text="Edit Election Start Date" />

                <Button
                    android:id="@+id/edit_end_date"
                    android:layout_width="match_parent"
                    android:layout_height="wrap_content"
                    android:text="Edit Election End Date" />


                <Button
                    android:id="@+id/terminate_election"
                    android:layout_width="match_parent"
                    android:layout_height="wrap_content"
                    android:text="@string/cancel_election" />


            </LinearLayout>

        </ScrollView>


    </androidx.constraintlayout.widget.ConstraintLayout>
=======
        <Button
          android:id="@+id/edit_question"
          android:layout_width="match_parent"
          android:layout_height="wrap_content"
          android:text="@string/edit_election_question" />

        <Button
          android:id="@+id/edit_ballot_options"
          android:layout_width="match_parent"
          android:layout_height="wrap_content"
          android:text="@string/edit_election_ballot_options" />

        <Button
          android:id="@+id/edit_start_time"
          android:layout_width="match_parent"
          android:layout_height="wrap_content"
          android:text="@string/edit_election_start_time" />

        <Button
          android:id="@+id/edit_end_time"
          android:layout_width="match_parent"
          android:layout_height="wrap_content"
          android:text="@string/edit_election_end_time" />

        <Button
          android:id="@+id/edit_start_date"
          android:layout_width="match_parent"
          android:layout_height="wrap_content"
          android:text="Edit Election Start Date" />

        <Button
          android:id="@+id/edit_end_date"
          android:layout_width="match_parent"
          android:layout_height="wrap_content"
          android:text="Edit Election End Date" />


        <Button
          android:id="@+id/terminate_election"
          android:layout_width="match_parent"
          android:layout_height="wrap_content"
          android:text="@string/cancel_election" />


      </LinearLayout>

    </ScrollView>


  </androidx.constraintlayout.widget.ConstraintLayout>
>>>>>>> 7d07ced7
</layout><|MERGE_RESOLUTION|>--- conflicted
+++ resolved
@@ -180,18 +180,9 @@
             app:layout_constrainedHeight="true"
             app:layout_constraintLeft_toLeftOf="parent" />
 
-<<<<<<< HEAD
-        <androidx.constraintlayout.widget.Guideline
-            android:id="@+id/manage_election_guideline_horizontal"
-            android:layout_width="match_parent"
-            android:layout_height="match_parent"
-            android:orientation="horizontal"
-            app:layout_constraintGuide_percent="@dimen/guideline_horizontal_tab" />
-=======
 
         </LinearLayout>
 
->>>>>>> 7d07ced7
 
         <Button
           android:id="@+id/edit_name"
@@ -199,227 +190,6 @@
           android:layout_height="wrap_content"
           android:text="@string/edit_election_name" />
 
-<<<<<<< HEAD
-        <ScrollView
-            android:id="@+id/manage_election_scrollview"
-            android:layout_width="match_parent"
-            android:layout_height="match_parent"
-            android:layout_marginTop= "@dimen/manage_election_scroll_view"
-            android:fillViewport="true"
-            android:orientation="vertical"
-            app:layout_constraintTop_toBottomOf="@id/manage_election_guideline_horizontal">
-
-            <LinearLayout
-                android:id="@+id/manage_election_fields_ll"
-                android:layout_width="match_parent"
-                android:layout_height="wrap_content"
-                android:orientation="vertical"
-                app:layout_constraintTop_toBottomOf="@id/manage_election_scrollview">
-
-
-                <TextView
-                    android:id="@+id/manage_election_lao_name"
-                    android:layout_width="match_parent"
-                    android:layout_height="wrap_content"
-                    android:layout_marginTop="@dimen/margin_text"
-                    android:gravity="center|top"
-                    android:textColor="@color/black"
-                    android:textStyle="bold"
-                    android:text="@string/lao_name"
-                    android:textSize="@dimen/lao_name"
-                    app:layout_constraintTop_toBottomOf="@+id/manage_election_guideline_horizontal"
-                    tools:textStyle="bold" />
-
-                <TextView
-                    android:id="@+id/manage_election_presentation_title"
-                    android:layout_width="match_parent"
-                    android:layout_height="wrap_content"
-                    android:textColor="@color/black"
-                    android:layout_marginStart="@dimen/election_fragment_description_margin"
-                    android:layout_marginTop="@dimen/margin_button"
-                    android:text="@string/voting_management"
-                    android:textSize="@dimen/size_body"
-                    android:textStyle="italic" />
-
-
-                <LinearLayout
-                    android:id="@+id/manage_election_details"
-                    android:layout_width="match_parent"
-                    android:layout_height="@dimen/manage_election_linear_layout"
-                    android:orientation="vertical"
-                    app:layout_constraintTop_toBottomOf="@id/manage_election_title">
-
-
-                    <TextView
-                        android:id="@+id/manage_election_title"
-                        android:layout_width="match_parent"
-                        android:layout_height="wrap_content"
-                        android:layout_marginTop="@dimen/margin_button"
-                        android:gravity="center"
-                        android:importantForAutofill="no"
-                        android:text="@string/election_name"
-                        android:textColor="#050505"
-                        android:textSize="@dimen/size_title"
-                        app:layout_constraintLeft_toLeftOf="parent"
-                        app:layout_constraintTop_toBottomOf="@+id/manage_election_presentation_title" />
-
-                    <LinearLayout
-                        android:id="@+id/current_time"
-                        android:layout_width="match_parent"
-                        android:layout_height="wrap_content"
-                        android:layout_marginTop="@dimen/election_question_margin_top"
-                        app:layout_constrainedHeight="true"
-                        app:layout_constraintLeft_toLeftOf="parent"
-                        app:layout_constraintTop_toBottomOf="@id/manage_election_title">
-
-                        <TextView
-                            android:id="@+id/current_time_text"
-                            android:layout_width="wrap_content"
-                            android:layout_height="match_parent"
-                            android:layout_marginStart="@dimen/margin_text"
-                            android:autofillHints="false"
-                            android:text="@string/current_time"
-                            android:textSize="@dimen/size_body"
-                            android:textStyle="bold" />
-
-                        <TextView
-                            android:id="@+id/displayed_current_time"
-                            android:layout_width="wrap_content"
-                            android:layout_height="match_parent"
-                            android:layout_marginStart="@dimen/election_current_time_margin"
-                            android:autofillHints="false" />
-
-                    </LinearLayout>
-
-                    <LinearLayout
-                        android:id="@+id/start_time"
-                        android:layout_width="match_parent"
-                        android:layout_height="wrap_content"
-                        android:layout_marginTop="@dimen/election_question_margin_top"
-                        app:layout_constrainedHeight="true"
-                        app:layout_constraintLeft_toLeftOf="parent"
-                        app:layout_constraintTop_toBottomOf="@id/manage_election_title">
-
-                        <TextView
-                            android:id="@+id/start_time_text"
-                            android:layout_width="wrap_content"
-                            android:layout_height="match_parent"
-                            android:layout_marginStart="@dimen/margin_text"
-                            android:autofillHints="false"
-                            android:text="@string/election_start_time"
-                            android:textSize="@dimen/size_body"
-                            android:textStyle="bold" />
-
-                        <TextView
-                            android:id="@+id/displayed_start_time"
-                            android:layout_width="wrap_content"
-                            android:layout_height="match_parent"
-                            android:layout_marginStart="@dimen/election_question_height"
-                            android:autofillHints="false" />
-
-                    </LinearLayout>
-
-                    <LinearLayout
-                        android:id="@+id/end_time"
-                        android:layout_width="match_parent"
-                        android:layout_height="wrap_content"
-                        android:layout_marginTop="@dimen/election_question_margin_top"
-                        app:layout_constrainedHeight="true"
-                        app:layout_constraintLeft_toLeftOf="parent"
-                        app:layout_constraintTop_toBottomOf="@id/manage_election_title">
-
-                        <TextView
-                            android:id="@+id/end_time_text"
-                            android:layout_width="wrap_content"
-                            android:layout_height="match_parent"
-                            android:layout_marginStart="@dimen/margin_text"
-                            android:autofillHints="false"
-                            android:text="@string/election_end_time"
-                            android:textSize="@dimen/size_body"
-                            android:textStyle="bold" />
-
-                        <TextView
-                            android:id="@+id/displayed_end_time"
-                            android:layout_width="wrap_content"
-                            android:layout_height="match_parent"
-                            android:layout_marginStart="@dimen/election_end_time_margin"
-                            android:autofillHints="false" />
-
-                    </LinearLayout>
-
-                    <TextView
-                        android:id="@+id/electionQuestion"
-                        android:layout_width="match_parent"
-                        android:layout_height="@dimen/election_question_height"
-                        android:layout_marginStart="@dimen/margin_text"
-                        android:layout_marginTop="@dimen/election_question_margin_top"
-                        android:text="@string/election_question"
-                        android:textSize="@dimen/size_body"
-                        android:textStyle="bold"
-                        app:layout_constrainedHeight="true"
-                        app:layout_constraintLeft_toLeftOf="parent" />
-
-
-                </LinearLayout>
-
-
-                <Button
-                    android:id="@+id/edit_name"
-                    android:layout_width="match_parent"
-                    android:layout_height="wrap_content"
-                    android:text="@string/edit_election_name" />
-
-                <Button
-                    android:id="@+id/edit_question"
-                    android:layout_width="match_parent"
-                    android:layout_height="wrap_content"
-                    android:text="@string/edit_election_question" />
-
-                <Button
-                    android:id="@+id/edit_ballot_options"
-                    android:layout_width="match_parent"
-                    android:layout_height="wrap_content"
-                    android:text="@string/edit_election_ballot_options" />
-
-                <Button
-                    android:id="@+id/edit_start_time"
-                    android:layout_width="match_parent"
-                    android:layout_height="wrap_content"
-                    android:text="@string/edit_election_start_time" />
-
-                <Button
-                    android:id="@+id/edit_end_time"
-                    android:layout_width="match_parent"
-                    android:layout_height="wrap_content"
-                    android:text="@string/edit_election_end_time" />
-
-                <Button
-                    android:id="@+id/edit_start_date"
-                    android:layout_width="match_parent"
-                    android:layout_height="wrap_content"
-                    android:text="Edit Election Start Date" />
-
-                <Button
-                    android:id="@+id/edit_end_date"
-                    android:layout_width="match_parent"
-                    android:layout_height="wrap_content"
-                    android:text="Edit Election End Date" />
-
-
-                <Button
-                    android:id="@+id/terminate_election"
-                    android:layout_width="match_parent"
-                    android:layout_height="wrap_content"
-                    android:text="@string/cancel_election" />
-
-
-            </LinearLayout>
-
-        </ScrollView>
-
-
-    </androidx.constraintlayout.widget.ConstraintLayout>
-=======
         <Button
           android:id="@+id/edit_question"
           android:layout_width="match_parent"
@@ -470,5 +240,4 @@
 
 
   </androidx.constraintlayout.widget.ConstraintLayout>
->>>>>>> 7d07ced7
 </layout>
/**
 * The package qrcode contains all QR code reading related source files.
 *
<<<<<<< HEAD
 * The package contains the fragments and view models for the camera view and utility classes for
=======
 * <p>The package contains the fragments and view models for the camera view and utility classes for
>>>>>>> 4d026011
 * the scanning logic.
 */
package com.github.dedis.popstellar.ui.qrcode;<|MERGE_RESOLUTION|>--- conflicted
+++ resolved
@@ -1,11 +1,7 @@
 /**
  * The package qrcode contains all QR code reading related source files.
  *
-<<<<<<< HEAD
- * The package contains the fragments and view models for the camera view and utility classes for
-=======
  * <p>The package contains the fragments and view models for the camera view and utility classes for
->>>>>>> 4d026011
  * the scanning logic.
  */
 package com.github.dedis.popstellar.ui.qrcode;
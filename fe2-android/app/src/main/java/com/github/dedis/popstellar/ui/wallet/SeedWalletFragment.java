--- conflicted
+++ resolved
@@ -1,284 +1,142 @@
-<<<<<<< HEAD
-package com.github.dedis.popstellar.ui.wallet;
-
-import android.content.ClipData;
-import android.content.ClipboardManager;
-import android.content.Context;
-import android.os.Bundle;
-import android.util.Log;
-import android.view.LayoutInflater;
-import android.view.View;
-import android.view.ViewGroup;
-import android.widget.Toast;
-
-import androidx.annotation.NonNull;
-import androidx.annotation.Nullable;
-import androidx.appcompat.app.AlertDialog;
-import androidx.fragment.app.Fragment;
-import androidx.fragment.app.FragmentActivity;
-
-import com.github.dedis.popstellar.R;
-import com.github.dedis.popstellar.databinding.WalletSeedFragmentBinding;
-import com.github.dedis.popstellar.model.objects.Wallet;
-import com.github.dedis.popstellar.ui.home.HomeActivity;
-import com.github.dedis.popstellar.ui.home.HomeViewModel;
-import com.github.dedis.popstellar.utility.error.keys.SeedValidationException;
-
-import java.security.GeneralSecurityException;
-import java.util.StringJoiner;
-
-import javax.inject.Inject;
-
-import dagger.hilt.android.AndroidEntryPoint;
-
-/** Fragment used to display the new seed UI */
-@AndroidEntryPoint
-public class SeedWalletFragment extends Fragment {
-
-  public static final String TAG = SeedWalletFragment.class.getSimpleName();
-  private WalletSeedFragmentBinding mWalletSeedFragBinding;
-  private HomeViewModel mHomeViewModel;
-  @Inject Wallet wallet;
-
-  public static SeedWalletFragment newInstance() {
-    return new SeedWalletFragment();
-  }
-
-  private AlertDialog seedAlert;
-
-  @Nullable
-  @Override
-  public View onCreateView(
-      @NonNull LayoutInflater inflater,
-      @Nullable ViewGroup container,
-      @Nullable Bundle savedInstanceState) {
-    mWalletSeedFragBinding = WalletSeedFragmentBinding.inflate(inflater, container, false);
-
-    FragmentActivity activity = getActivity();
-    if (activity instanceof HomeActivity) {
-      mHomeViewModel = HomeActivity.obtainViewModel(activity);
-    } else {
-      throw new IllegalArgumentException("Cannot obtain view model for " + TAG);
-    }
-
-    mWalletSeedFragBinding.setViewModel(mHomeViewModel);
-    mWalletSeedFragBinding.setLifecycleOwner(activity);
-
-    return mWalletSeedFragBinding.getRoot();
-  }
-
-  @Override
-  public void onViewCreated(@NonNull View view, @Nullable Bundle savedInstanceState) {
-    super.onViewCreated(view, savedInstanceState);
-    setupDisplaySeed();
-    setupConfirmSeedButton();
-
-    mWalletSeedFragBinding.seedWallet.setOnClickListener(
-        v -> {
-          ClipboardManager clipboardManager =
-              (ClipboardManager)
-                  requireContext()
-                      .getApplicationContext()
-                      .getSystemService(Context.CLIPBOARD_SERVICE);
-          clipboardManager.setPrimaryClip(
-              ClipData.newPlainText("Seed", mWalletSeedFragBinding.seedWallet.getText()));
-          Toast.makeText(
-                  requireContext().getApplicationContext(),
-                  R.string.copied_to_clipboard,
-                  Toast.LENGTH_LONG)
-              .show();
-        });
-  }
-
-  private void setupDisplaySeed() {
-    String[] exportSeed = new String[0];
-    String err = "Error import key, try again";
-    try {
-      exportSeed = wallet.exportSeed();
-    } catch (Exception e) {
-      Toast.makeText(requireContext().getApplicationContext(), err, Toast.LENGTH_LONG).show();
-      Log.d(TAG, "Error while importing key", e);
-    }
-    if (exportSeed != null && exportSeed.length > 0) {
-      StringJoiner joiner = new StringJoiner(" ");
-      for (String i : exportSeed) {
-        joiner.add(i);
-      }
-      mWalletSeedFragBinding.seedWallet.setText(joiner.toString());
-    } else {
-      Toast.makeText(requireContext().getApplicationContext(), err, Toast.LENGTH_LONG).show();
-    }
-  }
-
-  private void setupConfirmSeedButton() {
-    mWalletSeedFragBinding.buttonConfirmSeed.setOnClickListener(
-        v -> {
-          if (seedAlert != null && seedAlert.isShowing()) {
-            seedAlert.dismiss();
-          }
-          AlertDialog.Builder builder = new AlertDialog.Builder(requireActivity());
-          builder.setTitle("You are sure you have saved the words somewhere?");
-          builder.setPositiveButton(
-              "Yes",
-              (dialog, which) -> {
-                try {
-                  mHomeViewModel.importSeed(mWalletSeedFragBinding.seedWallet.getText().toString());
-                } catch (GeneralSecurityException | SeedValidationException e) {
-                  Log.e(TAG, "Error importing key", e);
-                  Toast.makeText(
-                          requireContext().getApplicationContext(),
-                          "Error importing key : " + e.getMessage() + "\ntry again",
-                          Toast.LENGTH_LONG)
-                      .show();
-                }
-              });
-          builder.setNegativeButton("Cancel", (dialog, which) -> dialog.cancel());
-          seedAlert = builder.create();
-          seedAlert.show();
-        });
-  }
-}
-=======
-package com.github.dedis.popstellar.ui.wallet;
-
-import android.content.ClipData;
-import android.content.ClipboardManager;
-import android.content.Context;
-import android.os.Bundle;
-import android.util.Log;
-import android.view.LayoutInflater;
-import android.view.View;
-import android.view.ViewGroup;
-import android.widget.Toast;
-
-import androidx.annotation.NonNull;
-import androidx.annotation.Nullable;
-import androidx.appcompat.app.AlertDialog;
-import androidx.fragment.app.Fragment;
-import androidx.fragment.app.FragmentActivity;
-
-import com.github.dedis.popstellar.R;
-import com.github.dedis.popstellar.databinding.WalletSeedFragmentBinding;
-import com.github.dedis.popstellar.model.objects.Wallet;
-import com.github.dedis.popstellar.ui.home.HomeActivity;
-import com.github.dedis.popstellar.ui.home.HomeViewModel;
-import com.github.dedis.popstellar.utility.error.keys.SeedValidationException;
-
-import java.security.GeneralSecurityException;
-import java.util.StringJoiner;
-
-import javax.inject.Inject;
-
-import dagger.hilt.android.AndroidEntryPoint;
-
-/** Fragment used to display the new seed UI */
-@AndroidEntryPoint
-public class SeedWalletFragment extends Fragment {
-
-  public static final String TAG = SeedWalletFragment.class.getSimpleName();
-  private WalletSeedFragmentBinding mWalletSeedFragBinding;
-  private HomeViewModel mHomeViewModel;
-  @Inject Wallet wallet;
-
-  public static SeedWalletFragment newInstance() {
-    return new SeedWalletFragment();
-  }
-
-  private AlertDialog seedAlert;
-
-  @Nullable
-  @Override
-  public View onCreateView(
-      @NonNull LayoutInflater inflater,
-      @Nullable ViewGroup container,
-      @Nullable Bundle savedInstanceState) {
-    mWalletSeedFragBinding = WalletSeedFragmentBinding.inflate(inflater, container, false);
-
-    FragmentActivity activity = getActivity();
-    if (activity instanceof HomeActivity) {
-      mHomeViewModel = HomeActivity.obtainViewModel(activity);
-    } else {
-      throw new IllegalArgumentException("Cannot obtain view model for " + TAG);
-    }
-
-    mWalletSeedFragBinding.setViewModel(mHomeViewModel);
-    mWalletSeedFragBinding.setLifecycleOwner(activity);
-
-    return mWalletSeedFragBinding.getRoot();
-  }
-
-  @Override
-  public void onViewCreated(@NonNull View view, @Nullable Bundle savedInstanceState) {
-    super.onViewCreated(view, savedInstanceState);
-    setupDisplaySeed();
-    setupConfirmSeedButton();
-
-      View.OnClickListener onClickListener = v -> {
-              ClipboardManager clipboardManager =
-                      (ClipboardManager)
-                              requireContext()
-                                      .getApplicationContext()
-                                      .getSystemService(Context.CLIPBOARD_SERVICE);
-              clipboardManager.setPrimaryClip(
-                      ClipData.newPlainText("Seed", mWalletSeedFragBinding.seedWalletText.getText()));
-              Toast.makeText(
-                      requireContext().getApplicationContext(),
-                      R.string.copied_to_clipboard,
-                      Toast.LENGTH_LONG)
-                      .show();
-      };
-
-      mWalletSeedFragBinding.seedWalletText.setOnClickListener(onClickListener);
-      mWalletSeedFragBinding.seedWalletCopy.setOnClickListener(onClickListener);
-
-  }
-
-  private void setupDisplaySeed() {
-    String[] exportSeed = new String[0];
-    String err = "Error import key, try again";
-    try {
-      exportSeed = wallet.exportSeed();
-    } catch (Exception e) {
-      Toast.makeText(requireContext().getApplicationContext(), err, Toast.LENGTH_LONG).show();
-      Log.d(TAG, "Error while importing key", e);
-    }
-    if (exportSeed != null && exportSeed.length > 0) {
-      StringJoiner joiner = new StringJoiner(" ");
-      for (String i : exportSeed) {
-        joiner.add(i);
-      }
-      mWalletSeedFragBinding.seedWalletText.setText(joiner.toString());
-    } else {
-      Toast.makeText(requireContext().getApplicationContext(), err, Toast.LENGTH_LONG).show();
-    }
-  }
-
-  private void setupConfirmSeedButton() {
-    mWalletSeedFragBinding.buttonConfirmSeed.setOnClickListener(
-        v -> {
-          if (seedAlert != null && seedAlert.isShowing()) {
-            seedAlert.dismiss();
-          }
-          AlertDialog.Builder builder = new AlertDialog.Builder(requireActivity());
-          builder.setTitle("You are sure you have saved the words somewhere?");
-          builder.setPositiveButton(
-              "Yes",
-              (dialog, which) -> {
-                try {
-                  mHomeViewModel.importSeed(mWalletSeedFragBinding.seedWalletText.getText().toString());
-                } catch (GeneralSecurityException | SeedValidationException e) {
-                  Log.e(TAG, "Error importing key", e);
-                  Toast.makeText(
-                          requireContext().getApplicationContext(),
-                          "Error importing key : " + e.getMessage() + "\ntry again",
-                          Toast.LENGTH_LONG)
-                      .show();
-                }
-              });
-          builder.setNegativeButton("Cancel", (dialog, which) -> dialog.cancel());
-          seedAlert = builder.create();
-          seedAlert.show();
-        });
-  }
-}
->>>>>>> eb83a437
+package com.github.dedis.popstellar.ui.wallet;
+
+import android.content.ClipData;
+import android.content.ClipboardManager;
+import android.content.Context;
+import android.os.Bundle;
+import android.util.Log;
+import android.view.LayoutInflater;
+import android.view.View;
+import android.view.ViewGroup;
+import android.widget.Toast;
+
+import androidx.annotation.NonNull;
+import androidx.annotation.Nullable;
+import androidx.appcompat.app.AlertDialog;
+import androidx.fragment.app.Fragment;
+import androidx.fragment.app.FragmentActivity;
+
+import com.github.dedis.popstellar.R;
+import com.github.dedis.popstellar.databinding.WalletSeedFragmentBinding;
+import com.github.dedis.popstellar.model.objects.Wallet;
+import com.github.dedis.popstellar.ui.home.HomeActivity;
+import com.github.dedis.popstellar.ui.home.HomeViewModel;
+import com.github.dedis.popstellar.utility.error.keys.SeedValidationException;
+
+import java.security.GeneralSecurityException;
+import java.util.StringJoiner;
+
+import javax.inject.Inject;
+
+import dagger.hilt.android.AndroidEntryPoint;
+
+/** Fragment used to display the new seed UI */
+@AndroidEntryPoint
+public class SeedWalletFragment extends Fragment {
+
+  public static final String TAG = SeedWalletFragment.class.getSimpleName();
+  private WalletSeedFragmentBinding mWalletSeedFragBinding;
+  private HomeViewModel mHomeViewModel;
+  @Inject Wallet wallet;
+
+  public static SeedWalletFragment newInstance() {
+    return new SeedWalletFragment();
+  }
+
+  private AlertDialog seedAlert;
+
+  @Nullable
+  @Override
+  public View onCreateView(
+      @NonNull LayoutInflater inflater,
+      @Nullable ViewGroup container,
+      @Nullable Bundle savedInstanceState) {
+    mWalletSeedFragBinding = WalletSeedFragmentBinding.inflate(inflater, container, false);
+
+    FragmentActivity activity = getActivity();
+    if (activity instanceof HomeActivity) {
+      mHomeViewModel = HomeActivity.obtainViewModel(activity);
+    } else {
+      throw new IllegalArgumentException("Cannot obtain view model for " + TAG);
+    }
+
+    mWalletSeedFragBinding.setViewModel(mHomeViewModel);
+    mWalletSeedFragBinding.setLifecycleOwner(activity);
+
+    return mWalletSeedFragBinding.getRoot();
+  }
+
+  @Override
+  public void onViewCreated(@NonNull View view, @Nullable Bundle savedInstanceState) {
+    super.onViewCreated(view, savedInstanceState);
+    setupDisplaySeed();
+    setupConfirmSeedButton();
+
+      View.OnClickListener onClickListener = v -> {
+              ClipboardManager clipboardManager =
+                      (ClipboardManager)
+                              requireContext()
+                                      .getApplicationContext()
+                                      .getSystemService(Context.CLIPBOARD_SERVICE);
+              clipboardManager.setPrimaryClip(
+                      ClipData.newPlainText("Seed", mWalletSeedFragBinding.seedWalletText.getText()));
+              Toast.makeText(
+                      requireContext().getApplicationContext(),
+                      R.string.copied_to_clipboard,
+                      Toast.LENGTH_LONG)
+                      .show();
+      };
+
+      mWalletSeedFragBinding.seedWalletText.setOnClickListener(onClickListener);
+      mWalletSeedFragBinding.seedWalletCopy.setOnClickListener(onClickListener);
+
+  }
+
+  private void setupDisplaySeed() {
+    String[] exportSeed = new String[0];
+    String err = "Error import key, try again";
+    try {
+      exportSeed = wallet.exportSeed();
+    } catch (Exception e) {
+      Toast.makeText(requireContext().getApplicationContext(), err, Toast.LENGTH_LONG).show();
+      Log.d(TAG, "Error while importing key", e);
+    }
+    if (exportSeed != null && exportSeed.length > 0) {
+      StringJoiner joiner = new StringJoiner(" ");
+      for (String i : exportSeed) {
+        joiner.add(i);
+      }
+      mWalletSeedFragBinding.seedWalletText.setText(joiner.toString());
+    } else {
+      Toast.makeText(requireContext().getApplicationContext(), err, Toast.LENGTH_LONG).show();
+    }
+  }
+
+  private void setupConfirmSeedButton() {
+    mWalletSeedFragBinding.buttonConfirmSeed.setOnClickListener(
+        v -> {
+          if (seedAlert != null && seedAlert.isShowing()) {
+            seedAlert.dismiss();
+          }
+          AlertDialog.Builder builder = new AlertDialog.Builder(requireActivity());
+          builder.setTitle("You are sure you have saved the words somewhere?");
+          builder.setPositiveButton(
+              "Yes",
+              (dialog, which) -> {
+                try {
+                  mHomeViewModel.importSeed(mWalletSeedFragBinding.seedWalletText.getText().toString());
+                } catch (GeneralSecurityException | SeedValidationException e) {
+                  Log.e(TAG, "Error importing key", e);
+                  Toast.makeText(
+                          requireContext().getApplicationContext(),
+                          "Error importing key : " + e.getMessage() + "\ntry again",
+                          Toast.LENGTH_LONG)
+                      .show();
+                }
+              });
+          builder.setNegativeButton("Cancel", (dialog, which) -> dialog.cancel());
+          seedAlert = builder.create();
+          seedAlert.show();
+        });
+  }
+}
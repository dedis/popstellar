package com.github.dedis.student20_pop.model.network.method.message.data.election;

import com.github.dedis.student20_pop.model.network.method.message.data.ElectionQuestion;
import com.github.dedis.student20_pop.model.network.method.message.data.Action;
import com.github.dedis.student20_pop.model.network.method.message.data.Data;
import com.github.dedis.student20_pop.model.network.method.message.data.Objects;
import com.github.dedis.student20_pop.utility.network.IdGenerator;
import com.google.gson.annotations.SerializedName;

import java.time.Instant;
import java.util.ArrayList;
import java.util.List;

public class ElectionSetup extends Data {

    private final String id;
    private final String name;
    private final String lao;
    @SerializedName(value = "created_at")
    private final long createdAt;
    @SerializedName(value = "start_time")
    private final long startTime;
    @SerializedName(value = "end_time")
    private final long endTime;
    private final String version;
    private final List<ElectionQuestion> questions;

    /**
     * Constructor for a data setup Election Event
     *
     * @param name  name of the Election
     * @param start of the Election
     * @param laoId id of the LAO
     */
    public ElectionSetup(
            String name,
            long start,
            long end,
            List<String> votingMethod,
            List<Boolean> writeIn,
            List<List<String>> ballotOptions,
            List<String> questionList,
            String laoId) {
<<<<<<< HEAD
        if(questionList.size() != votingMethod.size() || questionList.size() !=writeIn.size()
                || questionList.size() !=ballotOptions.size())
            throw new IllegalArgumentException("Lists are not of the same size");
=======
        if (name == null || start < 0 || end < 0 || end < start || votingMethod == null || ballotOptions == null || question == null || laoId == null) throw new IllegalArgumentException();
>>>>>>> 92c8336e
        this.name = name;
        this.createdAt = Instant.now().getEpochSecond();
        if(start <= createdAt){
            this.startTime = createdAt;
        }else{
            this.startTime = start;
        }
        this.endTime = end;
        this.lao = laoId;
        this.version = "1.0.0";
        this.id = IdGenerator.generateElectionSetupId(laoId, createdAt, name);
        this.questions = new ArrayList<>();
        for (int i = 0; i < questionList.size(); i++){
            this.questions.add(new ElectionQuestion(questionList.get(i), votingMethod.get(i), writeIn.get(i), ballotOptions.get(i), this.id));
        }

    }


    public String getId() {
        return id;
    }

    public String getName() {
        return name;
    }

    public long getCreation() {
        return createdAt;
    }

    public long getStartTime() {
        return startTime;
    }

    public long getEndTime() {
        return endTime;
    }

    public List<ElectionQuestion> getQuestions() {
        return questions;
    }

    public String getLao() {
        return lao;
    }

    public String getVersion() {
        return version;
    }


    @Override
    public String getObject() {
        return Objects.ELECTION.getObject();
    }

    @Override
    public String getAction() {
        return Action.SETUP.getAction();
    }

    @Override
    public boolean equals(Object o) {
        if (this == o) {
            return true;
        }
        if (o == null || getClass() != o.getClass()) {
            return false;
        }
        ElectionSetup that = (ElectionSetup) o;
        return getCreation() == that.getCreation()
                && startTime == that.getStartTime()
                && java.util.Objects.equals(getId(), that.getId())
                && createdAt == that.getCreation()
                && java.util.Objects.equals(getName(), that.getName())
                && endTime == that.getEndTime()
                && java.util.Objects.equals(questions, that.getQuestions());
    }

    @Override
    public int hashCode() {
        return java.util.Objects.hash(
                getId(),
                getName(),
                getCreation(),
                getStartTime(),
                getEndTime(),
                getQuestions());
    }

    @Override
    public String toString() {
        return "ElectionSetup{"
                + "id='"
                + id
                + '\''
                + ", name='"
                + name
                + '\''
                + ", lao='"
                + lao
                + '\''
                + ", creation='"
                + createdAt
                + '\''
                + ", start='"
                + startTime
                + '\''
                + ", end="
                + endTime
                + '\''
                + ", version='"
                + version
                + '\''
                + questions.get(0).toString()
                + '}';
    }

}<|MERGE_RESOLUTION|>--- conflicted
+++ resolved
@@ -41,13 +41,12 @@
             List<List<String>> ballotOptions,
             List<String> questionList,
             String laoId) {
-<<<<<<< HEAD
+
         if(questionList.size() != votingMethod.size() || questionList.size() !=writeIn.size()
                 || questionList.size() !=ballotOptions.size())
             throw new IllegalArgumentException("Lists are not of the same size");
-=======
-        if (name == null || start < 0 || end < 0 || end < start || votingMethod == null || ballotOptions == null || question == null || laoId == null) throw new IllegalArgumentException();
->>>>>>> 92c8336e
+        if (name == null || votingMethod == null || ballotOptions == null ||  laoId == null) throw new IllegalArgumentException();
+
         this.name = name;
         this.createdAt = Instant.now().getEpochSecond();
         if(start <= createdAt){

package com.github.dedis.student20_pop.detail.fragments;

import android.graphics.Bitmap;
import android.os.Bundle;
import android.util.Log;
import android.view.LayoutInflater;
import android.view.View;
import android.view.ViewGroup;
import android.widget.Button;
import android.widget.ExpandableListView;
import android.widget.ListView;

import androidx.annotation.NonNull;
import androidx.annotation.Nullable;
import androidx.fragment.app.Fragment;

import com.github.dedis.student20_pop.R;
import com.github.dedis.student20_pop.databinding.FragmentLaoDetailBinding;
import com.github.dedis.student20_pop.detail.LaoDetailActivity;
import com.github.dedis.student20_pop.detail.LaoDetailViewModel;
import com.github.dedis.student20_pop.detail.adapters.EventExpandableListViewAdapter;
import com.github.dedis.student20_pop.detail.adapters.WitnessListViewAdapter;
import com.github.dedis.student20_pop.model.RollCall;
import com.github.dedis.student20_pop.model.event.Event;
import com.github.dedis.student20_pop.model.event.EventType;

import net.glxn.qrgen.android.QRCode;

import java.util.ArrayList;


/**
 * Fragment used to display the LAO Detail UI
 */
public class LaoDetailFragment extends Fragment {

<<<<<<< HEAD
    public static final String TAG = LaoDetailFragment.class.getSimpleName();

    private FragmentLaoDetailBinding mLaoDetailFragBinding;
    private LaoDetailViewModel mLaoDetailViewModel;
    private WitnessListViewAdapter mWitnessListViewAdapter;
    private EventExpandableListViewAdapter mEventListViewEventAdapter;

    public static LaoDetailFragment newInstance() {
        return new LaoDetailFragment();
    }

    @Nullable
    @Override
    public View onCreateView(
            @NonNull LayoutInflater inflater,
            @Nullable ViewGroup container,
            @Nullable Bundle savedInstanceState) {
        mLaoDetailFragBinding = FragmentLaoDetailBinding.inflate(inflater, container, false);

        mLaoDetailViewModel = LaoDetailActivity.obtainViewModel(getActivity());
        mLaoDetailFragBinding.setViewModel(mLaoDetailViewModel);
        mLaoDetailFragBinding.setLifecycleOwner(getActivity());

        return mLaoDetailFragBinding.getRoot();
    }

    @Override
    public void onActivityCreated(@Nullable Bundle savedInstanceState) {
        super.onActivityCreated(savedInstanceState);

        setupWitnessMessageButton();
        setupPropertiesButton();
        setupEditPropertiesButton();
        setupConfirmEditButton();
        setupCancelEditButton();
        setupAddWitnessButton();

        setupEventListAdapter();
        setupEventListUpdates();
        setupWitnessListAdapter();
        setupWitnessListUpdates();

        // TODO: Add witness handler

        // Subscribe to "show/hide properties" event
        mLaoDetailViewModel
                .getShowPropertiesEvent()
                .observe(
                        this,
                        booleanEvent -> {
                            Boolean action = booleanEvent.getContentIfNotHandled();
                            if (action != null) {
                                showHideProperties(action);
                            }
                        });

        // Subscribe to "edit properties" event
        mLaoDetailViewModel
                .getEditPropertiesEvent()
                .observe(
                        this,
                        booleanEvent -> {
                            Boolean action = booleanEvent.getContentIfNotHandled();
                            if (action != null) {
                                editProperties(action);
                            }
                        });

        mLaoDetailViewModel
                .getLaoEvents()
                .observe(
                        getActivity(),
                        events -> {
                            Log.d(TAG, "Got a list update for LAO events");
                            mEventListViewEventAdapter.replaceList(events);
                        });

        mLaoDetailViewModel
                .getCurrentLao()
                .observe(
                        getActivity(),
                        lao -> {
                            Bitmap myBitmap = QRCode.from(lao.getChannel()).bitmap();
                            mLaoDetailFragBinding.channelQrCode.setImageBitmap(myBitmap);
                        });
    }


    private void setupWitnessMessageButton() {
        Button witnessMessageButton = (Button) getActivity().findViewById(R.id.tab_witness_message_button);
        witnessMessageButton.setOnClickListener(v -> mLaoDetailViewModel.openWitnessMessage());
    }

    private void setupAddWitnessButton() {
        mLaoDetailFragBinding.addWitnessButton.setOnClickListener(v -> mLaoDetailViewModel.openAddWitness());
    }

    private void setupPropertiesButton() {
        Button propertiesButton = (Button) getActivity().findViewById(R.id.tab_properties);

        propertiesButton.setOnClickListener(clicked -> mLaoDetailViewModel.toggleShowHideProperties());
    }


    private void setupEditPropertiesButton() {
        mLaoDetailFragBinding.editButton.setOnClickListener(
                clicked -> mLaoDetailViewModel.openEditProperties());
    }

    private void setupConfirmEditButton() {
        mLaoDetailFragBinding.propertiesEditConfirm.setOnClickListener(
                clicked -> mLaoDetailViewModel.confirmEdit());
    }

    private void setupCancelEditButton() {
        mLaoDetailFragBinding.propertiesEditCancel.setOnClickListener(
                clicked -> mLaoDetailViewModel.cancelEdit());
    }

    private void setupWitnessListAdapter() {
        ListView listView = mLaoDetailFragBinding.witnessList;

        mWitnessListViewAdapter =
                new WitnessListViewAdapter(new ArrayList<>(), mLaoDetailViewModel, getActivity());

        listView.setAdapter(mWitnessListViewAdapter);
    }

    private void setupWitnessListUpdates() {
        mLaoDetailViewModel
                .getWitnesses()
                .observe(
                        getActivity(),
                        witnesses -> {
                            Log.d(TAG, "witnesses updated");
                            mWitnessListViewAdapter.replaceList(witnesses);
                        });
    }

    private void setupEventListAdapter() {
        ExpandableListView expandableListView = mLaoDetailFragBinding.expListView;

        mEventListViewEventAdapter =
                new EventExpandableListViewAdapter(new ArrayList<>(), mLaoDetailViewModel, getActivity());
        Log.d(TAG, "created adapter");
        expandableListView.setAdapter(mEventListViewEventAdapter);
        expandableListView.expandGroup(0);
        expandableListView.expandGroup(1);

    }

    private void setupEventListUpdates() {
        mLaoDetailViewModel
                .getLaoEvents()
                .observe(
                        getActivity(),
                        events -> {
                            Log.d(TAG, "Got an event list update");
                            for (Event event : events) {
                                if (event.getType() == EventType.ROLL_CALL) {
                                    Log.d(TAG, ((RollCall) event).getDescription());
                                }
                            }
                            mEventListViewEventAdapter.replaceList(events);
                        }
                );
    }


    private void setupSwipeRefresh() {
        //    mLaoDetailFragBinding.swipeRefresh.setOnRefreshListener(
        //        () -> {
        //          mWitnessListViewAdapter.notifyDataSetChanged();
        //          mEventListViewEventAdapter.notifyDataSetChanged();
        //          if (getFragmentManager() != null) {
        //            getFragmentManager().beginTransaction().detach(this).attach(this).commit();
        //          }
        //          mLaoDetailFragBinding.swipeRefresh.setRefreshing(false);
        //        });
    }

    private void showHideProperties(Boolean show) {
        mLaoDetailFragBinding.propertiesLinearLayout.setVisibility(
                Boolean.TRUE.equals(show) ? View.VISIBLE : View.GONE);
    }

    private void editProperties(Boolean edit) {
        mLaoDetailFragBinding.editPropertiesLinearLayout.setVisibility(
                Boolean.TRUE.equals(edit) ? View.VISIBLE : View.GONE);

        // Hide current LAO name and edit button while editing
        final int visibility = Boolean.TRUE.equals(edit) ? View.GONE : View.VISIBLE;
        mLaoDetailFragBinding.editButton.setVisibility(visibility);
        mLaoDetailFragBinding.organizationName.setVisibility(visibility);
    }
=======
  public static final String TAG = LaoDetailFragment.class.getSimpleName();

  private FragmentLaoDetailBinding mLaoDetailFragBinding;
  private LaoDetailViewModel mLaoDetailViewModel;
  private WitnessListViewAdapter mWitnessListViewAdapter;
  private EventExpandableListViewAdapter mEventListViewEventAdapter;

  public static LaoDetailFragment newInstance() {
    return new LaoDetailFragment();
  }

  @Nullable
  @Override
  public View onCreateView(
      @NonNull LayoutInflater inflater,
      @Nullable ViewGroup container,
      @Nullable Bundle savedInstanceState) {
    mLaoDetailFragBinding = FragmentLaoDetailBinding.inflate(inflater, container, false);

    mLaoDetailViewModel = LaoDetailActivity.obtainViewModel(getActivity());
    mLaoDetailFragBinding.setViewModel(mLaoDetailViewModel);
    mLaoDetailFragBinding.setLifecycleOwner(getActivity());
    
    return mLaoDetailFragBinding.getRoot();
  }

  @Override
  public void onActivityCreated(@Nullable Bundle savedInstanceState) {
    super.onActivityCreated(savedInstanceState);

    setupPropertiesButton();
    setupEditPropertiesButton();
    setupConfirmEditButton();
    setupCancelEditButton();

    setupEventListAdapter();
    setupEventListUpdates();
    setupWitnessListAdapter();
    setupWitnessListUpdates();

    // TODO: Add witness handler

    // Subscribe to "show/hide properties" event
    mLaoDetailViewModel
        .getShowPropertiesEvent()
        .observe(
            this,
            booleanEvent -> {
              Boolean action = booleanEvent.getContentIfNotHandled();
              if (action != null) {
                showHideProperties(action);
              }
            });

    // Subscribe to "edit properties" event
    mLaoDetailViewModel
        .getEditPropertiesEvent()
        .observe(
            this,
            booleanEvent -> {
              Boolean action = booleanEvent.getContentIfNotHandled();
              if (action != null) {
                editProperties(action);
              }
            });

    mLaoDetailViewModel
        .getLaoEvents()
        .observe(
            getActivity(),
            events -> {
              Log.d(TAG, "Got a list update for LAO events");
              mEventListViewEventAdapter.replaceList(events);
            });

      mLaoDetailViewModel
          .getCurrentLao()
          .observe(
              getActivity(),
              lao -> {
                Bitmap myBitmap = QRCode.from(lao.getChannel().substring(6)).bitmap();
                mLaoDetailFragBinding.channelQrCode.setImageBitmap(myBitmap);
              });
  }

  private void setupPropertiesButton() {
    Button propertiesButton = (Button) getActivity().findViewById(R.id.tab_properties);

    propertiesButton.setOnClickListener(clicked -> mLaoDetailViewModel.toggleShowHideProperties());
  }

  private void setupEditPropertiesButton() {
    mLaoDetailFragBinding.editButton.setOnClickListener(
        clicked -> mLaoDetailViewModel.openEditProperties());
  }

  private void setupConfirmEditButton() {
    mLaoDetailFragBinding.propertiesEditConfirm.setOnClickListener(
        clicked -> mLaoDetailViewModel.confirmEdit());
  }

  private void setupCancelEditButton() {
    mLaoDetailFragBinding.propertiesEditCancel.setOnClickListener(
        clicked -> mLaoDetailViewModel.cancelEdit());
  }

  private void setupWitnessListAdapter() {
    ListView listView = mLaoDetailFragBinding.witnessList;

    mWitnessListViewAdapter =
        new WitnessListViewAdapter(new ArrayList<>(), mLaoDetailViewModel, getActivity());

    listView.setAdapter(mWitnessListViewAdapter);
  }

  private void setupWitnessListUpdates() {
    mLaoDetailViewModel
        .getWitnesses()
        .observe(
            getActivity(),
            witnesses -> {
              Log.d(TAG, "witnesses updated");
              mWitnessListViewAdapter.replaceList(witnesses);
            });
  }

  private void setupEventListAdapter() {
    ExpandableListView expandableListView = mLaoDetailFragBinding.expListView;

    mEventListViewEventAdapter =
        new EventExpandableListViewAdapter(new ArrayList<>(), mLaoDetailViewModel, getActivity());
      Log.d(TAG, "created adapter");
    expandableListView.setAdapter(mEventListViewEventAdapter);
    expandableListView.expandGroup(0);
    expandableListView.expandGroup(1);

  }

  private void setupEventListUpdates() {
    mLaoDetailViewModel
            .getLaoEvents()
            .observe(
                getActivity(),
                events -> {
                  Log.d(TAG, "Got an event list update");
                  for(Event event : events){
                      if(event.getType() == EventType.ROLL_CALL) {
                          Log.d(TAG, ((RollCall) event).getDescription());
                      }
                  }
                  mEventListViewEventAdapter.replaceList(events);
                }
            );
  }


  private void setupSwipeRefresh() {
    //    mLaoDetailFragBinding.swipeRefresh.setOnRefreshListener(
    //        () -> {
    //          mWitnessListViewAdapter.notifyDataSetChanged();
    //          mEventListViewEventAdapter.notifyDataSetChanged();
    //          if (getFragmentManager() != null) {
    //            getFragmentManager().beginTransaction().detach(this).attach(this).commit();
    //          }
    //          mLaoDetailFragBinding.swipeRefresh.setRefreshing(false);
    //        });
  }

  private void showHideProperties(Boolean show) {
    mLaoDetailFragBinding.propertiesLinearLayout.setVisibility(
        Boolean.TRUE.equals(show) ? View.VISIBLE : View.GONE);
  }

  private void editProperties(Boolean edit) {
    mLaoDetailFragBinding.editPropertiesLinearLayout.setVisibility(
        Boolean.TRUE.equals(edit) ? View.VISIBLE : View.GONE);

    // Hide current LAO name and edit button while editing
    final int visibility = Boolean.TRUE.equals(edit) ? View.GONE : View.VISIBLE;
    mLaoDetailFragBinding.editButton.setVisibility(visibility);
    mLaoDetailFragBinding.organizationName.setVisibility(visibility);
  }
>>>>>>> 5e212884
}<|MERGE_RESOLUTION|>--- conflicted
+++ resolved
@@ -34,7 +34,6 @@
  */
 public class LaoDetailFragment extends Fragment {
 
-<<<<<<< HEAD
     public static final String TAG = LaoDetailFragment.class.getSimpleName();
 
     private FragmentLaoDetailBinding mLaoDetailFragBinding;
@@ -117,7 +116,7 @@
                 .observe(
                         getActivity(),
                         lao -> {
-                            Bitmap myBitmap = QRCode.from(lao.getChannel()).bitmap();
+                            Bitmap myBitmap = QRCode.from(lao.getChannel().substring(6)).bitmap();
                             mLaoDetailFragBinding.channelQrCode.setImageBitmap(myBitmap);
                         });
     }
@@ -230,188 +229,4 @@
         mLaoDetailFragBinding.editButton.setVisibility(visibility);
         mLaoDetailFragBinding.organizationName.setVisibility(visibility);
     }
-=======
-  public static final String TAG = LaoDetailFragment.class.getSimpleName();
-
-  private FragmentLaoDetailBinding mLaoDetailFragBinding;
-  private LaoDetailViewModel mLaoDetailViewModel;
-  private WitnessListViewAdapter mWitnessListViewAdapter;
-  private EventExpandableListViewAdapter mEventListViewEventAdapter;
-
-  public static LaoDetailFragment newInstance() {
-    return new LaoDetailFragment();
-  }
-
-  @Nullable
-  @Override
-  public View onCreateView(
-      @NonNull LayoutInflater inflater,
-      @Nullable ViewGroup container,
-      @Nullable Bundle savedInstanceState) {
-    mLaoDetailFragBinding = FragmentLaoDetailBinding.inflate(inflater, container, false);
-
-    mLaoDetailViewModel = LaoDetailActivity.obtainViewModel(getActivity());
-    mLaoDetailFragBinding.setViewModel(mLaoDetailViewModel);
-    mLaoDetailFragBinding.setLifecycleOwner(getActivity());
-    
-    return mLaoDetailFragBinding.getRoot();
-  }
-
-  @Override
-  public void onActivityCreated(@Nullable Bundle savedInstanceState) {
-    super.onActivityCreated(savedInstanceState);
-
-    setupPropertiesButton();
-    setupEditPropertiesButton();
-    setupConfirmEditButton();
-    setupCancelEditButton();
-
-    setupEventListAdapter();
-    setupEventListUpdates();
-    setupWitnessListAdapter();
-    setupWitnessListUpdates();
-
-    // TODO: Add witness handler
-
-    // Subscribe to "show/hide properties" event
-    mLaoDetailViewModel
-        .getShowPropertiesEvent()
-        .observe(
-            this,
-            booleanEvent -> {
-              Boolean action = booleanEvent.getContentIfNotHandled();
-              if (action != null) {
-                showHideProperties(action);
-              }
-            });
-
-    // Subscribe to "edit properties" event
-    mLaoDetailViewModel
-        .getEditPropertiesEvent()
-        .observe(
-            this,
-            booleanEvent -> {
-              Boolean action = booleanEvent.getContentIfNotHandled();
-              if (action != null) {
-                editProperties(action);
-              }
-            });
-
-    mLaoDetailViewModel
-        .getLaoEvents()
-        .observe(
-            getActivity(),
-            events -> {
-              Log.d(TAG, "Got a list update for LAO events");
-              mEventListViewEventAdapter.replaceList(events);
-            });
-
-      mLaoDetailViewModel
-          .getCurrentLao()
-          .observe(
-              getActivity(),
-              lao -> {
-                Bitmap myBitmap = QRCode.from(lao.getChannel().substring(6)).bitmap();
-                mLaoDetailFragBinding.channelQrCode.setImageBitmap(myBitmap);
-              });
-  }
-
-  private void setupPropertiesButton() {
-    Button propertiesButton = (Button) getActivity().findViewById(R.id.tab_properties);
-
-    propertiesButton.setOnClickListener(clicked -> mLaoDetailViewModel.toggleShowHideProperties());
-  }
-
-  private void setupEditPropertiesButton() {
-    mLaoDetailFragBinding.editButton.setOnClickListener(
-        clicked -> mLaoDetailViewModel.openEditProperties());
-  }
-
-  private void setupConfirmEditButton() {
-    mLaoDetailFragBinding.propertiesEditConfirm.setOnClickListener(
-        clicked -> mLaoDetailViewModel.confirmEdit());
-  }
-
-  private void setupCancelEditButton() {
-    mLaoDetailFragBinding.propertiesEditCancel.setOnClickListener(
-        clicked -> mLaoDetailViewModel.cancelEdit());
-  }
-
-  private void setupWitnessListAdapter() {
-    ListView listView = mLaoDetailFragBinding.witnessList;
-
-    mWitnessListViewAdapter =
-        new WitnessListViewAdapter(new ArrayList<>(), mLaoDetailViewModel, getActivity());
-
-    listView.setAdapter(mWitnessListViewAdapter);
-  }
-
-  private void setupWitnessListUpdates() {
-    mLaoDetailViewModel
-        .getWitnesses()
-        .observe(
-            getActivity(),
-            witnesses -> {
-              Log.d(TAG, "witnesses updated");
-              mWitnessListViewAdapter.replaceList(witnesses);
-            });
-  }
-
-  private void setupEventListAdapter() {
-    ExpandableListView expandableListView = mLaoDetailFragBinding.expListView;
-
-    mEventListViewEventAdapter =
-        new EventExpandableListViewAdapter(new ArrayList<>(), mLaoDetailViewModel, getActivity());
-      Log.d(TAG, "created adapter");
-    expandableListView.setAdapter(mEventListViewEventAdapter);
-    expandableListView.expandGroup(0);
-    expandableListView.expandGroup(1);
-
-  }
-
-  private void setupEventListUpdates() {
-    mLaoDetailViewModel
-            .getLaoEvents()
-            .observe(
-                getActivity(),
-                events -> {
-                  Log.d(TAG, "Got an event list update");
-                  for(Event event : events){
-                      if(event.getType() == EventType.ROLL_CALL) {
-                          Log.d(TAG, ((RollCall) event).getDescription());
-                      }
-                  }
-                  mEventListViewEventAdapter.replaceList(events);
-                }
-            );
-  }
-
-
-  private void setupSwipeRefresh() {
-    //    mLaoDetailFragBinding.swipeRefresh.setOnRefreshListener(
-    //        () -> {
-    //          mWitnessListViewAdapter.notifyDataSetChanged();
-    //          mEventListViewEventAdapter.notifyDataSetChanged();
-    //          if (getFragmentManager() != null) {
-    //            getFragmentManager().beginTransaction().detach(this).attach(this).commit();
-    //          }
-    //          mLaoDetailFragBinding.swipeRefresh.setRefreshing(false);
-    //        });
-  }
-
-  private void showHideProperties(Boolean show) {
-    mLaoDetailFragBinding.propertiesLinearLayout.setVisibility(
-        Boolean.TRUE.equals(show) ? View.VISIBLE : View.GONE);
-  }
-
-  private void editProperties(Boolean edit) {
-    mLaoDetailFragBinding.editPropertiesLinearLayout.setVisibility(
-        Boolean.TRUE.equals(edit) ? View.VISIBLE : View.GONE);
-
-    // Hide current LAO name and edit button while editing
-    final int visibility = Boolean.TRUE.equals(edit) ? View.GONE : View.VISIBLE;
-    mLaoDetailFragBinding.editButton.setVisibility(visibility);
-    mLaoDetailFragBinding.organizationName.setVisibility(visibility);
-  }
->>>>>>> 5e212884
 }
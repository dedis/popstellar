package com.github.dedis.popstellar.utility.handler;

import android.util.Log;

import com.github.dedis.popstellar.model.network.method.message.data.Action;
import com.github.dedis.popstellar.model.network.method.message.data.Data;
import com.github.dedis.popstellar.model.network.method.message.data.consensus.ConsensusElect;
import com.github.dedis.popstellar.model.network.method.message.data.consensus.ConsensusElectAccept;
import com.github.dedis.popstellar.model.network.method.message.data.consensus.ConsensusLearn;
import com.github.dedis.popstellar.model.objects.Consensus;
import com.github.dedis.popstellar.model.objects.Lao;
import com.github.dedis.popstellar.repository.LAORepository;
import com.github.dedis.popstellar.utility.error.DataHandlingException;
import com.github.dedis.popstellar.utility.error.InvalidMessageIdException;
import com.github.dedis.popstellar.utility.error.UnhandledDataTypeException;
import com.github.dedis.popstellar.utility.error.UnknownDataActionException;

import java.util.ArrayList;
import java.util.HashSet;
import java.util.List;
import java.util.Optional;
import java.util.Set;

public final class ConsensusHandler {

  private ConsensusHandler() {
    throw new IllegalStateException("Utility class");
  }

  public static final String TAG = ConsensusHandler.class.getSimpleName();

  /**
   * Process a Consensus message.
   *
   * @param laoRepository the repository to access the LAO of the channel
   * @param channel the channel on which the message was received
   * @param data the data of the message that was received
   * @param messageId the ID of the message that was received
   * @param senderPk the public key of the sender of this message
   */
  public static void handleConsensusMessage(
      LAORepository laoRepository, String channel, Data data, String messageId, String senderPk)
      throws DataHandlingException {
    Log.d(TAG, "handle Consensus message");

    Action action = Action.find(data.getAction());
    if (action == null) throw new UnknownDataActionException(data);

    switch (action) {
      case ELECT:
        handleConsensusElect(laoRepository, channel, (ConsensusElect) data, messageId, senderPk);
        break;
      case ELECT_ACCEPT:
        handleConsensusElectAccept(
            laoRepository, channel, (ConsensusElectAccept) data, messageId, senderPk);
        break;
      case LEARN:
<<<<<<< HEAD
        return handleConsensusLearn(laoRepository, channel, (ConsensusLearn) data);
      case PREPARE:
      case PROMISE:
      case PROPOSE:
      case ACCEPT:
        Log.w(TAG, "Received a consensus message only for backend with action=" + data.getAction());
        return false;
=======
        handleConsensusLearn(laoRepository, channel, (ConsensusLearn) data);
        break;
>>>>>>> f3f8cb9e
      default:
        Log.w(TAG, "Invalid action for a consensus object : " + data.getAction());
        throw new UnhandledDataTypeException(data, action.getAction());
    }
  }

  public static void handleConsensusElect(
      LAORepository laoRepository,
      String channel,
      ConsensusElect consensusElect,
      String messageId,
      String senderPk) {
    Lao lao = laoRepository.getLaoByChannel(channel);
    Set<String> nodes = new HashSet<>(lao.getWitnesses());
    nodes.add(lao.getOrganizer());

    Consensus consensus =
        new Consensus(
            consensusElect.getCreation(), consensusElect.getKey(), consensusElect.getValue());

    consensus.setMessageId(messageId);
    consensus.setProposer(senderPk);
    consensus.setChannel(channel);
    consensus.setNodes(nodes);

    lao.updateConsensus(consensus);
  }

  public static void handleConsensusElectAccept(
      LAORepository laoRepository,
      String channel,
      ConsensusElectAccept consensusElectAccept,
      String messageId,
      String senderPk)
      throws DataHandlingException {
    Lao lao = laoRepository.getLaoByChannel(channel);
    Optional<Consensus> consensusOpt = lao.getConsensus(consensusElectAccept.getMessageId());
    if (!consensusOpt.isPresent()) {
      Log.w(TAG, "elect-accept for invalid messageId : " + consensusElectAccept.getMessageId());
      throw new InvalidMessageIdException(
          consensusElectAccept, consensusElectAccept.getMessageId());
    }

    Consensus consensus = consensusOpt.get();
    if (consensusElectAccept.isAccept()) {
      consensus.putPositiveAcceptorResponse(senderPk, messageId);
    }

    // If we are the proposer and if it can be accepted => send a learn message (stage 1 only)
    boolean isProposer = consensus.getProposer().equals(laoRepository.getPublicKey());
    if (isProposer && consensus.canBeAccepted()) {
      String instanceId = consensusElectAccept.getInstanceId();
      String electMessageId = consensusElectAccept.getMessageId();
      List<String> acceptors = new ArrayList<>(consensus.getAcceptorsToMessageId().values());

      ConsensusLearn learn = new ConsensusLearn(instanceId, electMessageId, acceptors);
      laoRepository.sendMessageGeneral(channel, learn);
    }

    lao.updateConsensus(consensus);
  }

  public static void handleConsensusLearn(
      LAORepository laoRepository, String channel, ConsensusLearn consensusLearn)
      throws DataHandlingException {
    Lao lao = laoRepository.getLaoByChannel(channel);
    Optional<Consensus> consensusOpt = lao.getConsensus(consensusLearn.getMessageId());

    if (!consensusOpt.isPresent()) {
      Log.w(TAG, "learn for invalid messageId : " + consensusLearn.getMessageId());
      throw new InvalidMessageIdException(consensusLearn, consensusLearn.getMessageId());
    }

    Consensus consensus = consensusOpt.get();

    consensus.setAccepted(true);
    lao.updateConsensus(consensus);
  }
}<|MERGE_RESOLUTION|>--- conflicted
+++ resolved
@@ -15,9 +15,7 @@
 import com.github.dedis.popstellar.utility.error.UnhandledDataTypeException;
 import com.github.dedis.popstellar.utility.error.UnknownDataActionException;
 
-import java.util.ArrayList;
 import java.util.HashSet;
-import java.util.List;
 import java.util.Optional;
 import java.util.Set;
 
@@ -54,19 +52,15 @@
         handleConsensusElectAccept(
             laoRepository, channel, (ConsensusElectAccept) data, messageId, senderPk);
         break;
-      case LEARN:
-<<<<<<< HEAD
-        return handleConsensusLearn(laoRepository, channel, (ConsensusLearn) data);
       case PREPARE:
       case PROMISE:
       case PROPOSE:
       case ACCEPT:
         Log.w(TAG, "Received a consensus message only for backend with action=" + data.getAction());
-        return false;
-=======
+        break;
+      case LEARN:
         handleConsensusLearn(laoRepository, channel, (ConsensusLearn) data);
         break;
->>>>>>> f3f8cb9e
       default:
         Log.w(TAG, "Invalid action for a consensus object : " + data.getAction());
         throw new UnhandledDataTypeException(data, action.getAction());
@@ -115,17 +109,6 @@
       consensus.putPositiveAcceptorResponse(senderPk, messageId);
     }
 
-    // If we are the proposer and if it can be accepted => send a learn message (stage 1 only)
-    boolean isProposer = consensus.getProposer().equals(laoRepository.getPublicKey());
-    if (isProposer && consensus.canBeAccepted()) {
-      String instanceId = consensusElectAccept.getInstanceId();
-      String electMessageId = consensusElectAccept.getMessageId();
-      List<String> acceptors = new ArrayList<>(consensus.getAcceptorsToMessageId().values());
-
-      ConsensusLearn learn = new ConsensusLearn(instanceId, electMessageId, acceptors);
-      laoRepository.sendMessageGeneral(channel, learn);
-    }
-
     lao.updateConsensus(consensus);
   }
 

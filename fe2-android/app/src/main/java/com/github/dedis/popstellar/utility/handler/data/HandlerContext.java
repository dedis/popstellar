--- conflicted
+++ resolved
@@ -62,10 +62,4 @@
     return message.getSender();
   }
 
-<<<<<<< HEAD
-=======
-  public ServerRepository getServerRepository() {
-    return serverRepository;
-  }
->>>>>>> 0f7204b8
 }
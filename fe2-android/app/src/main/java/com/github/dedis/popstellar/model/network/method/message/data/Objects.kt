package com.github.dedis.popstellar.model.network.method.message.data

import java.util.Collections

/** Enumerates all possible messages objects */
enum class Objects
/**
 * Constructor for a message Object
 *
 * @param object name of the object
 */
(
    /** Returns the name of the Object. */
    val `object`: String
) {
  LAO("lao"),
  MEETING("meeting"),
  MESSAGE("message"),
  ROLL_CALL("roll_call"),
  ELECTION("election"),
  CONSENSUS("consensus"),
  CHIRP("chirp"),
  REACTION("reaction"),
  COIN("coin"),
  POPCHA("popcha"),
<<<<<<< HEAD
  FEDERATION("federation");
=======
  GOSSIP("gossip");
>>>>>>> 0aa490ae

  /**
   * Function that tells whether the given object type has to be persisted.
   *
   * @return true if it is going to be saved on disk, false if only in memory
   */
  fun hasToBePersisted(): Boolean {
    return when (`object`) {
      LAO.`object`,
      ELECTION.`object`,
      ROLL_CALL.`object`,
      CHIRP.`object`,
      REACTION.`object`,
      MEETING.`object`,
      COIN.`object`,
      MESSAGE.`object` -> true

      // Consensus, Popcha and Federation are for now the ones excluded from persistence
      else -> false
    }
  }

  companion object {
    private val ALL = values().toList().let(Collections::unmodifiableList)

    /**
     * Find a given Object
     *
     * @param searched the searched object
     * @return the corresponding enum object
     */
    fun find(searched: String): Objects? {
      return ALL.stream()
          .filter { obj: Objects -> obj.`object` == searched }
          .findFirst()
          .orElse(null)
    }
  }
}<|MERGE_RESOLUTION|>--- conflicted
+++ resolved
@@ -23,11 +23,8 @@
   REACTION("reaction"),
   COIN("coin"),
   POPCHA("popcha"),
-<<<<<<< HEAD
-  FEDERATION("federation");
-=======
+  FEDERATION("federation"),
   GOSSIP("gossip");
->>>>>>> 0aa490ae
 
   /**
    * Function that tells whether the given object type has to be persisted.

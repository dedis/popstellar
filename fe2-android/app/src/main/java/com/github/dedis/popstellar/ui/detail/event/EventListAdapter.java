package com.github.dedis.popstellar.ui.detail.event;

import android.annotation.SuppressLint;
import android.view.*;
import android.widget.ImageView;
import android.widget.TextView;

import androidx.annotation.NonNull;
import androidx.constraintlayout.widget.ConstraintLayout;
import androidx.fragment.app.FragmentActivity;
import androidx.recyclerview.widget.RecyclerView;

import com.github.dedis.popstellar.R;
import com.github.dedis.popstellar.model.objects.event.Event;
import com.github.dedis.popstellar.model.objects.event.EventCategory;
import com.github.dedis.popstellar.ui.detail.LaoDetailViewModel;

import java.util.*;
import java.util.stream.Collectors;
import java.util.stream.Stream;

import static com.github.dedis.popstellar.model.objects.event.EventCategory.*;

public class EventListAdapter extends EventsAdapter {

  private final EnumMap<EventCategory, List<Event>> eventsMap;
  private List<RollCall> rollCalls;
  private List<Election> elections;
  private final boolean[] expanded = new boolean[3];
  public static final int TYPE_HEADER = 0;
  public static final int TYPE_EVENT = 1;
  public static final String TAG = EventListAdapter.class.getSimpleName();

  public EventListAdapter(
<<<<<<< HEAD
      List<Event> events, LaoDetailViewModel viewModel, FragmentActivity activity) {
    super(events, viewModel, activity);
=======
      List<RollCall> rollCalls,
      List<Election> elections,
      LaoDetailViewModel viewModel,
      FragmentActivity activity) {
>>>>>>> 0b7fcad0
    this.eventsMap = new EnumMap<>(EventCategory.class);
    this.eventsMap.put(PAST, new ArrayList<>());
    this.eventsMap.put(PRESENT, new ArrayList<>());
    this.eventsMap.put(FUTURE, new ArrayList<>());
    expanded[PAST.ordinal()] = true;
    expanded[PRESENT.ordinal()] = true;
    expanded[FUTURE.ordinal()] = true;
    this.rollCalls = rollCalls;
    this.elections = elections;
    putEventsInMap();
  }

  /** A helper method that places the events in the correct key-value pair according to state */
  private void putEventsInMap() {
    List<Event> events =
        Stream.concat(rollCalls.stream(), elections.stream()).sorted().collect(Collectors.toList());
    this.eventsMap.get(PAST).clear();
    this.eventsMap.get(FUTURE).clear();
    this.eventsMap.get(PRESENT).clear();

    for (Event event : events) {
      switch (event.getState()) {
        case CREATED:
          eventsMap.get(FUTURE).add(event);
          break;
        case OPENED:
          eventsMap.get(PRESENT).add(event);
          break;
        case CLOSED:
        case RESULTS_READY:
          eventsMap.get(PAST).add(event);
          break;
      }
    }
  }

  @NonNull
  @Override
  public RecyclerView.ViewHolder onCreateViewHolder(@NonNull ViewGroup parent, int viewType) {
    if (viewType == TYPE_HEADER) {
      View view =
          LayoutInflater.from(parent.getContext())
              .inflate(R.layout.event_header_layout, parent, false);
      return new HeaderViewHolder(view);
    }
    if (viewType == TYPE_EVENT) {
      View view =
          LayoutInflater.from(parent.getContext()).inflate(R.layout.event_layout, parent, false);
      return new EventViewHolder(view);
    }
    throw new IllegalStateException("Illegal view type");
  }

  @SuppressLint("NotifyDataSetChanged") // Warranted by our current implementation
  @Override
  public void onBindViewHolder(@NonNull RecyclerView.ViewHolder holder, int position) {
    // We handle the individual view of the recycler differently if it is a header or an event
    if (holder instanceof HeaderViewHolder) {
      EventCategory eventCategory = getHeaderCategory(position);
      HeaderViewHolder headerViewHolder = (HeaderViewHolder) holder;
      TextView headerTitle = headerViewHolder.headerTitle;
      ImageView expandIcon = headerViewHolder.expandIcon;
      ConstraintLayout headerLayout = headerViewHolder.headerLayout;

      switch (eventCategory) {
        case PRESENT:
          headerTitle.setText(R.string.present_header_title);
          break;
        case FUTURE:
          headerTitle.setText(R.string.future_header_title);
          break;
        case PAST:
          headerTitle.setText(R.string.past_header_title);
          break;
      }
      expandIcon.setRotation(expanded[eventCategory.ordinal()] ? 180f : 0f);

      String numberOfEventsInCategory =
          "(" + Objects.requireNonNull(eventsMap.get(eventCategory)).size() + ")";
      ((HeaderViewHolder) holder).headerNumber.setText(numberOfEventsInCategory);

      // Expansion/Collapse part
      headerLayout.setOnClickListener(
          view -> {
            headerLayout.setEnabled(false);

            boolean value = expanded[eventCategory.ordinal()];
            expanded[eventCategory.ordinal()] = !value;
            LaoDetailAnimation.rotateExpand(expandIcon, !value);

            // When we expand/collapse the items changed so we need to recompute the view
            notifyDataSetChanged();

            headerLayout.setEnabled(true);
          });
    } else if (holder instanceof EventViewHolder) {
      EventViewHolder eventViewHolder = (EventViewHolder) holder;
      Event event = getEvent(position);
<<<<<<< HEAD
      handleEventContent(eventViewHolder, event, TAG);
=======
      handleEventContent(eventViewHolder, event);
    }
  }

  /**
   * Handle event content, that is setting icon based on RC/Election type, setting the name And
   * setting an appropriate listener based on the type
   */
  private void handleEventContent(EventViewHolder eventViewHolder, Event event) {
    if (event.getType().equals(EventType.ELECTION)) {
      eventViewHolder.eventIcon.setImageResource(R.drawable.ic_vote);
      Election election = (Election) event;
      eventViewHolder.eventTitle.setText(election.getName());
      View.OnClickListener listener =
          view -> {
            viewModel.setCurrentElection(election);
            LaoDetailActivity.setCurrentFragment(
                activity.getSupportFragmentManager(),
                R.id.fragment_election,
                ElectionFragment::newInstance);
          };
      eventViewHolder.eventCard.setOnClickListener(listener);

    } else if (event.getType().equals(EventType.ROLL_CALL)) {
      eventViewHolder.eventIcon.setImageResource(R.drawable.ic_roll_call);
      RollCall rollCall = (RollCall) event;
      View.OnClickListener listener =
          view -> {
            if (viewModel.isWalletSetup()) {
              viewModel.setCurrentRollCall(rollCall);
              try {
                PoPToken token = viewModel.getCurrentPopToken();
                setCurrentFragment(
                    activity.getSupportFragmentManager(),
                    R.id.fragment_roll_call,
                    () ->
                        RollCallFragment.newInstance(
                            token.getPublicKey(), rollCall.getPersistentId()));
              } catch (KeyException e) {
                ErrorUtils.logAndShow(activity, TAG, e, R.string.key_generation_exception);
              } catch (UnknownLaoException e) {
                ErrorUtils.logAndShow(activity, TAG, e, R.string.error_no_lao);
              }
            } else {
              showWalletNotSetupWarning();
            }
          };
      eventViewHolder.eventCard.setOnClickListener(listener);
      eventViewHolder.eventTitle.setText(rollCall.getName());
>>>>>>> 0b7fcad0
    }
  }

  /**
   * Get the event at the indicated position. The computations are there to account for
   * expanded/collapsed sections and the fact that some elements are headers The caller must make
   * sure the position is occupied by an event or this will throw an exception
   */
  private Event getEvent(int position) {
    int nbrOfFutureEvents = Objects.requireNonNull(eventsMap.get(FUTURE)).size();
    int nbrOfPresentEvents = Objects.requireNonNull(eventsMap.get(PRESENT)).size();
    int nbrOfPastEvents = Objects.requireNonNull(eventsMap.get(PAST)).size();

    int eventAccumulator = 0;
    if (expanded[PRESENT.ordinal()]) {
      if (position <= nbrOfPresentEvents) {
        return Objects.requireNonNull(eventsMap.get(PRESENT))
            .get(position - 1); // position 0 is for the header
      }
      eventAccumulator += nbrOfPresentEvents;
    }
    if (expanded[FUTURE.ordinal()]) {
      if (position <= nbrOfFutureEvents + eventAccumulator + 1) {
        return Objects.requireNonNull(eventsMap.get(FUTURE)).get(position - eventAccumulator - 2);
      }
      eventAccumulator += nbrOfFutureEvents;
    }
    if (expanded[PAST.ordinal()] && position <= nbrOfPastEvents + eventAccumulator + 2) {
      return Objects.requireNonNull(eventsMap.get(PAST)).get(position - eventAccumulator - 3);
    }
    throw new IllegalStateException("no event matches");
  }

  /**
   * Get the header at the indicated position. The computations are there to account for
   * expanded/collapsed sections and the fact that some elements are headers The caller must make
   * sure the position is occupied by a header or this will throw an exception
   */
  private EventCategory getHeaderCategory(int position) {
    int nbrOfFutureEvents = Objects.requireNonNull(eventsMap.get(FUTURE)).size();
    int nbrOfPresentEvents = Objects.requireNonNull(eventsMap.get(PRESENT)).size();

    if (position == 0) {
      return PRESENT;
    }
    int eventAccumulator = 0;
    if (expanded[PRESENT.ordinal()]) {
      eventAccumulator += nbrOfPresentEvents;
    }

    if (position == eventAccumulator + 1) {
      return FUTURE;
    }
    if (expanded[FUTURE.ordinal()]) {
      eventAccumulator += nbrOfFutureEvents;
    }
    if (position == eventAccumulator + 2) {
      return PAST;
    }
    throw new IllegalStateException("No event category");
  }

  @Override
  public int getItemCount() {
    int nbrOfFutureEvents = eventsMap.get(FUTURE).size();
    int nbrOfPresentEvents = eventsMap.get(PRESENT).size();
    int nbrOfPastEvents = eventsMap.get(PAST).size();
    int eventAccumulator = 0;

    if (expanded[PRESENT.ordinal()]) {
      eventAccumulator = nbrOfPresentEvents;
    }
    if (expanded[FUTURE.ordinal()]) {
      eventAccumulator += nbrOfFutureEvents;
    }
    if (expanded[PAST.ordinal()]) {
      eventAccumulator += nbrOfPastEvents;
    }
    return eventAccumulator + 3; // The number expanded of events + the 3 sub-headers
  }

  @Override
  public int getItemViewType(int position) {
    int nbrOfFutureEvents = eventsMap.get(FUTURE).size();
    int nbrOfPresentEvents = eventsMap.get(PRESENT).size();
    int eventAccumulator = 0;

    if (expanded[PRESENT.ordinal()]) {
      eventAccumulator = nbrOfPresentEvents;
    }
    if (position == 0) {
      return TYPE_HEADER;
    }
    if (position == eventAccumulator + 1) {
      return TYPE_HEADER;
    }
    if (expanded[FUTURE.ordinal()]) {
      eventAccumulator += nbrOfFutureEvents;
    }
    if (position == eventAccumulator + 2) {
      return TYPE_HEADER;
    }
    return TYPE_EVENT;
  }

  @SuppressLint("NotifyDataSetChanged") // warranted by our implementation
  public void replaceRollCalls(List<RollCall> rollCalls) {
    this.rollCalls = rollCalls;
    putEventsInMap();
    notifyDataSetChanged();
  }

  @SuppressLint("NotifyDataSetChanged") // warranted by our implementation
  public void replaceElections(List<Election> elections) {
    this.elections = elections;
    putEventsInMap();
    notifyDataSetChanged();
  }

  public static class HeaderViewHolder extends RecyclerView.ViewHolder {
    private final TextView headerTitle;
    private final TextView headerNumber;
    private final ImageView expandIcon;
    private final ConstraintLayout headerLayout;

    public HeaderViewHolder(@NonNull View itemView) {
      super(itemView);
      headerTitle = itemView.findViewById(R.id.event_header_title);
      headerNumber = itemView.findViewById(R.id.event_header_number);
      expandIcon = itemView.findViewById(R.id.header_expand_icon);
      headerLayout = itemView.findViewById(R.id.header_layout);
    }
  }
}<|MERGE_RESOLUTION|>--- conflicted
+++ resolved
@@ -32,15 +32,12 @@
   public static final String TAG = EventListAdapter.class.getSimpleName();
 
   public EventListAdapter(
-<<<<<<< HEAD
-      List<Event> events, LaoDetailViewModel viewModel, FragmentActivity activity) {
-    super(events, viewModel, activity);
-=======
       List<RollCall> rollCalls,
       List<Election> elections,
       LaoDetailViewModel viewModel,
       FragmentActivity activity) {
->>>>>>> 0b7fcad0
+    super(events, viewModel, activity);
+
     this.eventsMap = new EnumMap<>(EventCategory.class);
     this.eventsMap.put(PAST, new ArrayList<>());
     this.eventsMap.put(PRESENT, new ArrayList<>());
@@ -139,59 +136,7 @@
     } else if (holder instanceof EventViewHolder) {
       EventViewHolder eventViewHolder = (EventViewHolder) holder;
       Event event = getEvent(position);
-<<<<<<< HEAD
       handleEventContent(eventViewHolder, event, TAG);
-=======
-      handleEventContent(eventViewHolder, event);
-    }
-  }
-
-  /**
-   * Handle event content, that is setting icon based on RC/Election type, setting the name And
-   * setting an appropriate listener based on the type
-   */
-  private void handleEventContent(EventViewHolder eventViewHolder, Event event) {
-    if (event.getType().equals(EventType.ELECTION)) {
-      eventViewHolder.eventIcon.setImageResource(R.drawable.ic_vote);
-      Election election = (Election) event;
-      eventViewHolder.eventTitle.setText(election.getName());
-      View.OnClickListener listener =
-          view -> {
-            viewModel.setCurrentElection(election);
-            LaoDetailActivity.setCurrentFragment(
-                activity.getSupportFragmentManager(),
-                R.id.fragment_election,
-                ElectionFragment::newInstance);
-          };
-      eventViewHolder.eventCard.setOnClickListener(listener);
-
-    } else if (event.getType().equals(EventType.ROLL_CALL)) {
-      eventViewHolder.eventIcon.setImageResource(R.drawable.ic_roll_call);
-      RollCall rollCall = (RollCall) event;
-      View.OnClickListener listener =
-          view -> {
-            if (viewModel.isWalletSetup()) {
-              viewModel.setCurrentRollCall(rollCall);
-              try {
-                PoPToken token = viewModel.getCurrentPopToken();
-                setCurrentFragment(
-                    activity.getSupportFragmentManager(),
-                    R.id.fragment_roll_call,
-                    () ->
-                        RollCallFragment.newInstance(
-                            token.getPublicKey(), rollCall.getPersistentId()));
-              } catch (KeyException e) {
-                ErrorUtils.logAndShow(activity, TAG, e, R.string.key_generation_exception);
-              } catch (UnknownLaoException e) {
-                ErrorUtils.logAndShow(activity, TAG, e, R.string.error_no_lao);
-              }
-            } else {
-              showWalletNotSetupWarning();
-            }
-          };
-      eventViewHolder.eventCard.setOnClickListener(listener);
-      eventViewHolder.eventTitle.setText(rollCall.getName());
->>>>>>> 0b7fcad0
     }
   }
 
@@ -201,26 +146,25 @@
    * sure the position is occupied by an event or this will throw an exception
    */
   private Event getEvent(int position) {
-    int nbrOfFutureEvents = Objects.requireNonNull(eventsMap.get(FUTURE)).size();
-    int nbrOfPresentEvents = Objects.requireNonNull(eventsMap.get(PRESENT)).size();
-    int nbrOfPastEvents = Objects.requireNonNull(eventsMap.get(PAST)).size();
+    int nbrOfFutureEvents = eventsMap.get(FUTURE).size();
+    int nbrOfPresentEvents = eventsMap.get(PRESENT).size();
+    int nbrOfPastEvents = eventsMap.get(PAST).size();
 
     int eventAccumulator = 0;
     if (expanded[PRESENT.ordinal()]) {
       if (position <= nbrOfPresentEvents) {
-        return Objects.requireNonNull(eventsMap.get(PRESENT))
-            .get(position - 1); // position 0 is for the header
+        return eventsMap.get(PRESENT).get(position - 1); // position 0 is for the header
       }
       eventAccumulator += nbrOfPresentEvents;
     }
     if (expanded[FUTURE.ordinal()]) {
       if (position <= nbrOfFutureEvents + eventAccumulator + 1) {
-        return Objects.requireNonNull(eventsMap.get(FUTURE)).get(position - eventAccumulator - 2);
+        return eventsMap.get(FUTURE).get(position - eventAccumulator - 2);
       }
       eventAccumulator += nbrOfFutureEvents;
     }
     if (expanded[PAST.ordinal()] && position <= nbrOfPastEvents + eventAccumulator + 2) {
-      return Objects.requireNonNull(eventsMap.get(PAST)).get(position - eventAccumulator - 3);
+      return eventsMap.get(PAST).get(position - eventAccumulator - 3);
     }
     throw new IllegalStateException("no event matches");
   }
@@ -231,8 +175,8 @@
    * sure the position is occupied by a header or this will throw an exception
    */
   private EventCategory getHeaderCategory(int position) {
-    int nbrOfFutureEvents = Objects.requireNonNull(eventsMap.get(FUTURE)).size();
-    int nbrOfPresentEvents = Objects.requireNonNull(eventsMap.get(PRESENT)).size();
+    int nbrOfFutureEvents = eventsMap.get(FUTURE).size();
+    int nbrOfPresentEvents = eventsMap.get(PRESENT).size();
 
     if (position == 0) {
       return PRESENT;

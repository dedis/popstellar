--- conflicted
+++ resolved
@@ -20,13 +20,9 @@
     //votes as attribute ?
 
 
-<<<<<<< HEAD
-    public Election() { this.attendees = new HashSet<>();
+    public Election() { this.ballotOptions = new ArrayList<>();
     type = EventType.ELECTION;
     }
-=======
-    public Election() { this.ballotOptions = new ArrayList<>(); }
->>>>>>> effaae3c
 
     public String getId() {
         return id;

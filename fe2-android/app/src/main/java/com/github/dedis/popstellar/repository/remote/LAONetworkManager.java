package com.github.dedis.popstellar.repository.remote;

import android.util.Log;

import com.github.dedis.popstellar.model.network.GenericMessage;
import com.github.dedis.popstellar.model.network.answer.Error;
import com.github.dedis.popstellar.model.network.answer.*;
import com.github.dedis.popstellar.model.network.method.*;
import com.github.dedis.popstellar.model.network.method.message.MessageGeneral;
import com.github.dedis.popstellar.model.network.method.message.data.Data;
import com.github.dedis.popstellar.model.objects.Channel;
import com.github.dedis.popstellar.model.objects.security.KeyPair;
import com.github.dedis.popstellar.repository.LAORepository;
import com.github.dedis.popstellar.repository.MessageRepository;
import com.github.dedis.popstellar.utility.error.*;
import com.github.dedis.popstellar.utility.handler.MessageHandler;
import com.github.dedis.popstellar.utility.scheduler.SchedulerProvider;
import com.google.gson.Gson;
import com.tinder.scarlet.WebSocket;

import java.util.*;
import java.util.concurrent.TimeUnit;
import java.util.concurrent.atomic.AtomicInteger;

import io.reactivex.Observable;
import io.reactivex.*;
import io.reactivex.disposables.CompositeDisposable;
import io.reactivex.subjects.PublishSubject;
import io.reactivex.subjects.Subject;

/** This class handles the JSON-RPC layer of the protocol */
public class LAONetworkManager implements MessageSender {

  private static final String TAG = LAONetworkManager.class.getSimpleName();

  private final MessageRepository messageRepo;
  private final LAORepository laoRepo;
  private final MessageHandler messageHandler;
  private final Connection connection;
  public final AtomicInteger requestCounter = new AtomicInteger();
  private final SchedulerProvider schedulerProvider;
  private final Gson gson;

  // A subject that represents unprocessed messages
  private final Subject<GenericMessage> unprocessed = PublishSubject.create();
  private final Set<Channel> subscribedChannels;
  private final CompositeDisposable disposables = new CompositeDisposable();

  public LAONetworkManager(
      MessageRepository messageRepo,
      LAORepository laoRepo,
      MessageHandler messageHandler,
      Connection connection,
      Gson gson,
<<<<<<< HEAD
      SchedulerProvider schedulerProvider,
      Set<Channel> subscribedChannels) {
    this.repository = repository;
=======
      SchedulerProvider schedulerProvider) {
    this.messageRepo = messageRepo;
    this.laoRepo = laoRepo;
>>>>>>> 72d7b7d0
    this.messageHandler = messageHandler;
    this.connection = connection;
    this.gson = gson;
    this.schedulerProvider = schedulerProvider;
    this.subscribedChannels = new HashSet<>(subscribedChannels);

    // Start the incoming message processing
    processIncomingMessages();
    // Start the routine aimed at resubscribing to channels when the connection is lost
    resubscribeToChannelOnReconnection();
  }

  private void resubscribeToChannelOnReconnection() {
    disposables.add(
        connection
            .observeConnectionEvents() // Observe the events of a connection
            .subscribeOn(schedulerProvider.io())
            // Filter out events that are not related to a reconnection
            .filter(event -> event.getClass().equals(WebSocket.Event.OnConnectionOpened.class))
            // Subscribe to the stream and when a connection event is received, send a subscribe
            // message
            // for each channel we are supposed to be subscribed to.
            .subscribe(
                event ->
                    subscribedChannels.forEach(
                        channel ->
                            disposables.add(
                                subscribe(channel)
                                    .subscribe(
                                        () ->
                                            Log.d(TAG, "resubscription successful to :" + channel),
                                        error -> {
                                          Log.d(TAG, "error on resubscription to" + error);
                                          Log.d(TAG, "Removing " + channel + " from subscriptions");
                                          subscribedChannels.remove(channel);
                                        }))),
                error -> Log.d(TAG, "Error on resubscription : " + error)));
  }

  private void processIncomingMessages() {
    disposables.add(
        Observable.merge(
                // Normal message received over the wire
                connection.observeMessage(),
                // Packets that could not be processed (maybe due to a reordering), this is merged
                // into
                // incoming message with a delay of 5 seconds to give priority to new messages.
                unprocessed.delay(5, TimeUnit.SECONDS, schedulerProvider.computation()))
            .filter(Broadcast.class::isInstance) // Filter the Broadcast
            .map(Broadcast.class::cast)
            .subscribeOn(schedulerProvider.newThread())
            .subscribe(
                this::handleBroadcast,
                error -> Log.d(TAG, "Error on processing message: " + error)));
  }

  @Override
  public Completable catchup(Channel channel) {
    Log.d(TAG, "sending a catchup to the channel " + channel);
    Catchup catchup = new Catchup(channel, requestCounter.incrementAndGet());

    return request(catchup)
        .map(ResultMessages.class::cast)
        .map(ResultMessages::getMessages)
        .doOnError(error -> Log.d(TAG, "Error in catchup :" + error))
        .doOnSuccess(
            msgs -> Log.d(TAG, "Received catchup response on " + channel + ", retrieved : " + msgs))
        .doOnSuccess(messages -> handleMessages(messages, channel))
        .ignoreElement();
  }

  @Override
  public Completable publish(KeyPair keyPair, Channel channel, Data data) {
    return publish(channel, new MessageGeneral(keyPair, data, gson));
  }

  @Override
  public Completable publish(Channel channel, MessageGeneral msg) {
    Log.d(TAG, "sending a publish " + msg.getData().getClass() + " to the channel " + channel);
    Publish publish = new Publish(channel, requestCounter.incrementAndGet(), msg);
    return request(publish)
        .ignoreElement()
        .doOnComplete(() -> Log.d(TAG, "Successfully published " + msg));
  }

  @Override
  public Completable subscribe(Channel channel) {
    Log.d(TAG, "sending a subscribe on the channel " + channel);
    Subscribe subscribe = new Subscribe(channel, requestCounter.incrementAndGet());
    return request(subscribe)
        .doOnError(error -> Log.d(TAG, "error in subscribe : " + error))
        // This is used when reconnecting after a lost connection
<<<<<<< HEAD
        .doOnSuccess(
            answer -> {
              Log.d(TAG, "Adding " + channel + " to subscriptions");
              subscribedChannels.add(channel);
            })
        .doOnError(error -> Log.d(TAG, "error in subscribe : " + error))
=======
        .doOnSuccess(answer -> subscribedChannels.add(channel))
        .doOnSuccess(a -> Log.d(TAG, "Subscribed to " + channel + ", sending catchup message"))
>>>>>>> 72d7b7d0
        // Catchup already sent messages after the subscription to the channel is complete
        // This allows for the completion of the returned completable only when both subscribe
        // and catchup are completed
        .flatMapCompletable(answer -> catchup(channel))
        .doOnComplete(
            () -> Log.d(TAG, "Successfully subscribed and catchup to channel " + channel));
  }

  @Override
  public Completable unsubscribe(Channel channel) {
    Log.d(TAG, "sending an unsubscribe on the channel " + channel);
    Unsubscribe unsubscribe = new Unsubscribe(channel, requestCounter.incrementAndGet());
    return request(unsubscribe)
        // This is used when reconnecting after a lost connection
<<<<<<< HEAD
        .doOnSuccess(
            answer -> {
              Log.d(TAG, "Removing " + channel + " from subscriptions");
              subscribedChannels.remove(channel);
            })
=======
        .doOnSuccess(answer -> subscribedChannels.remove(channel))
        .doOnSuccess(a -> Log.d(TAG, "Unsubscribed from " + channel + ""))
>>>>>>> 72d7b7d0
        .doOnError(error -> Log.d(TAG, "error unsubscribing : " + error))
        .ignoreElement();
  }

  @Override
  public Observable<WebSocket.Event> getConnectEvents() {
    return connection.observeConnectionEvents();
  }

  @Override
  public Set<Channel> getSubscriptions() {
    return new HashSet<>(subscribedChannels);
  }

  private void handleBroadcast(Broadcast broadcast) {
    Log.d(TAG, "handling broadcast msg : " + broadcast);
    try {
      messageHandler.handleMessage(
          messageRepo, laoRepo, this, broadcast.getChannel(), broadcast.getMessage());
    } catch (DataHandlingException | UnknownLaoException e) {
      Log.e(TAG, "Error while handling received message", e);
      unprocessed.onNext(broadcast);
    }
  }

  private void handleMessages(List<MessageGeneral> messages, Channel channel) {
    for (MessageGeneral msg : messages) {
      try {
        messageHandler.handleMessage(messageRepo, laoRepo, this, channel, msg);
      } catch (DataHandlingException | UnknownLaoException e) {
        Log.e(TAG, "Error while handling received catchup message", e);
      }
    }
  }

  private Single<Answer> request(Query query) {
    return connection
        .observeMessage() // Observe incoming messages
        // Send the message upon subscription the the incoming messages. That way we are
        // certain the reply will be processed and the message is only sent when an observer
        // subscribes to the request answer.
        .doOnSubscribe(d -> connection.sendMessage(query))
        .filter(Answer.class::isInstance) // Filter for Answers
        .map(Answer.class::cast)
        // This specific request has an id, only let the related Answer pass
        .filter(answer -> answer.getId() == query.getRequestId())
        .doOnNext(answer -> Log.d(TAG, "request id: " + answer.getId()))
        // Transform from an Observable to a Single
        // This Means that we expect a result before the source is disposed and an error
        // will be produced if no value is received.
        .firstOrError()
        // If we receive an error, transform the flow to a Failure
        .flatMap(
            answer -> {
              if (answer instanceof Error) {
                return Single.error(new JsonRPCErrorException((Error) answer));
              } else {
                return Single.just(answer);
              }
            })
        .subscribeOn(schedulerProvider.io())
        .observeOn(schedulerProvider.mainThread())
        // Add a timeout to automatically dispose of the flow and end with a failure
        .timeout(5, TimeUnit.SECONDS)
        .cache();
  }

  @Override
  public void dispose() {
    disposables.dispose();
    connection.close();
  }

  @Override
  public boolean isDisposed() {
    return disposables.isDisposed();
  }
}<|MERGE_RESOLUTION|>--- conflicted
+++ resolved
@@ -52,15 +52,9 @@
       MessageHandler messageHandler,
       Connection connection,
       Gson gson,
-<<<<<<< HEAD
-      SchedulerProvider schedulerProvider,
-      Set<Channel> subscribedChannels) {
-    this.repository = repository;
-=======
       SchedulerProvider schedulerProvider) {
     this.messageRepo = messageRepo;
     this.laoRepo = laoRepo;
->>>>>>> 72d7b7d0
     this.messageHandler = messageHandler;
     this.connection = connection;
     this.gson = gson;
@@ -151,19 +145,13 @@
     Log.d(TAG, "sending a subscribe on the channel " + channel);
     Subscribe subscribe = new Subscribe(channel, requestCounter.incrementAndGet());
     return request(subscribe)
-        .doOnError(error -> Log.d(TAG, "error in subscribe : " + error))
         // This is used when reconnecting after a lost connection
-<<<<<<< HEAD
         .doOnSuccess(
             answer -> {
               Log.d(TAG, "Adding " + channel + " to subscriptions");
               subscribedChannels.add(channel);
             })
         .doOnError(error -> Log.d(TAG, "error in subscribe : " + error))
-=======
-        .doOnSuccess(answer -> subscribedChannels.add(channel))
-        .doOnSuccess(a -> Log.d(TAG, "Subscribed to " + channel + ", sending catchup message"))
->>>>>>> 72d7b7d0
         // Catchup already sent messages after the subscription to the channel is complete
         // This allows for the completion of the returned completable only when both subscribe
         // and catchup are completed
@@ -178,16 +166,11 @@
     Unsubscribe unsubscribe = new Unsubscribe(channel, requestCounter.incrementAndGet());
     return request(unsubscribe)
         // This is used when reconnecting after a lost connection
-<<<<<<< HEAD
         .doOnSuccess(
             answer -> {
               Log.d(TAG, "Removing " + channel + " from subscriptions");
               subscribedChannels.remove(channel);
             })
-=======
-        .doOnSuccess(answer -> subscribedChannels.remove(channel))
-        .doOnSuccess(a -> Log.d(TAG, "Unsubscribed from " + channel + ""))
->>>>>>> 72d7b7d0
         .doOnError(error -> Log.d(TAG, "error unsubscribing : " + error))
         .ignoreElement();
   }

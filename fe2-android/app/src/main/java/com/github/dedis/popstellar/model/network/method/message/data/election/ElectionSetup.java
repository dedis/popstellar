--- conflicted
+++ resolved
@@ -30,12 +30,8 @@
 
   /**
    * Constructor for a data setup Election Event
-<<<<<<< HEAD
-   * @param name  name of the Election
-=======
    *
    * @param name name of the Election
->>>>>>> 4d026011
    * @param creation of the Election
    * @param start of the Election
    * @param laoId id of the LAO
@@ -58,12 +54,8 @@
         || laoId == null) {
       throw new IllegalArgumentException();
     }
-<<<<<<< HEAD
-    if (end < 0 || start < 0 || end < start || creation > start || creation < 0) {
-=======
     // we don't need to check if end < 0 or start < 0 as it is already covered by other statements
     if (creation < 0 || start < creation || end < start) {
->>>>>>> 4d026011
       throw new IllegalArgumentException("Timestamp cannot be negative");
     }
     if (questionList.size() != votingMethod.size()

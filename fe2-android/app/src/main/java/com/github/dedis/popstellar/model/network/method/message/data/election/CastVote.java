--- conflicted
+++ resolved
@@ -86,12 +86,6 @@
   @Override
   public String toString() {
     return "CastVote{"
-<<<<<<< HEAD
-        + "createdAt=" + createdAt
-        + ", laoId='" + laoId + '\''
-        + ", electionId='" + electionId + '\''
-        + ", votes=" + Arrays.toString(votes.toArray())
-=======
         + "createdAt="
         + createdAt
         + ", laoId='"
@@ -102,7 +96,6 @@
         + '\''
         + ", votes="
         + Arrays.toString(votes.toArray())
->>>>>>> 4d026011
         + '}';
   }
 }
--- conflicted
+++ resolved
@@ -35,12 +35,8 @@
           throws JsonParseException {
     JsonObject root = json.getAsJsonObject();
 
-<<<<<<< HEAD
-    Log.d("deserializer", "deserializing message general");
-    byte[] messageId = Base64.getUrlDecoder().decode(root.get("message_id").getAsString());
-=======
+
     byte[] messageId = root.get("message_id").getAsString().getBytes(StandardCharsets.UTF_8);
->>>>>>> 74655458
     byte[] dataBuf = Base64.getUrlDecoder().decode(root.get("data").getAsString());
     byte[] sender = Base64.getUrlDecoder().decode(root.get("sender").getAsString());
     byte[] signature = Base64.getUrlDecoder().decode(root.get(SIG).getAsString());

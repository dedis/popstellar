package com.github.dedis.popstellar.utility.handler;

import static com.github.dedis.popstellar.utility.handler.MessageHandler.handleMessage;

import android.util.Log;
<<<<<<< HEAD
=======

>>>>>>> 4d026011
import com.github.dedis.popstellar.model.network.GenericMessage;
import com.github.dedis.popstellar.model.network.answer.Error;
import com.github.dedis.popstellar.model.network.answer.Result;
import com.github.dedis.popstellar.model.network.answer.ResultMessages;
import com.github.dedis.popstellar.model.network.method.Broadcast;
import com.github.dedis.popstellar.model.network.method.message.MessageGeneral;
import com.github.dedis.popstellar.model.objects.Lao;
import com.github.dedis.popstellar.repository.LAORepository;
import com.github.dedis.popstellar.repository.LAOState;
<<<<<<< HEAD
import io.reactivex.subjects.Subject;
=======

>>>>>>> 4d026011
import java.util.Collections;
import java.util.List;
import java.util.Map;

import io.reactivex.subjects.Subject;

/** Subscribe, catchup, create LAO and broadcast handler class */
public class GenericHandler {

  public static final String TAG = GenericHandler.class.getSimpleName();

  private GenericHandler() {
    throw new IllegalStateException("Utility class");
  }

  /**
   * Delete the pending requests with the id of the error
   *
   * @param genericMessage the message received
   * @param subscribeRequests the pending subscribe requests
   * @param catchupRequests the pending catchup requests
   * @param createLaoRequests the pending create lao requests
   */
  public static void handleError(
      GenericMessage genericMessage,
      Map<Integer, String> subscribeRequests,
      Map<Integer, String> catchupRequests,
      Map<Integer, String> createLaoRequests) {
    Error err = (Error) genericMessage;
    int id = err.getId();
    Log.d(TAG, "got an error answer with id " + id);

    subscribeRequests.remove(id);
    catchupRequests.remove(id);
    createLaoRequests.remove(id);
  }

  /**
   * Handle a subscribe request. When subscribing to a LAO create the LAO and send a catchup
   *
   * @param laoRepository the repository to access the LAOs
   * @param id the id of the subscribe request
   * @param subscribeRequests the pending subscribe requests
   */
  public static void handleSubscribe(
      LAORepository laoRepository, int id, Map<Integer, String> subscribeRequests) {
    String channel = subscribeRequests.get(id);
    subscribeRequests.remove(id);

    if (laoRepository.isLaoChannel(channel)) {
      Log.d(TAG, "subscribing to LAO with id " + channel);

      // Create the new LAO and add it to the LAORepository LAO lists
      Lao lao = new Lao(channel);
      laoRepository.getLaoById().put(channel, new LAOState(lao));
      laoRepository.setAllLaoSubject();

      // Send catchup after subscribing to a LAO
      laoRepository.sendCatchup(channel);
    }
  }

  /**
   * Handle a catchup request by handling all received messages
   *
<<<<<<< HEAD
   * @param laoRepository   the repository to access the LAOs
   * @param id              the id of the catchup request
   * @param result          the result message received
=======
   * @param laoRepository the repository to access the LAOs
   * @param id the id of the catchup request
   * @param result the result message received
>>>>>>> 4d026011
   * @param catchupRequests the pending catchup requests
   * @param unprocessed the unprocessed messages
   */
  public static void handleCatchup(
<<<<<<< HEAD
      LAORepository laoRepository, int id,
=======
      LAORepository laoRepository,
      int id,
>>>>>>> 4d026011
      Result result,
      Map<Integer, String> catchupRequests,
      Subject<GenericMessage> unprocessed) {
    Log.d(TAG, "got a catchup request in response to request id " + id);
    String channel = catchupRequests.get(id);
    catchupRequests.remove(id);

    List<MessageGeneral> messages = Collections.emptyList();
    if (result instanceof ResultMessages) {
      messages = ((ResultMessages) result).getMessages();
    } else {
<<<<<<< HEAD
      Log.w(TAG, "Invalid type of Result '"+result.getClass().getSimpleName()+"' for catchup with id : "+id);
=======
      Log.w(
          TAG,
          "Invalid type of Result '"
              + result.getClass().getSimpleName()
              + "' for catchup with id : "
              + id);
>>>>>>> 4d026011
    }

    Log.d(TAG, "messages length: " + messages.size());
    // Handle all received messages from the catchup
    for (MessageGeneral msg : messages) {
      boolean enqueue = handleMessage(laoRepository, channel, msg);
      if (enqueue) {
        unprocessed.onNext(result);
      }
    }
  }

  /**
   * Handle a create LAO request. First create the LAO then subscribe to the LAO channel and finally
   * send a catchup request
   *
   * @param laoRepository the repository to access the LAOs
   * @param id the id of the create LAO request
   * @param createLaoRequests the pending create LAO requests
   */
  public static void handleCreateLao(
      LAORepository laoRepository, int id, Map<Integer, String> createLaoRequests) {
    Log.d(TAG, "createLaoRequest contains this id");
    String channel = createLaoRequests.get(id);
    createLaoRequests.remove(id);

    // Create new LAO and add it to the LAORepository LAO lists
    Lao lao = new Lao(channel);
    laoRepository.getLaoById().put(channel, new LAOState(lao));
    laoRepository.setAllLaoSubject();

    // Send subscribe and catchup after creating a LAO
    laoRepository.sendSubscribe(channel);
    laoRepository.sendCatchup(channel);

    String consensusChannel = channel + "/consensus";
    laoRepository.sendSubscribe(consensusChannel);
    laoRepository.sendCatchup(consensusChannel);
  }

  /**
   * Send the broadcast messages to the message handler
   *
   * @param genericMessage the generic message received
   * @param unprocessed the unprocessed messages
   */
  public static void handleBroadcast(
      LAORepository laoRepository,
      GenericMessage genericMessage,
      Subject<GenericMessage> unprocessed) {
    Broadcast broadcast = (Broadcast) genericMessage;
    MessageGeneral message = broadcast.getMessage();
    String channel = broadcast.getChannel();

    Log.d(TAG, "broadcast channel: " + channel + " message " + message.getMessageId());

    boolean enqueue = handleMessage(laoRepository, channel, message);
    if (enqueue) {
      unprocessed.onNext(genericMessage);
    }
  }
}<|MERGE_RESOLUTION|>--- conflicted
+++ resolved
@@ -3,10 +3,7 @@
 import static com.github.dedis.popstellar.utility.handler.MessageHandler.handleMessage;
 
 import android.util.Log;
-<<<<<<< HEAD
-=======
 
->>>>>>> 4d026011
 import com.github.dedis.popstellar.model.network.GenericMessage;
 import com.github.dedis.popstellar.model.network.answer.Error;
 import com.github.dedis.popstellar.model.network.answer.Result;
@@ -16,11 +13,7 @@
 import com.github.dedis.popstellar.model.objects.Lao;
 import com.github.dedis.popstellar.repository.LAORepository;
 import com.github.dedis.popstellar.repository.LAOState;
-<<<<<<< HEAD
-import io.reactivex.subjects.Subject;
-=======
 
->>>>>>> 4d026011
 import java.util.Collections;
 import java.util.List;
 import java.util.Map;
@@ -86,25 +79,15 @@
   /**
    * Handle a catchup request by handling all received messages
    *
-<<<<<<< HEAD
-   * @param laoRepository   the repository to access the LAOs
-   * @param id              the id of the catchup request
-   * @param result          the result message received
-=======
    * @param laoRepository the repository to access the LAOs
    * @param id the id of the catchup request
    * @param result the result message received
->>>>>>> 4d026011
    * @param catchupRequests the pending catchup requests
    * @param unprocessed the unprocessed messages
    */
   public static void handleCatchup(
-<<<<<<< HEAD
-      LAORepository laoRepository, int id,
-=======
       LAORepository laoRepository,
       int id,
->>>>>>> 4d026011
       Result result,
       Map<Integer, String> catchupRequests,
       Subject<GenericMessage> unprocessed) {
@@ -116,16 +99,12 @@
     if (result instanceof ResultMessages) {
       messages = ((ResultMessages) result).getMessages();
     } else {
-<<<<<<< HEAD
-      Log.w(TAG, "Invalid type of Result '"+result.getClass().getSimpleName()+"' for catchup with id : "+id);
-=======
       Log.w(
           TAG,
           "Invalid type of Result '"
               + result.getClass().getSimpleName()
               + "' for catchup with id : "
               + id);
->>>>>>> 4d026011
     }
 
     Log.d(TAG, "messages length: " + messages.size());

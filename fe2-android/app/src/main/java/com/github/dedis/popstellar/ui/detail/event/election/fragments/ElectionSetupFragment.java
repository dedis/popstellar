package com.github.dedis.popstellar.ui.detail.event.election.fragments;

import android.os.Bundle;
import android.text.Editable;
import android.text.TextWatcher;
import android.util.Log;
import android.view.LayoutInflater;
import android.view.View;
import android.view.ViewGroup;
import android.widget.Button;
import android.widget.EditText;
import android.widget.TextView;

import androidx.annotation.NonNull;
import androidx.annotation.Nullable;
import androidx.viewpager2.widget.ViewPager2;

import com.github.dedis.popstellar.databinding.ElectionSetupFragmentBinding;
import com.github.dedis.popstellar.ui.detail.LaoDetailActivity;
import com.github.dedis.popstellar.ui.detail.LaoDetailViewModel;
import com.github.dedis.popstellar.ui.detail.event.AbstractEventCreationFragment;
import com.github.dedis.popstellar.ui.detail.event.election.ZoomOutTransformer;
import com.github.dedis.popstellar.ui.detail.event.election.adapters.ElectionSetupViewPagerAdapter;

import java.util.ArrayList;
import java.util.List;

import me.relex.circleindicator.CircleIndicator3;

public class ElectionSetupFragment extends AbstractEventCreationFragment {

  public static final String TAG = ElectionSetupFragment.class.getSimpleName();

  private ElectionSetupFragmentBinding mSetupElectionFragBinding;

  // mandatory fields for submitting
  private EditText electionNameText;
  private Button cancelButton;
  private Button submitButton;
  private ElectionSetupViewPagerAdapter viewPagerAdapter;
  private LaoDetailViewModel mLaoDetailViewModel;

  // Enum of all voting methods, associated to a string desc for protocol and spinner display
  public enum VotingMethods {
    PLURALITY("Plurality");
    private final String desc;

    VotingMethods(String desc) {
      this.desc = desc;
    }

    public String getDesc() {
      return desc;
    }
  }

  // Text watcher that checks if mandatory fields are filled for submitting each time the user
  // changes a field (with at least two valid ballot options)
  private final TextWatcher submitTextWatcher =
      new TextWatcher() {
        @Override
        public void beforeTextChanged(CharSequence s, int start, int count, int after) {
          /* no check to make before text is changed */
        }

        @Override
        public void onTextChanged(CharSequence s, int start, int before, int count) {
          /* no check to make during the text is being changes */
        }

        @Override
        public void afterTextChanged(Editable s) {
          // On each change of election level information, we check that at least one question is
          // complete to know if submit is allowed
          submitButton.setEnabled(
              isElectionLevelInputValid() && viewPagerAdapter.isAnInputValid().getValue());
        }
      };

  public static ElectionSetupFragment newInstance() {
    return new ElectionSetupFragment();
  }

  @Nullable
  @Override
  public View onCreateView(
      @NonNull LayoutInflater inflater,
      @Nullable ViewGroup container,
      @Nullable Bundle savedInstanceState) {

    mSetupElectionFragBinding = ElectionSetupFragmentBinding.inflate(inflater, container, false);

    mLaoDetailViewModel = LaoDetailActivity.obtainViewModel(requireActivity());

    // Set the view for the date and time
    setDateAndTimeView(mSetupElectionFragBinding.getRoot(), this, getParentFragmentManager());
    // Make the textWatcher listen to changes in the start and end date/time
    addEndDateAndTimeListener(submitTextWatcher);
    addStartDateAndTimeListener(submitTextWatcher);

    cancelButton = mSetupElectionFragBinding.electionCancelButton;
    submitButton = mSetupElectionFragBinding.electionSubmitButton;
    electionNameText = mSetupElectionFragBinding.electionSetupName;

    // Add text watchers on the fields that need to be filled
    electionNameText.addTextChangedListener(submitTextWatcher);

    // Set the text widget in layout to current LAO name
    TextView laoNameTextView = mSetupElectionFragBinding.electionSetupLaoName;
    laoNameTextView.setText(mLaoDetailViewModel.getCurrentLaoName().getValue());

    // Set viewPager adapter
    viewPagerAdapter = new ElectionSetupViewPagerAdapter(mLaoDetailViewModel);

    // Set ViewPager
    ViewPager2 viewPager2 = mSetupElectionFragBinding.electionSetupViewPager2;
    viewPager2.setAdapter(viewPagerAdapter);

    // Sets animation on swipe
    viewPager2.setPageTransformer(new ZoomOutTransformer());

    // This sets the indicator of which page we are on
    CircleIndicator3 circleIndicator = mSetupElectionFragBinding.electionSetupSwipeIndicator;
    circleIndicator.setViewPager(viewPager2);

    // This observes if at least one of the question has the minimal information
    viewPagerAdapter
        .isAnInputValid()
        .observe(
            getViewLifecycleOwner(),
            aBoolean -> submitButton.setEnabled(aBoolean && isElectionLevelInputValid()));

    Button addQuestion = mSetupElectionFragBinding.addQuestion;
    addQuestion.setOnClickListener(
        v -> {
          addQuestion.setEnabled(false);
          viewPagerAdapter.addQuestion();

          // This scales for a few dozens of questions but this is dangerous and  greedy in
          // resources
          // TODO delete this and find a way to keep data on left swipe
          viewPager2.setOffscreenPageLimit(viewPagerAdapter.getNumberOfQuestions());

          // This swipes automatically to new question
          viewPager2.setCurrentItem(viewPager2.getCurrentItem() + 1);

          // Updates the number of circles in the indicator
          circleIndicator.setViewPager(viewPager2);
          addQuestion.setEnabled(true);
        });

    mSetupElectionFragBinding.setLifecycleOwner(getActivity());

    return mSetupElectionFragBinding.getRoot();
  }

  @Override
  public void onViewCreated(@NonNull View view, @Nullable Bundle savedInstanceState) {
    super.onViewCreated(view, savedInstanceState);

    setupElectionCancelButton();
    setupElectionSubmitButton();

    // subscribe to the election create event
    mLaoDetailViewModel
        .getElectionCreated()
        .observe(
            getViewLifecycleOwner(),
            booleanEvent -> {
              Boolean action = booleanEvent.getContentIfNotHandled();
              if (action != null) {
                mLaoDetailViewModel.openLaoDetail();
              }
            });
  }

  /** Setups the submit button that creates the new election */
  private void setupElectionSubmitButton() {
    submitButton.setOnClickListener(
        v -> {
          // We "deactivate" the button on click, to prevent the user from creating multiple
          // elections at once
          submitButton.setEnabled(false);
          // When submitting, we compute the timestamps for the selected start and end time
          computeTimesInSeconds();

          final List<Integer> validPositions = viewPagerAdapter.getValidInputs();

          List<String> votingMethod = viewPagerAdapter.getVotingMethod();
          List<String> questions = viewPagerAdapter.getQuestions();
          List<List<String>> ballotsOptions = viewPagerAdapter.getBallotOptions();
          List<String> votingMethodFiltered = new ArrayList<>();
          List<String> questionsFiltered = new ArrayList<>();
          List<List<String>> ballotsOptionsFiltered = new ArrayList<>();

          ////////////////////////// While write in not
          // implemented///////////////////////////////////////////////
          List<Boolean> writeIns = new ArrayList<>();
          //////////////////////////////////////////////////////////////////////////////////////////////////////
          for (Integer i : validPositions) {
            // We filter to only take the questions for which all data is filled

            writeIns.add(false); // While write in is not implemented

            questionsFiltered.add(questions.get(i));
            votingMethodFiltered.add(votingMethod.get(i));
            List<String> questionBallotOptions = ballotsOptions.get(i);
            List<String> filteredQuestionBallotOptions = new ArrayList<>();
            for (String ballotOption : questionBallotOptions) {
              // Filter the list of ballot options to keep only non-empty fields
              if (!ballotOption.equals("")) {
                filteredQuestionBallotOptions.add(ballotOption);
              }
            }
            ballotsOptionsFiltered.add(filteredQuestionBallotOptions);
          }

          String electionName = electionNameText.getText().toString();
<<<<<<< HEAD
          Log.d(TAG,
              "Creating election with name " + electionName + ", start time " + startTimeInSeconds
                  + ", end time " + endTimeInSeconds + ", voting methods "
                  + votingMethodFiltered + ", writesIn " + writeIns + ", questions "
                  + questionsFiltered + ", ballotsOptions " + ballotsOptionsFiltered);
          mLaoDetailViewModel.createNewElection(electionName, CREATION_TIME_IN_SECONDS, startTimeInSeconds, endTimeInSeconds,
              votingMethodFiltered, writeIns,
              ballotsOptionsFiltered, questionsFiltered);
=======
          Log.d(
              TAG,
              "Creating election with name "
                  + electionName
                  + ", start time "
                  + startTimeInSeconds
                  + ", end time "
                  + endTimeInSeconds
                  + ", voting methods "
                  + votingMethodFiltered
                  + ", writesIn "
                  + writeIns
                  + ", questions "
                  + questionsFiltered
                  + ", ballotsOptions "
                  + ballotsOptionsFiltered);
          mLaoDetailViewModel.createNewElection(
              electionName,
              CREATION_TIME_IN_SECONDS,
              startTimeInSeconds,
              endTimeInSeconds,
              votingMethodFiltered,
              writeIns,
              ballotsOptionsFiltered,
              questionsFiltered);
>>>>>>> 4d026011
        });
  }

  /** Setups the cancel button, that brings back to LAO detail page */
  private void setupElectionCancelButton() {
    cancelButton = mSetupElectionFragBinding.electionCancelButton;
    cancelButton.setOnClickListener(v -> mLaoDetailViewModel.openLaoDetail());
  }

  /** @return true if the election name text, dates and times inputs are valid */
  private boolean isElectionLevelInputValid() {
    return !electionNameText.getText().toString().trim().isEmpty()
        && !getStartDate().isEmpty()
        && !getStartTime().isEmpty()
        && !getEndDate().isEmpty()
        && !getEndTime().isEmpty();
  }
}<|MERGE_RESOLUTION|>--- conflicted
+++ resolved
@@ -216,16 +216,6 @@
           }
 
           String electionName = electionNameText.getText().toString();
-<<<<<<< HEAD
-          Log.d(TAG,
-              "Creating election with name " + electionName + ", start time " + startTimeInSeconds
-                  + ", end time " + endTimeInSeconds + ", voting methods "
-                  + votingMethodFiltered + ", writesIn " + writeIns + ", questions "
-                  + questionsFiltered + ", ballotsOptions " + ballotsOptionsFiltered);
-          mLaoDetailViewModel.createNewElection(electionName, CREATION_TIME_IN_SECONDS, startTimeInSeconds, endTimeInSeconds,
-              votingMethodFiltered, writeIns,
-              ballotsOptionsFiltered, questionsFiltered);
-=======
           Log.d(
               TAG,
               "Creating election with name "
@@ -251,7 +241,6 @@
               writeIns,
               ballotsOptionsFiltered,
               questionsFiltered);
->>>>>>> 4d026011
         });
   }
 

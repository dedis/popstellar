--- conflicted
+++ resolved
@@ -23,8 +23,6 @@
   public List<QuestionResult> getResult() {
     return result;
   }
-<<<<<<< HEAD
-=======
 
   @Override
   public String toString() {
@@ -36,5 +34,4 @@
         + Arrays.toString(result.toArray())
         + '}';
   }
->>>>>>> 0670298b
 }
package com.github.dedis.popstellar.ui.detail.event.election.fragments;

import android.app.AlertDialog;
import android.app.DatePickerDialog;
import android.app.TimePickerDialog;
import android.content.DialogInterface;
import android.os.Bundle;
import android.util.Log;
import android.view.LayoutInflater;
import android.view.View;
import android.view.ViewGroup;
import android.widget.Button;
import android.widget.EditText;
import android.widget.TextView;

import androidx.annotation.NonNull;
import androidx.annotation.Nullable;
import androidx.fragment.app.Fragment;

import com.github.dedis.popstellar.R;
import com.github.dedis.popstellar.databinding.ElectionManageFragmentBinding;
import com.github.dedis.popstellar.model.network.method.message.data.election.ElectionQuestion;
import com.github.dedis.popstellar.ui.detail.LaoDetailActivity;
import com.github.dedis.popstellar.ui.detail.LaoDetailViewModel;

import java.text.SimpleDateFormat;
import java.util.Calendar;
import java.util.Date;
import java.util.List;
import java.util.Locale;

public class ManageElectionFragment extends Fragment {

  public static final String TAG = ManageElectionFragment.class.getSimpleName();
  protected final SimpleDateFormat DATE_FORMAT =
      new SimpleDateFormat("dd/MM/yyyy HH:mm z", Locale.ENGLISH);
  private static final int EDIT_NAME_CODE = 0; // Used to identify the request
  private static final int EDIT_QUESTION_CODE = 1;
  private static final int START_TIME_CODE = 3;
  private static final int END_TIME_CODE = 4;
  private static final int START_DATE_CODE = 5;
  private static final int END_DATE_CODE = 6;
  private static final int CANCEL_CODE = 7;
  private final Calendar calendar = Calendar.getInstance();
  int newHour;
  int newMinute;
  int newDay;
  int newYear;
  int newMonth;
  long newStart;
  long newEnd;
  private int requestCode;
  private String newName;
  private String newQuestion;
  private Button terminate;
  private Button editName;
  private Button editQuestion;
  private Button editStartTimeButton;
  private Button editEndTimeButton;
  private Button editStartDateButton;
  private Button editEndDateButton;
  private LaoDetailViewModel laoDetailViewModel;

  public static ManageElectionFragment newInstance() {
    return new ManageElectionFragment();
  }

  @Nullable
  @Override
  public View onCreateView(
      @NonNull LayoutInflater inflater,
      @Nullable ViewGroup container,
      @Nullable Bundle savedInstanceState) {
    ElectionManageFragmentBinding mManageElectionFragBinding =
        ElectionManageFragmentBinding.inflate(inflater, container, false);

    laoDetailViewModel = LaoDetailActivity.obtainViewModel(getActivity());
    terminate = mManageElectionFragBinding.terminateElection;
    editStartTimeButton = mManageElectionFragBinding.editStartTime;
    editEndTimeButton = mManageElectionFragBinding.editEndTime;
    editName = mManageElectionFragBinding.editName;
    editQuestion = mManageElectionFragBinding.editQuestion;
    TextView currentTime = mManageElectionFragBinding.displayedCurrentTime;
    TextView startTime = mManageElectionFragBinding.displayedStartTime;
    TextView endTime = mManageElectionFragBinding.displayedEndTime;
    editStartDateButton = mManageElectionFragBinding.editStartDate;
    editEndDateButton = mManageElectionFragBinding.editEndDate;
    TextView question = mManageElectionFragBinding.electionQuestion;
    TextView laoName = mManageElectionFragBinding.manageElectionLaoName;
    TextView electionName = mManageElectionFragBinding.manageElectionTitle;
    Date dCurrent =
        new java.util.Date(
            System.currentTimeMillis()); // Get's the date based on the unix time stamp
    Date dStart =
        new java.util.Date(
            laoDetailViewModel.getCurrentElection().getStartTimestamp()
                * 1000); // *1000 because it needs to be in milisecond
    Date dEnd =
        new java.util.Date(laoDetailViewModel.getCurrentElection().getEndTimestamp() * 1000);
    currentTime.setText(
        DATE_FORMAT.format(dCurrent)); // Set's the start time in the form dd/MM/yyyy HH:mm z
    startTime.setText(DATE_FORMAT.format(dStart));
    endTime.setText(DATE_FORMAT.format(dEnd));
    laoName.setText(laoDetailViewModel.getCurrentLaoName().getValue());
    electionName.setText(laoDetailViewModel.getCurrentElection().getName());

    List<ElectionQuestion> electionQuestions =
        laoDetailViewModel.getCurrentElection().getElectionQuestions();
    if (electionQuestions.isEmpty()) {
      question.setText("No election question !");
    } else {
      question.setText("Election Question : " + electionQuestions.get(0).getQuestion());
    }

    mManageElectionFragBinding.setLifecycleOwner(getActivity());
    return mManageElectionFragBinding.getRoot();
  }

  @Override
  public void onActivityCreated(@Nullable Bundle savedInstanceState) {
    super.onActivityCreated(savedInstanceState);
    Button back = getActivity().findViewById(R.id.tab_back);
    back.setOnClickListener(v -> laoDetailViewModel.openLaoDetail());

    DialogInterface.OnClickListener dialogClickListener =
        (dialog, which) -> {
          // Yes button clicked
          if (which == DialogInterface.BUTTON_POSITIVE) {
            switch (requestCode) {
              case CANCEL_CODE:
                {
                  // TODO : In the future send a UpdateElection message with a modified end time as
                  // the current time
                  laoDetailViewModel.openLaoDetail();
                  break;
                }

                // TODO : Implement the case for edit ballot options
                // TODO : In the future send a UpdateElection message with the corresponding
                // modified attribute
              case START_TIME_CODE:
                {
                  Calendar startTimeCalendar = Calendar.getInstance();
                  startTimeCalendar.setTimeInMillis(
                      laoDetailViewModel.getCurrentElection().getStartTimestamp()
                          * 1000); // *1000 because it needs to be in milisecond
                  startTimeCalendar.set(Calendar.HOUR_OF_DAY, newHour);
                  startTimeCalendar.set(Calendar.MINUTE, newMinute);

                  newStart = startTimeCalendar.getTimeInMillis();

                  break;
                }
              case START_DATE_CODE:
                {
                  Calendar startTimeCalendar = Calendar.getInstance();
                  startTimeCalendar.setTimeInMillis(
                      laoDetailViewModel.getCurrentElection().getStartTimestamp()
                          * 1000); // *1000 because it needs to be in milisecond
                  startTimeCalendar.set(Calendar.YEAR, newYear);
                  startTimeCalendar.set(Calendar.MONTH, newMonth);
                  startTimeCalendar.set(Calendar.DAY_OF_MONTH, newDay);

                  newStart = startTimeCalendar.getTimeInMillis();
                  break;
                }
              case END_TIME_CODE:
                {
                  Calendar endTimeCalendar = Calendar.getInstance();
                  endTimeCalendar.setTimeInMillis(
                      laoDetailViewModel.getCurrentElection().getEndTimestamp() * 1000);
                  endTimeCalendar.set(Calendar.HOUR_OF_DAY, newHour);
                  endTimeCalendar.set(Calendar.MINUTE, newMinute);

                  newEnd = endTimeCalendar.getTimeInMillis();

                  break;
                }
              case END_DATE_CODE:
                {
                  Calendar endTimeCalendar = Calendar.getInstance();
                  endTimeCalendar.setTimeInMillis(
                      laoDetailViewModel.getCurrentElection().getEndTimestamp() * 1000);
                  endTimeCalendar.set(Calendar.YEAR, newYear);
                  endTimeCalendar.set(Calendar.MONTH, newMonth);
                  endTimeCalendar.set(Calendar.DAY_OF_MONTH, newDay);

                  newEnd = endTimeCalendar.getTimeInMillis();
                  break;
                }

              case EDIT_NAME_CODE:
              case EDIT_QUESTION_CODE:
                break;
              default:
                {
                  Log.d(TAG, "There was an error with the request code");
                  break;
                }
            }
          }
        };

    // Alert Dialog
    AlertDialog.Builder builder = new AlertDialog.Builder(getContext());
    builder
        .setMessage("Are you sure?")
        .setPositiveButton("Yes", dialogClickListener)
        .setNegativeButton("No", dialogClickListener);

    // create the timePickerDialog
    TimePickerDialog timePickerDialog =
        new TimePickerDialog(
            getContext(),
            (timePicker, selectedHour, selectedMinute) -> {
              newHour = selectedHour;
              newMinute = selectedMinute;
              builder.show();
            },
            calendar.get(Calendar.HOUR_OF_DAY),
            calendar.get(Calendar.MINUTE),
            true);
    timePickerDialog.setButton(DialogInterface.BUTTON_POSITIVE, "Modify Time", timePickerDialog);

    // create the DatePickerDialog
    DatePickerDialog datePickerDialog =
        new DatePickerDialog(
            getContext(),
            (view, selectedYear, selectedMonth, selectedDay) -> {
              newYear = selectedYear;
              newMonth = selectedMonth;
              newDay = selectedDay;
              builder.show();
            },
            calendar.get(Calendar.YEAR),
            calendar.get(Calendar.MONTH),
            calendar.get(Calendar.DAY_OF_MONTH));
    datePickerDialog.setButton(DialogInterface.BUTTON_POSITIVE, "Modify Date", timePickerDialog);

    // create the Alert Dialog to edit name
    AlertDialog.Builder editNameBuilder = new AlertDialog.Builder(getContext());
    editNameBuilder.setTitle("Edit Election Name");
    editNameBuilder.setMessage("Please enter the new name you want for the election ");
    // Set up the input
    final EditText inputName = new EditText(getContext());

    inputName.setHint("New Name");

    // Set up the buttons
    editNameBuilder.setPositiveButton(
        "SUBMIT",
        (dialog, which) -> {
          newName = inputName.getText().toString();
          setupRequestCode(EDIT_NAME_CODE);
          builder.show();
        });
    editNameBuilder.setNegativeButton("CANCEL", (dialog, which) -> dialog.cancel());

    editNameBuilder.create();

    // create the Alert Dialog to edit question
    AlertDialog.Builder editQuestionBuilder = new AlertDialog.Builder(getContext());
    editQuestionBuilder.setTitle("Edit Election Question");
    editQuestionBuilder.setMessage("Please enter the new question you want for the election ");
    // Set up the input
    final EditText inputQuestion = new EditText(getContext());

    inputQuestion.setHint("New Question");

    // Set up the buttons
    editQuestionBuilder.setPositiveButton(
        "SUBMIT",
        (dialog, which) -> {
          newQuestion = inputQuestion.getText().toString();
          setupRequestCode(EDIT_QUESTION_CODE);
          builder.show();
        });
    editQuestionBuilder.setNegativeButton("CANCEL", (dialog, which) -> dialog.cancel());

    editQuestionBuilder.create();

    // On click, edit new name button

    editName.setOnClickListener(
        v -> {
          inputName.setText(null); // we make sure the text is blank when we reclick the button
          if (inputName.getParent() != null) {
            ((ViewGroup) inputName.getParent()).removeView(inputName);
          }
          editNameBuilder.setView(inputName);

          editNameBuilder.show();
        });

    // On click, edit new question button

    editQuestion.setOnClickListener(
        v -> {
          inputQuestion.setText(null); // we make sure the text is blank when we click the button
          if (inputQuestion.getParent() != null) {
            ((ViewGroup) inputQuestion.getParent()).removeView(inputQuestion);
          }
          editQuestionBuilder.setView(inputQuestion);
          editQuestionBuilder.show();
        });

    // On click, edit start time button
    editStartTimeButton.setOnClickListener(
        v -> {
          // we set the request code
          setupRequestCode(START_TIME_CODE);
          // show the timePicker
          timePickerDialog.show();
        });

    // On click, edit end time button
    editEndTimeButton.setOnClickListener(
        v -> {
          // we set the request code
          setupRequestCode(END_TIME_CODE);
          // show the timePicker
          timePickerDialog.show();
        });

    // On click, edit start date button
    editStartDateButton.setOnClickListener(
        v -> {
          // we set the request code
          setupRequestCode(START_DATE_CODE);
          // show the timePicker
          datePickerDialog.show();
        });

    // On click, edit end time button
    editEndDateButton.setOnClickListener(
        v -> {
          // we set the request code
          setupRequestCode(END_DATE_CODE);
          // show the timePicker
          datePickerDialog.show();
        });

    // On click, cancel button  current Election
    terminate.setOnClickListener(
        v -> {
          setupRequestCode(CANCEL_CODE);
          builder.show();
        });
<<<<<<< HEAD

=======
>>>>>>> 0fe7c600
  }

  void setupRequestCode(int requestCode) {
    this.requestCode = requestCode;
  }
}<|MERGE_RESOLUTION|>--- conflicted
+++ resolved
@@ -346,10 +346,6 @@
           setupRequestCode(CANCEL_CODE);
           builder.show();
         });
-<<<<<<< HEAD
-
-=======
->>>>>>> 0fe7c600
   }
 
   void setupRequestCode(int requestCode) {

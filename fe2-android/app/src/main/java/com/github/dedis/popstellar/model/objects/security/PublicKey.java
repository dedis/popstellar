--- conflicted
+++ resolved
@@ -9,10 +9,7 @@
 import java.security.GeneralSecurityException;
 import java.security.MessageDigest;
 import java.security.NoSuchAlgorithmException;
-<<<<<<< HEAD
-=======
 import java.util.Arrays;
->>>>>>> 8ded0d03
 import java.util.Base64;
 
 /** A public key that can be used to verify a signature */
@@ -51,17 +48,10 @@
     MessageDigest digest = null;
     try {
       digest = MessageDigest.getInstance("SHA-256");
-<<<<<<< HEAD
-      byte[] hash = digest.digest(this.getEncoded().getBytes(StandardCharsets.UTF_8));
-      return Base64.getUrlEncoder().encodeToString(hash);
-    } catch (NoSuchAlgorithmException e) {
-      System.err.println("Something is wrong by hashing the String element ");
-=======
       byte[] hash = digest.digest(this.getData());
       return Base64.getUrlEncoder().encodeToString(Arrays.copyOf(hash, 20));
     } catch (NoSuchAlgorithmException e) {
       Log.e(TAG, "Something is wrong by hashing the String element ");
->>>>>>> 8ded0d03
       throw new IllegalArgumentException("Error in computing the hash in public key");
     }
   }

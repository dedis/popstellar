--- conflicted
+++ resolved
@@ -4,6 +4,7 @@
 import com.github.dedis.popstellar.model.objects.Lao;
 import com.github.dedis.popstellar.model.objects.Meeting;
 import com.github.dedis.popstellar.model.objects.security.PublicKey;
+
 import java.time.Instant;
 import java.util.*;
 import java.util.regex.Pattern;
@@ -49,7 +50,6 @@
     }
 
     /**
-<<<<<<< HEAD
      * Helper method to check that a CreateMeeting id is valid.
      *
      * @param id the id of the CreateMeeting
@@ -58,7 +58,7 @@
      * @param name the CreateMeeting name
      * @throws IllegalArgumentException if the id is invalid
      */
-    public MessageValidatorBuilder checkValidCreateMeetingId(
+    public MessageValidatorBuilder validCreateMeetingId(
         String id, String laoId, long creation, String name) {
       // If any of the arguments are empty or null this throws an exception
       if (!id.equals(Meeting.generateCreateMeetingId(laoId, creation, name))) {
@@ -77,7 +77,7 @@
      * @param name the StateMeeting name
      * @throws IllegalArgumentException if the id is invalid
      */
-    public MessageValidatorBuilder checkValidStateMeetingId(
+    public MessageValidatorBuilder validStateMeetingId(
         String id, String laoId, long creation, String name) {
       // If any of the arguments are empty or null this throws an exception
       if (!id.equals(Meeting.generateStateMeetingId(laoId, creation, name))) {
@@ -88,12 +88,8 @@
     }
 
     /**
-     * Helper method to check that time in a Data is valid. The time value provided is assumed to be
-     * in Unix epoch time (UTC). Checks that: 1) time is not negative 2) time is not in the future
-=======
      * Helper method to check that times are reasonably recent and not in the future. The time
      * values provided are assumed to be in Unix epoch time (UTC).
->>>>>>> ad958edb
      *
      * @param times time values to be checked
      * @throws IllegalArgumentException if times are too far in the past or in the future
@@ -207,7 +203,7 @@
       return this;
     }
 
-    public MessageValidatorBuilder checkValidUrl(String input) {
+    public MessageValidatorBuilder validUrl(String input) {
       if (input == null || !URL_PATTERN.matcher(input).matches()) {
         throw new IllegalArgumentException("Input is not a url");
       }

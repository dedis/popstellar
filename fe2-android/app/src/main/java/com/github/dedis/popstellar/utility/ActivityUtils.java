--- conflicted
+++ resolved
@@ -138,7 +138,6 @@
   }
 
   /**
-<<<<<<< HEAD
    * The following function creates an object of type OnBackPressedCallback given a specific
    * callback function. This avoids code repetitions.
    *
@@ -156,7 +155,8 @@
         callback.run();
       }
     };
-=======
+    
+  /**
    * Gets the color of the QR code based on the night mode configuration of the current activity.
    *
    * @return the color of the QR code (either Color.WHITE or Color.BLACK)
@@ -168,6 +168,5 @@
       return Color.WHITE;
     }
     return Color.BLACK;
->>>>>>> 7cb8bcb9
   }
 }
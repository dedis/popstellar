--- conflicted
+++ resolved
@@ -48,6 +48,7 @@
   public static final String TAG = HomeViewModel.class.getSimpleName();
   public static final String SCAN = "SCAN";
   public static final String REQUEST_CAMERA_PERMISSION = "REQUEST_CAMERA_PERMISSION";
+  private static final ScanningAction scanningAction = ScanningAction.ADD_LAO_PARTICIPANT;
 
   /*
    * LiveData objects for capturing events like button clicks
@@ -80,7 +81,6 @@
   private final LAORepository mLAORepository;
   private final AndroidKeysetManager mKeysetManager;
   private Wallet wallet;
-  private final ScanningAction scanningAction = ScanningAction.ADD_LAO_PARTICIPANT;
 
   private Disposable disposable;
 
@@ -111,6 +111,11 @@
   @Override
   public int getScanDescription() {
     return R.string.qrcode_scanning_connect_lao;
+  }
+
+  @Override
+  public ScanningAction getScanningAction() {
+    return scanningAction;
   }
 
   @Override
@@ -263,13 +268,9 @@
 
   public LiveData<Event<Boolean>> getOpenSeedEvent() { return mOpenSeedEvent; }
 
-<<<<<<< HEAD
-  public ScanningAction getScanningAction() {return scanningAction;}
-=======
   public LiveData<Event<String>> getOpenLaoWalletEvent() {
     return mOpenLaoWalletEvent;
   }
->>>>>>> a0747b85
 
 
   /*

--- conflicted
+++ resolved
@@ -1,18 +1,10 @@
 /**
  * The package detail represents the LAO-specific view.
  *
-<<<<<<< HEAD
- * The package contains one activity, one view model and the necessary adapters and listeners for the view.
- * The view model prepares and manages the data used by the activity and the fragments.
- *
- * The fragments represent the event-related UIs (creation, details, etc.) and the token information
- * UI (wallet and identity QR code).
-=======
  * <p>The package contains one activity, one view model and the necessary adapters and listeners for
  * the view. The view model prepares and manages the data used by the activity and the fragments.
  *
  * <p>The fragments represent the event-related UIs (creation, details, etc.) and the token
  * information UI (wallet and identity QR code).
->>>>>>> 4d026011
  */
 package com.github.dedis.popstellar.ui.detail;
--- conflicted
+++ resolved
@@ -29,14 +29,9 @@
 
   /**
    * Constructor for a data Create Roll-Call Event
-<<<<<<< HEAD
-   *  @param name         name of the Roll-Call
-   * @param creation      of the Roll-Call
-=======
    *
    * @param name name of the Roll-Call
    * @param creation of the Roll-Call
->>>>>>> 4d026011
    * @param proposedStart of the Roll-Call
    * @param proposedEnd of the Roll-Call
    * @param location location of the Roll-Call

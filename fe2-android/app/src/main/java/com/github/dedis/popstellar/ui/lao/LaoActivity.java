package com.github.dedis.popstellar.ui.lao;

import android.content.Context;
import android.content.Intent;
import android.os.Bundle;
import android.util.Log;
import android.widget.TextView;
import android.widget.Toast;

import androidx.activity.OnBackPressedCallback;
import androidx.annotation.IdRes;
import androidx.annotation.Nullable;
import androidx.appcompat.app.AppCompatActivity;
import androidx.core.view.GravityCompat;
import androidx.fragment.app.*;
import androidx.lifecycle.LifecycleOwner;
import androidx.lifecycle.ViewModelProvider;

import com.github.dedis.popstellar.R;
import com.github.dedis.popstellar.databinding.LaoActivityBinding;
import com.github.dedis.popstellar.model.Role;
import com.github.dedis.popstellar.ui.home.HomeActivity;
import com.github.dedis.popstellar.ui.lao.digitalcash.*;
import com.github.dedis.popstellar.ui.lao.event.EventsViewModel;
import com.github.dedis.popstellar.ui.lao.event.consensus.ConsensusViewModel;
import com.github.dedis.popstellar.ui.lao.event.election.ElectionViewModel;
import com.github.dedis.popstellar.ui.lao.event.eventlist.EventListFragment;
import com.github.dedis.popstellar.ui.lao.event.rollcall.RollCallViewModel;
import com.github.dedis.popstellar.ui.lao.socialmedia.SocialMediaHomeFragment;
import com.github.dedis.popstellar.ui.lao.socialmedia.SocialMediaViewModel;
import com.github.dedis.popstellar.ui.lao.token.TokenListFragment;
import com.github.dedis.popstellar.ui.lao.witness.WitnessingFragment;
import com.github.dedis.popstellar.ui.lao.witness.WitnessingViewModel;
import com.github.dedis.popstellar.utility.ActivityUtils;
import com.github.dedis.popstellar.utility.Constants;
import com.github.dedis.popstellar.utility.error.ErrorUtils;
import com.github.dedis.popstellar.utility.error.UnknownLaoException;

import java.security.GeneralSecurityException;
import java.util.Objects;
import java.util.function.Supplier;

import dagger.hilt.android.AndroidEntryPoint;

@AndroidEntryPoint
public class LaoActivity extends AppCompatActivity {
  public static final String TAG = LaoActivity.class.getSimpleName();

  LaoViewModel laoViewModel;
  LaoActivityBinding binding;

  @Override
  protected void onCreate(@Nullable Bundle savedInstanceState) {
    super.onCreate(savedInstanceState);
    binding = LaoActivityBinding.inflate(getLayoutInflater());
    setContentView(binding.getRoot());
    laoViewModel = obtainViewModel(this);

    String laoId =
        Objects.requireNonNull(getIntent().getExtras()).getString(Constants.LAO_ID_EXTRA);
    laoViewModel.setLaoId(laoId);

    laoViewModel.observeLao(laoId);
    laoViewModel.observeRollCalls(laoId);

    observeRoles();
    observeToolBar();
    observeDrawer();
    setupDrawerHeader();

    // Open Event list on activity creation
<<<<<<< HEAD
    setEventsTab();

    // Temporary fix to disable dark mode, addressing issue #1381 (UI elements not displaying
    // correctly in dark mode)
    AppCompatDelegate.setDefaultNightMode(AppCompatDelegate.MODE_NIGHT_NO);
=======
    binding.laoNavigationDrawer.setCheckedItem(MainMenuTab.EVENTS.getMenuId());
    openEventsTab();
>>>>>>> 7cb8bcb9
  }

  @Override
  /*
   Normally the saving routine should be called onStop, such as is done in other activities,
   Yet here for unknown reasons the subscriptions set in LAONetworkManager is empty when going
   to HomeActivity. This fixes it. Since our persistence is light for now (13.02.2023) - i.e.
   server address, wallet seed and channel list - and not computationally intensive this will not
   be a problem at the moment
  */
  public void onPause() {
    super.onPause();

    try {
      laoViewModel.savePersistentData();
    } catch (GeneralSecurityException e) {
      // We do not display the security error to the user
      Log.d(TAG, "Storage was unsuccessful du to wallet error " + e);
      Toast.makeText(this, R.string.error_storage_wallet, Toast.LENGTH_SHORT).show();
    }
  }

  private void observeRoles() {
    // Observe any change in the following variable to update the role
    laoViewModel.isWitness().observe(this, any -> laoViewModel.updateRole());
    laoViewModel.isAttendee().observe(this, any -> laoViewModel.updateRole());

    // Update the user's role in the drawer header when it changes
    laoViewModel.getRole().observe(this, this::setupHeaderRole);
  }

  private void observeToolBar() {
    // Listen to click on left icon of toolbar
    binding.laoAppBar.setNavigationOnClickListener(
        view -> {
          if (Boolean.TRUE.equals(laoViewModel.isTab().getValue())) {
            // If it is a tab open menu
            binding.laoDrawerLayout.openDrawer(GravityCompat.START);
          } else {
            // Press back arrow
            onBackPressed();
          }
        });

    // Observe whether the menu icon or back arrow should be displayed
    laoViewModel
        .isTab()
        .observe(
            this,
            isTab ->
                binding.laoAppBar.setNavigationIcon(
                    Boolean.TRUE.equals(isTab)
                        ? R.drawable.menu_icon
                        : R.drawable.back_arrow_icon));

    // Observe the toolbar title to display
    laoViewModel
        .getPageTitle()
        .observe(
            this,
            resId -> {
              if (resId != 0) {
                binding.laoAppBar.setTitle(resId);
              }
            });

    binding.laoAppBar.setOnMenuItemClickListener(
        menuItem -> {
          if (menuItem.getItemId() == R.id.history_menu_toolbar) {
            binding.laoNavigationDrawer.setCheckedItem(MainMenuTab.DIGITAL_CASH.getMenuId());
            // If the user clicks on the button when the transaction history is
            // already displayed, then consider it as a back button pressed
            Fragment fragment =
                getSupportFragmentManager().findFragmentById(R.id.fragment_container_lao);
            if (!(fragment instanceof DigitalCashHistoryFragment)) {
              setCurrentFragment(
                  getSupportFragmentManager(),
                  R.id.fragment_digital_cash_history,
                  DigitalCashHistoryFragment::newInstance);
            } else {
              openDigitalCashTab();
            }
            return true;
          }
          return false;
        });
  }

  private void observeDrawer() {
    // Observe changes to the tab selected
    laoViewModel
        .getCurrentTab()
        .observe(
            this,
            tab -> {
              laoViewModel.setIsTab(true);
              binding.laoNavigationDrawer.setCheckedItem(tab.getMenuId());
            });

    binding.laoNavigationDrawer.setNavigationItemSelectedListener(
        item -> {
          MainMenuTab tab = MainMenuTab.findByMenu(item.getItemId());
          Log.i(TAG, "Opening tab : " + tab.getName());
          boolean selected = openTab(tab);
          if (selected) {
            Log.d(TAG, "The tab was successfully opened");
            laoViewModel.setCurrentTab(tab);
          } else {
            Log.d(TAG, "The tab wasn't opened");
          }
          binding.laoDrawerLayout.close();
          return selected;
        });
  }

  private void setupDrawerHeader() {
    try {
      TextView laoNameView =
          binding
              .laoNavigationDrawer
              .getHeaderView(0) // We have only one header
              .findViewById(R.id.drawer_header_lao_title);
      laoNameView.setText(laoViewModel.getLao().getName());
    } catch (UnknownLaoException e) {
      ErrorUtils.logAndShow(this, TAG, e, R.string.unknown_lao_exception);
      startActivity(HomeActivity.newIntent(this));
    }
  }

  private void setupHeaderRole(Role role) {
    TextView roleView =
        binding
            .laoNavigationDrawer
            .getHeaderView(0) // We have only one header
            .findViewById(R.id.drawer_header_role);
    roleView.setText(role.getStringId());
  }

  protected boolean openTab(MainMenuTab tab) {
    switch (tab) {
      case INVITE:
        openInviteTab();
        return true;
      case EVENTS:
        openEventsTab();
        return true;
      case TOKENS:
        openTokensTab();
        return true;
      case WITNESSING:
        openWitnessTab();
        return true;
      case DIGITAL_CASH:
        openDigitalCashTab();
        return true;
      case SOCIAL_MEDIA:
        openSocialMediaTab();
        return true;
      case DISCONNECT:
        startActivity(HomeActivity.newIntent(this));
        return true;
      default:
        Log.w(TAG, "Unhandled tab type : " + tab);
        return false;
    }
  }

  private void openInviteTab() {
    setCurrentFragment(
        getSupportFragmentManager(), R.id.fragment_invite, InviteFragment::newInstance);
  }

  private void openEventsTab() {
    setCurrentFragment(
        getSupportFragmentManager(), R.id.fragment_event_list, EventListFragment::newInstance);
  }

  private void openTokensTab() {
    setCurrentFragment(
        getSupportFragmentManager(), R.id.fragment_tokens, TokenListFragment::newInstance);
  }

  private void openWitnessTab() {
    setCurrentFragment(
        getSupportFragmentManager(), R.id.fragment_witnessing, WitnessingFragment::newInstance);
  }

  private void openDigitalCashTab() {
    setCurrentFragment(
        getSupportFragmentManager(), R.id.fragment_digital_cash_home, DigitalCashHomeFragment::new);
  }

  private void openSocialMediaTab() {
    setCurrentFragment(
        getSupportFragmentManager(), R.id.fragment_social_media_home, SocialMediaHomeFragment::new);
  }

  /** Open Event list and select item in drawer menu */
  private void setEventsTab() {
    binding.laoNavigationDrawer.setCheckedItem(MainMenuTab.EVENTS.getMenuId());
    openEventsTab();
  }

  public static LaoViewModel obtainViewModel(FragmentActivity activity) {
    return new ViewModelProvider(activity).get(LaoViewModel.class);
  }

  public static EventsViewModel obtainEventsEventsViewModel(
      FragmentActivity activity, String laoId) {
    EventsViewModel eventsViewModel = new ViewModelProvider(activity).get(EventsViewModel.class);
    eventsViewModel.setId(laoId);
    return eventsViewModel;
  }

  public static ConsensusViewModel obtainConsensusViewModel(
      FragmentActivity activity, String laoId) {

    ConsensusViewModel consensusViewModel =
        new ViewModelProvider(activity).get(ConsensusViewModel.class);
    consensusViewModel.setLaoId(laoId);
    return consensusViewModel;
  }

  public static ElectionViewModel obtainElectionViewModel(FragmentActivity activity, String laoId) {
    ElectionViewModel electionViewModel =
        new ViewModelProvider(activity).get(ElectionViewModel.class);
    electionViewModel.setLaoId(laoId);
    return electionViewModel;
  }

  public static RollCallViewModel obtainRollCallViewModel(FragmentActivity activity, String laoId) {
    RollCallViewModel rollCallViewModel =
        new ViewModelProvider(activity).get(RollCallViewModel.class);
    rollCallViewModel.setLaoId(laoId);
    return rollCallViewModel;
  }

  public static WitnessingViewModel obtainWitnessingViewModel(
      FragmentActivity activity, String laoId) {
    WitnessingViewModel witnessingViewModel =
        new ViewModelProvider(activity).get(WitnessingViewModel.class);
    witnessingViewModel.setLaoId(laoId);
    return witnessingViewModel;
  }

  public static SocialMediaViewModel obtainSocialMediaViewModel(
      FragmentActivity activity, String laoId) {
    SocialMediaViewModel socialMediaViewModel =
        new ViewModelProvider(activity).get(SocialMediaViewModel.class);
    socialMediaViewModel.setLaoId(laoId);
    return socialMediaViewModel;
  }

  public static DigitalCashViewModel obtainDigitalCashViewModel(
      FragmentActivity activity, String laoId) {
    DigitalCashViewModel digitalCashViewModel =
        new ViewModelProvider(activity).get(DigitalCashViewModel.class);
    digitalCashViewModel.setLaoId(laoId);
    return digitalCashViewModel;
  }

  /**
   * Set the current fragment in the container of the activity
   *
   * @param id of the fragment
   * @param fragmentSupplier provides the fragment if it is missing
   */
  public static void setCurrentFragment(
      FragmentManager manager, @IdRes int id, Supplier<Fragment> fragmentSupplier) {
    ActivityUtils.setFragmentInContainer(
        manager, R.id.fragment_container_lao, id, fragmentSupplier);
  }

  public static Intent newIntentForLao(Context ctx, String laoId) {
    Intent intent = new Intent(ctx, LaoActivity.class);
    intent.putExtra(Constants.LAO_ID_EXTRA, laoId);
    return intent;
  }

  /** Adds a callback that describes the action to take the next time the back button is pressed */
  public static void addBackNavigationCallback(
      FragmentActivity activity, LifecycleOwner lifecycleOwner, OnBackPressedCallback callback) {
    activity.getOnBackPressedDispatcher().addCallback(lifecycleOwner, callback);
  }

  /** Adds a specific callback for the back button that opens the events tab */
  public static void addBackNavigationCallbackToEvents(
      FragmentActivity activity, LifecycleOwner lifecycleOwner, String tag) {
    addBackNavigationCallback(
        activity,
        lifecycleOwner,
        ActivityUtils.buildBackButtonCallback(
            tag, "event list", ((LaoActivity) activity)::setEventsTab));
  }
}<|MERGE_RESOLUTION|>--- conflicted
+++ resolved
@@ -69,16 +69,7 @@
     setupDrawerHeader();
 
     // Open Event list on activity creation
-<<<<<<< HEAD
     setEventsTab();
-
-    // Temporary fix to disable dark mode, addressing issue #1381 (UI elements not displaying
-    // correctly in dark mode)
-    AppCompatDelegate.setDefaultNightMode(AppCompatDelegate.MODE_NIGHT_NO);
-=======
-    binding.laoNavigationDrawer.setCheckedItem(MainMenuTab.EVENTS.getMenuId());
-    openEventsTab();
->>>>>>> 7cb8bcb9
   }
 
   @Override

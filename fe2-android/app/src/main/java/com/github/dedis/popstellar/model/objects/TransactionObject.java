--- conflicted
+++ resolved
@@ -100,13 +100,8 @@
   public List<String> getReceiversHashTransaction() {
     List<String> receiverHash = new ArrayList<>();
 
-<<<<<<< HEAD
-    while (outputIte.hasNext()) {
-      receiverHash.add(outputIte.next().getPubKeyHash());
-=======
     for (OutputObject outObj : getOutputs()) {
       receiverHash.add(outObj.getScript().getPubkeyHash());
->>>>>>> 88c6054b
     }
 
     return receiverHash;
@@ -181,15 +176,6 @@
       throw new IllegalArgumentException(
           "The public Key is not contained in the receiver public key");
     }
-<<<<<<< HEAD
-
-    while (iteOutput.hasNext()){
-      OutputObject current = iteOutput.next();
-      sig[index] = String.valueOf(current.getValue());
-      sig[index + 1] = current.getScript().getType();
-      sig[index + 2] = current.getPubKeyHash();
-      index = index + 3;
-=======
     // Set the return value to nothing
     long miniLao = 0;
     // Compute the hash of the public key
@@ -199,7 +185,6 @@
       if (outObj.getScript().getPubkeyHash().equals(hashKey)) {
         miniLao = miniLao + outObj.getValue();
       }
->>>>>>> 88c6054b
     }
 
     return miniLao;
@@ -236,18 +221,10 @@
     // Compute the hash of the public key
     String computeHash = receiver.computeHash();
     // iterate through the output and sum if it's for the argument public key
-<<<<<<< HEAD
-    Iterator<OutputObject> iterator = getOutputs().iterator();
-    while (iterator.hasNext()) {
-      OutputObject current = iterator.next();
-      if (current.getPubKeyHash().equals(hashKey)) {
-        miniLao = miniLao + current.getValue();
-=======
     for (OutputObject outObj : getOutputs()) {
       if (outObj.getScript().getPubkeyHash().equals(computeHash)) {
         // return after first occurrence
         return outObj.getValue();
->>>>>>> 88c6054b
       }
     }
     return miniLao;
@@ -262,14 +239,8 @@
   public int getIndexTransaction(PublicKey publicKey) {
     String hashPubkey = publicKey.computeHash();
     int index = 0;
-<<<<<<< HEAD
-    while (outputObjectIterator.hasNext()) {
-      OutputObject current = outputObjectIterator.next();
-      if (current.getPubKeyHash().equals(hashPubkey)) {
-=======
     for (OutputObject outObj : outputs) {
       if (outObj.getScript().getPubkeyHash().equals(hashPubkey)) {
->>>>>>> 88c6054b
         return index;
       }
       index = index + 1;

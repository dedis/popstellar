package com.github.dedis.student20_pop.model.network.method.message.data;

import java.util.Arrays;
import java.util.Collections;
import java.util.List;

/** Enumerates all possible messages actions */
public enum Action {
  CREATE("create"),
<<<<<<< HEAD
  END("end"),
=======
  SETUP("setup"),
>>>>>>> aa83bb21
  UPDATE("update_properties"),
  STATE("state"),
  WITNESS("witness"),
  OPEN("open"),
  REOPEN("reopen"),
  CLOSE("close");

  private static final List<Action> ALL = Collections.unmodifiableList(Arrays.asList(values()));
  private final String action;

  /**
   * Constructor for a message Action
   *
   * @param action the name of the action
   */
  Action(String action) {
    this.action = action;
  }

  /** Returns the name of the Action. */
  public String getAction() {
    return action;
  }

  /**
   * Find a given Action
   *
   * @param searched the searched action
   * @return the corresponding enum action
   */
  public static Action find(String searched) {
    for (Action action : ALL) if (action.getAction().equals(searched)) return action;

    return null;
  }
}<|MERGE_RESOLUTION|>--- conflicted
+++ resolved
@@ -7,11 +7,9 @@
 /** Enumerates all possible messages actions */
 public enum Action {
   CREATE("create"),
-<<<<<<< HEAD
   END("end"),
-=======
+  RESULT("result"),
   SETUP("setup"),
->>>>>>> aa83bb21
   UPDATE("update_properties"),
   STATE("state"),
   WITNESS("witness"),

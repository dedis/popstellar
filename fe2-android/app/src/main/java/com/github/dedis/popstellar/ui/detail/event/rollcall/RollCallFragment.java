--- conflicted
+++ resolved
@@ -192,21 +192,14 @@
   private void retrieveAndDisplayPublicKey() {
     String pk = requireArguments().getString(Constants.RC_PK_EXTRA);
     Log.d(TAG, "key displayed is " + pk);
-<<<<<<< HEAD
 
     PopTokenData data = new PopTokenData(new PublicKey(pk));
     Bitmap myBitmap = QRCode.from(gson.toJson(data)).bitmap();
-    qrCode.setImageBitmap(myBitmap);
-    qrCode.setVisibility(
+      binding.rollCallPkQrCode.setImageBitmap(myBitmap);
+      binding.rollCallPkQrCode.setVisibility(
         Boolean.TRUE.equals(laoDetailViewModel.isOrganizer().getValue())
             ? View.INVISIBLE
             : View.VISIBLE);
-=======
-    Bitmap myBitmap = QRCode.from(pk).bitmap();
-    binding.rollCallPkQrCode.setImageBitmap(myBitmap);
-    binding.rollCallPkQrCode.setVisibility(
-        Boolean.TRUE.equals(viewModel.isOrganizer().getValue()) ? View.INVISIBLE : View.VISIBLE);
->>>>>>> 642972cd
   }
 
   private EnumMap<EventState, Integer> buildManagementTextMap() {

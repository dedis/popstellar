<<<<<<< HEAD
/**
 * The package model represents the different objects of the application.
 */
=======
/** The package model represents the different objects of the application. */
>>>>>>> 4d026011
package com.github.dedis.popstellar.model;<|MERGE_RESOLUTION|>--- conflicted
+++ resolved
@@ -1,8 +1,2 @@
-<<<<<<< HEAD
-/**
- * The package model represents the different objects of the application.
- */
-=======
 /** The package model represents the different objects of the application. */
->>>>>>> 4d026011
 package com.github.dedis.popstellar.model;
--- conflicted
+++ resolved
@@ -30,17 +30,6 @@
         return new DigitalCashHistoryFragment();
     }
 
-<<<<<<< HEAD
-  /**
-   * Use this factory method to create a new instance of this fragment using the provided
-   * parameters.
-   *
-   * @return A new instance of fragment DigitalCashHistoryFragment.
-   */
-  public static DigitalCashHistoryFragment newInstance() {
-    return new DigitalCashHistoryFragment();
-  }
-
   @Override
   public View onCreateView(
       LayoutInflater inflater, ViewGroup container, Bundle savedInstanceState) {
@@ -71,12 +60,4 @@
             });
     return view;
   }
-=======
-    @Override
-    public View onCreateView(
-            LayoutInflater inflater, ViewGroup container, Bundle savedInstanceState) {
-        // Inflate the layout for this fragment
-        return inflater.inflate(R.layout.digital_cash_history_fragment, container, false);
-    }
->>>>>>> 210b8938
 }
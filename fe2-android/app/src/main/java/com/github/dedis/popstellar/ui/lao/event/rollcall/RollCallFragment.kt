--- conflicted
+++ resolved
@@ -253,28 +253,16 @@
       // Show the list of all time scanned attendees if the roll call is opened
       // and the user is the organizer
       attendeesList =
-<<<<<<< HEAD
-          rollCallViewModel.getAttendees().stream().map { it }.collect(Collectors.toList())
-=======
-          rollCallViewModel
-              .getAttendees()
-              .stream()
-              .map(PublicKey::encoded)
-              .sorted(compareBy(String::toString))
+          rollCallViewModel.getAttendees().stream().map { it }.sorted(compareBy(String::it.encoded))
               .collect(Collectors.toList())
->>>>>>> e47fa9ac
 
       binding.rollCallAttendeesText.text =
           String.format(
               resources.getString(R.string.roll_call_scanned),
               rollCallViewModel.getAttendees().size)
     } else if (rollCall.isClosed) {
-<<<<<<< HEAD
-      attendeesList = rollCall.attendees.stream().map { it }.collect(Collectors.toList())
-=======
-      val orderedAttendees: MutableSet<PublicKey> = LinkedHashSet(rollCall.attendees)
-      attendeesList = orderedAttendees.stream().map(PublicKey::encoded).collect(Collectors.toList())
->>>>>>> e47fa9ac
+        val orderedAttendees: MutableSet<PublicKey> = LinkedHashSet(rollCall.attendees)
+      attendeesList = orderedAttendees.stream().map { it }.collect(Collectors.toList())
 
       // Show the list of attendees if the roll call has ended
       binding.rollCallAttendeesText.text =
@@ -284,7 +272,11 @@
     if (attendeesList != null) {
       binding.listViewAttendees.adapter =
           RollCallArrayAdapter(
-              requireContext(), android.R.layout.simple_list_item_1, attendeesList, popToken, this)
+              requireContext(),
+              android.R.layout.simple_list_item_1,
+              attendeesList,
+              popToken,
+          )
     }
   }
 

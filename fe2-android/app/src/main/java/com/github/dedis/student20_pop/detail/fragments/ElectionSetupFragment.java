package com.github.dedis.student20_pop.detail.fragments;

import android.content.Context;
import android.os.Bundle;
import android.text.Editable;
import android.text.TextWatcher;
import android.view.LayoutInflater;
import android.view.View;
import android.view.ViewGroup;
import android.widget.AdapterView;
import android.widget.ArrayAdapter;
import android.widget.Button;
import android.widget.EditText;
import android.widget.Spinner;
import android.widget.TextView;

import java.util.ArrayList;
import java.util.Arrays;
import java.util.List;

import com.github.dedis.student20_pop.databinding.FragmentSetupElectionEventBinding;
import com.github.dedis.student20_pop.detail.LaoDetailActivity;
import com.github.dedis.student20_pop.detail.LaoDetailViewModel;
import com.google.android.material.floatingactionbutton.FloatingActionButton;

import androidx.annotation.NonNull;
import androidx.annotation.Nullable;

public class ElectionSetupFragment extends AbstractEventCreationFragment implements AdapterView.OnItemSelectedListener {

    public static final String TAG = ElectionSetupFragment.class.getSimpleName();

    private FragmentSetupElectionEventBinding mSetupElectionFragBinding;

    private EditText electionNameText;
    private EditText electionQuestionText;
    private EditText ballotOption1;
    private EditText ballotOption2;
    private Button submitButton;

    private enum votingMethods {Plurality}
    private votingMethods votingMethod;

    private List<String> ballotOptions;

    private final TextWatcher confirmTextWatcher =
            new TextWatcher() {
                @Override
                public void beforeTextChanged(CharSequence s, int start, int count, int after) {/* no check to make before text is changed */}

                @Override
                public void onTextChanged(CharSequence s, int start, int before, int count) {
                    boolean areFieldsFilled =
                            !electionNameText.getText().toString().trim().isEmpty() && !getStartDate().isEmpty() && !getStartTime().isEmpty() && !getEndDate().isEmpty() && !getEndTime().isEmpty() &&
                            !ballotOption1.getText().toString().trim().isEmpty() && !ballotOption2.getText().toString().trim().isEmpty() && !electionQuestionText.getText().toString().trim().isEmpty();
                    submitButton.setEnabled(areFieldsFilled);
                }

                @Override
                public void afterTextChanged(Editable s) {/* no check to make after text is changed */}
            };

    private class BallotOptionsTextWatcher implements TextWatcher {

        private int ballotTag;

        public BallotOptionsTextWatcher(int ballotTag) {
            this.ballotTag = ballotTag;
        }

        @Override
        public void beforeTextChanged(CharSequence charSequence, int i, int i1, int i2) {/* no check to make before text is changed */}

        @Override
        public void onTextChanged(CharSequence charSequence, int i, int i1, int i2) {/* no check to make when text is changed */}

        @Override
        public void afterTextChanged(Editable editable) {
            ballotOptions.set(ballotTag, editable.toString());
        }
    }

    public static ElectionSetupFragment newInstance() {
        return new ElectionSetupFragment();
    }

    @Nullable
    @Override
    public View onCreateView(
            @NonNull LayoutInflater inflater,
            @Nullable ViewGroup container,
            @Nullable Bundle savedInstanceState) {

        mSetupElectionFragBinding =
                FragmentSetupElectionEventBinding.inflate(inflater, container, false);

        LaoDetailViewModel laoDetailViewModel = LaoDetailActivity.obtainViewModel(getActivity());

        setDateAndTimeView(mSetupElectionFragBinding.getRoot(), this, getFragmentManager());
        addDateAndTimeListener(confirmTextWatcher);

<<<<<<< HEAD
        Button cancelButton = mSetupElectionFragBinding.electionTerminateButton;
        boolean writeIn = mSetupElectionFragBinding.writeIn.isChecked();
=======
        Button cancelButton = mSetupElectionFragBinding.electionCancelButton;
>>>>>>> effaae3c

        ballotOptions = new ArrayList<>();

        submitButton = mSetupElectionFragBinding.electionSubmitButton;
        electionNameText = mSetupElectionFragBinding.electionSetupTitle;
        electionQuestionText = mSetupElectionFragBinding.electionQuestion;

        //Add text watchers on the fields that need to be filled
        electionQuestionText.addTextChangedListener(confirmTextWatcher);
        electionNameText.addTextChangedListener(confirmTextWatcher);

        // Set up the basic fields for ballot options, with at least two options
        initNewBallotOptionsField();

        //When the button is clicked, add a new ballot option
       FloatingActionButton addBallotOptionButton = mSetupElectionFragBinding.addBallotOption;
        addBallotOptionButton.setOnClickListener(
                v -> addBallotOption());


        // Set the text widget in layout to current LAO name
        TextView laoNameTextView = mSetupElectionFragBinding.electionSetupLaoName;
        laoNameTextView.setText(laoDetailViewModel.getCurrentLaoName().getValue());

        //Set dropdown spinner as a list of string (from enum of votingmethods)
       Spinner spinner = mSetupElectionFragBinding.electionSetupSpinner;
        String[] items = Arrays.stream(votingMethods.values()).map(votingMethods::toString).toArray(String[]::new);
        ArrayAdapter<String> adapter = new ArrayAdapter<>(getActivity(),
                android.R.layout.simple_spinner_item, items);
        adapter.setDropDownViewResource(android.R.layout.simple_spinner_dropdown_item);
        spinner.setAdapter(adapter);
        spinner.setOnItemSelectedListener(this);


        //On click, submit button creates a new election event and launches the election UI for organizer
       submitButton.setOnClickListener(
                v -> {
                    computeTimesInSeconds();
                    String title = electionNameText.getText().toString();
                    String question = electionQuestionText.getText().toString();
                    List<String> filteredBallotOptions = new ArrayList<>();
                    for (String ballotOption: ballotOptions) {
                        if (!ballotOption.equals("")) filteredBallotOptions.add(ballotOption);
                    }
                    laoDetailViewModel.createNewElection(title, startTimeInSeconds, endTimeInSeconds, votingMethod.toString(), mSetupElectionFragBinding.writeIn.isChecked(), filteredBallotOptions, question);
                });

        //On click, cancel button takes back to LAO detail page
        cancelButton.setOnClickListener(
                v ->
                    laoDetailViewModel.openLaoDetail());
        mSetupElectionFragBinding.setLifecycleOwner(getActivity());

        return mSetupElectionFragBinding.getRoot();

    }

    // Spinner methods
    @Override
    public void onItemSelected(AdapterView<?> adapterView, View view, int i, long l) {
        String item = adapterView.getItemAtPosition(i).toString();
        votingMethod = votingMethods.valueOf(item);
    }

    @Override
    public void onNothingSelected(AdapterView<?> adapterView) {
        votingMethod = votingMethods.valueOf("Plurality");
    }

    private EditText addBallotOption() {
        Context c = getActivity();
        EditText ballotOption = new EditText(c);
        ballotOption.setHint("ballot option");
        mSetupElectionFragBinding.electionSetupFieldsLl.addView(ballotOption);
        ViewGroup.LayoutParams params = ballotOption.getLayoutParams();
        params.height = ViewGroup.LayoutParams.WRAP_CONTENT;
        params.width = ViewGroup.LayoutParams.WRAP_CONTENT;
        ballotOption.setLayoutParams(params);
        int ballotTag = ballotOptions.size();
        ballotOption.setTag(ballotTag);
        ballotOption.addTextChangedListener(new BallotOptionsTextWatcher(ballotTag));
        ballotOptions.add(ballotOption.getText().toString());
        return ballotOption;
    }

    private void initNewBallotOptionsField() {
        ballotOption1 = addBallotOption();
        ballotOption2 = addBallotOption();
        ballotOption1.addTextChangedListener(confirmTextWatcher);
        ballotOption2.addTextChangedListener(confirmTextWatcher);
    }

}<|MERGE_RESOLUTION|>--- conflicted
+++ resolved
@@ -99,12 +99,7 @@
         setDateAndTimeView(mSetupElectionFragBinding.getRoot(), this, getFragmentManager());
         addDateAndTimeListener(confirmTextWatcher);
 
-<<<<<<< HEAD
         Button cancelButton = mSetupElectionFragBinding.electionTerminateButton;
-        boolean writeIn = mSetupElectionFragBinding.writeIn.isChecked();
-=======
-        Button cancelButton = mSetupElectionFragBinding.electionCancelButton;
->>>>>>> effaae3c
 
         ballotOptions = new ArrayList<>();
 

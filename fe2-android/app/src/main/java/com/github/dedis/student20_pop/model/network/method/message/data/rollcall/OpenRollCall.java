--- conflicted
+++ resolved
@@ -20,11 +20,7 @@
   /**
    * Constructor of a data Open Roll-Call
    *
-<<<<<<< HEAD
-   * @param updateId id of this message Hash("R"||laoId||opens||openedAt)
-=======
    * @param laoId id of lao
->>>>>>> work-fe2-rollcall-organizer-karim
    * @param opens The 'update_id' of the latest roll call close, or in its absence, the 'id' field
    *     of the roll call creation
    * @param openedAt timestamp corresponding to roll call open

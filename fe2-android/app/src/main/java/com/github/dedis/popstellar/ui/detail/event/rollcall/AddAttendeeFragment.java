package com.github.dedis.popstellar.ui.detail.event.rollcall;

import android.app.AlertDialog;
import android.os.Bundle;
import android.view.LayoutInflater;
import android.view.View;
import android.view.ViewGroup;
import android.widget.Button;

import androidx.annotation.NonNull;
import androidx.annotation.Nullable;
import androidx.fragment.app.Fragment;
import androidx.fragment.app.FragmentManager;

import com.github.dedis.popstellar.R;
import com.google.android.gms.vision.CameraSource;
import com.google.android.gms.vision.barcode.BarcodeDetector;

/**
 * This fragment wraps the QRCodeScanningFragment in order to show the user how many attendees he
 * has added so far and here the QRCode Fragment won't disappear after scanning a QR code, but will
 * stay until user tells he's done scanning attendees.
 *
 * <p>The attribute eventId represents the Roll-Call Event's id the user wants to add attendees to.
 */
public final class AddAttendeeFragment extends Fragment {

  public static final String TAG = AddAttendeeFragment.class.getSimpleName();
  private final String eventId;
  private final CameraSource camera;
  private final BarcodeDetector detector;

  public AddAttendeeFragment(String eventId, CameraSource camera, BarcodeDetector detector) {
    this.eventId = eventId;
    this.camera = camera;
    this.detector = detector;
  }

  public static AddAttendeeFragment newInstance(
      String eventId, CameraSource camera, BarcodeDetector detector) {
    return new AddAttendeeFragment(eventId, camera, detector);
  }

  @Override
  public View onCreateView(
      @NonNull LayoutInflater inflater,
      @Nullable ViewGroup container,
      @Nullable Bundle savedInstanceState) {
    View view = inflater.inflate(R.layout.add_attendee_fragment, container, false);

    Button confirm = view.findViewById(R.id.add_attendee_confirm);
    confirm.setOnClickListener(
        click -> {
          AlertDialog.Builder builder = new AlertDialog.Builder(getActivity());
          builder
              .setMessage(getString(R.string.scan_all_attendees_question))
              .setCancelable(false)
              .setPositiveButton(
                  getString(R.string.confirm),
<<<<<<< HEAD
                  (dialog, id) -> {
                    requireActivity()
                        .getSupportFragmentManager()
                        .popBackStack(null, FragmentManager.POP_BACK_STACK_INCLUSIVE);
                  })
=======
                  (dialog, id) ->
                      getActivity()
                          .getSupportFragmentManager()
                          .popBackStack(null, FragmentManager.POP_BACK_STACK_INCLUSIVE))
>>>>>>> 1d93c884
              .setNegativeButton(getString(R.string.cancel), (dialog, id) -> {});

          AlertDialog alert = builder.create();
          alert.show();
        });

    return view;
  }
}<|MERGE_RESOLUTION|>--- conflicted
+++ resolved
@@ -57,18 +57,10 @@
               .setCancelable(false)
               .setPositiveButton(
                   getString(R.string.confirm),
-<<<<<<< HEAD
-                  (dialog, id) -> {
-                    requireActivity()
-                        .getSupportFragmentManager()
-                        .popBackStack(null, FragmentManager.POP_BACK_STACK_INCLUSIVE);
-                  })
-=======
                   (dialog, id) ->
-                      getActivity()
+                      requireActivity()
                           .getSupportFragmentManager()
                           .popBackStack(null, FragmentManager.POP_BACK_STACK_INCLUSIVE))
->>>>>>> 1d93c884
               .setNegativeButton(getString(R.string.cancel), (dialog, id) -> {});
 
           AlertDialog alert = builder.create();

--- conflicted
+++ resolved
@@ -10,10 +10,6 @@
   MEETING("meeting"),
   MESSAGE("message"),
   ROLL_CALL("roll_call"),
-<<<<<<< HEAD
-  ELECTION_QUESTION("question"),
-=======
->>>>>>> 67997dab
   ELECTION("election");
 
   private static final List<Objects> ALL = Collections.unmodifiableList(Arrays.asList(values()));

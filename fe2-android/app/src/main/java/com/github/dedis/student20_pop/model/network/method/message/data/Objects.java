package com.github.dedis.student20_pop.model.network.method.message.data;

import java.util.Arrays;
import java.util.Collections;
import java.util.List;

/** Enumerates all possible messages objects */
public enum Objects {
  LAO("lao"),
  MEETING("meeting"),
  MESSAGE("message"),
  ROLL_CALL("roll_call"),
<<<<<<< HEAD
  ELECTION_QUESTION("question"),
  ELECTION_VOTE("vote"),
  ELECTION_CAST("cast"),
=======
>>>>>>> 74df064a
  ELECTION("election");

  private static final List<Objects> ALL = Collections.unmodifiableList(Arrays.asList(values()));
  private final String object;

  /**
   * Constructor for a message Object
   *
   * @param object name of the object
   */
  Objects(String object) {
    this.object = object;
  }

  /** Returns the name of the Object. */
  public String getObject() {
    return object;
  }

  /**
   * Find a given Object
   *
   * @param searched the searched object
   * @return the corresponding enum object
   */
  public static Objects find(String searched) {
    for (Objects object : ALL) if (object.getObject().equals(searched)) return object;

    return null;
  }
}<|MERGE_RESOLUTION|>--- conflicted
+++ resolved
@@ -10,12 +10,6 @@
   MEETING("meeting"),
   MESSAGE("message"),
   ROLL_CALL("roll_call"),
-<<<<<<< HEAD
-  ELECTION_QUESTION("question"),
-  ELECTION_VOTE("vote"),
-  ELECTION_CAST("cast"),
-=======
->>>>>>> 74df064a
   ELECTION("election");
 
   private static final List<Objects> ALL = Collections.unmodifiableList(Arrays.asList(values()));

--- conflicted
+++ resolved
@@ -50,11 +50,6 @@
   public String toString() {
     return getClass().getSimpleName()
         + '{'
-<<<<<<< HEAD
-        + "id=" + id
-        + ", channel='" + getChannel() + '\''
-        + ", method='" + getMethod() + '\''
-=======
         + "id="
         + id
         + ", channel='"
@@ -63,7 +58,6 @@
         + ", method='"
         + getMethod()
         + '\''
->>>>>>> 4d026011
         + '}';
   }
 }
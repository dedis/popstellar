--- conflicted
+++ resolved
@@ -139,12 +139,7 @@
 
     String title = mFragBinding.rollCallTitleText.getText().toString();
     String description = mFragBinding.rollCallEventDescriptionText.getText().toString();
-<<<<<<< HEAD
-    mLaoDetailViewModel
-        .createNewRollCall(title, description, CREATION_TIME_IN_SECONDS, startTimeInSeconds, endTimeInSeconds, open);
-=======
     mLaoDetailViewModel.createNewRollCall(
         title, description, CREATION_TIME_IN_SECONDS, startTimeInSeconds, endTimeInSeconds, open);
->>>>>>> 4d026011
   }
 }
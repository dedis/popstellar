package com.github.dedis.popstellar.ui.detail.event;

import static com.github.dedis.popstellar.model.objects.event.EventCategory.FUTURE;
import static com.github.dedis.popstellar.model.objects.event.EventCategory.PAST;
import static com.github.dedis.popstellar.model.objects.event.EventCategory.PRESENT;
import static com.github.dedis.popstellar.model.objects.event.EventState.CLOSED;
import static com.github.dedis.popstellar.model.objects.event.EventState.RESULTS_READY;

import android.app.AlertDialog.Builder;
import android.content.Context;
import android.view.LayoutInflater;
import android.view.View;
import android.view.ViewGroup;
import android.widget.ArrayAdapter;
import android.widget.BaseExpandableListAdapter;

import androidx.databinding.DataBindingUtil;
import androidx.lifecycle.LifecycleOwner;

import com.github.dedis.popstellar.R;
import com.github.dedis.popstellar.databinding.ElectionDisplayLayoutBinding;
import com.github.dedis.popstellar.databinding.EventCategoryLayoutBinding;
import com.github.dedis.popstellar.databinding.EventLayoutBinding;
import com.github.dedis.popstellar.databinding.RollCallEventLayoutBinding;
import com.github.dedis.popstellar.model.objects.Election;
import com.github.dedis.popstellar.model.objects.RollCall;
import com.github.dedis.popstellar.model.objects.event.Event;
import com.github.dedis.popstellar.model.objects.event.EventCategory;
import com.github.dedis.popstellar.model.objects.event.EventState;
import com.github.dedis.popstellar.model.objects.event.EventType;
import com.github.dedis.popstellar.ui.detail.LaoDetailViewModel;

import java.text.SimpleDateFormat;
import java.time.Instant;
import java.util.ArrayList;
import java.util.Collections;
import java.util.Date;
import java.util.HashMap;
import java.util.List;
import java.util.Locale;

public class EventExpandableListViewAdapter extends BaseExpandableListAdapter {

  private final EventCategory[] categories = EventCategory.values();
  private final SimpleDateFormat DATE_FORMAT =
      new SimpleDateFormat("dd/MM/yyyy HH:mm ", Locale.ENGLISH);
  private final LifecycleOwner lifecycleOwner;
  private final LaoDetailViewModel viewModel;
  protected HashMap<EventCategory, List<Event>> eventsMap;

  /**
   * Constructor for the expandable list view adapter to display the events in the attendee UI
   *
   * @param events the list of events of the lao
   */
  public EventExpandableListViewAdapter(
      List<Event> events, LaoDetailViewModel viewModel, LifecycleOwner lifecycleOwner) {
    this.eventsMap = new HashMap<>();
    this.eventsMap.put(PAST, new ArrayList<>());
    this.eventsMap.put(PRESENT, new ArrayList<>());
    this.eventsMap.put(FUTURE, new ArrayList<>());
    this.lifecycleOwner = lifecycleOwner;
    this.viewModel = viewModel;

    putEventsInMap(events);
  }

  public void replaceList(List<Event> events) {
    setList(events);
  }

  private void setList(List<Event> events) {
    putEventsInMap(events);
    notifyDataSetChanged();
  }

  /** @return the amount of categories */
  @Override
  public int getGroupCount() {
    return this.categories.length;
  }

  /**
   * @param groupPosition
   * @return the amount of events in a given group
   */
  @Override
  public int getChildrenCount(int groupPosition) {
    if (groupPosition > getGroupCount()) {
      return 0;
    }
    return this.eventsMap.getOrDefault(categories[groupPosition], new ArrayList<>()).size();
  }

  /**
   * @param groupPosition
   * @return the category of a given position
   */
  @Override
  public Object getGroup(int groupPosition) {
    if (groupPosition >= getGroupCount()) {
      return null;
    }
    return this.categories[groupPosition];
  }

  /**
   * @param groupPosition
   * @param childPosition
   * @return the event for a given position in a given category
   */
  @Override
  public Object getChild(int groupPosition, int childPosition) {

    if (groupPosition >= getGroupCount()) {
      return null;
    }
    if (childPosition >= getChildrenCount(groupPosition)) {
      return null;
    }

    return this.eventsMap.get(categories[groupPosition]).get(childPosition);
  }

  /**
   * Gets the ID for the group at the given position. This group ID must be unique across groups.
   * The combined ID (see {@link #getCombinedGroupId(long)}) must be unique across ALL items (groups
   * and all children).
   *
   * @param groupPosition the position of the group for which the ID is wanted
   * @return the ID associated with the group
   */
  @Override
  public long getGroupId(int groupPosition) {
    return groupPosition;
  }

  /**
   * Gets the ID for the given child within the given group. This ID must be unique across all
   * children within the group. The combined ID (see {@link #getCombinedChildId(long, long)}) must
   * be unique across ALL items (groups and all children).
   *
   * @param groupPosition the position of the group that contains the child
   * @param childPosition the position of the child within the group for which the ID is wanted
   * @return the ID associated with the child
   */
  @Override
  public long getChildId(int groupPosition, int childPosition) {
    return childPosition;
  }

  /**
   * Indicates whether the child and group IDs are stable across changes to the underlying data.
   *
   * @return whether or not the same ID always refers to the same object d
   */
  @Override
  public boolean hasStableIds() {
    return false;
  }

  /**
   * Gets a View that displays the given group. This View is only for the group--the Views for the
   * group's children will be fetched using {@link #getChildView(int, int, boolean, View,
   * ViewGroup)}.
   *
   * @param groupPosition the position of the group for which the View is returned
   * @param isExpanded whether the group is expanded or collapsed
   * @param convertView the old view to reuse, if possible. You should check that this view is
   *     non-null and of an appropriate type before using. If it is not possible to convert this
   *     view to display the correct data, this method can create a new view. It is not guaranteed
   *     that the convertView will have been previously created by {@link #getGroupView(int,
   *     boolean, View, ViewGroup)}.
   * @param parent the parent that this view will eventually be attached to
   * @return the View corresponding to the group at the specified position
   */
  @Override
  public View getGroupView(
      int groupPosition, boolean isExpanded, View convertView, ViewGroup parent) {
    EventCategory eventCategory = (EventCategory) getGroup(groupPosition);

    EventCategoryLayoutBinding binding;
    if (convertView == null) {
      LayoutInflater inflater = LayoutInflater.from(parent.getContext());
      binding = EventCategoryLayoutBinding.inflate(inflater, parent, false);
    } else {
      binding = DataBindingUtil.getBinding(convertView);
    }

    binding.setCategoryName(eventCategory.name());

    Context context = parent.getContext();

    AddEventListener addEventOnClickListener =
        () -> {
          Builder builder = new Builder(context);
          builder.setTitle("Select Event Type");

          ArrayAdapter<String> arrayAdapter =
              new ArrayAdapter<>(context, android.R.layout.select_dialog_singlechoice);

          arrayAdapter.add("Roll-Call Event");
          arrayAdapter.add("Election Event");

          builder.setNegativeButton("Cancel", (dialog, which) -> dialog.dismiss());
          builder.setAdapter(
              arrayAdapter,
              ((dialog, which) -> {
                dialog.dismiss();
                viewModel.chooseEventType(EventType.values()[which]);
              }));
          builder.show();
        };

    binding.setIsFutureCategory(eventCategory.equals(FUTURE));
    binding.setViewmodel(viewModel);
    binding.setLifecycleOwner(lifecycleOwner);
    binding.setAddEventListener(addEventOnClickListener);
    binding.executePendingBindings();

    binding.addFutureEventButton.setFocusable(false);

    return binding.getRoot();
  }

  /**
   * Gets a View that displays the data for the given child within the given group.
   *
   * @param groupPosition the position of the group that contains the child
   * @param childPosition the position of the child (for which the View is returned) within the
   *     group
   * @param isLastChild Whether the child is the last child within the group
   * @param convertView the old view to reuse, if possible. You should check that this view is
   *     non-null and of an appropriate type before using. If it is not possible to convert this
   *     view to display the correct data, this method can create a new view. It is not guaranteed
   *     that the convertView will have been previously created by {@link #getChildView(int, int,
   *     boolean, View, ViewGroup)}.
   * @param parent the parent that this view will eventually be attached to
   * @return the View corresponding to the child at the specified position
   */
  @Override
  public View getChildView(
      int groupPosition,
      int childPosition,
      boolean isLastChild,
      View convertView,
      ViewGroup parent) {

    Event event = ((Event) getChild(groupPosition, childPosition));
    EventLayoutBinding layoutEventBinding;
    if (convertView == null) {
      LayoutInflater inflater = LayoutInflater.from(parent.getContext());
      layoutEventBinding = EventLayoutBinding.inflate(inflater, parent, false);
    } else {
      layoutEventBinding = DataBindingUtil.getBinding(convertView);
    }
    layoutEventBinding.setEvent(event);

    EventCategory category = (EventCategory) getGroup(groupPosition);
    switch (event.getType()) {
      case ELECTION:
        return setupElectionElement((Election) event, category, layoutEventBinding);
      case ROLL_CALL:
        return setupRollCallElement((RollCall) event, layoutEventBinding);
      default:
        layoutEventBinding.setLifecycleOwner(lifecycleOwner);
        layoutEventBinding.executePendingBindings();
        return layoutEventBinding.getRoot();
    }
<<<<<<< HEAD
=======

    layoutEventBinding.setLifecycleOwner(lifecycleOwner);
    layoutEventBinding.executePendingBindings();
    return layoutEventBinding.getRoot();
>>>>>>> 0fe7c600
  }

  /**
   * A helper method that places the events in the correct key-value pair according to their times
   *
   * @param events
   */
  private void putEventsInMap(List<Event> events) {
    Collections.sort(events);
    this.eventsMap.get(PAST).clear();
    this.eventsMap.get(FUTURE).clear();
    this.eventsMap.get(PRESENT).clear();
    long now = Instant.now().getEpochSecond();
    for (Event event : events) {
      if (event.getEndTimestamp() <= now) {
        eventsMap.get(PAST).add(event);
      } else if (event.getStartTimestamp() > now) {
        eventsMap.get(FUTURE).add(event);
      } else {
        eventsMap.get(PRESENT).add(event);
      }
    }
  }

  /**
   * Whether the child at the specified position is selectable.
   *
   * @param groupPosition the position of the group that contains the child
   * @param childPosition the position of the child within the group
   * @return whether the child is selectable.
   */
  @Override
  public boolean isChildSelectable(int groupPosition, int childPosition) {
    return true;
  }

  /**
   * A helper method used to handle the display of the elections
   *
   * @param election the election Event
   * @param category the event category ( Past,Present or Future)
   * @param layoutEventBinding the binding of the generic layoutEvent that we use to display events
   * @return the View corresponding to the child at the specified position
   */
  private View setupElectionElement(
      Election election, EventCategory category, EventLayoutBinding layoutEventBinding) {
    ElectionDisplayLayoutBinding electionBinding = layoutEventBinding.includeLayoutElection;
    electionBinding.setElection(election);
    Date dStart =
        new java.util.Date(
            Long.valueOf(election.getStartTimestamp())
                * 1000); // *1000 because it needs to be in milisecond
    String dateStart = DATE_FORMAT.format(dStart);
    electionBinding.electionStartDate.setText("Start date : " + dateStart);
    Date dEnd = new java.util.Date(Long.valueOf(election.getEndTimestamp()) * 1000);
    String dateEnd = DATE_FORMAT.format(dEnd);
    electionBinding.electionEndDate.setText("End Date : " + dateEnd);
    viewModel.setCurrentElection(election);
    viewModel
        .getEndElectionEvent()
        .observe(
            lifecycleOwner,
            end -> {
              electionBinding.electionActionButton.setText(R.string.election_ended);
              electionBinding.electionActionButton.setEnabled(false);
            });

    if (category == PRESENT) {
      electionBinding.electionActionButton.setText(R.string.cast_vote);
      electionBinding.electionActionButton.setEnabled(true);
      electionBinding.electionActionButton.setOnClickListener(
          clicked -> {
            viewModel.setCurrentElection(election);
            viewModel.openCastVotes();
          });
    } else if (category == PAST) {

      electionBinding.electionActionButton.setEnabled(true);
      if (!viewModel.isOrganizer().getValue().booleanValue()) {
        electionBinding.electionActionButton.setEnabled(false);
      }

      if (election.getState() == CLOSED) {
        electionBinding.electionActionButton.setText(R.string.election_ended);
        electionBinding.electionActionButton.setEnabled(false);
      } else if (election.getState() == RESULTS_READY) {
        electionBinding.electionActionButton.setText(R.string.show_results);
        electionBinding.electionActionButton.setEnabled(true);
        electionBinding.electionActionButton.setOnClickListener(
            clicked -> {
              viewModel.setCurrentElection(election);
              viewModel.openElectionResults(true);
            });
      } else {
        electionBinding.electionActionButton.setText(R.string.tally_votes);
        electionBinding.electionActionButton.setOnClickListener(
            clicked -> {
              viewModel.setCurrentElection(election);
              viewModel.endElection(election);
            });
      }
    }
    electionBinding.electionEditButton.setOnClickListener(
        clicked -> {
          viewModel.setCurrentElection(election);
          viewModel.openManageElection(true);
<<<<<<< HEAD
        }
    );

    electionBinding.detailsButton.setOnClickListener(
        clicked -> {
          viewModel.setCurrentElection(election);
          viewModel.openStartElection(true);
        });
    electionBinding.detailsButton.setEnabled(viewModel.isWitness().getValue() || viewModel.isOrganizer().getValue());

=======
        });
>>>>>>> 0fe7c600
    electionBinding.setEventCategory(category);
    electionBinding.setViewModel(viewModel);
    electionBinding.setLifecycleOwner(lifecycleOwner);
    electionBinding.executePendingBindings();
    return layoutEventBinding.getRoot();
  }

  /**
   * Setup the text and buttons that appear for a roll call in the list
   *
   * @param rollCall the rollCall Event
   * @param layoutEventBinding the binding of the generic layoutEvent that we use to display events
   * @return the View corresponding to the child at the specified position
   */
  private View setupRollCallElement(RollCall rollCall, EventLayoutBinding layoutEventBinding) {
    RollCallEventLayoutBinding binding = layoutEventBinding.includeLayoutRollCall;

    binding.rollcallDate.setText(
        "Start: " + DATE_FORMAT.format(new Date(1000 * rollCall.getStart())));
    binding.rollcallTitle.setText("Roll Call: " + rollCall.getName());
    binding.rollcallLocation.setText("Location: " + rollCall.getLocation());

    binding.rollcallOpenButton.setVisibility(View.GONE);
    binding.rollcallReopenButton.setVisibility(View.GONE);
    binding.rollcallScheduledButton.setVisibility(View.GONE);
    binding.rollcallEnterButton.setVisibility(View.GONE);
    binding.rollcallClosedButton.setVisibility(View.GONE);

    boolean isOrganizer = viewModel.isOrganizer().getValue();

    if (isOrganizer && rollCall.getState() == EventState.CREATED) {
      binding.rollcallOpenButton.setVisibility(View.VISIBLE);
    } else if (isOrganizer && rollCall.getState() == CLOSED) {
      binding.rollcallReopenButton.setVisibility(View.VISIBLE);
    } else if (!isOrganizer && rollCall.getState() == EventState.CREATED) {
      binding.rollcallScheduledButton.setVisibility(View.VISIBLE);
    } else if (!isOrganizer && rollCall.getState() == EventState.OPENED) {
      binding.rollcallEnterButton.setVisibility(View.VISIBLE);
    } else if (!isOrganizer && rollCall.getState() == CLOSED) {
      binding.rollcallClosedButton.setVisibility(View.VISIBLE);
    }

    binding.rollcallOpenButton.setOnClickListener(
        clicked -> viewModel.openRollCall(rollCall.getId()));
    binding.rollcallReopenButton.setOnClickListener(
        clicked -> viewModel.openRollCall(rollCall.getId()));
    binding.rollcallEnterButton.setOnClickListener(
        clicked -> viewModel.enterRollCall(rollCall.getPersistentId()));
    binding.setLifecycleOwner(lifecycleOwner);

    binding.executePendingBindings();
    return layoutEventBinding.getRoot();
  }
}<|MERGE_RESOLUTION|>--- conflicted
+++ resolved
@@ -267,13 +267,6 @@
         layoutEventBinding.executePendingBindings();
         return layoutEventBinding.getRoot();
     }
-<<<<<<< HEAD
-=======
-
-    layoutEventBinding.setLifecycleOwner(lifecycleOwner);
-    layoutEventBinding.executePendingBindings();
-    return layoutEventBinding.getRoot();
->>>>>>> 0fe7c600
   }
 
   /**
@@ -380,9 +373,7 @@
         clicked -> {
           viewModel.setCurrentElection(election);
           viewModel.openManageElection(true);
-<<<<<<< HEAD
-        }
-    );
+        });
 
     electionBinding.detailsButton.setOnClickListener(
         clicked -> {
@@ -391,9 +382,6 @@
         });
     electionBinding.detailsButton.setEnabled(viewModel.isWitness().getValue() || viewModel.isOrganizer().getValue());
 
-=======
-        });
->>>>>>> 0fe7c600
     electionBinding.setEventCategory(category);
     electionBinding.setViewModel(viewModel);
     electionBinding.setLifecycleOwner(lifecycleOwner);

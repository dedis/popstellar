package com.github.dedis.popstellar.ui.detail.event.rollcall;

import android.os.Bundle;
import android.text.Editable;
import android.text.TextWatcher;
import android.view.*;
import android.widget.Button;
import android.widget.EditText;

import androidx.annotation.NonNull;
import androidx.annotation.Nullable;

import com.github.dedis.popstellar.R;
import com.github.dedis.popstellar.databinding.RollCallCreateFragmentBinding;
import com.github.dedis.popstellar.ui.detail.event.AbstractEventCreationFragment;
import com.github.dedis.popstellar.ui.detail.event.eventlist.EventListFragment;
<<<<<<< HEAD
import com.github.dedis.popstellar.ui.lao.LaoActivity;
import com.github.dedis.popstellar.ui.lao.LaoViewModel;
import com.github.dedis.popstellar.ui.qrcode.QRCodeScanningFragment;
=======
>>>>>>> 5611bcb4
import com.github.dedis.popstellar.utility.error.ErrorUtils;

import java.util.Objects;

import dagger.hilt.android.AndroidEntryPoint;
import io.reactivex.Single;

/** Fragment that shows up when user wants to create a Roll-Call Event */
@AndroidEntryPoint
public final class RollCallCreationFragment extends AbstractEventCreationFragment {

  public static final String TAG = RollCallCreationFragment.class.getSimpleName();

  private RollCallCreateFragmentBinding binding;
  private LaoViewModel viewModel;
  private RollCallViewModel rollCallViewModel;
  private EditText rollCallTitleEditText;
  private Button confirmButton;

  private final TextWatcher confirmTextWatcher =
      new TextWatcher() {
        @Override
        public void beforeTextChanged(CharSequence s, int start, int count, int after) {
          // Nothing needed here
        }

        @Override
        public void onTextChanged(CharSequence s, int start, int before, int count) {
          String rcTitle = rollCallTitleEditText.getText().toString().trim();
          String location = binding.rollCallEventLocationText.getText().toString().trim();
          boolean areFieldsFilled =
              !rcTitle.isEmpty()
                  && !getStartDate().isEmpty()
                  && !getStartTime().isEmpty()
                  && !location.isEmpty();

          confirmButton.setEnabled(areFieldsFilled);
        }

        @Override
        public void afterTextChanged(Editable s) {
          // Nothing needed here
        }
      };

  public static RollCallCreationFragment newInstance() {
    return new RollCallCreationFragment();
  }

  @Override
  public View onCreateView(
      @NonNull LayoutInflater inflater,
      @Nullable ViewGroup container,
      @Nullable Bundle savedInstanceState) {

    binding = RollCallCreateFragmentBinding.inflate(inflater, container, false);

    viewModel = LaoActivity.obtainViewModel(requireActivity());
    rollCallViewModel =
        LaoActivity.obtainRollCallViewModel(requireActivity(), viewModel.getLaoId());

    setDateAndTimeView(binding.getRoot());
    addStartDateAndTimeListener(confirmTextWatcher);

    rollCallTitleEditText = binding.rollCallTitleText;
    rollCallTitleEditText.addTextChangedListener(confirmTextWatcher);
    binding.rollCallEventLocationText.addTextChangedListener(confirmTextWatcher);

    confirmButton = binding.rollCallConfirm;
    confirmButton.setEnabled(false);

    binding.setLifecycleOwner(getActivity());

    return binding.getRoot();
  }

  @Override
  public void onViewCreated(@NonNull View view, @Nullable Bundle savedInstanceState) {
    super.onViewCreated(view, savedInstanceState);
    setupConfirmButton();
  }

  @Override
  public void onResume() {
    super.onResume();
    viewModel.setPageTitle(R.string.roll_call_setup_title);
    viewModel.setIsTab(false);
  }

  private void setupConfirmButton() {
    confirmButton.setOnClickListener(v -> createRollCall());
  }

  private void createRollCall() {
    if (!computeTimesInSeconds()) {
      return;
    }

    String title = Objects.requireNonNull(binding.rollCallTitleText.getText()).toString();
    String description =
        Objects.requireNonNull(binding.rollCallEventDescriptionText.getText()).toString();
    String location =
        Objects.requireNonNull(binding.rollCallEventLocationText.getText().toString());
    Single<String> createRollCall =
        rollCallViewModel.createNewRollCall(
            title,
            description,
            location,
            creationTimeInSeconds,
            startTimeInSeconds,
            endTimeInSeconds);

<<<<<<< HEAD
    if (open) {
      viewModel.addDisposable(
          createRollCall
              .flatMapCompletable(rollCallViewModel::openRollCall)
              .subscribe(
                  // Open the scanning fragment when everything is done
                  () -> {
                    LaoActivity.setCurrentFragment(
                        getParentFragmentManager(),
                        R.id.fragment_qrcode,
                        QRCodeScanningFragment::new);
                    viewModel.setPageTitle(R.string.add_attendee_title);
                  },
                  error ->
                      ErrorUtils.logAndShow(
                          requireContext(), TAG, error, R.string.error_create_rollcall)));
    } else {
=======
>>>>>>> 5611bcb4
      viewModel.addDisposable(
          createRollCall.subscribe(
              id ->
                  LaoActivity.setCurrentFragment(
                      getParentFragmentManager(),
                      R.id.fragment_event_list,
                      EventListFragment::newInstance),
              error ->
                  ErrorUtils.logAndShow(
                      requireContext(), TAG, error, R.string.error_create_rollcall)));

  }
}<|MERGE_RESOLUTION|>--- conflicted
+++ resolved
@@ -1,4 +1,6 @@
 package com.github.dedis.popstellar.ui.detail.event.rollcall;
+
+import static com.github.dedis.popstellar.ui.detail.LaoDetailActivity.setCurrentFragment;
 
 import android.os.Bundle;
 import android.text.Editable;
@@ -14,12 +16,9 @@
 import com.github.dedis.popstellar.databinding.RollCallCreateFragmentBinding;
 import com.github.dedis.popstellar.ui.detail.event.AbstractEventCreationFragment;
 import com.github.dedis.popstellar.ui.detail.event.eventlist.EventListFragment;
-<<<<<<< HEAD
 import com.github.dedis.popstellar.ui.lao.LaoActivity;
 import com.github.dedis.popstellar.ui.lao.LaoViewModel;
 import com.github.dedis.popstellar.ui.qrcode.QRCodeScanningFragment;
-=======
->>>>>>> 5611bcb4
 import com.github.dedis.popstellar.utility.error.ErrorUtils;
 
 import java.util.Objects;
@@ -132,36 +131,15 @@
             startTimeInSeconds,
             endTimeInSeconds);
 
-<<<<<<< HEAD
-    if (open) {
-      viewModel.addDisposable(
-          createRollCall
-              .flatMapCompletable(rollCallViewModel::openRollCall)
-              .subscribe(
-                  // Open the scanning fragment when everything is done
-                  () -> {
-                    LaoActivity.setCurrentFragment(
-                        getParentFragmentManager(),
-                        R.id.fragment_qrcode,
-                        QRCodeScanningFragment::new);
-                    viewModel.setPageTitle(R.string.add_attendee_title);
-                  },
-                  error ->
-                      ErrorUtils.logAndShow(
-                          requireContext(), TAG, error, R.string.error_create_rollcall)));
-    } else {
-=======
->>>>>>> 5611bcb4
-      viewModel.addDisposable(
-          createRollCall.subscribe(
-              id ->
-                  LaoActivity.setCurrentFragment(
-                      getParentFragmentManager(),
-                      R.id.fragment_event_list,
-                      EventListFragment::newInstance),
-              error ->
-                  ErrorUtils.logAndShow(
-                      requireContext(), TAG, error, R.string.error_create_rollcall)));
-
+    viewModel.addDisposable(
+        createRollCall.subscribe(
+            id ->
+                LaoActivity.setCurrentFragment(
+                    getParentFragmentManager(),
+                    R.id.fragment_event_list,
+                    EventListFragment::newInstance),
+            error ->
+                ErrorUtils.logAndShow(
+                    requireContext(), TAG, error, R.string.error_create_rollcall)));
   }
 }
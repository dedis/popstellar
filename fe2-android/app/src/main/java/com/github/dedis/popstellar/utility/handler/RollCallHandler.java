--- conflicted
+++ resolved
@@ -37,16 +37,9 @@
    * @param messageId the ID of the message received
    * @return true if the message cannot be processed and false otherwise
    */
-<<<<<<< HEAD
   public static boolean handleRollCallMessage(
       LAORepository laoRepository, String channel, Data data, String messageId) {
-    Log.d(TAG, "handle Roll Call message");
-=======
-  public static boolean handleRollCallMessage(LAORepository laoRepository, String channel,
-      Data data,
-      String messageId) {
     Log.d(TAG, "handle Roll Call message id=" + messageId);
->>>>>>> 0670298b
 
     switch (Objects.requireNonNull(Action.find(data.getAction()))) {
       case CREATE:

package com.github.dedis.popstellar.model.objects;

import com.github.dedis.popstellar.utility.security.Hash;

import java.util.HashMap;
import java.util.HashSet;
import java.util.Map;
import java.util.Optional;
import java.util.Set;

/** Class modeling a Local Autonomous Organization (LAO) */
public final class Lao {

  private String channel;
  private String id;
  private String name;
  private Long lastModified;
  private Long creation;
  private String organizer;
  private String modificationId;
  private Set<String> witnesses;
  private Map<String, WitnessMessage> witnessMessages;
  /**
   * map between a messages ID and the corresponding object WitnessMessage that has to be signed by
   * witnesses
   */
  private Set<PendingUpdate> pendingUpdates;

  private Map<String, RollCall> rollCalls;
  private Map<String, Election> elections;
  private Map<String, Consensus> consensuses;

  public Lao(String id) {
    if (id == null) {
      throw new IllegalArgumentException(" The id is null");
    } else if (id.isEmpty()) {
      throw new IllegalArgumentException(" The id of the Lao is empty");
    }
    this.channel = id;
    this.id = id;
    this.rollCalls = new HashMap<>();
    this.elections = new HashMap<>();
    this.consensuses = new HashMap<>();
    this.witnessMessages = new HashMap<>();
    this.witnesses = new HashSet<>();
    this.pendingUpdates = new HashSet<>();
  }

  public Lao(String name, String organizer, long creation) {
    this(generateLaoId(organizer, creation, name));
    if (name == null) {
      throw new IllegalArgumentException("The name of the Lao is null");
    }
    if (name.isEmpty()) {
      throw new IllegalArgumentException("The name of the Lao is empty");
    }
    this.name = name;
    this.organizer = organizer;
    this.creation = creation;
  }

  public void updateRollCall(String prevId, RollCall rollCall) {

    if (rollCall == null) {
      throw new IllegalArgumentException("The roll call is null");
    }

    if (rollCalls.containsKey(prevId)) {
      rollCalls.remove(prevId);
    }
    String newId = rollCall.getId();
    rollCalls.put(newId, rollCall);
  }

  public void updateElection(String prevId, Election election) {
    if (election == null) {
      throw new IllegalArgumentException("The election is null");
    }
    if (elections.containsKey(prevId)) {
      elections.remove(prevId);
    }
    String newId = election.getId();
    elections.put(newId, election);
  }

<<<<<<< HEAD
  public void updateConsensus(Consensus consensus) {
    if (consensus == null) {
      throw new IllegalArgumentException("The consensus is null");
    }
    consensuses.put(consensus.getMessageId(), consensus);
  }

=======
>>>>>>> 0fe7c600
  /**
   * Update the list of messages that have to be signed by witnesses. If the list of messages
   * contain the message with Id prevId , it will remove this message from the list. Then it will
   * add the new message to the list with the corresponding newId
   *
   * @param prevId the previous id of a message that needs to be signed
   * @param witnessMessage the object representing the message needing to be signed
   */
  public void updateWitnessMessage(String prevId, WitnessMessage witnessMessage) {
    if (witnessMessages.containsKey(prevId)) {
      witnessMessages.remove(prevId);
    }
    String newId = witnessMessage.getMessageId();
    witnessMessages.put(newId, witnessMessage);
  }

  public Optional<RollCall> getRollCall(String id) {
    return Optional.ofNullable(rollCalls.get(id));
  }

  public Optional<Election> getElection(String id) {
    return Optional.ofNullable(elections.get(id));
  }

  public Optional<Consensus> getConsensus(String messageId) {
    return Optional.ofNullable(consensuses.get(messageId));
  }

  public Optional<WitnessMessage> getWitnessMessage(String id) {
    return Optional.ofNullable(witnessMessages.get(id));
  }

  /**
   * Removes an election from the list of elections.
   *
   * @param id the id of the Election
   * @return true if the election was deleted
   */
  public boolean removeElection(String id) {
    return (elections.remove(id) != null);
  }

  /**
   * Removes a roll call from the list of roll calls.
   *
   * @param id the id of the Roll Call
   * @return true if the roll call was deleted
   */
  public boolean removeRollCall(String id) {
    return (rollCalls.remove(id) != null);
  }

  public boolean removeConsensus(String messageId) {
    return (consensuses.remove(messageId) != null);
  }

  public Long getLastModified() {
    return lastModified;
  }

  public Set<String> getWitnesses() {
    return witnesses;
  }

  public Set<PendingUpdate> getPendingUpdates() {
    return pendingUpdates;
  }

  public String getOrganizer() {
    return organizer;
  }

  public String getChannel() {
    return channel;
  }

  public void setChannel(String channel) {
    this.channel = channel;
  }

  public String getId() {
    return id;
  }

  public void setId(String id) {
    if (id == null) {
      throw new IllegalArgumentException("The Id of the Lao is null");
    } else if (id.isEmpty()) {
      throw new IllegalArgumentException("The id of the Lao is empty");
    }

    this.id = id;
  }

  public String getName() {
    return name;
  }

  public void setName(String name) {

    if (name == null) {
      throw new IllegalArgumentException(" The name of the Lao is null");
    } else if (name.isEmpty()) {
      throw new IllegalArgumentException(" The name of the Lao is empty");
    }

    this.name = name;
  }

  public void setLastModified(Long lastModified) {
    this.lastModified = lastModified;
  }

  public Long getCreation() {
    return creation;
  }

  public void setCreation(Long creation) {
    this.creation = creation;
  }

  public void setOrganizer(String organizer) {
    this.organizer = organizer;
  }

  public String getModificationId() {
    return modificationId;
  }

  public void setModificationId(String modificationId) {
    this.modificationId = modificationId;
  }

  public void setWitnesses(Set<String> witnesses) {

    if (witnesses == null) {
      throw new IllegalArgumentException("The witnesses set is null");
    }
    for (String witness : witnesses) {
      if (witness == null) {
        throw new IllegalArgumentException("One of the witnesses in the set is null");
      }
    }
    this.witnesses = witnesses;
  }

  public void setPendingUpdates(Set<PendingUpdate> pendingUpdates) {
    this.pendingUpdates = pendingUpdates;
  }

  public Map<String, Election> getElections() {
    return elections;
  }

  public Map<String, RollCall> getRollCalls() {
    return rollCalls;
  }

  public Map<String, Consensus> getConsensuses() {
    return consensuses;
  }

  public Map<String, WitnessMessage> getWitnessMessages() {
    return witnessMessages;
  }

  public void setRollCalls(Map<String, RollCall> rollCalls) {
    this.rollCalls = rollCalls;
  }

  public void setElections(Map<String, Election> elections) {
    this.elections = elections;
  }

  /**
   * Generate the id for dataCreateLao and dataUpdateLao.
   * https://github.com/dedis/student_21_pop/blob/master/protocol/query/method/message/data/dataCreateLao.json
   * https://github.com/dedis/student_21_pop/blob/master/protocol/query/method/message/data/dataUpdateLao.json
   *
   * @param organizer ID of the organizer
   * @param creation creation time of the LAO
   * @param name original or updated name of the LAO
   * @return the ID of CreateLao or UpdateLao computed as Hash(organizer||creation||name)
   */
  public static String generateLaoId(String organizer, long creation, String name) {
    return Hash.hash(organizer, Long.toString(creation), name);
  }

  @Override
  public String toString() {
    return "Lao{"
        + "name='"
        + name
        + '\''
        + ", id='"
        + id
        + '\''
        + ", channel='"
        + channel
        + '\''
        + ", creation="
        + creation
        + ", organizer='"
        + organizer
        + '\''
        + ", lastModified="
        + lastModified
        + ", modificationId='"
        + modificationId
        + '\''
        + ", witnesses="
        + witnesses
        + ", rollCalls="
        + rollCalls
        + ", elections="
        + elections
        + '}';
  }
}<|MERGE_RESOLUTION|>--- conflicted
+++ resolved
@@ -83,7 +83,6 @@
     elections.put(newId, election);
   }
 
-<<<<<<< HEAD
   public void updateConsensus(Consensus consensus) {
     if (consensus == null) {
       throw new IllegalArgumentException("The consensus is null");
@@ -91,8 +90,6 @@
     consensuses.put(consensus.getMessageId(), consensus);
   }
 
-=======
->>>>>>> 0fe7c600
   /**
    * Update the list of messages that have to be signed by witnesses. If the list of messages
    * contain the message with Id prevId , it will remove this message from the list. Then it will

--- conflicted
+++ resolved
@@ -402,17 +402,7 @@
     return witnessMessages;
   }
 
-<<<<<<< HEAD
-  public Map<PublicKey, List<TransactionObject>> getTransactionHistoryByUser() {
-=======
-  public List<Chirp> getChirpsInOrder() {
-    return allChirps.values().stream()
-        .sorted(Comparator.comparingLong(Chirp::getTimestamp).reversed())
-        .collect(Collectors.toList());
-  }
-
   public Map<PublicKey, Set<TransactionObject>> getTransactionHistoryByUser() {
->>>>>>> 642972cd
     return transactionHistoryByUser;
   }
 

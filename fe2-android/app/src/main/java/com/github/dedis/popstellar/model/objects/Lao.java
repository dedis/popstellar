--- conflicted
+++ resolved
@@ -2,10 +2,7 @@
 
 import com.github.dedis.popstellar.utility.security.Hash;
 
-<<<<<<< HEAD
-=======
 import java.util.ArrayList;
->>>>>>> 4d026011
 import java.util.HashMap;
 import java.util.HashSet;
 import java.util.List;
@@ -333,11 +330,8 @@
         + rollCalls
         + ", elections="
         + elections
-<<<<<<< HEAD
-=======
         + ", consensuses="
         + messageIdToConsensus.values()
->>>>>>> 4d026011
         + '}';
   }
 }
--- conflicted
+++ resolved
@@ -116,73 +116,6 @@
     witnessMessages.put(witnessMessage.getMessageId(), witnessMessage);
   }
 
-<<<<<<< HEAD
-  /**
-   * Function which update the transaction map public key by transaction hash on the list of the
-   * roll call attendees Update pubKeyByHash, Initialize transactionByUser, transactionHistoryByUser
-   *
-   * @param attendees List<PublicKey> of the roll call attendees
-   */
-  public void updateTransactionHashMap(List<PublicKey> attendees) {
-    pubKeyByHash = new HashMap<>();
-    pubKeyByHash.put(organizer.computeHash(), organizer);
-    attendees.forEach(publicKey -> pubKeyByHash.put(publicKey.computeHash(), publicKey));
-
-    // also update the history and the current transaction per attendees
-    // both map have to be set to empty again
-    transactionByUser = new HashMap<>();
-    transactionHistoryByUser = new HashMap<>();
-  }
-
-  /**
-   * Function that update all the transaction Update transactionByUser (current state of money)
-   * Update transactionHistory (current transaction perform per user)
-   *
-   * @param transactionObject object which was posted and now should update the lao map
-   */
-  public void updateTransactionMaps(TransactionObject transactionObject) {
-    if (transactionObject == null) {
-      throw new IllegalArgumentException("The transaction is null");
-    }
-    /* Change the transaction per public key in transacionperUser
-    for the sender and the receiver*/
-
-    if (this.pubKeyByHash.isEmpty()) {
-      throw new IllegalStateException("A transaction need attendees !");
-    }
-
-    /* Contained in the receiver there are also the sender
-    which has to be in the list of attendees of the roll call*/
-    for (PublicKey current : transactionObject.getReceiversTransaction(pubKeyByHash)) {
-      // Add the transaction in the current state  / for the sender and the receiver
-
-      /* The only case where the map has a list of transaction in memory is when we have several
-      coin base transaction (in fact the issuer send several time money to someone)
-      or our receiver is no sender */
-      if (transactionByUser.containsKey(current)
-          && (transactionObject.isCoinBaseTransaction()
-              || (transactionObject.isReceiver(current) && !transactionObject.isSender(current)))) {
-        transactionHistoryByUser.putIfAbsent(current, new HashSet<>());
-        Set<TransactionObject> set = new HashSet<>(transactionByUser.get(current));
-        set.add(transactionObject);
-        transactionByUser.replace(current, set);
-      } else {
-
-        transactionByUser.put(current, new HashSet<>(Collections.singleton(transactionObject)));
-      }
-
-      // Add the transaction in the history / for the sender and the receiver
-      transactionHistoryByUser.putIfAbsent(current, new HashSet<>());
-      transactionHistoryByUser.get(current).add(transactionObject);
-    }
-    Log.d(TAG, "Transaction by history : " + transactionHistoryByUser.toString());
-    Log.d(this.getClass().toString(), "Transaction by User : " + transactionByUser.toString());
-=======
-  public Optional<Election> getElection(String id) {
-    return Optional.ofNullable(elections.get(id));
->>>>>>> 3946d169
-  }
-
   public Optional<ElectInstance> getElectInstance(MessageID messageId) {
     return Optional.ofNullable(messageIdToElectInstance.get(messageId));
   }
@@ -308,23 +241,6 @@
 
   public Map<MessageID, WitnessMessage> getWitnessMessages() {
     return witnessMessages;
-  }
-
-<<<<<<< HEAD
-  public Map<PublicKey, Set<TransactionObject>> getTransactionHistoryByUser() {
-    return transactionHistoryByUser;
-  }
-
-  public Map<PublicKey, Set<TransactionObject>> getTransactionByUser() {
-    return transactionByUser;
-  }
-
-  public Map<String, PublicKey> getPubKeyByHash() {
-    return pubKeyByHash;
-=======
-  public void setElections(Map<String, Election> elections) {
-    this.elections = elections;
->>>>>>> 3946d169
   }
 
   /**

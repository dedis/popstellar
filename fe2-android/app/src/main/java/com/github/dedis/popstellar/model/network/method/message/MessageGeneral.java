--- conflicted
+++ resolved
@@ -148,13 +148,6 @@
   @Override
   public String toString() {
     return "MessageGeneral{"
-<<<<<<< HEAD
-        + "sender=" + getSender() + '\''
-        + ", data=" + getData()
-        + ", signature='" + getSignature() + '\''
-        + ", messageId='" + getMessageId() + '\''
-        + ", witnessSignatures=" + Arrays.toString(witnessSignatures.toArray())
-=======
         + "sender="
         + getSender()
         + '\''
@@ -168,7 +161,6 @@
         + '\''
         + ", witnessSignatures="
         + Arrays.toString(witnessSignatures.toArray())
->>>>>>> 4d026011
         + '}';
   }
 }
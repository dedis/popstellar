--- conflicted
+++ resolved
@@ -4,16 +4,12 @@
 import android.content.Intent;
 import android.os.Bundle;
 import android.util.Log;
-<<<<<<< HEAD
 import android.view.MenuItem;
+import android.widget.Toast;
 
 import androidx.annotation.IdRes;
 import androidx.annotation.NonNull;
-=======
-import android.widget.Toast;
-
-import androidx.annotation.IdRes;
->>>>>>> 88c6054b
+import androidx.appcompat.app.ActionBar;
 import androidx.appcompat.app.ActionBar;
 import androidx.appcompat.app.AppCompatActivity;
 import androidx.fragment.app.Fragment;
@@ -46,17 +42,14 @@
     setContentView(R.layout.digital_cash_main_activity);
     mViewModel = obtainViewModel(this);
     setupNavigationBar();
-<<<<<<< HEAD
     setupBackButton();
 
-=======
 
     setupBackButton();
 
     setupHomeActivity();
 
     setTheIntent();
->>>>>>> 88c6054b
     // Subscribe to "open home"
     openHomeEvent();
     // Subscribe to "open history"
@@ -202,6 +195,8 @@
                 setupFragment(R.id.fragment_digital_cash_receipt);
               }
             });
+
+    mViewModel.openHome();
   }
 
   @Override
@@ -277,14 +272,6 @@
     }
   }
 
-    private void setupBackButton() {
-        ActionBar actionBar = getSupportActionBar();
-        if (actionBar != null) {
-            actionBar.setHomeAsUpIndicator(R.drawable.ic_back_arrow);
-            actionBar.setDisplayHomeAsUpEnabled(true);
-        }
-    }
-
   /**
    * Set the current fragment in the container of the activity
    *

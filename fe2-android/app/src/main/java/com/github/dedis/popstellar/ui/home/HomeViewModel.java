<<<<<<< HEAD
package com.github.dedis.popstellar.ui.home;

import static androidx.core.content.ContextCompat.checkSelfPermission;

import android.Manifest;
import android.app.Application;
import android.content.pm.PackageManager;
import android.util.Log;
import android.widget.Toast;

import androidx.annotation.NonNull;
import androidx.lifecycle.AndroidViewModel;
import androidx.lifecycle.LiveData;
import androidx.lifecycle.LiveDataReactiveStreams;
import androidx.lifecycle.MutableLiveData;

import com.github.dedis.popstellar.R;
import com.github.dedis.popstellar.SingleEvent;
import com.github.dedis.popstellar.model.network.method.message.data.lao.CreateLao;
import com.github.dedis.popstellar.model.objects.Channel;
import com.github.dedis.popstellar.model.objects.Lao;
import com.github.dedis.popstellar.model.objects.Wallet;
import com.github.dedis.popstellar.model.qrcode.ConnectToLao;
import com.github.dedis.popstellar.repository.LAORepository;
import com.github.dedis.popstellar.repository.LAOState;
import com.github.dedis.popstellar.repository.remote.GlobalNetworkManager;
import com.github.dedis.popstellar.ui.qrcode.CameraPermissionViewModel;
import com.github.dedis.popstellar.ui.qrcode.QRCodeScanningViewModel;
import com.github.dedis.popstellar.ui.qrcode.ScanningAction;
import com.github.dedis.popstellar.utility.error.ErrorUtils;
import com.github.dedis.popstellar.utility.error.keys.SeedValidationException;
import com.github.dedis.popstellar.utility.security.KeyManager;
import com.google.android.gms.vision.barcode.Barcode;
import com.google.gson.Gson;
import com.google.gson.JsonParseException;

import java.security.GeneralSecurityException;
import java.util.List;

import javax.inject.Inject;

import dagger.hilt.android.lifecycle.HiltViewModel;
import io.reactivex.BackpressureStrategy;
import io.reactivex.disposables.CompositeDisposable;

@HiltViewModel
public class HomeViewModel extends AndroidViewModel
    implements CameraPermissionViewModel, QRCodeScanningViewModel {

  public static final String TAG = HomeViewModel.class.getSimpleName();

  public enum HomeViewAction {SCAN, REQUEST_CAMERA_PERMISSION}

  private static final ScanningAction scanningAction = ScanningAction.ADD_LAO_PARTICIPANT;

  /*
   * LiveData objects for capturing events like button clicks
   */
  private final MutableLiveData<SingleEvent<String>> mOpenLaoEvent = new MutableLiveData<>();
  private final MutableLiveData<SingleEvent<Boolean>> mOpenHomeEvent = new MutableLiveData<>();
  private final MutableLiveData<SingleEvent<Boolean>> mOpenConnectingEvent =
      new MutableLiveData<>();
  private final MutableLiveData<SingleEvent<HomeViewAction>> mOpenConnectEvent = new MutableLiveData<>();
  private final MutableLiveData<SingleEvent<Boolean>> mOpenLaunchEvent = new MutableLiveData<>();
  private final MutableLiveData<SingleEvent<Boolean>> mLaunchNewLaoEvent = new MutableLiveData<>();
  private final MutableLiveData<SingleEvent<Boolean>> mCancelNewLaoEvent = new MutableLiveData<>();
  private final MutableLiveData<SingleEvent<Boolean>> mCancelConnectEvent = new MutableLiveData<>();
  private final MutableLiveData<SingleEvent<Boolean>> mOpenWalletEvent = new MutableLiveData<>();
  private final MutableLiveData<SingleEvent<Boolean>> mOpenSeedEvent = new MutableLiveData<>();
  private final MutableLiveData<SingleEvent<String>> mOpenLaoWalletEvent = new MutableLiveData<>();
  private final MutableLiveData<SingleEvent<Boolean>> mOpenSettingsEvent = new MutableLiveData<>();
  private final MutableLiveData<SingleEvent<Boolean>> mOpenSocialMediaEvent =
      new MutableLiveData<>();

  /*
   * LiveData objects that represent the state in a fragment
   */
  private final MutableLiveData<String> mConnectingLao = new MutableLiveData<>();
  private final MutableLiveData<Boolean> mIsWalletSetUp = new MutableLiveData<>(false);
  private final MutableLiveData<String> mLaoName = new MutableLiveData<>();
  private final LiveData<List<Lao>> mLAOs;

  /*
   * Dependencies for this class
   */
  private final Gson gson;
  private final LAORepository laoRepository;
  private final KeyManager keyManager;
  private final Wallet wallet;
  private final GlobalNetworkManager networkManager;

  private final CompositeDisposable disposables = new CompositeDisposable();

  @Inject
  public HomeViewModel(
      @NonNull Application application,
      Gson gson,
      Wallet wallet,
      LAORepository laoRepository,
      KeyManager keyManager,
      GlobalNetworkManager networkManager) {
    super(application);

    this.laoRepository = laoRepository;
    this.gson = gson;
    this.keyManager = keyManager;
    this.wallet = wallet;
    this.networkManager = networkManager;

    mLAOs =
        LiveDataReactiveStreams.fromPublisher(
            this.laoRepository.getAllLaos().toFlowable(BackpressureStrategy.BUFFER));
  }

  @Override
  public void onPermissionGranted() {
    openQrCodeScanning();
  }

  @Override
  public int getScanDescription() {
    return R.string.qrcode_scanning_connect_lao;
  }

  @Override
  public ScanningAction getScanningAction() {
    return scanningAction;
  }

  @Override
  public void onQRCodeDetected(Barcode barcode) {
    Log.d(TAG, "Detected barcode with value: " + barcode.rawValue);
    ConnectToLao data;
    try {
      data = ConnectToLao.extractFrom(gson, barcode.rawValue);
    } catch (JsonParseException e) {
      Log.e(TAG, "Invalid QRCode data", e);
      Toast.makeText(
              getApplication().getApplicationContext(), "Invalid QRCode data", Toast.LENGTH_LONG)
          .show();
      return;
    }

    networkManager.connect(data.server);
    Lao lao = new Lao(data.lao);
    disposables.add(
        networkManager
            .getMessageSender()
            .subscribe(lao.getChannel())
            .doFinally(this::openHome)
            .subscribe(
                () -> {
                  Log.d(TAG, "subscribing to LAO with id " + lao.getId());

                  // Create the new LAO and add it to the LAORepository LAO lists
                  laoRepository.getLaoById().put(lao.getId(), new LAOState(lao));
                  laoRepository.setAllLaoSubject();

                  Log.d(TAG, "got success result for subscribe to lao");
                },
                error ->
                    ErrorUtils.logAndShow(
                        getApplication(), TAG, error, R.string.error_subscribe_lao)));

    setConnectingLao(lao.getId());
    openConnecting();
  }

  /** onCleared is used to cancel all subscriptions to observables. */
  @Override
  protected void onCleared() {
    super.onCleared();

    disposables.dispose();
  }

  /**
   * launchLao is invoked when the user tries to create a new LAO. The method creates a `CreateLAO`
   * message and publishes it to the root channel. It observers the response in the background and
   * switches to the home screen on success.
   */
  public void launchLao() {
    String laoName = mLaoName.getValue();

    Log.d(TAG, "creating lao with name " + laoName);
    CreateLao createLao = new CreateLao(laoName, keyManager.getMainPublicKey());

    disposables.add(
        networkManager
            .getMessageSender()
            .publish(keyManager.getMainKeyPair(), Channel.ROOT, createLao)
            .subscribe(
                () -> {
                  Log.d(TAG, "got success result for create lao");
                  // Create new LAO and add it to the LAORepository LAO lists
                  Lao lao = new Lao(createLao.getId());
                  laoRepository.getLaoById().put(lao.getId(), new LAOState(lao));
                  laoRepository.setAllLaoSubject();

                  // Send subscribe and catchup after creating a LAO
                  networkManager.getMessageSender().subscribe(lao.getChannel()).subscribe();

                  openHome();
                },
                error ->
                    ErrorUtils.logAndShow(
                        getApplication(), TAG, error, R.string.error_create_lao)));
  }

  public void importSeed(String seed) throws GeneralSecurityException, SeedValidationException {
    wallet.importSeed(seed);
    setIsWalletSetUp(true);
    openWallet();
  }

  public void newSeed() {
    wallet.newSeed();
    mOpenSeedEvent.postValue(new SingleEvent<>(true));
  }

  /*
   * Getters for MutableLiveData instances declared above
   */
  public LiveData<List<Lao>> getLAOs() {
    return mLAOs;
  }

  public LiveData<SingleEvent<String>> getOpenLaoEvent() {
    return mOpenLaoEvent;
  }

  public LiveData<SingleEvent<Boolean>> getOpenHomeEvent() {
    return mOpenHomeEvent;
  }

  public LiveData<SingleEvent<Boolean>> getOpenConnectingEvent() {
    return mOpenConnectingEvent;
  }

  public LiveData<SingleEvent<HomeViewAction>> getOpenConnectEvent() {
    return mOpenConnectEvent;
  }

  public LiveData<SingleEvent<Boolean>> getOpenLaunchEvent() {
    return mOpenLaunchEvent;
  }

  public LiveData<SingleEvent<Boolean>> getLaunchNewLaoEvent() {
    return mLaunchNewLaoEvent;
  }

  public LiveData<SingleEvent<Boolean>> getCancelNewLaoEvent() {
    return mCancelNewLaoEvent;
  }

  public LiveData<SingleEvent<Boolean>> getCancelConnectEvent() {
    return mCancelConnectEvent;
  }

  public LiveData<String> getConnectingLao() {
    return mConnectingLao;
  }

  public LiveData<String> getLaoName() {
    return mLaoName;
  }

  public Boolean isWalletSetUp() {
    return mIsWalletSetUp.getValue();
  }

  public LiveData<SingleEvent<Boolean>> getOpenWalletEvent() {
    return mOpenWalletEvent;
  }

  public LiveData<SingleEvent<Boolean>> getOpenSeedEvent() {
    return mOpenSeedEvent;
  }

  public LiveData<SingleEvent<String>> getOpenLaoWalletEvent() {
    return mOpenLaoWalletEvent;
  }

  public LiveData<SingleEvent<Boolean>> getOpenSettingsEvent() {
    return mOpenSettingsEvent;
  }

  public LiveData<SingleEvent<Boolean>> getOpenSocialMediaEvent() {
    return mOpenSocialMediaEvent;
  }

  /*
   * Methods that modify the state or post an Event to update the UI.
   */

  public void openLAO(String laoId) {
    mOpenLaoEvent.setValue(new SingleEvent<>(laoId));
  }

  public void openHome() {
    mOpenHomeEvent.postValue(new SingleEvent<>(true));
  }

  public void openConnecting() {
    mOpenConnectingEvent.postValue(new SingleEvent<>(true));
  }

  public void openWallet() {
    mOpenWalletEvent.postValue(new SingleEvent<>(isWalletSetUp()));
  }

  public void openLaoWallet(String laoId) {
    mOpenLaoWalletEvent.postValue(new SingleEvent<>(laoId));
  }

  public void openConnect() {
    if (checkSelfPermission(
            getApplication().getApplicationContext(), Manifest.permission.CAMERA)
        == PackageManager.PERMISSION_GRANTED) {
      openQrCodeScanning();
    } else {
      openCameraPermission();
    }
  }

  public void openQrCodeScanning() {
    mOpenConnectEvent.setValue(new SingleEvent<>(HomeViewAction.SCAN));
  }

  public void openCameraPermission() {
    mOpenConnectEvent.setValue(new SingleEvent<>(HomeViewAction.REQUEST_CAMERA_PERMISSION));
  }

  public void openLaunch() {
    mOpenLaunchEvent.setValue(new SingleEvent<>(true));
  }

  public void openSettings() {
    mOpenSettingsEvent.setValue(new SingleEvent<>(true));
  }

  public void openSocialMedia() {
    mOpenSocialMediaEvent.setValue(new SingleEvent<>(true));
  }

  public void launchNewLao() {
    mLaunchNewLaoEvent.setValue(new SingleEvent<>(true));
  }

  public void cancelNewLao() {
    mCancelNewLaoEvent.setValue(new SingleEvent<>(true));
  }

  public void cancelConnect() {
    mCancelConnectEvent.setValue(new SingleEvent<>(true));
  }

  public void setConnectingLao(String lao) {
    this.mConnectingLao.postValue(lao);
  }

  public void setLaoName(String name) {
    this.mLaoName.setValue(name);
  }

  public void setIsWalletSetUp(Boolean isSetUp) {
    this.mIsWalletSetUp.setValue(isSetUp);
  }

  public void logoutWallet() {
    wallet.logout();
    setIsWalletSetUp(false);
    openWallet();
  }
}
=======
package com.github.dedis.popstellar.ui.home;

import static androidx.core.content.ContextCompat.checkSelfPermission;

import android.Manifest;
import android.app.Application;
import android.content.pm.PackageManager;
import android.util.Log;
import android.widget.Toast;

import androidx.annotation.NonNull;
import androidx.lifecycle.AndroidViewModel;
import androidx.lifecycle.LiveData;
import androidx.lifecycle.LiveDataReactiveStreams;
import androidx.lifecycle.MutableLiveData;

import com.github.dedis.popstellar.R;
import com.github.dedis.popstellar.SingleEvent;
import com.github.dedis.popstellar.model.network.method.message.data.lao.CreateLao;
import com.github.dedis.popstellar.model.objects.Channel;
import com.github.dedis.popstellar.model.objects.Lao;
import com.github.dedis.popstellar.model.objects.Wallet;
import com.github.dedis.popstellar.model.qrcode.ConnectToLao;
import com.github.dedis.popstellar.repository.LAORepository;
import com.github.dedis.popstellar.repository.LAOState;
import com.github.dedis.popstellar.repository.remote.GlobalNetworkManager;
import com.github.dedis.popstellar.ui.qrcode.CameraPermissionViewModel;
import com.github.dedis.popstellar.ui.qrcode.QRCodeScanningViewModel;
import com.github.dedis.popstellar.ui.qrcode.ScanningAction;
import com.github.dedis.popstellar.utility.error.ErrorUtils;
import com.github.dedis.popstellar.utility.error.keys.SeedValidationException;
import com.github.dedis.popstellar.utility.security.KeyManager;
import com.google.android.gms.vision.barcode.Barcode;
import com.google.gson.Gson;
import com.google.gson.JsonParseException;

import java.security.GeneralSecurityException;
import java.util.List;

import javax.inject.Inject;

import dagger.hilt.android.lifecycle.HiltViewModel;
import io.reactivex.BackpressureStrategy;
import io.reactivex.disposables.CompositeDisposable;

@HiltViewModel
public class HomeViewModel extends AndroidViewModel
    implements CameraPermissionViewModel, QRCodeScanningViewModel {

  public static final String TAG = HomeViewModel.class.getSimpleName();

  public enum HomeViewAction {
    SCAN,
    REQUEST_CAMERA_PERMISSION
  }

  private static final ScanningAction scanningAction = ScanningAction.ADD_LAO_PARTICIPANT;

  /** LiveData objects for capturing events like button clicks */
  private final MutableLiveData<SingleEvent<String>> mOpenLaoEvent = new MutableLiveData<>();

  private final MutableLiveData<SingleEvent<Boolean>> mOpenHomeEvent = new MutableLiveData<>();
  private final MutableLiveData<SingleEvent<Boolean>> mOpenConnectingEvent =
      new MutableLiveData<>();
  private final MutableLiveData<SingleEvent<HomeViewAction>> mOpenConnectEvent =
      new MutableLiveData<>();
  private final MutableLiveData<SingleEvent<Boolean>> mOpenLaunchEvent = new MutableLiveData<>();
  private final MutableLiveData<SingleEvent<Boolean>> mLaunchNewLaoEvent = new MutableLiveData<>();
  private final MutableLiveData<SingleEvent<Boolean>> mCancelNewLaoEvent = new MutableLiveData<>();
  private final MutableLiveData<SingleEvent<Boolean>> mCancelConnectEvent = new MutableLiveData<>();
  private final MutableLiveData<SingleEvent<Boolean>> mOpenWalletEvent = new MutableLiveData<>();
  private final MutableLiveData<SingleEvent<Boolean>> mOpenSeedEvent = new MutableLiveData<>();
  private final MutableLiveData<SingleEvent<String>> mOpenLaoWalletEvent = new MutableLiveData<>();
  private final MutableLiveData<SingleEvent<Boolean>> mOpenSettingsEvent = new MutableLiveData<>();
  private final MutableLiveData<SingleEvent<Boolean>> mOpenSocialMediaEvent =
      new MutableLiveData<>();

  /** LiveData objects that represent the state in a fragment */
  private final MutableLiveData<String> mConnectingLao = new MutableLiveData<>();

  private final MutableLiveData<Boolean> mIsWalletSetUp = new MutableLiveData<>(false);
  private final MutableLiveData<String> mLaoName = new MutableLiveData<>();
  private final LiveData<List<Lao>> mLAOs;

  /** Dependencies for this class */
  private final Gson gson;

  private final LAORepository laoRepository;
  private final KeyManager keyManager;
  private final Wallet wallet;
  private final GlobalNetworkManager networkManager;

  private final CompositeDisposable disposables = new CompositeDisposable();

  @Inject
  public HomeViewModel(
      @NonNull Application application,
      Gson gson,
      Wallet wallet,
      LAORepository laoRepository,
      KeyManager keyManager,
      GlobalNetworkManager networkManager) {
    super(application);

    this.laoRepository = laoRepository;
    this.gson = gson;
    this.keyManager = keyManager;
    this.wallet = wallet;
    this.networkManager = networkManager;

    mLAOs =
        LiveDataReactiveStreams.fromPublisher(
            this.laoRepository.getAllLaos().toFlowable(BackpressureStrategy.BUFFER));
  }

  @Override
  public void onPermissionGranted() {
    openQrCodeScanning();
  }

  @Override
  public int getScanDescription() {
    return R.string.qrcode_scanning_connect_lao;
  }

  @Override
  public ScanningAction getScanningAction() {
    return scanningAction;
  }

  @Override
  public void onQRCodeDetected(Barcode barcode) {
    Log.d(TAG, "Detected barcode with value: " + barcode.rawValue);
    ConnectToLao data;
    try {
      data = ConnectToLao.extractFrom(gson, barcode.rawValue);
    } catch (JsonParseException e) {
      Log.e(TAG, "Invalid QRCode data", e);
      Toast.makeText(
              getApplication().getApplicationContext(), "Invalid QRCode data", Toast.LENGTH_LONG)
          .show();
      return;
    }

    networkManager.connect(data.server);
    Lao lao = new Lao(data.lao);
    disposables.add(
        networkManager
            .getMessageSender()
            .subscribe(lao.getChannel())
            .doFinally(this::openHome)
            .subscribe(
                () -> {
                  Log.d(TAG, "subscribing to LAO with id " + lao.getId());

                  // Create the new LAO and add it to the LAORepository LAO lists
                  laoRepository.getLaoById().put(lao.getId(), new LAOState(lao));
                  laoRepository.setAllLaoSubject();

                  Log.d(TAG, "got success result for subscribe to lao");
                },
                error ->
                    ErrorUtils.logAndShow(
                        getApplication(), TAG, error, R.string.error_subscribe_lao)));

    setConnectingLao(lao.getId());
    openConnecting();
  }

  /** onCleared is used to cancel all subscriptions to observables. */
  @Override
  protected void onCleared() {
    super.onCleared();

    disposables.dispose();
  }

  /**
   * launchLao is invoked when the user tries to create a new LAO. The method creates a `CreateLAO`
   * message and publishes it to the root channel. It observers the response in the background and
   * switches to the home screen on success.
   */
  public void launchLao() {
    String laoName = mLaoName.getValue();

    Log.d(TAG, "creating lao with name " + laoName);
    CreateLao createLao = new CreateLao(laoName, keyManager.getMainPublicKey());

    disposables.add(
        networkManager
            .getMessageSender()
            .publish(keyManager.getMainKeyPair(), Channel.ROOT, createLao)
            .subscribe(
                () -> {
                  Log.d(TAG, "got success result for create lao");
                  // Create new LAO and add it to the LAORepository LAO lists
                  Lao lao = new Lao(createLao.getId());
                  laoRepository.getLaoById().put(lao.getId(), new LAOState(lao));
                  laoRepository.setAllLaoSubject();

                  // Send subscribe and catchup after creating a LAO
                  networkManager.getMessageSender().subscribe(lao.getChannel()).subscribe();

                  openHome();
                },
                error ->
                    ErrorUtils.logAndShow(
                        getApplication(), TAG, error, R.string.error_create_lao)));
  }

  public void importSeed(String seed) throws GeneralSecurityException, SeedValidationException {
    wallet.importSeed(seed);
    setIsWalletSetUp(true);
    openWallet();
  }

  public void newSeed() {
    wallet.newSeed();
    mOpenSeedEvent.postValue(new SingleEvent<>(true));
  }

  /** Getters for MutableLiveData instances declared above */
  public LiveData<List<Lao>> getLAOs() {
    return mLAOs;
  }

  public LiveData<SingleEvent<String>> getOpenLaoEvent() {
    return mOpenLaoEvent;
  }

  public LiveData<SingleEvent<Boolean>> getOpenHomeEvent() {
    return mOpenHomeEvent;
  }

  public LiveData<SingleEvent<Boolean>> getOpenConnectingEvent() {
    return mOpenConnectingEvent;
  }

  public LiveData<SingleEvent<HomeViewAction>> getOpenConnectEvent() {
    return mOpenConnectEvent;
  }

  public LiveData<SingleEvent<Boolean>> getOpenLaunchEvent() {
    return mOpenLaunchEvent;
  }

  public LiveData<SingleEvent<Boolean>> getLaunchNewLaoEvent() {
    return mLaunchNewLaoEvent;
  }

  public LiveData<SingleEvent<Boolean>> getCancelNewLaoEvent() {
    return mCancelNewLaoEvent;
  }

  public LiveData<SingleEvent<Boolean>> getCancelConnectEvent() {
    return mCancelConnectEvent;
  }

  public LiveData<String> getConnectingLao() {
    return mConnectingLao;
  }

  public LiveData<String> getLaoName() {
    return mLaoName;
  }

  public Boolean isWalletSetUp() {
    return mIsWalletSetUp.getValue();
  }

  public LiveData<Boolean> getIsWalletSetUpEvent(){
    return mIsWalletSetUp;
  }

  public LiveData<SingleEvent<Boolean>> getOpenWalletEvent() {
    return mOpenWalletEvent;
  }

  public LiveData<SingleEvent<Boolean>> getOpenSeedEvent() {
    return mOpenSeedEvent;
  }

  public LiveData<SingleEvent<String>> getOpenLaoWalletEvent() {
    return mOpenLaoWalletEvent;
  }

  public LiveData<SingleEvent<Boolean>> getOpenSettingsEvent() {
    return mOpenSettingsEvent;
  }

  public LiveData<SingleEvent<Boolean>> getOpenSocialMediaEvent() {
    return mOpenSocialMediaEvent;
  }

  /*
   * Methods that modify the state or post an Event to update the UI.
   */

  public void openLAO(String laoId) {
    mOpenLaoEvent.setValue(new SingleEvent<>(laoId));
  }

  public void openHome() {
    mOpenHomeEvent.postValue(new SingleEvent<>(true));
  }

  public void openConnecting() {
    mOpenConnectingEvent.postValue(new SingleEvent<>(true));
  }

  public void openWallet() {
    mOpenWalletEvent.postValue(new SingleEvent<>(isWalletSetUp()));
  }

  public void openLaoWallet(String laoId) {
    mOpenLaoWalletEvent.postValue(new SingleEvent<>(laoId));
  }

  public void openConnect() {
    if (checkSelfPermission(getApplication().getApplicationContext(), Manifest.permission.CAMERA)
        == PackageManager.PERMISSION_GRANTED) {
      openQrCodeScanning();
    } else {
      openCameraPermission();
    }
  }

  public void openQrCodeScanning() {
    mOpenConnectEvent.setValue(new SingleEvent<>(HomeViewAction.SCAN));
  }

  public void openCameraPermission() {
    mOpenConnectEvent.setValue(new SingleEvent<>(HomeViewAction.REQUEST_CAMERA_PERMISSION));
  }

  public void openLaunch() {
    mOpenLaunchEvent.setValue(new SingleEvent<>(true));
  }

  public void openSettings() {
    mOpenSettingsEvent.setValue(new SingleEvent<>(true));
  }

  public void openSocialMedia() {
    mOpenSocialMediaEvent.setValue(new SingleEvent<>(true));
  }

  public void launchNewLao() {
    mLaunchNewLaoEvent.setValue(new SingleEvent<>(true));
  }

  public void cancelNewLao() {
    mCancelNewLaoEvent.setValue(new SingleEvent<>(true));
  }

  public void cancelConnect() {
    mCancelConnectEvent.setValue(new SingleEvent<>(true));
  }

  public void setConnectingLao(String lao) {
    this.mConnectingLao.postValue(lao);
  }

  public void setLaoName(String name) {
    this.mLaoName.setValue(name);
  }

  public void setIsWalletSetUp(Boolean isSetUp) {
    this.mIsWalletSetUp.setValue(isSetUp);
  }

  public void logoutWallet() {
    wallet.logout();
    setIsWalletSetUp(false);
    openWallet();
  }
}
>>>>>>> eb83a437
<|MERGE_RESOLUTION|>--- conflicted
+++ resolved
@@ -1,755 +1,377 @@
-<<<<<<< HEAD
-package com.github.dedis.popstellar.ui.home;
-
-import static androidx.core.content.ContextCompat.checkSelfPermission;
-
-import android.Manifest;
-import android.app.Application;
-import android.content.pm.PackageManager;
-import android.util.Log;
-import android.widget.Toast;
-
-import androidx.annotation.NonNull;
-import androidx.lifecycle.AndroidViewModel;
-import androidx.lifecycle.LiveData;
-import androidx.lifecycle.LiveDataReactiveStreams;
-import androidx.lifecycle.MutableLiveData;
-
-import com.github.dedis.popstellar.R;
-import com.github.dedis.popstellar.SingleEvent;
-import com.github.dedis.popstellar.model.network.method.message.data.lao.CreateLao;
-import com.github.dedis.popstellar.model.objects.Channel;
-import com.github.dedis.popstellar.model.objects.Lao;
-import com.github.dedis.popstellar.model.objects.Wallet;
-import com.github.dedis.popstellar.model.qrcode.ConnectToLao;
-import com.github.dedis.popstellar.repository.LAORepository;
-import com.github.dedis.popstellar.repository.LAOState;
-import com.github.dedis.popstellar.repository.remote.GlobalNetworkManager;
-import com.github.dedis.popstellar.ui.qrcode.CameraPermissionViewModel;
-import com.github.dedis.popstellar.ui.qrcode.QRCodeScanningViewModel;
-import com.github.dedis.popstellar.ui.qrcode.ScanningAction;
-import com.github.dedis.popstellar.utility.error.ErrorUtils;
-import com.github.dedis.popstellar.utility.error.keys.SeedValidationException;
-import com.github.dedis.popstellar.utility.security.KeyManager;
-import com.google.android.gms.vision.barcode.Barcode;
-import com.google.gson.Gson;
-import com.google.gson.JsonParseException;
-
-import java.security.GeneralSecurityException;
-import java.util.List;
-
-import javax.inject.Inject;
-
-import dagger.hilt.android.lifecycle.HiltViewModel;
-import io.reactivex.BackpressureStrategy;
-import io.reactivex.disposables.CompositeDisposable;
-
-@HiltViewModel
-public class HomeViewModel extends AndroidViewModel
-    implements CameraPermissionViewModel, QRCodeScanningViewModel {
-
-  public static final String TAG = HomeViewModel.class.getSimpleName();
-
-  public enum HomeViewAction {SCAN, REQUEST_CAMERA_PERMISSION}
-
-  private static final ScanningAction scanningAction = ScanningAction.ADD_LAO_PARTICIPANT;
-
-  /*
-   * LiveData objects for capturing events like button clicks
-   */
-  private final MutableLiveData<SingleEvent<String>> mOpenLaoEvent = new MutableLiveData<>();
-  private final MutableLiveData<SingleEvent<Boolean>> mOpenHomeEvent = new MutableLiveData<>();
-  private final MutableLiveData<SingleEvent<Boolean>> mOpenConnectingEvent =
-      new MutableLiveData<>();
-  private final MutableLiveData<SingleEvent<HomeViewAction>> mOpenConnectEvent = new MutableLiveData<>();
-  private final MutableLiveData<SingleEvent<Boolean>> mOpenLaunchEvent = new MutableLiveData<>();
-  private final MutableLiveData<SingleEvent<Boolean>> mLaunchNewLaoEvent = new MutableLiveData<>();
-  private final MutableLiveData<SingleEvent<Boolean>> mCancelNewLaoEvent = new MutableLiveData<>();
-  private final MutableLiveData<SingleEvent<Boolean>> mCancelConnectEvent = new MutableLiveData<>();
-  private final MutableLiveData<SingleEvent<Boolean>> mOpenWalletEvent = new MutableLiveData<>();
-  private final MutableLiveData<SingleEvent<Boolean>> mOpenSeedEvent = new MutableLiveData<>();
-  private final MutableLiveData<SingleEvent<String>> mOpenLaoWalletEvent = new MutableLiveData<>();
-  private final MutableLiveData<SingleEvent<Boolean>> mOpenSettingsEvent = new MutableLiveData<>();
-  private final MutableLiveData<SingleEvent<Boolean>> mOpenSocialMediaEvent =
-      new MutableLiveData<>();
-
-  /*
-   * LiveData objects that represent the state in a fragment
-   */
-  private final MutableLiveData<String> mConnectingLao = new MutableLiveData<>();
-  private final MutableLiveData<Boolean> mIsWalletSetUp = new MutableLiveData<>(false);
-  private final MutableLiveData<String> mLaoName = new MutableLiveData<>();
-  private final LiveData<List<Lao>> mLAOs;
-
-  /*
-   * Dependencies for this class
-   */
-  private final Gson gson;
-  private final LAORepository laoRepository;
-  private final KeyManager keyManager;
-  private final Wallet wallet;
-  private final GlobalNetworkManager networkManager;
-
-  private final CompositeDisposable disposables = new CompositeDisposable();
-
-  @Inject
-  public HomeViewModel(
-      @NonNull Application application,
-      Gson gson,
-      Wallet wallet,
-      LAORepository laoRepository,
-      KeyManager keyManager,
-      GlobalNetworkManager networkManager) {
-    super(application);
-
-    this.laoRepository = laoRepository;
-    this.gson = gson;
-    this.keyManager = keyManager;
-    this.wallet = wallet;
-    this.networkManager = networkManager;
-
-    mLAOs =
-        LiveDataReactiveStreams.fromPublisher(
-            this.laoRepository.getAllLaos().toFlowable(BackpressureStrategy.BUFFER));
-  }
-
-  @Override
-  public void onPermissionGranted() {
-    openQrCodeScanning();
-  }
-
-  @Override
-  public int getScanDescription() {
-    return R.string.qrcode_scanning_connect_lao;
-  }
-
-  @Override
-  public ScanningAction getScanningAction() {
-    return scanningAction;
-  }
-
-  @Override
-  public void onQRCodeDetected(Barcode barcode) {
-    Log.d(TAG, "Detected barcode with value: " + barcode.rawValue);
-    ConnectToLao data;
-    try {
-      data = ConnectToLao.extractFrom(gson, barcode.rawValue);
-    } catch (JsonParseException e) {
-      Log.e(TAG, "Invalid QRCode data", e);
-      Toast.makeText(
-              getApplication().getApplicationContext(), "Invalid QRCode data", Toast.LENGTH_LONG)
-          .show();
-      return;
-    }
-
-    networkManager.connect(data.server);
-    Lao lao = new Lao(data.lao);
-    disposables.add(
-        networkManager
-            .getMessageSender()
-            .subscribe(lao.getChannel())
-            .doFinally(this::openHome)
-            .subscribe(
-                () -> {
-                  Log.d(TAG, "subscribing to LAO with id " + lao.getId());
-
-                  // Create the new LAO and add it to the LAORepository LAO lists
-                  laoRepository.getLaoById().put(lao.getId(), new LAOState(lao));
-                  laoRepository.setAllLaoSubject();
-
-                  Log.d(TAG, "got success result for subscribe to lao");
-                },
-                error ->
-                    ErrorUtils.logAndShow(
-                        getApplication(), TAG, error, R.string.error_subscribe_lao)));
-
-    setConnectingLao(lao.getId());
-    openConnecting();
-  }
-
-  /** onCleared is used to cancel all subscriptions to observables. */
-  @Override
-  protected void onCleared() {
-    super.onCleared();
-
-    disposables.dispose();
-  }
-
-  /**
-   * launchLao is invoked when the user tries to create a new LAO. The method creates a `CreateLAO`
-   * message and publishes it to the root channel. It observers the response in the background and
-   * switches to the home screen on success.
-   */
-  public void launchLao() {
-    String laoName = mLaoName.getValue();
-
-    Log.d(TAG, "creating lao with name " + laoName);
-    CreateLao createLao = new CreateLao(laoName, keyManager.getMainPublicKey());
-
-    disposables.add(
-        networkManager
-            .getMessageSender()
-            .publish(keyManager.getMainKeyPair(), Channel.ROOT, createLao)
-            .subscribe(
-                () -> {
-                  Log.d(TAG, "got success result for create lao");
-                  // Create new LAO and add it to the LAORepository LAO lists
-                  Lao lao = new Lao(createLao.getId());
-                  laoRepository.getLaoById().put(lao.getId(), new LAOState(lao));
-                  laoRepository.setAllLaoSubject();
-
-                  // Send subscribe and catchup after creating a LAO
-                  networkManager.getMessageSender().subscribe(lao.getChannel()).subscribe();
-
-                  openHome();
-                },
-                error ->
-                    ErrorUtils.logAndShow(
-                        getApplication(), TAG, error, R.string.error_create_lao)));
-  }
-
-  public void importSeed(String seed) throws GeneralSecurityException, SeedValidationException {
-    wallet.importSeed(seed);
-    setIsWalletSetUp(true);
-    openWallet();
-  }
-
-  public void newSeed() {
-    wallet.newSeed();
-    mOpenSeedEvent.postValue(new SingleEvent<>(true));
-  }
-
-  /*
-   * Getters for MutableLiveData instances declared above
-   */
-  public LiveData<List<Lao>> getLAOs() {
-    return mLAOs;
-  }
-
-  public LiveData<SingleEvent<String>> getOpenLaoEvent() {
-    return mOpenLaoEvent;
-  }
-
-  public LiveData<SingleEvent<Boolean>> getOpenHomeEvent() {
-    return mOpenHomeEvent;
-  }
-
-  public LiveData<SingleEvent<Boolean>> getOpenConnectingEvent() {
-    return mOpenConnectingEvent;
-  }
-
-  public LiveData<SingleEvent<HomeViewAction>> getOpenConnectEvent() {
-    return mOpenConnectEvent;
-  }
-
-  public LiveData<SingleEvent<Boolean>> getOpenLaunchEvent() {
-    return mOpenLaunchEvent;
-  }
-
-  public LiveData<SingleEvent<Boolean>> getLaunchNewLaoEvent() {
-    return mLaunchNewLaoEvent;
-  }
-
-  public LiveData<SingleEvent<Boolean>> getCancelNewLaoEvent() {
-    return mCancelNewLaoEvent;
-  }
-
-  public LiveData<SingleEvent<Boolean>> getCancelConnectEvent() {
-    return mCancelConnectEvent;
-  }
-
-  public LiveData<String> getConnectingLao() {
-    return mConnectingLao;
-  }
-
-  public LiveData<String> getLaoName() {
-    return mLaoName;
-  }
-
-  public Boolean isWalletSetUp() {
-    return mIsWalletSetUp.getValue();
-  }
-
-  public LiveData<SingleEvent<Boolean>> getOpenWalletEvent() {
-    return mOpenWalletEvent;
-  }
-
-  public LiveData<SingleEvent<Boolean>> getOpenSeedEvent() {
-    return mOpenSeedEvent;
-  }
-
-  public LiveData<SingleEvent<String>> getOpenLaoWalletEvent() {
-    return mOpenLaoWalletEvent;
-  }
-
-  public LiveData<SingleEvent<Boolean>> getOpenSettingsEvent() {
-    return mOpenSettingsEvent;
-  }
-
-  public LiveData<SingleEvent<Boolean>> getOpenSocialMediaEvent() {
-    return mOpenSocialMediaEvent;
-  }
-
-  /*
-   * Methods that modify the state or post an Event to update the UI.
-   */
-
-  public void openLAO(String laoId) {
-    mOpenLaoEvent.setValue(new SingleEvent<>(laoId));
-  }
-
-  public void openHome() {
-    mOpenHomeEvent.postValue(new SingleEvent<>(true));
-  }
-
-  public void openConnecting() {
-    mOpenConnectingEvent.postValue(new SingleEvent<>(true));
-  }
-
-  public void openWallet() {
-    mOpenWalletEvent.postValue(new SingleEvent<>(isWalletSetUp()));
-  }
-
-  public void openLaoWallet(String laoId) {
-    mOpenLaoWalletEvent.postValue(new SingleEvent<>(laoId));
-  }
-
-  public void openConnect() {
-    if (checkSelfPermission(
-            getApplication().getApplicationContext(), Manifest.permission.CAMERA)
-        == PackageManager.PERMISSION_GRANTED) {
-      openQrCodeScanning();
-    } else {
-      openCameraPermission();
-    }
-  }
-
-  public void openQrCodeScanning() {
-    mOpenConnectEvent.setValue(new SingleEvent<>(HomeViewAction.SCAN));
-  }
-
-  public void openCameraPermission() {
-    mOpenConnectEvent.setValue(new SingleEvent<>(HomeViewAction.REQUEST_CAMERA_PERMISSION));
-  }
-
-  public void openLaunch() {
-    mOpenLaunchEvent.setValue(new SingleEvent<>(true));
-  }
-
-  public void openSettings() {
-    mOpenSettingsEvent.setValue(new SingleEvent<>(true));
-  }
-
-  public void openSocialMedia() {
-    mOpenSocialMediaEvent.setValue(new SingleEvent<>(true));
-  }
-
-  public void launchNewLao() {
-    mLaunchNewLaoEvent.setValue(new SingleEvent<>(true));
-  }
-
-  public void cancelNewLao() {
-    mCancelNewLaoEvent.setValue(new SingleEvent<>(true));
-  }
-
-  public void cancelConnect() {
-    mCancelConnectEvent.setValue(new SingleEvent<>(true));
-  }
-
-  public void setConnectingLao(String lao) {
-    this.mConnectingLao.postValue(lao);
-  }
-
-  public void setLaoName(String name) {
-    this.mLaoName.setValue(name);
-  }
-
-  public void setIsWalletSetUp(Boolean isSetUp) {
-    this.mIsWalletSetUp.setValue(isSetUp);
-  }
-
-  public void logoutWallet() {
-    wallet.logout();
-    setIsWalletSetUp(false);
-    openWallet();
-  }
-}
-=======
-package com.github.dedis.popstellar.ui.home;
-
-import static androidx.core.content.ContextCompat.checkSelfPermission;
-
-import android.Manifest;
-import android.app.Application;
-import android.content.pm.PackageManager;
-import android.util.Log;
-import android.widget.Toast;
-
-import androidx.annotation.NonNull;
-import androidx.lifecycle.AndroidViewModel;
-import androidx.lifecycle.LiveData;
-import androidx.lifecycle.LiveDataReactiveStreams;
-import androidx.lifecycle.MutableLiveData;
-
-import com.github.dedis.popstellar.R;
-import com.github.dedis.popstellar.SingleEvent;
-import com.github.dedis.popstellar.model.network.method.message.data.lao.CreateLao;
-import com.github.dedis.popstellar.model.objects.Channel;
-import com.github.dedis.popstellar.model.objects.Lao;
-import com.github.dedis.popstellar.model.objects.Wallet;
-import com.github.dedis.popstellar.model.qrcode.ConnectToLao;
-import com.github.dedis.popstellar.repository.LAORepository;
-import com.github.dedis.popstellar.repository.LAOState;
-import com.github.dedis.popstellar.repository.remote.GlobalNetworkManager;
-import com.github.dedis.popstellar.ui.qrcode.CameraPermissionViewModel;
-import com.github.dedis.popstellar.ui.qrcode.QRCodeScanningViewModel;
-import com.github.dedis.popstellar.ui.qrcode.ScanningAction;
-import com.github.dedis.popstellar.utility.error.ErrorUtils;
-import com.github.dedis.popstellar.utility.error.keys.SeedValidationException;
-import com.github.dedis.popstellar.utility.security.KeyManager;
-import com.google.android.gms.vision.barcode.Barcode;
-import com.google.gson.Gson;
-import com.google.gson.JsonParseException;
-
-import java.security.GeneralSecurityException;
-import java.util.List;
-
-import javax.inject.Inject;
-
-import dagger.hilt.android.lifecycle.HiltViewModel;
-import io.reactivex.BackpressureStrategy;
-import io.reactivex.disposables.CompositeDisposable;
-
-@HiltViewModel
-public class HomeViewModel extends AndroidViewModel
-    implements CameraPermissionViewModel, QRCodeScanningViewModel {
-
-  public static final String TAG = HomeViewModel.class.getSimpleName();
-
-  public enum HomeViewAction {
-    SCAN,
-    REQUEST_CAMERA_PERMISSION
-  }
-
-  private static final ScanningAction scanningAction = ScanningAction.ADD_LAO_PARTICIPANT;
-
-  /** LiveData objects for capturing events like button clicks */
-  private final MutableLiveData<SingleEvent<String>> mOpenLaoEvent = new MutableLiveData<>();
-
-  private final MutableLiveData<SingleEvent<Boolean>> mOpenHomeEvent = new MutableLiveData<>();
-  private final MutableLiveData<SingleEvent<Boolean>> mOpenConnectingEvent =
-      new MutableLiveData<>();
-  private final MutableLiveData<SingleEvent<HomeViewAction>> mOpenConnectEvent =
-      new MutableLiveData<>();
-  private final MutableLiveData<SingleEvent<Boolean>> mOpenLaunchEvent = new MutableLiveData<>();
-  private final MutableLiveData<SingleEvent<Boolean>> mLaunchNewLaoEvent = new MutableLiveData<>();
-  private final MutableLiveData<SingleEvent<Boolean>> mCancelNewLaoEvent = new MutableLiveData<>();
-  private final MutableLiveData<SingleEvent<Boolean>> mCancelConnectEvent = new MutableLiveData<>();
-  private final MutableLiveData<SingleEvent<Boolean>> mOpenWalletEvent = new MutableLiveData<>();
-  private final MutableLiveData<SingleEvent<Boolean>> mOpenSeedEvent = new MutableLiveData<>();
-  private final MutableLiveData<SingleEvent<String>> mOpenLaoWalletEvent = new MutableLiveData<>();
-  private final MutableLiveData<SingleEvent<Boolean>> mOpenSettingsEvent = new MutableLiveData<>();
-  private final MutableLiveData<SingleEvent<Boolean>> mOpenSocialMediaEvent =
-      new MutableLiveData<>();
-
-  /** LiveData objects that represent the state in a fragment */
-  private final MutableLiveData<String> mConnectingLao = new MutableLiveData<>();
-
-  private final MutableLiveData<Boolean> mIsWalletSetUp = new MutableLiveData<>(false);
-  private final MutableLiveData<String> mLaoName = new MutableLiveData<>();
-  private final LiveData<List<Lao>> mLAOs;
-
-  /** Dependencies for this class */
-  private final Gson gson;
-
-  private final LAORepository laoRepository;
-  private final KeyManager keyManager;
-  private final Wallet wallet;
-  private final GlobalNetworkManager networkManager;
-
-  private final CompositeDisposable disposables = new CompositeDisposable();
-
-  @Inject
-  public HomeViewModel(
-      @NonNull Application application,
-      Gson gson,
-      Wallet wallet,
-      LAORepository laoRepository,
-      KeyManager keyManager,
-      GlobalNetworkManager networkManager) {
-    super(application);
-
-    this.laoRepository = laoRepository;
-    this.gson = gson;
-    this.keyManager = keyManager;
-    this.wallet = wallet;
-    this.networkManager = networkManager;
-
-    mLAOs =
-        LiveDataReactiveStreams.fromPublisher(
-            this.laoRepository.getAllLaos().toFlowable(BackpressureStrategy.BUFFER));
-  }
-
-  @Override
-  public void onPermissionGranted() {
-    openQrCodeScanning();
-  }
-
-  @Override
-  public int getScanDescription() {
-    return R.string.qrcode_scanning_connect_lao;
-  }
-
-  @Override
-  public ScanningAction getScanningAction() {
-    return scanningAction;
-  }
-
-  @Override
-  public void onQRCodeDetected(Barcode barcode) {
-    Log.d(TAG, "Detected barcode with value: " + barcode.rawValue);
-    ConnectToLao data;
-    try {
-      data = ConnectToLao.extractFrom(gson, barcode.rawValue);
-    } catch (JsonParseException e) {
-      Log.e(TAG, "Invalid QRCode data", e);
-      Toast.makeText(
-              getApplication().getApplicationContext(), "Invalid QRCode data", Toast.LENGTH_LONG)
-          .show();
-      return;
-    }
-
-    networkManager.connect(data.server);
-    Lao lao = new Lao(data.lao);
-    disposables.add(
-        networkManager
-            .getMessageSender()
-            .subscribe(lao.getChannel())
-            .doFinally(this::openHome)
-            .subscribe(
-                () -> {
-                  Log.d(TAG, "subscribing to LAO with id " + lao.getId());
-
-                  // Create the new LAO and add it to the LAORepository LAO lists
-                  laoRepository.getLaoById().put(lao.getId(), new LAOState(lao));
-                  laoRepository.setAllLaoSubject();
-
-                  Log.d(TAG, "got success result for subscribe to lao");
-                },
-                error ->
-                    ErrorUtils.logAndShow(
-                        getApplication(), TAG, error, R.string.error_subscribe_lao)));
-
-    setConnectingLao(lao.getId());
-    openConnecting();
-  }
-
-  /** onCleared is used to cancel all subscriptions to observables. */
-  @Override
-  protected void onCleared() {
-    super.onCleared();
-
-    disposables.dispose();
-  }
-
-  /**
-   * launchLao is invoked when the user tries to create a new LAO. The method creates a `CreateLAO`
-   * message and publishes it to the root channel. It observers the response in the background and
-   * switches to the home screen on success.
-   */
-  public void launchLao() {
-    String laoName = mLaoName.getValue();
-
-    Log.d(TAG, "creating lao with name " + laoName);
-    CreateLao createLao = new CreateLao(laoName, keyManager.getMainPublicKey());
-
-    disposables.add(
-        networkManager
-            .getMessageSender()
-            .publish(keyManager.getMainKeyPair(), Channel.ROOT, createLao)
-            .subscribe(
-                () -> {
-                  Log.d(TAG, "got success result for create lao");
-                  // Create new LAO and add it to the LAORepository LAO lists
-                  Lao lao = new Lao(createLao.getId());
-                  laoRepository.getLaoById().put(lao.getId(), new LAOState(lao));
-                  laoRepository.setAllLaoSubject();
-
-                  // Send subscribe and catchup after creating a LAO
-                  networkManager.getMessageSender().subscribe(lao.getChannel()).subscribe();
-
-                  openHome();
-                },
-                error ->
-                    ErrorUtils.logAndShow(
-                        getApplication(), TAG, error, R.string.error_create_lao)));
-  }
-
-  public void importSeed(String seed) throws GeneralSecurityException, SeedValidationException {
-    wallet.importSeed(seed);
-    setIsWalletSetUp(true);
-    openWallet();
-  }
-
-  public void newSeed() {
-    wallet.newSeed();
-    mOpenSeedEvent.postValue(new SingleEvent<>(true));
-  }
-
-  /** Getters for MutableLiveData instances declared above */
-  public LiveData<List<Lao>> getLAOs() {
-    return mLAOs;
-  }
-
-  public LiveData<SingleEvent<String>> getOpenLaoEvent() {
-    return mOpenLaoEvent;
-  }
-
-  public LiveData<SingleEvent<Boolean>> getOpenHomeEvent() {
-    return mOpenHomeEvent;
-  }
-
-  public LiveData<SingleEvent<Boolean>> getOpenConnectingEvent() {
-    return mOpenConnectingEvent;
-  }
-
-  public LiveData<SingleEvent<HomeViewAction>> getOpenConnectEvent() {
-    return mOpenConnectEvent;
-  }
-
-  public LiveData<SingleEvent<Boolean>> getOpenLaunchEvent() {
-    return mOpenLaunchEvent;
-  }
-
-  public LiveData<SingleEvent<Boolean>> getLaunchNewLaoEvent() {
-    return mLaunchNewLaoEvent;
-  }
-
-  public LiveData<SingleEvent<Boolean>> getCancelNewLaoEvent() {
-    return mCancelNewLaoEvent;
-  }
-
-  public LiveData<SingleEvent<Boolean>> getCancelConnectEvent() {
-    return mCancelConnectEvent;
-  }
-
-  public LiveData<String> getConnectingLao() {
-    return mConnectingLao;
-  }
-
-  public LiveData<String> getLaoName() {
-    return mLaoName;
-  }
-
-  public Boolean isWalletSetUp() {
-    return mIsWalletSetUp.getValue();
-  }
-
-  public LiveData<Boolean> getIsWalletSetUpEvent(){
-    return mIsWalletSetUp;
-  }
-
-  public LiveData<SingleEvent<Boolean>> getOpenWalletEvent() {
-    return mOpenWalletEvent;
-  }
-
-  public LiveData<SingleEvent<Boolean>> getOpenSeedEvent() {
-    return mOpenSeedEvent;
-  }
-
-  public LiveData<SingleEvent<String>> getOpenLaoWalletEvent() {
-    return mOpenLaoWalletEvent;
-  }
-
-  public LiveData<SingleEvent<Boolean>> getOpenSettingsEvent() {
-    return mOpenSettingsEvent;
-  }
-
-  public LiveData<SingleEvent<Boolean>> getOpenSocialMediaEvent() {
-    return mOpenSocialMediaEvent;
-  }
-
-  /*
-   * Methods that modify the state or post an Event to update the UI.
-   */
-
-  public void openLAO(String laoId) {
-    mOpenLaoEvent.setValue(new SingleEvent<>(laoId));
-  }
-
-  public void openHome() {
-    mOpenHomeEvent.postValue(new SingleEvent<>(true));
-  }
-
-  public void openConnecting() {
-    mOpenConnectingEvent.postValue(new SingleEvent<>(true));
-  }
-
-  public void openWallet() {
-    mOpenWalletEvent.postValue(new SingleEvent<>(isWalletSetUp()));
-  }
-
-  public void openLaoWallet(String laoId) {
-    mOpenLaoWalletEvent.postValue(new SingleEvent<>(laoId));
-  }
-
-  public void openConnect() {
-    if (checkSelfPermission(getApplication().getApplicationContext(), Manifest.permission.CAMERA)
-        == PackageManager.PERMISSION_GRANTED) {
-      openQrCodeScanning();
-    } else {
-      openCameraPermission();
-    }
-  }
-
-  public void openQrCodeScanning() {
-    mOpenConnectEvent.setValue(new SingleEvent<>(HomeViewAction.SCAN));
-  }
-
-  public void openCameraPermission() {
-    mOpenConnectEvent.setValue(new SingleEvent<>(HomeViewAction.REQUEST_CAMERA_PERMISSION));
-  }
-
-  public void openLaunch() {
-    mOpenLaunchEvent.setValue(new SingleEvent<>(true));
-  }
-
-  public void openSettings() {
-    mOpenSettingsEvent.setValue(new SingleEvent<>(true));
-  }
-
-  public void openSocialMedia() {
-    mOpenSocialMediaEvent.setValue(new SingleEvent<>(true));
-  }
-
-  public void launchNewLao() {
-    mLaunchNewLaoEvent.setValue(new SingleEvent<>(true));
-  }
-
-  public void cancelNewLao() {
-    mCancelNewLaoEvent.setValue(new SingleEvent<>(true));
-  }
-
-  public void cancelConnect() {
-    mCancelConnectEvent.setValue(new SingleEvent<>(true));
-  }
-
-  public void setConnectingLao(String lao) {
-    this.mConnectingLao.postValue(lao);
-  }
-
-  public void setLaoName(String name) {
-    this.mLaoName.setValue(name);
-  }
-
-  public void setIsWalletSetUp(Boolean isSetUp) {
-    this.mIsWalletSetUp.setValue(isSetUp);
-  }
-
-  public void logoutWallet() {
-    wallet.logout();
-    setIsWalletSetUp(false);
-    openWallet();
-  }
-}
->>>>>>> eb83a437
+package com.github.dedis.popstellar.ui.home;
+
+import static androidx.core.content.ContextCompat.checkSelfPermission;
+
+import android.Manifest;
+import android.app.Application;
+import android.content.pm.PackageManager;
+import android.util.Log;
+import android.widget.Toast;
+
+import androidx.annotation.NonNull;
+import androidx.lifecycle.AndroidViewModel;
+import androidx.lifecycle.LiveData;
+import androidx.lifecycle.LiveDataReactiveStreams;
+import androidx.lifecycle.MutableLiveData;
+
+import com.github.dedis.popstellar.R;
+import com.github.dedis.popstellar.SingleEvent;
+import com.github.dedis.popstellar.model.network.method.message.data.lao.CreateLao;
+import com.github.dedis.popstellar.model.objects.Channel;
+import com.github.dedis.popstellar.model.objects.Lao;
+import com.github.dedis.popstellar.model.objects.Wallet;
+import com.github.dedis.popstellar.model.qrcode.ConnectToLao;
+import com.github.dedis.popstellar.repository.LAORepository;
+import com.github.dedis.popstellar.repository.LAOState;
+import com.github.dedis.popstellar.repository.remote.GlobalNetworkManager;
+import com.github.dedis.popstellar.ui.qrcode.CameraPermissionViewModel;
+import com.github.dedis.popstellar.ui.qrcode.QRCodeScanningViewModel;
+import com.github.dedis.popstellar.ui.qrcode.ScanningAction;
+import com.github.dedis.popstellar.utility.error.ErrorUtils;
+import com.github.dedis.popstellar.utility.error.keys.SeedValidationException;
+import com.github.dedis.popstellar.utility.security.KeyManager;
+import com.google.android.gms.vision.barcode.Barcode;
+import com.google.gson.Gson;
+import com.google.gson.JsonParseException;
+
+import java.security.GeneralSecurityException;
+import java.util.List;
+
+import javax.inject.Inject;
+
+import dagger.hilt.android.lifecycle.HiltViewModel;
+import io.reactivex.BackpressureStrategy;
+import io.reactivex.disposables.CompositeDisposable;
+
+@HiltViewModel
+public class HomeViewModel extends AndroidViewModel
+    implements CameraPermissionViewModel, QRCodeScanningViewModel {
+
+  public static final String TAG = HomeViewModel.class.getSimpleName();
+
+  public enum HomeViewAction {
+    SCAN,
+    REQUEST_CAMERA_PERMISSION
+  }
+
+  private static final ScanningAction scanningAction = ScanningAction.ADD_LAO_PARTICIPANT;
+
+  /** LiveData objects for capturing events like button clicks */
+  private final MutableLiveData<SingleEvent<String>> mOpenLaoEvent = new MutableLiveData<>();
+
+  private final MutableLiveData<SingleEvent<Boolean>> mOpenHomeEvent = new MutableLiveData<>();
+  private final MutableLiveData<SingleEvent<Boolean>> mOpenConnectingEvent =
+      new MutableLiveData<>();
+  private final MutableLiveData<SingleEvent<HomeViewAction>> mOpenConnectEvent =
+      new MutableLiveData<>();
+  private final MutableLiveData<SingleEvent<Boolean>> mOpenLaunchEvent = new MutableLiveData<>();
+  private final MutableLiveData<SingleEvent<Boolean>> mLaunchNewLaoEvent = new MutableLiveData<>();
+  private final MutableLiveData<SingleEvent<Boolean>> mCancelNewLaoEvent = new MutableLiveData<>();
+  private final MutableLiveData<SingleEvent<Boolean>> mCancelConnectEvent = new MutableLiveData<>();
+  private final MutableLiveData<SingleEvent<Boolean>> mOpenWalletEvent = new MutableLiveData<>();
+  private final MutableLiveData<SingleEvent<Boolean>> mOpenSeedEvent = new MutableLiveData<>();
+  private final MutableLiveData<SingleEvent<String>> mOpenLaoWalletEvent = new MutableLiveData<>();
+  private final MutableLiveData<SingleEvent<Boolean>> mOpenSettingsEvent = new MutableLiveData<>();
+  private final MutableLiveData<SingleEvent<Boolean>> mOpenSocialMediaEvent =
+      new MutableLiveData<>();
+
+  /** LiveData objects that represent the state in a fragment */
+  private final MutableLiveData<String> mConnectingLao = new MutableLiveData<>();
+
+  private final MutableLiveData<Boolean> mIsWalletSetUp = new MutableLiveData<>(false);
+  private final MutableLiveData<String> mLaoName = new MutableLiveData<>();
+  private final LiveData<List<Lao>> mLAOs;
+
+  /** Dependencies for this class */
+  private final Gson gson;
+
+  private final LAORepository laoRepository;
+  private final KeyManager keyManager;
+  private final Wallet wallet;
+  private final GlobalNetworkManager networkManager;
+
+  private final CompositeDisposable disposables = new CompositeDisposable();
+
+  @Inject
+  public HomeViewModel(
+      @NonNull Application application,
+      Gson gson,
+      Wallet wallet,
+      LAORepository laoRepository,
+      KeyManager keyManager,
+      GlobalNetworkManager networkManager) {
+    super(application);
+
+    this.laoRepository = laoRepository;
+    this.gson = gson;
+    this.keyManager = keyManager;
+    this.wallet = wallet;
+    this.networkManager = networkManager;
+
+    mLAOs =
+        LiveDataReactiveStreams.fromPublisher(
+            this.laoRepository.getAllLaos().toFlowable(BackpressureStrategy.BUFFER));
+  }
+
+  @Override
+  public void onPermissionGranted() {
+    openQrCodeScanning();
+  }
+
+  @Override
+  public int getScanDescription() {
+    return R.string.qrcode_scanning_connect_lao;
+  }
+
+  @Override
+  public ScanningAction getScanningAction() {
+    return scanningAction;
+  }
+
+  @Override
+  public void onQRCodeDetected(Barcode barcode) {
+    Log.d(TAG, "Detected barcode with value: " + barcode.rawValue);
+    ConnectToLao data;
+    try {
+      data = ConnectToLao.extractFrom(gson, barcode.rawValue);
+    } catch (JsonParseException e) {
+      Log.e(TAG, "Invalid QRCode data", e);
+      Toast.makeText(
+              getApplication().getApplicationContext(), "Invalid QRCode data", Toast.LENGTH_LONG)
+          .show();
+      return;
+    }
+
+    networkManager.connect(data.server);
+    Lao lao = new Lao(data.lao);
+    disposables.add(
+        networkManager
+            .getMessageSender()
+            .subscribe(lao.getChannel())
+            .doFinally(this::openHome)
+            .subscribe(
+                () -> {
+                  Log.d(TAG, "subscribing to LAO with id " + lao.getId());
+
+                  // Create the new LAO and add it to the LAORepository LAO lists
+                  laoRepository.getLaoById().put(lao.getId(), new LAOState(lao));
+                  laoRepository.setAllLaoSubject();
+
+                  Log.d(TAG, "got success result for subscribe to lao");
+                },
+                error ->
+                    ErrorUtils.logAndShow(
+                        getApplication(), TAG, error, R.string.error_subscribe_lao)));
+
+    setConnectingLao(lao.getId());
+    openConnecting();
+  }
+
+  /** onCleared is used to cancel all subscriptions to observables. */
+  @Override
+  protected void onCleared() {
+    super.onCleared();
+
+    disposables.dispose();
+  }
+
+  /**
+   * launchLao is invoked when the user tries to create a new LAO. The method creates a `CreateLAO`
+   * message and publishes it to the root channel. It observers the response in the background and
+   * switches to the home screen on success.
+   */
+  public void launchLao() {
+    String laoName = mLaoName.getValue();
+
+    Log.d(TAG, "creating lao with name " + laoName);
+    CreateLao createLao = new CreateLao(laoName, keyManager.getMainPublicKey());
+
+    disposables.add(
+        networkManager
+            .getMessageSender()
+            .publish(keyManager.getMainKeyPair(), Channel.ROOT, createLao)
+            .subscribe(
+                () -> {
+                  Log.d(TAG, "got success result for create lao");
+                  // Create new LAO and add it to the LAORepository LAO lists
+                  Lao lao = new Lao(createLao.getId());
+                  laoRepository.getLaoById().put(lao.getId(), new LAOState(lao));
+                  laoRepository.setAllLaoSubject();
+
+                  // Send subscribe and catchup after creating a LAO
+                  networkManager.getMessageSender().subscribe(lao.getChannel()).subscribe();
+
+                  openHome();
+                },
+                error ->
+                    ErrorUtils.logAndShow(
+                        getApplication(), TAG, error, R.string.error_create_lao)));
+  }
+
+  public void importSeed(String seed) throws GeneralSecurityException, SeedValidationException {
+    wallet.importSeed(seed);
+    setIsWalletSetUp(true);
+    openWallet();
+  }
+
+  public void newSeed() {
+    wallet.newSeed();
+    mOpenSeedEvent.postValue(new SingleEvent<>(true));
+  }
+
+  /** Getters for MutableLiveData instances declared above */
+  public LiveData<List<Lao>> getLAOs() {
+    return mLAOs;
+  }
+
+  public LiveData<SingleEvent<String>> getOpenLaoEvent() {
+    return mOpenLaoEvent;
+  }
+
+  public LiveData<SingleEvent<Boolean>> getOpenHomeEvent() {
+    return mOpenHomeEvent;
+  }
+
+  public LiveData<SingleEvent<Boolean>> getOpenConnectingEvent() {
+    return mOpenConnectingEvent;
+  }
+
+  public LiveData<SingleEvent<HomeViewAction>> getOpenConnectEvent() {
+    return mOpenConnectEvent;
+  }
+
+  public LiveData<SingleEvent<Boolean>> getOpenLaunchEvent() {
+    return mOpenLaunchEvent;
+  }
+
+  public LiveData<SingleEvent<Boolean>> getLaunchNewLaoEvent() {
+    return mLaunchNewLaoEvent;
+  }
+
+  public LiveData<SingleEvent<Boolean>> getCancelNewLaoEvent() {
+    return mCancelNewLaoEvent;
+  }
+
+  public LiveData<SingleEvent<Boolean>> getCancelConnectEvent() {
+    return mCancelConnectEvent;
+  }
+
+  public LiveData<String> getConnectingLao() {
+    return mConnectingLao;
+  }
+
+  public LiveData<String> getLaoName() {
+    return mLaoName;
+  }
+
+  public Boolean isWalletSetUp() {
+    return mIsWalletSetUp.getValue();
+  }
+
+  public LiveData<Boolean> getIsWalletSetUpEvent(){
+    return mIsWalletSetUp;
+  }
+
+  public LiveData<SingleEvent<Boolean>> getOpenWalletEvent() {
+    return mOpenWalletEvent;
+  }
+
+  public LiveData<SingleEvent<Boolean>> getOpenSeedEvent() {
+    return mOpenSeedEvent;
+  }
+
+  public LiveData<SingleEvent<String>> getOpenLaoWalletEvent() {
+    return mOpenLaoWalletEvent;
+  }
+
+  public LiveData<SingleEvent<Boolean>> getOpenSettingsEvent() {
+    return mOpenSettingsEvent;
+  }
+
+  public LiveData<SingleEvent<Boolean>> getOpenSocialMediaEvent() {
+    return mOpenSocialMediaEvent;
+  }
+
+  /*
+   * Methods that modify the state or post an Event to update the UI.
+   */
+
+  public void openLAO(String laoId) {
+    mOpenLaoEvent.setValue(new SingleEvent<>(laoId));
+  }
+
+  public void openHome() {
+    mOpenHomeEvent.postValue(new SingleEvent<>(true));
+  }
+
+  public void openConnecting() {
+    mOpenConnectingEvent.postValue(new SingleEvent<>(true));
+  }
+
+  public void openWallet() {
+    mOpenWalletEvent.postValue(new SingleEvent<>(isWalletSetUp()));
+  }
+
+  public void openLaoWallet(String laoId) {
+    mOpenLaoWalletEvent.postValue(new SingleEvent<>(laoId));
+  }
+
+  public void openConnect() {
+    if (checkSelfPermission(getApplication().getApplicationContext(), Manifest.permission.CAMERA)
+        == PackageManager.PERMISSION_GRANTED) {
+      openQrCodeScanning();
+    } else {
+      openCameraPermission();
+    }
+  }
+
+  public void openQrCodeScanning() {
+    mOpenConnectEvent.setValue(new SingleEvent<>(HomeViewAction.SCAN));
+  }
+
+  public void openCameraPermission() {
+    mOpenConnectEvent.setValue(new SingleEvent<>(HomeViewAction.REQUEST_CAMERA_PERMISSION));
+  }
+
+  public void openLaunch() {
+    mOpenLaunchEvent.setValue(new SingleEvent<>(true));
+  }
+
+  public void openSettings() {
+    mOpenSettingsEvent.setValue(new SingleEvent<>(true));
+  }
+
+  public void openSocialMedia() {
+    mOpenSocialMediaEvent.setValue(new SingleEvent<>(true));
+  }
+
+  public void launchNewLao() {
+    mLaunchNewLaoEvent.setValue(new SingleEvent<>(true));
+  }
+
+  public void cancelNewLao() {
+    mCancelNewLaoEvent.setValue(new SingleEvent<>(true));
+  }
+
+  public void cancelConnect() {
+    mCancelConnectEvent.setValue(new SingleEvent<>(true));
+  }
+
+  public void setConnectingLao(String lao) {
+    this.mConnectingLao.postValue(lao);
+  }
+
+  public void setLaoName(String name) {
+    this.mLaoName.setValue(name);
+  }
+
+  public void setIsWalletSetUp(Boolean isSetUp) {
+    this.mIsWalletSetUp.setValue(isSetUp);
+  }
+
+  public void logoutWallet() {
+    wallet.logout();
+    setIsWalletSetUp(false);
+    openWallet();
+  }
+}
--- conflicted
+++ resolved
@@ -120,29 +120,6 @@
   public void onQRCodeDetected(Barcode barcode) {
     Log.d(TAG, "Detected barcode with value: " + barcode.rawValue);
     String channel = "/root/" + barcode.rawValue;
-<<<<<<< HEAD
-    disposables.add(
-            mLAORepository
-                    .sendSubscribe(channel)
-                    .observeOn(AndroidSchedulers.mainThread())
-                    .timeout(3, TimeUnit.SECONDS)
-                    .subscribe(
-                            answer -> {
-                              if (answer instanceof Result) {
-                                Log.d(TAG, "got success result for subscribe to lao");
-                              } else {
-                                Log.d(
-                                        TAG,
-                                        "got failure result for subscribe to lao: "
-                                                + ((Error) answer).getError().getDescription());
-                              }
-                              openHome();
-                            },
-                            throwable -> {
-                              Log.d(TAG, "timed out waiting for a response for subscribe to lao", throwable);
-                              openHome(); // so that it doesn't load forever
-                            }));
-=======
     String consensusChannel = channel + "/consensus";
     disposables.add(
         mLAORepository
@@ -166,7 +143,6 @@
                   Log.d(TAG, "timed out waiting for a response for subscribe to lao", throwable);
                   openHome(); // so that it doesn't load forever
                 }));
->>>>>>> 4d026011
     setConnectingLao(channel);
     openConnecting();
   }
@@ -199,27 +175,6 @@
       MessageGeneral msg = new MessageGeneral(organizerBuf, createLao, signer, mGson);
 
       disposables.add(
-<<<<<<< HEAD
-              mLAORepository
-                      .sendPublish("/root", msg)
-                      .observeOn(AndroidSchedulers.mainThread())
-                      .timeout(5, TimeUnit.SECONDS)
-                      .subscribe(
-                              answer -> {
-                                if (answer instanceof Result) {
-                                  Log.d(TAG, "got success result for create lao");
-                                  openHome();
-                                } else {
-                                  Log.d(
-                                          TAG,
-                                          "got failure result for create lao: "
-                                                  + ((Error) answer).getError().getDescription());
-                                }
-                              },
-                              throwable -> {
-                                Log.d(TAG, "timed out waiting for a response for create lao", throwable);
-                              }));
-=======
           mLAORepository
               .sendPublish("/root", msg)
               .observeOn(AndroidSchedulers.mainThread())
@@ -238,7 +193,6 @@
                   },
                   throwable ->
                       Log.d(TAG, "timed out waiting for a response for create lao", throwable)));
->>>>>>> 4d026011
 
     } catch (GeneralSecurityException e) {
       Log.d(TAG, "failed to get public key", e);

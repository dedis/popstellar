--- conflicted
+++ resolved
@@ -40,11 +40,7 @@
 
 import io.reactivex.BackpressureStrategy;
 import io.reactivex.android.schedulers.AndroidSchedulers;
-<<<<<<< HEAD
-import io.reactivex.disposables.Disposable;
-=======
 import io.reactivex.disposables.CompositeDisposable;
->>>>>>> 4cc13c9d
 
 public class HomeViewModel extends AndroidViewModel
     implements CameraPermissionViewModel, QRCodeScanningViewModel {
@@ -124,50 +120,27 @@
   public void onQRCodeDetected(Barcode barcode) {
     Log.d(TAG, "Detected barcode with value: " + barcode.rawValue);
     String channel = "/root/" + barcode.rawValue;
-<<<<<<< HEAD
-    mLAORepository
-        .sendSubscribe(channel)
-        .observeOn(AndroidSchedulers.mainThread())
-        .timeout(3, TimeUnit.SECONDS)
-        .subscribe(
-            answer -> {
-              if (answer instanceof Result) {
-                Log.d(TAG, "got success result for subscribe to lao");
-              } else {
-                Log.d(
-                    TAG,
-                    "got failure result for subscribe to lao: "
-                        + ((Error) answer).getError().getDescription());
-              }
-              openHome();
-            },
-            throwable -> {
-              Log.d(TAG, "timed out waiting for a response for subscribe to lao", throwable);
-              openHome(); // so that it doesn't load forever
-            });
-=======
     disposables.add(
-            mLAORepository
-                    .sendSubscribe(channel)
-                    .observeOn(AndroidSchedulers.mainThread())
-                    .timeout(3, TimeUnit.SECONDS)
-                    .subscribe(
-                            answer -> {
-                              if (answer instanceof Result) {
-                                Log.d(TAG, "got success result for subscribe to lao");
-                              } else {
-                                Log.d(
-                                        TAG,
-                                        "got failure result for subscribe to lao: "
-                                                + ((Error) answer).getError().getDescription());
-                              }
-                              openHome();
-                            },
-                            throwable -> {
-                              Log.d(TAG, "timed out waiting for a response for subscribe to lao", throwable);
-                              openHome(); // so that it doesn't load forever
-                            }));
->>>>>>> 4cc13c9d
+        mLAORepository
+            .sendSubscribe(channel)
+            .observeOn(AndroidSchedulers.mainThread())
+            .timeout(3, TimeUnit.SECONDS)
+            .subscribe(
+                answer -> {
+                  if (answer instanceof Result) {
+                    Log.d(TAG, "got success result for subscribe to lao");
+                  } else {
+                    Log.d(
+                        TAG,
+                        "got failure result for subscribe to lao: "
+                            + ((Error) answer).getError().getDescription());
+                  }
+                  openHome();
+                },
+                throwable -> {
+                  Log.d(TAG, "timed out waiting for a response for subscribe to lao", throwable);
+                  openHome(); // so that it doesn't load forever
+                }));
     setConnectingLao(channel);
     openConnecting();
   }
@@ -200,25 +173,25 @@
       MessageGeneral msg = new MessageGeneral(organizerBuf, createLao, signer, mGson);
 
       disposables.add(
-              mLAORepository
-                      .sendPublish("/root", msg)
-                      .observeOn(AndroidSchedulers.mainThread())
-                      .timeout(5, TimeUnit.SECONDS)
-                      .subscribe(
-                              answer -> {
-                                if (answer instanceof Result) {
-                                  Log.d(TAG, "got success result for create lao");
-                                  openHome();
-                                } else {
-                                  Log.d(
-                                          TAG,
-                                          "got failure result for create lao: "
-                                                  + ((Error) answer).getError().getDescription());
-                                }
-                              },
-                              throwable -> {
-                                Log.d(TAG, "timed out waiting for a response for create lao", throwable);
-                              }));
+          mLAORepository
+              .sendPublish("/root", msg)
+              .observeOn(AndroidSchedulers.mainThread())
+              .timeout(5, TimeUnit.SECONDS)
+              .subscribe(
+                  answer -> {
+                    if (answer instanceof Result) {
+                      Log.d(TAG, "got success result for create lao");
+                      openHome();
+                    } else {
+                      Log.d(
+                          TAG,
+                          "got failure result for create lao: "
+                              + ((Error) answer).getError().getDescription());
+                    }
+                  },
+                  throwable -> {
+                    Log.d(TAG, "timed out waiting for a response for create lao", throwable);
+                  }));
 
     } catch (GeneralSecurityException e) {
       Log.d(TAG, "failed to get public key", e);

package com.github.dedis.popstellar.ui.home;

import static androidx.core.content.ContextCompat.checkSelfPermission;

import android.Manifest;
import android.app.Application;
import android.content.pm.PackageManager;
import android.util.Log;
import android.widget.Toast;

import androidx.annotation.NonNull;
import androidx.lifecycle.AndroidViewModel;
import androidx.lifecycle.LiveData;
import androidx.lifecycle.LiveDataReactiveStreams;
import androidx.lifecycle.MutableLiveData;

import com.github.dedis.popstellar.R;
import com.github.dedis.popstellar.SingleEvent;
import com.github.dedis.popstellar.model.network.method.message.data.lao.CreateLao;
import com.github.dedis.popstellar.model.objects.Channel;
import com.github.dedis.popstellar.model.objects.Lao;
import com.github.dedis.popstellar.model.objects.Wallet;
import com.github.dedis.popstellar.model.qrcode.ConnectToLao;
import com.github.dedis.popstellar.repository.LAORepository;
import com.github.dedis.popstellar.repository.LAOState;
import com.github.dedis.popstellar.repository.remote.GlobalNetworkManager;
import com.github.dedis.popstellar.ui.qrcode.CameraPermissionViewModel;
import com.github.dedis.popstellar.ui.qrcode.QRCodeScanningViewModel;
import com.github.dedis.popstellar.ui.qrcode.ScanningAction;
import com.github.dedis.popstellar.utility.error.ErrorUtils;
import com.github.dedis.popstellar.utility.error.keys.SeedValidationException;
import com.github.dedis.popstellar.utility.security.KeyManager;
import com.google.android.gms.vision.barcode.Barcode;
import com.google.gson.Gson;
import com.google.gson.JsonParseException;

import java.security.GeneralSecurityException;
import java.util.List;

import javax.inject.Inject;

import dagger.hilt.android.lifecycle.HiltViewModel;
import io.reactivex.BackpressureStrategy;
import io.reactivex.disposables.CompositeDisposable;

@HiltViewModel
public class HomeViewModel extends AndroidViewModel
    implements CameraPermissionViewModel, QRCodeScanningViewModel {

  public static final String TAG = HomeViewModel.class.getSimpleName();

  public enum HomeViewAction {
    SCAN,
    REQUEST_CAMERA_PERMISSION
  }

  private static final ScanningAction scanningAction = ScanningAction.ADD_LAO_PARTICIPANT;

  /** LiveData objects for capturing events like button clicks */
  private final MutableLiveData<SingleEvent<String>> mOpenLaoEvent = new MutableLiveData<>();

  private final MutableLiveData<SingleEvent<Boolean>> mOpenHomeEvent = new MutableLiveData<>();
  private final MutableLiveData<SingleEvent<Boolean>> mOpenConnectingEvent =
      new MutableLiveData<>();
  private final MutableLiveData<SingleEvent<HomeViewAction>> mOpenConnectEvent =
      new MutableLiveData<>();
  private final MutableLiveData<SingleEvent<Boolean>> mOpenLaunchEvent = new MutableLiveData<>();
  private final MutableLiveData<SingleEvent<Boolean>> mLaunchNewLaoEvent = new MutableLiveData<>();
  private final MutableLiveData<SingleEvent<Boolean>> mCancelNewLaoEvent = new MutableLiveData<>();
  private final MutableLiveData<SingleEvent<Boolean>> mCancelConnectEvent = new MutableLiveData<>();
  private final MutableLiveData<SingleEvent<Boolean>> mOpenWalletEvent = new MutableLiveData<>();
  private final MutableLiveData<SingleEvent<Boolean>> mOpenSeedEvent = new MutableLiveData<>();
  private final MutableLiveData<SingleEvent<String>> mOpenLaoWalletEvent = new MutableLiveData<>();
  private final MutableLiveData<SingleEvent<Boolean>> mOpenSettingsEvent = new MutableLiveData<>();
  private final MutableLiveData<SingleEvent<Boolean>> mOpenSocialMediaEvent =
      new MutableLiveData<>();

  /** LiveData objects that represent the state in a fragment */
  private final MutableLiveData<String> mConnectingLao = new MutableLiveData<>();

  private final MutableLiveData<Boolean> mIsWalletSetUp = new MutableLiveData<>(false);
  private final MutableLiveData<String> mLaoName = new MutableLiveData<>();
  private final LiveData<List<Lao>> mLAOs;

  /** Dependencies for this class */
  private final Gson gson;

  private final LAORepository laoRepository;
  private final KeyManager keyManager;
  private final Wallet wallet;
  private final GlobalNetworkManager networkManager;

  private final CompositeDisposable disposables = new CompositeDisposable();

  @Inject
  public HomeViewModel(
      @NonNull Application application,
      Gson gson,
      Wallet wallet,
      LAORepository laoRepository,
      KeyManager keyManager,
      GlobalNetworkManager networkManager) {
    super(application);

    this.laoRepository = laoRepository;
    this.gson = gson;
    this.keyManager = keyManager;
    this.wallet = wallet;
    this.networkManager = networkManager;

    mLAOs =
        LiveDataReactiveStreams.fromPublisher(
            this.laoRepository.getAllLaos().toFlowable(BackpressureStrategy.BUFFER));
  }

  @Override
  public void onPermissionGranted() {
    openQrCodeScanning();
  }

  @Override
  public int getScanDescription() {
    return R.string.qrcode_scanning_connect_lao;
  }

  @Override
  public ScanningAction getScanningAction() {
    return scanningAction;
  }

  @Override
  public void onQRCodeDetected(Barcode barcode) {
    Log.d(TAG, "Detected barcode with value: " + barcode.rawValue);
    ConnectToLao data;
    try {
      data = ConnectToLao.extractFrom(gson, barcode.rawValue);
    } catch (JsonParseException e) {
      Log.e(TAG, "Invalid QRCode data", e);
      Toast.makeText(
          getApplication().getApplicationContext(), "Invalid QRCode data", Toast.LENGTH_LONG)
          .show();
      return;
    }

    networkManager.connect(data.server);
    Lao lao = new Lao(data.lao);
    disposables.add(
        networkManager
            .getMessageSender()
            .subscribe(lao.getChannel())
            .doFinally(this::openHome)
            .subscribe(
                () -> {
                  Log.d(TAG, "subscribing to LAO with id " + lao.getId());

                  // Create the new LAO and add it to the LAORepository LAO lists
                  laoRepository.getLaoById().put(lao.getId(), new LAOState(lao));
                  laoRepository.setAllLaoSubject();

                  Log.d(TAG, "got success result for subscribe to lao");
                },
                error ->
                    ErrorUtils.logAndShow(
                        getApplication(), TAG, error, R.string.error_subscribe_lao)));

    setConnectingLao(lao.getId());
    openConnecting();
  }

  /**
   * onCleared is used to cancel all subscriptions to observables.
   */
  @Override
  protected void onCleared() {
    super.onCleared();

    disposables.dispose();
  }

  /**
   * launchLao is invoked when the user tries to create a new LAO. The method creates a `CreateLAO`
   * message and publishes it to the root channel. It observers the response in the background and
   * switches to the home screen on success.
   */
  public void launchLao() {
    String laoName = mLaoName.getValue();

    Log.d(TAG, "creating lao with name " + laoName);
    CreateLao createLao = new CreateLao(laoName, keyManager.getMainPublicKey());

    disposables.add(
        networkManager
            .getMessageSender()
            .publish(keyManager.getMainKeyPair(), Channel.ROOT, createLao)
            .subscribe(
                () -> {
                  Log.d(TAG, "got success result for create lao");
                  // Create new LAO and add it to the LAORepository LAO lists
                  Lao lao = new Lao(createLao.getId());
                  laoRepository.getLaoById().put(lao.getId(), new LAOState(lao));
                  laoRepository.setAllLaoSubject();

                  // Send subscribe and catchup after creating a LAO
                  networkManager.getMessageSender().subscribe(lao.getChannel()).subscribe();

                  openHome();
                },
                error ->
                    ErrorUtils.logAndShow(
                        getApplication(), TAG, error, R.string.error_create_lao)));
  }

  public void importSeed(String seed) throws GeneralSecurityException, SeedValidationException {
    wallet.importSeed(seed);
    setIsWalletSetUp(true);
    openWallet();
  }

  public void newSeed() {
    wallet.newSeed();
    mOpenSeedEvent.postValue(new SingleEvent<>(true));
  }

  /** Getters for MutableLiveData instances declared above */
  public LiveData<List<Lao>> getLAOs() {
    return mLAOs;
  }

  public LiveData<SingleEvent<String>> getOpenLaoEvent() {
    return mOpenLaoEvent;
  }

  public LiveData<SingleEvent<Boolean>> getOpenHomeEvent() {
    return mOpenHomeEvent;
  }

  public LiveData<SingleEvent<Boolean>> getOpenConnectingEvent() {
    return mOpenConnectingEvent;
  }

  public LiveData<SingleEvent<HomeViewAction>> getOpenConnectEvent() {
    return mOpenConnectEvent;
  }

  public LiveData<SingleEvent<Boolean>> getOpenLaunchEvent() {
    return mOpenLaunchEvent;
  }

  public LiveData<SingleEvent<Boolean>> getLaunchNewLaoEvent() {
    return mLaunchNewLaoEvent;
  }

  public LiveData<SingleEvent<Boolean>> getCancelNewLaoEvent() {
    return mCancelNewLaoEvent;
  }

  public LiveData<SingleEvent<Boolean>> getCancelConnectEvent() {
    return mCancelConnectEvent;
  }

  public LiveData<String> getConnectingLao() {
    return mConnectingLao;
  }

  public LiveData<String> getLaoName() {
    return mLaoName;
  }

  public Boolean isWalletSetUp() {
    return mIsWalletSetUp.getValue();
  }

  public LiveData<SingleEvent<Boolean>> getOpenWalletEvent() {
    return mOpenWalletEvent;
  }

  public LiveData<SingleEvent<Boolean>> getOpenSeedEvent() {
    return mOpenSeedEvent;
  }

  public LiveData<SingleEvent<String>> getOpenLaoWalletEvent() {
    return mOpenLaoWalletEvent;
  }

  public LiveData<SingleEvent<Boolean>> getOpenSettingsEvent() {
    return mOpenSettingsEvent;
  }

  public LiveData<SingleEvent<Boolean>> getOpenSocialMediaEvent() {
    return mOpenSocialMediaEvent;
  }

  /*
   * Methods that modify the state or post an Event to update the UI.
   */

  public void openLAO(String laoId) {
    mOpenLaoEvent.setValue(new SingleEvent<>(laoId));
  }

  public void openHome() {
    mOpenHomeEvent.postValue(new SingleEvent<>(true));

  }

  public void openConnecting() {
    mOpenConnectingEvent.postValue(new SingleEvent<>(true));
  }

  public void openWallet() {
    mOpenWalletEvent.postValue(new SingleEvent<>(isWalletSetUp()));
  }

  public void openLaoWallet(String laoId) {
    mOpenLaoWalletEvent.postValue(new SingleEvent<>(laoId));
  }

  public void openConnect() {
<<<<<<< HEAD
    if (checkSelfPermission(
        getApplication().getApplicationContext(), Manifest.permission.CAMERA)
=======
    if (checkSelfPermission(getApplication().getApplicationContext(), Manifest.permission.CAMERA)
>>>>>>> 2a3d873a
        == PackageManager.PERMISSION_GRANTED) {
      openQrCodeScanning();
    } else {
      openCameraPermission();
    }
  }

  public void openQrCodeScanning() {
    mOpenConnectEvent.setValue(new SingleEvent<>(HomeViewAction.SCAN));
  }

  public void openCameraPermission() {
    mOpenConnectEvent.setValue(new SingleEvent<>(HomeViewAction.REQUEST_CAMERA_PERMISSION));
  }

  public void openLaunch() {
    mOpenLaunchEvent.setValue(new SingleEvent<>(true));
  }

  public void openSettings() {
    mOpenSettingsEvent.setValue(new SingleEvent<>(true));
  }

  public void openSocialMedia() {
    mOpenSocialMediaEvent.setValue(new SingleEvent<>(true));
  }

  public void launchNewLao() {
    mLaunchNewLaoEvent.setValue(new SingleEvent<>(true));
  }

  public void cancelNewLao() {
    mCancelNewLaoEvent.setValue(new SingleEvent<>(true));
  }

  public void cancelConnect() {
    mCancelConnectEvent.setValue(new SingleEvent<>(true));
  }

  public void setConnectingLao(String lao) {
    this.mConnectingLao.postValue(lao);
  }

  public void setLaoName(String name) {
    this.mLaoName.setValue(name);
  }

  public void setIsWalletSetUp(Boolean isSetUp) {
    this.mIsWalletSetUp.setValue(isSetUp);
  }

  public void logoutWallet() {
    wallet.logout();
    setIsWalletSetUp(false);
    openWallet();
  }
}<|MERGE_RESOLUTION|>--- conflicted
+++ resolved
@@ -137,7 +137,7 @@
     } catch (JsonParseException e) {
       Log.e(TAG, "Invalid QRCode data", e);
       Toast.makeText(
-          getApplication().getApplicationContext(), "Invalid QRCode data", Toast.LENGTH_LONG)
+              getApplication().getApplicationContext(), "Invalid QRCode data", Toast.LENGTH_LONG)
           .show();
       return;
     }
@@ -167,9 +167,7 @@
     openConnecting();
   }
 
-  /**
-   * onCleared is used to cancel all subscriptions to observables.
-   */
+  /** onCleared is used to cancel all subscriptions to observables. */
   @Override
   protected void onCleared() {
     super.onCleared();
@@ -300,7 +298,6 @@
 
   public void openHome() {
     mOpenHomeEvent.postValue(new SingleEvent<>(true));
-
   }
 
   public void openConnecting() {
@@ -316,12 +313,7 @@
   }
 
   public void openConnect() {
-<<<<<<< HEAD
-    if (checkSelfPermission(
-        getApplication().getApplicationContext(), Manifest.permission.CAMERA)
-=======
     if (checkSelfPermission(getApplication().getApplicationContext(), Manifest.permission.CAMERA)
->>>>>>> 2a3d873a
         == PackageManager.PERMISSION_GRANTED) {
       openQrCodeScanning();
     } else {

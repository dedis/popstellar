package com.github.dedis.popstellar.ui.lao.event.election.fragments;

import android.os.Bundle;
import android.view.*;
import android.widget.Toast;

import androidx.annotation.NonNull;
import androidx.fragment.app.Fragment;
import androidx.viewpager2.widget.ViewPager2;

import com.github.dedis.popstellar.R;
import com.github.dedis.popstellar.databinding.CastVoteFragmentBinding;
import com.github.dedis.popstellar.model.network.method.message.data.election.ElectionQuestion;
import com.github.dedis.popstellar.model.network.method.message.data.election.PlainVote;
import com.github.dedis.popstellar.model.objects.Election;
import com.github.dedis.popstellar.model.objects.view.LaoView;
import com.github.dedis.popstellar.repository.ElectionRepository;
import com.github.dedis.popstellar.ui.lao.LaoActivity;
import com.github.dedis.popstellar.ui.lao.LaoViewModel;
import com.github.dedis.popstellar.ui.lao.event.election.ElectionViewModel;
import com.github.dedis.popstellar.ui.lao.event.election.ZoomOutTransformer;
import com.github.dedis.popstellar.ui.lao.event.election.adapters.CastVoteViewPagerAdapter;
import com.github.dedis.popstellar.utility.ActivityUtils;
import com.github.dedis.popstellar.utility.error.UnknownElectionException;
import com.github.dedis.popstellar.utility.error.UnknownLaoException;

import java.util.*;

import javax.inject.Inject;

import dagger.hilt.android.AndroidEntryPoint;
import me.relex.circleindicator.CircleIndicator3;

import static com.github.dedis.popstellar.utility.error.ErrorUtils.logAndShow;

/**
 * A simple {@link Fragment} subclass. Use the {@link CastVoteFragment#newInstance} factory method
 * to create an instance of this fragment.
 */
@AndroidEntryPoint
public class CastVoteFragment extends Fragment {
  public static final String TAG = CastVoteFragment.class.getSimpleName();

  private static final String ELECTION_ID = "election_id";

  @Inject ElectionRepository electionRepository;

  private LaoViewModel laoViewModel;
  private ElectionViewModel electionViewModel;

  private CastVoteFragmentBinding binding;

  private String electionId;

  private final Map<String, Integer> votes = new HashMap<>();

  public CastVoteFragment() {
    // Required empty public constructor
  }

  public static CastVoteFragment newInstance(String electionId) {
    CastVoteFragment fragment = new CastVoteFragment();

    Bundle bundle = new Bundle();
    bundle.putString(ELECTION_ID, electionId);
    fragment.setArguments(bundle);

    return fragment;
  }

  @Override
  public View onCreateView(
      @NonNull LayoutInflater inflater, ViewGroup container, Bundle savedInstanceState) {

    electionId = requireArguments().getString(ELECTION_ID);

    // Inflate the layout for this fragment
    binding = CastVoteFragmentBinding.inflate(inflater, container, false);
    laoViewModel = LaoActivity.obtainViewModel(requireActivity());
    electionViewModel =
        LaoActivity.obtainElectionViewModel(requireActivity(), laoViewModel.getLaoId());

    // Setting the lao ad election name
    if (setLaoName()) {
      return null;
    }

    if (setElectionName()) {
      return null;
    }

    try {
      Election election = electionRepository.getElection(laoViewModel.getLaoId(), electionId);

      // Setting the viewPager and its adapter
      ViewPager2 pager = binding.castVotePager;
      CastVoteViewPagerAdapter adapter = new CastVoteViewPagerAdapter(binding, election, votes);
      pager.setAdapter(adapter);
      pager.setPageTransformer(new ZoomOutTransformer());

      // Setting the indicator for horizontal swipe
      CircleIndicator3 circleIndicator = binding.swipeIndicator;
      circleIndicator.setViewPager(pager);
    } catch (UnknownElectionException err) {
      logAndShow(requireContext(), TAG, err, R.string.generic_error);
      return null;
    }

    // setUp the cast Vote button
    binding.castVoteButton.setOnClickListener(this::castVote);

    setEncryptionVotes();

    handleBackNav();
    return binding.getRoot();
  }

  /**
   * Show the progress bar and block user's touch inputs if the encryption of the vote takes time
   */
  private void setEncryptionVotes() {
    // observe the progress for encryption
    electionViewModel
        .getIsEncrypting()
        .observe(
            getViewLifecycleOwner(),
            isEncrypting -> {
              // Block touch inputs if loading and display progress bar
              if (Boolean.TRUE.equals(isEncrypting)) {
                binding.loadingContainer.setVisibility(View.VISIBLE);
                requireActivity()
                    .getWindow()
                    .setFlags(
                        WindowManager.LayoutParams.FLAG_NOT_TOUCHABLE,
                        WindowManager.LayoutParams.FLAG_NOT_TOUCHABLE);
              } else {
                binding.loadingContainer.setVisibility(View.GONE);
                requireActivity()
                    .getWindow()
                    .clearFlags(WindowManager.LayoutParams.FLAG_NOT_TOUCHABLE);
              }
            });
  }

  private boolean setLaoName() {
    try {
      LaoView laoView = laoViewModel.getLao();
      binding.castVoteLaoName.setText(laoView.getName());
      return false;
    } catch (UnknownLaoException e) {
      logAndShow(requireContext(), TAG, R.string.error_no_lao);
      return true;
    }
  }

  private boolean setElectionName() {
    try {
      Election election = electionRepository.getElection(laoViewModel.getLaoId(), electionId);
      binding.castVoteElectionName.setText(election.getName());
      return false;
    } catch (UnknownElectionException e) {
      logAndShow(requireContext(), TAG, R.string.error_no_election);
      return true;
    }
  }

  private void castVote(View voteButton) {
    voteButton.setEnabled(false);
    List<PlainVote> plainVotes = new ArrayList<>();

    try {
      Election election = electionRepository.getElection(laoViewModel.getLaoId(), electionId);
      List<ElectionQuestion> electionQuestions = election.getElectionQuestions();

      // Attendee should not be able to send cast vote if he didn't vote for all questions
      if (votes.size() < electionQuestions.size()) {
        return;
      }

      for (ElectionQuestion electionQuestion : electionQuestions) {
        PlainVote plainVote =
            new PlainVote(
                electionQuestion.getId(),
                votes.get(electionQuestion.getId()),
                electionQuestion.getWriteIn(),
                null,
                electionId);

        plainVotes.add(plainVote);
      }

      laoViewModel.addDisposable(
          electionViewModel
              .sendVote(electionId, plainVotes)
              .subscribe(
<<<<<<< HEAD
                  () ->
                      Toast.makeText(
                              requireContext(), "vote successfully sent !", Toast.LENGTH_LONG)
                          .show(),
=======
                  () -> {
                    LaoActivity.setCurrentFragment(
                        getParentFragmentManager(),
                        R.id.fragment_event_list,
                        EventListFragment::newInstance);
                    // Toast ? + send back to election screen or details screen ?
                    Toast.makeText(requireContext(), R.string.vote_sent, Toast.LENGTH_LONG).show();
                  },
>>>>>>> 3ddb60b3
                  err -> logAndShow(requireContext(), TAG, err, R.string.error_send_vote)));
    } catch (UnknownElectionException err) {
      logAndShow(requireContext(), TAG, err, R.string.generic_error);
    } finally {
      voteButton.setEnabled(true);
    }
  }

  @Override
  public void onResume() {
    super.onResume();
    laoViewModel.setPageTitle(R.string.vote);
    laoViewModel.setIsTab(false);
  }

  private void handleBackNav() {
    LaoActivity.addBackNavigationCallback(
        requireActivity(),
        getViewLifecycleOwner(),
        ActivityUtils.buildBackButtonCallback(
            TAG,
            "election",
            () ->
                ElectionFragment.openFragment(
                    getParentFragmentManager(), getArguments().getString(ELECTION_ID))));
  }
}<|MERGE_RESOLUTION|>--- conflicted
+++ resolved
@@ -193,21 +193,10 @@
           electionViewModel
               .sendVote(electionId, plainVotes)
               .subscribe(
-<<<<<<< HEAD
                   () ->
                       Toast.makeText(
-                              requireContext(), "vote successfully sent !", Toast.LENGTH_LONG)
+                              requireContext(), R.string.vote_sent, Toast.LENGTH_LONG)
                           .show(),
-=======
-                  () -> {
-                    LaoActivity.setCurrentFragment(
-                        getParentFragmentManager(),
-                        R.id.fragment_event_list,
-                        EventListFragment::newInstance);
-                    // Toast ? + send back to election screen or details screen ?
-                    Toast.makeText(requireContext(), R.string.vote_sent, Toast.LENGTH_LONG).show();
-                  },
->>>>>>> 3ddb60b3
                   err -> logAndShow(requireContext(), TAG, err, R.string.error_send_vote)));
     } catch (UnknownElectionException err) {
       logAndShow(requireContext(), TAG, err, R.string.generic_error);

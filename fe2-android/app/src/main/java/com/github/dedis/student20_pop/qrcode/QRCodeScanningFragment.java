package com.github.dedis.student20_pop.qrcode;

import android.app.AlertDialog;
import android.content.Context;
import android.os.Bundle;
import android.os.Handler;
import android.util.Log;
import android.view.LayoutInflater;
import android.view.View;
import android.view.ViewGroup;
import android.widget.Button;

import androidx.annotation.NonNull;
import androidx.annotation.Nullable;
import androidx.fragment.app.Fragment;
import androidx.fragment.app.FragmentActivity;

import com.github.dedis.student20_pop.R;
import com.github.dedis.student20_pop.databinding.FragmentQrcodeBinding;
import com.github.dedis.student20_pop.detail.LaoDetailActivity;
import com.github.dedis.student20_pop.detail.LaoDetailViewModel;
import com.github.dedis.student20_pop.home.HomeActivity;
import com.github.dedis.student20_pop.utility.qrcode.BarcodeTracker;
import com.github.dedis.student20_pop.utility.qrcode.CameraPreview;
import com.github.dedis.student20_pop.utility.qrcode.QRFocusingProcessor;
import com.google.android.gms.common.ConnectionResult;
import com.google.android.gms.common.GoogleApiAvailability;
import com.google.android.gms.vision.CameraSource;
import com.google.android.gms.vision.barcode.BarcodeDetector;

import java.io.IOException;

/**
 * Fragment handling the QR code scanning
 */
public final class QRCodeScanningFragment extends Fragment {
<<<<<<< HEAD
    public static final String TAG = QRCodeScanningFragment.class.getSimpleName();
    private static final int HANDLE_GMS = 9001;
    private FragmentQrcodeBinding mQrCodeFragBinding;
    private QRCodeScanningViewModel mQRCodeScanningViewModel;
    private CameraSource camera;
    private CameraPreview mPreview;
    private BarcodeDetector barcodeDetector;
    private Integer nbAttendees = 0;

    /**
     * Fragment constructor
     */
    public QRCodeScanningFragment(CameraSource camera, BarcodeDetector detector) {
        super();
        this.camera = camera;
        this.barcodeDetector = detector;
    }

    public static QRCodeScanningFragment newInstance(CameraSource camera, BarcodeDetector detector) {
        return new QRCodeScanningFragment(camera, detector);
    }

    @Override
    public void onAttach(@NonNull Context context) {
        super.onAttach(context);
    }

    @Override
    public View onCreateView(
            @NonNull LayoutInflater inflater,
            @Nullable ViewGroup container,
            @Nullable Bundle savedInstanceState) {
        mQrCodeFragBinding = FragmentQrcodeBinding.inflate(inflater, container, false);
        FragmentActivity activity = getActivity();

        if (activity instanceof HomeActivity) {
            mQRCodeScanningViewModel = HomeActivity.obtainViewModel(activity);

        } else if (activity instanceof LaoDetailActivity) {
            mQRCodeScanningViewModel = LaoDetailActivity.obtainViewModel(activity);

            // Subscribe to "scan warning " event when the same QR code is scanned twice for example
            // It is used in the LaoDetailActivity whatever the scanning action is
            observeWarningEvent();

        } else {
            throw new IllegalArgumentException("cannot obtain view model");
        }


        if (mQRCodeScanningViewModel.getScanningAction() == ScanningAction.ADD_ROLL_CALL_ATTENDEE) {
            mQrCodeFragBinding.setScanningAction(ScanningAction.ADD_ROLL_CALL_ATTENDEE);
            mQrCodeFragBinding.addAttendeeTotalText.setVisibility(View.VISIBLE);
            mQrCodeFragBinding.addAttendeeNumberText.setVisibility(View.VISIBLE);
            mQrCodeFragBinding.addAttendeeConfirm.setVisibility(View.VISIBLE);

            // Subscribe to " Nb of attendees"  event
            observeNbAttendeesEvent();

            // Subscribe to " Attendees scan confirm " event
            observeAttendeeScanConfirmEvent();

            // set up the listener for the button that closes the roll call
            setupCloseRollCallButton();

            // Subscribe to "ask close roll call" event
            observeAskCloseRollCallEvent();
        } else if (mQRCodeScanningViewModel.getScanningAction() == ScanningAction.ADD_WITNESS) {
            mQrCodeFragBinding.setScanningAction(ScanningAction.ADD_WITNESS);
            // Subscribe to " Witness scan confirm " event
            observeWitnessScanConfirmEvent();
        } else if (mQRCodeScanningViewModel.getScanningAction() == ScanningAction.ADD_LAO_PARTICIPANT) {

            mQrCodeFragBinding.setScanningAction(ScanningAction.ADD_LAO_PARTICIPANT);
        }

        mPreview = mQrCodeFragBinding.qrCameraPreview;
        mQrCodeFragBinding.scanDescription.setText(mQRCodeScanningViewModel.getScanDescription());
        mQrCodeFragBinding.setLifecycleOwner(activity);
        // TODO: consider removing coupling with QRFocusingProcessor
        barcodeDetector.setProcessor(
                new QRFocusingProcessor(
                        barcodeDetector, BarcodeTracker.getInstance(mQRCodeScanningViewModel)));
        return mQrCodeFragBinding.getRoot();
    }

    @Override
    public void onActivityCreated(@Nullable Bundle savedInstanceState) {
        super.onActivityCreated(savedInstanceState);
        if (mQRCodeScanningViewModel.getScanningAction() == ScanningAction.ADD_WITNESS) {
            Button back = getActivity().findViewById(R.id.tab_back);
            back.setOnClickListener(c -> ((LaoDetailViewModel) mQRCodeScanningViewModel).openLaoDetail());
        }
    }

    @Override
    public void onResume() {
        super.onResume();
        startCamera();
    }

    @Override
    public void onPause() {
        super.onPause();
        if (mPreview != null) mPreview.stop();
    }

    @Override
    public void onDestroy() {
        super.onDestroy();
        if (mPreview != null) mPreview.release();
    }

    private void startCamera() throws SecurityException {
        // check that the device has play services available.
        int code = GoogleApiAvailability.getInstance().isGooglePlayServicesAvailable(getContext());
        if (code != ConnectionResult.SUCCESS)
            GoogleApiAvailability.getInstance().getErrorDialog(getActivity(), code, HANDLE_GMS).show();
        if (camera != null) {
            try {
                mPreview.start(camera);
            } catch (IOException e) {
                Log.e(TAG, "Unable to start camera source.", e);
                camera.release();
            }
        }
    }

    private void setupCloseRollCallButton() {
        mQrCodeFragBinding.addAttendeeConfirm.setOnClickListener(
                clicked -> setupClickCloseListener(R.id.fragment_lao_detail));
    }

    private void setupClickCloseListener(int nextFragment) {
        AlertDialog.Builder builder = new AlertDialog.Builder(getActivity());
        builder.setTitle("Close Roll Call");
        builder.setMessage("You have scanned " + nbAttendees + " attendees.");
        builder.setOnDismissListener(dialog -> startCamera());
        builder.setPositiveButton(R.string.confirm, (dialog, which) ->
                ((LaoDetailViewModel) mQRCodeScanningViewModel).closeRollCall(nextFragment)
        );
        builder.setNegativeButton(R.string.cancel, (dialog, which) -> dialog.dismiss());
        AlertDialog alert = builder.create();
        alert.setCanceledOnTouchOutside(true);
        mPreview.stop();
        alert.show();
    }

    private void setupSuccessPopup(String msg) {
        AlertDialog.Builder builder = new AlertDialog.Builder(getContext());
        builder.setTitle("Success");
        builder.setMessage(msg);
        builder.setOnDismissListener(dialog -> startCamera());
        AlertDialog alert = builder.create();
        alert.setCanceledOnTouchOutside(true);
        mPreview.stop();
        alert.show();
        new Handler().postDelayed(new Runnable() {
            @Override
            public void run() {
                if (alert.isShowing()) {
                    alert.dismiss();
                }
            }
        }, 2000);
    }

    private void setupWarningPopup(String msg) {
        AlertDialog.Builder builder = new AlertDialog.Builder(getContext());
        builder.setTitle("Warning");
        builder.setMessage(msg);
        builder.setOnDismissListener(dialog -> startCamera());
        builder.setPositiveButton("Ok", (dialog, which) -> {
            if (dialog != null) {
                dialog.dismiss();
            }
        });
        AlertDialog alert = builder.create();
        alert.setCanceledOnTouchOutside(true);
        mPreview.stop();
        alert.show();
    }

    void observeWarningEvent() {
        ((LaoDetailViewModel) mQRCodeScanningViewModel)
                .getScanWarningEvent()
                .observe(
                        this,
                        stringEvent -> {
                            String event = stringEvent.getContentIfNotHandled();
                            if (event != null) {
                                setupWarningPopup(event);
                            }
                        });
    }

    void observeNbAttendeesEvent() {
        ((LaoDetailViewModel) mQRCodeScanningViewModel)
                .getNbAttendeesEvent()
                .observe(
                        this,
                        integerEvent -> {
                            Integer event = integerEvent.getContentIfNotHandled();
                            if (event != null) {
                                nbAttendees = event;
                                mQrCodeFragBinding.addAttendeeNumberText.setText(nbAttendees.toString());

                            }
                        });
    }

    void observeWitnessScanConfirmEvent() {
        ((LaoDetailViewModel) mQRCodeScanningViewModel)
                .getWitnessScanConfirmEvent()
                .observe(
                        this,
                        booleanEvent -> {
                            Boolean event = booleanEvent.getContentIfNotHandled();
                            if (event != null) {
                                setUpWitnessSuccessAlert();
                            }
                        });
    }

    void observeAttendeeScanConfirmEvent() {
        ((LaoDetailViewModel) mQRCodeScanningViewModel)
                .getAttendeeScanConfirmEvent()
                .observe(
                        this,
                        stringEvent -> {
                            String event = stringEvent.getContentIfNotHandled();
                            if (event != null) {
                                setupSuccessPopup(event);
                            }
                        });
    }

    void observeAskCloseRollCallEvent() {
        //observe events that require current open roll call to be closed
        ((LaoDetailViewModel) mQRCodeScanningViewModel)
                .getAskCloseRollCallEvent()
                .observe(
                        this,
                        integerEvent -> {
                            Integer nextFragment = integerEvent.getContentIfNotHandled();
                            if (nextFragment != null) {
                                setupClickCloseListener(nextFragment);
                            }
                        });
    }

    void setUpWitnessSuccessAlert() {
        AlertDialog.Builder adb = new AlertDialog.Builder(getActivity());
            adb.setTitle("Successful Scan");
            adb.setMessage("A new witness was added to this Lao");
            adb.setCancelable(false);
            adb.setPositiveButton("Ok", null);
            adb.show();
    }
=======
  public static final String TAG = QRCodeScanningFragment.class.getSimpleName();
  private static final int HANDLE_GMS = 9001;
  private FragmentQrcodeBinding mQrCodeFragBinding;
  private QRCodeScanningViewModel mQRCodeScanningViewModel;
  private CameraSource camera;
  private CameraPreview mPreview;
  private BarcodeDetector barcodeDetector;
  private Integer nbAttendees = 0;
  private AlertDialog closeRollCallAlert;

  /** Fragment constructor */
  public QRCodeScanningFragment(CameraSource camera, BarcodeDetector detector) {
    super();
    this.camera = camera;
    this.barcodeDetector = detector;
  }
  public static QRCodeScanningFragment newInstance(CameraSource camera, BarcodeDetector detector) {
    return new QRCodeScanningFragment(camera, detector);
  }
  @Override
  public void onAttach(@NonNull Context context) {
    super.onAttach(context);
  }
  @Override
  public View onCreateView(
          @NonNull LayoutInflater inflater,
          @Nullable ViewGroup container,
          @Nullable Bundle savedInstanceState) {
    mQrCodeFragBinding = FragmentQrcodeBinding.inflate(inflater, container, false);
    FragmentActivity activity = getActivity();
    if (activity instanceof HomeActivity) {
      mQRCodeScanningViewModel = HomeActivity.obtainViewModel(activity);
    } else if (activity instanceof LaoDetailActivity) {
      mQRCodeScanningViewModel = LaoDetailActivity.obtainViewModel(activity);
      mQrCodeFragBinding.addAttendeeTotalText.setVisibility(View.VISIBLE);
      mQrCodeFragBinding.addAttendeeNumberText.setVisibility(View.VISIBLE);
      mQrCodeFragBinding.addAttendeeConfirm.setVisibility(View.VISIBLE);
      ((LaoDetailViewModel)mQRCodeScanningViewModel)
              .getNbAttendeesEvent()
              .observe(
                      this,
                      integerEvent -> {
                        Integer event = integerEvent.getContentIfNotHandled();
                        if (event != null) {
                          nbAttendees = event;
                          mQrCodeFragBinding.addAttendeeNumberText.setText(nbAttendees.toString());
                        }
                      });
      ((LaoDetailViewModel)mQRCodeScanningViewModel)
              .getAttendeeScanConfirmEvent()
              .observe(
                      this,
                      stringEvent -> {
                        String event = stringEvent.getContentIfNotHandled();
                        if (event != null) {
                          setupSuccessPopup(event);
                        } });
      ((LaoDetailViewModel)mQRCodeScanningViewModel)
              .getScanWarningEvent()
              .observe(
                      this,
                      stringEvent -> {
                        String event = stringEvent.getContentIfNotHandled();
                        if (event != null) {
                          setupWarningPopup(event);
                        } });
      setupCloseRollCallButton();
      //observe events that require current open rollcall to be closed
      ((LaoDetailViewModel)mQRCodeScanningViewModel)
              .getAskCloseRollCallEvent()
              .observe(
                      this,
                      integerEvent -> {
                        Integer nextFragment = integerEvent.getContentIfNotHandled();
                        if (nextFragment != null) {
                          setupClickCloseListener(nextFragment);
                        }
                      });
    }else {
      throw new IllegalArgumentException("cannot obtain view model");
    }
    mPreview = mQrCodeFragBinding.qrCameraPreview;
    mQrCodeFragBinding.scanDescription.setText(mQRCodeScanningViewModel.getScanDescription());
    mQrCodeFragBinding.setLifecycleOwner(activity);
    // TODO: consider removing coupling with QRFocusingProcessor
    barcodeDetector.setProcessor(
            new QRFocusingProcessor(
                    barcodeDetector, BarcodeTracker.getInstance(mQRCodeScanningViewModel)));
    return mQrCodeFragBinding.getRoot();
  }
  @Override
  public void onResume() {
    super.onResume();
    startCamera();
  }
  @Override
  public void onPause() {
    super.onPause();
    if (mPreview != null) mPreview.stop();
  }
  @Override
  public void onDestroy() {
    super.onDestroy();
    if (mPreview != null) mPreview.release();
  }
  private void startCamera() throws SecurityException {
    // check that the device has play services available.
    int code = GoogleApiAvailability.getInstance().isGooglePlayServicesAvailable(getContext());
    if (code != ConnectionResult.SUCCESS)
      GoogleApiAvailability.getInstance().getErrorDialog(getActivity(), code, HANDLE_GMS).show();
    if (camera != null) {
      try {
        mPreview.start(camera);
      } catch (IOException e) {
        Log.e(TAG, "Unable to start camera source.", e);
        camera.release();
      }
    }
  }

  private void setupCloseRollCallButton() {
    mQrCodeFragBinding.addAttendeeConfirm.setOnClickListener(
            clicked -> setupClickCloseListener(R.id.fragment_lao_detail)
    );
  }

  private void setupClickCloseListener(int nextFragment){
    if(closeRollCallAlert!=null && closeRollCallAlert.isShowing()) {
      closeRollCallAlert.dismiss();
    }
    AlertDialog.Builder builder = new AlertDialog.Builder(getActivity());
    builder.setTitle("Close Roll Call");
    builder.setMessage("You have scanned " + nbAttendees + " attendees.");
    builder.setOnDismissListener(dialog ->
      startCamera()
    );
    builder.setPositiveButton(R.string.confirm, (dialog, which) ->
            ((LaoDetailViewModel) mQRCodeScanningViewModel).closeRollCall(nextFragment)
    );
    builder.setNegativeButton(R.string.cancel, (dialog, which) ->
            dialog.dismiss()
    );
    mPreview.stop();
    closeRollCallAlert = builder.create();
    closeRollCallAlert.show();
  }

  private void setupSuccessPopup(String msg){
    AlertDialog.Builder builder = new AlertDialog.Builder(getContext());
    builder.setTitle("Success");
    builder.setMessage(msg);
    builder.setOnDismissListener(dialog -> startCamera());
    AlertDialog alert = builder.create();
    mPreview.stop();
    alert.show();
    new Handler().postDelayed(new Runnable() {
      @Override
      public void run() {
        if (alert.isShowing()){
          alert.dismiss();
        }
      }
    }, 2000);
  }

  private void setupWarningPopup(String msg){
    AlertDialog.Builder builder = new AlertDialog.Builder(getContext());
    builder.setTitle("Warning");
    builder.setMessage(msg);
    builder.setOnDismissListener(dialog -> startCamera());
    builder.setPositiveButton("Ok", (dialog, which) -> {
      if(dialog!=null){
        dialog.dismiss();
      }
    });
    mPreview.stop();
    builder.show();
  }
>>>>>>> a4b98c95
}<|MERGE_RESOLUTION|>--- conflicted
+++ resolved
@@ -34,15 +34,15 @@
  * Fragment handling the QR code scanning
  */
 public final class QRCodeScanningFragment extends Fragment {
-<<<<<<< HEAD
-    public static final String TAG = QRCodeScanningFragment.class.getSimpleName();
-    private static final int HANDLE_GMS = 9001;
-    private FragmentQrcodeBinding mQrCodeFragBinding;
-    private QRCodeScanningViewModel mQRCodeScanningViewModel;
-    private CameraSource camera;
-    private CameraPreview mPreview;
-    private BarcodeDetector barcodeDetector;
-    private Integer nbAttendees = 0;
+  public static final String TAG = QRCodeScanningFragment.class.getSimpleName();
+  private static final int HANDLE_GMS = 9001;
+  private FragmentQrcodeBinding mQrCodeFragBinding;
+  private QRCodeScanningViewModel mQRCodeScanningViewModel;
+  private CameraSource camera;
+  private CameraPreview mPreview;
+  private BarcodeDetector barcodeDetector;
+  private Integer nbAttendees = 0;
+  private AlertDialog closeRollCallAlert;
 
     /**
      * Fragment constructor
@@ -162,258 +162,6 @@
             }
         }
     }
-
-    private void setupCloseRollCallButton() {
-        mQrCodeFragBinding.addAttendeeConfirm.setOnClickListener(
-                clicked -> setupClickCloseListener(R.id.fragment_lao_detail));
-    }
-
-    private void setupClickCloseListener(int nextFragment) {
-        AlertDialog.Builder builder = new AlertDialog.Builder(getActivity());
-        builder.setTitle("Close Roll Call");
-        builder.setMessage("You have scanned " + nbAttendees + " attendees.");
-        builder.setOnDismissListener(dialog -> startCamera());
-        builder.setPositiveButton(R.string.confirm, (dialog, which) ->
-                ((LaoDetailViewModel) mQRCodeScanningViewModel).closeRollCall(nextFragment)
-        );
-        builder.setNegativeButton(R.string.cancel, (dialog, which) -> dialog.dismiss());
-        AlertDialog alert = builder.create();
-        alert.setCanceledOnTouchOutside(true);
-        mPreview.stop();
-        alert.show();
-    }
-
-    private void setupSuccessPopup(String msg) {
-        AlertDialog.Builder builder = new AlertDialog.Builder(getContext());
-        builder.setTitle("Success");
-        builder.setMessage(msg);
-        builder.setOnDismissListener(dialog -> startCamera());
-        AlertDialog alert = builder.create();
-        alert.setCanceledOnTouchOutside(true);
-        mPreview.stop();
-        alert.show();
-        new Handler().postDelayed(new Runnable() {
-            @Override
-            public void run() {
-                if (alert.isShowing()) {
-                    alert.dismiss();
-                }
-            }
-        }, 2000);
-    }
-
-    private void setupWarningPopup(String msg) {
-        AlertDialog.Builder builder = new AlertDialog.Builder(getContext());
-        builder.setTitle("Warning");
-        builder.setMessage(msg);
-        builder.setOnDismissListener(dialog -> startCamera());
-        builder.setPositiveButton("Ok", (dialog, which) -> {
-            if (dialog != null) {
-                dialog.dismiss();
-            }
-        });
-        AlertDialog alert = builder.create();
-        alert.setCanceledOnTouchOutside(true);
-        mPreview.stop();
-        alert.show();
-    }
-
-    void observeWarningEvent() {
-        ((LaoDetailViewModel) mQRCodeScanningViewModel)
-                .getScanWarningEvent()
-                .observe(
-                        this,
-                        stringEvent -> {
-                            String event = stringEvent.getContentIfNotHandled();
-                            if (event != null) {
-                                setupWarningPopup(event);
-                            }
-                        });
-    }
-
-    void observeNbAttendeesEvent() {
-        ((LaoDetailViewModel) mQRCodeScanningViewModel)
-                .getNbAttendeesEvent()
-                .observe(
-                        this,
-                        integerEvent -> {
-                            Integer event = integerEvent.getContentIfNotHandled();
-                            if (event != null) {
-                                nbAttendees = event;
-                                mQrCodeFragBinding.addAttendeeNumberText.setText(nbAttendees.toString());
-
-                            }
-                        });
-    }
-
-    void observeWitnessScanConfirmEvent() {
-        ((LaoDetailViewModel) mQRCodeScanningViewModel)
-                .getWitnessScanConfirmEvent()
-                .observe(
-                        this,
-                        booleanEvent -> {
-                            Boolean event = booleanEvent.getContentIfNotHandled();
-                            if (event != null) {
-                                setUpWitnessSuccessAlert();
-                            }
-                        });
-    }
-
-    void observeAttendeeScanConfirmEvent() {
-        ((LaoDetailViewModel) mQRCodeScanningViewModel)
-                .getAttendeeScanConfirmEvent()
-                .observe(
-                        this,
-                        stringEvent -> {
-                            String event = stringEvent.getContentIfNotHandled();
-                            if (event != null) {
-                                setupSuccessPopup(event);
-                            }
-                        });
-    }
-
-    void observeAskCloseRollCallEvent() {
-        //observe events that require current open roll call to be closed
-        ((LaoDetailViewModel) mQRCodeScanningViewModel)
-                .getAskCloseRollCallEvent()
-                .observe(
-                        this,
-                        integerEvent -> {
-                            Integer nextFragment = integerEvent.getContentIfNotHandled();
-                            if (nextFragment != null) {
-                                setupClickCloseListener(nextFragment);
-                            }
-                        });
-    }
-
-    void setUpWitnessSuccessAlert() {
-        AlertDialog.Builder adb = new AlertDialog.Builder(getActivity());
-            adb.setTitle("Successful Scan");
-            adb.setMessage("A new witness was added to this Lao");
-            adb.setCancelable(false);
-            adb.setPositiveButton("Ok", null);
-            adb.show();
-    }
-=======
-  public static final String TAG = QRCodeScanningFragment.class.getSimpleName();
-  private static final int HANDLE_GMS = 9001;
-  private FragmentQrcodeBinding mQrCodeFragBinding;
-  private QRCodeScanningViewModel mQRCodeScanningViewModel;
-  private CameraSource camera;
-  private CameraPreview mPreview;
-  private BarcodeDetector barcodeDetector;
-  private Integer nbAttendees = 0;
-  private AlertDialog closeRollCallAlert;
-
-  /** Fragment constructor */
-  public QRCodeScanningFragment(CameraSource camera, BarcodeDetector detector) {
-    super();
-    this.camera = camera;
-    this.barcodeDetector = detector;
-  }
-  public static QRCodeScanningFragment newInstance(CameraSource camera, BarcodeDetector detector) {
-    return new QRCodeScanningFragment(camera, detector);
-  }
-  @Override
-  public void onAttach(@NonNull Context context) {
-    super.onAttach(context);
-  }
-  @Override
-  public View onCreateView(
-          @NonNull LayoutInflater inflater,
-          @Nullable ViewGroup container,
-          @Nullable Bundle savedInstanceState) {
-    mQrCodeFragBinding = FragmentQrcodeBinding.inflate(inflater, container, false);
-    FragmentActivity activity = getActivity();
-    if (activity instanceof HomeActivity) {
-      mQRCodeScanningViewModel = HomeActivity.obtainViewModel(activity);
-    } else if (activity instanceof LaoDetailActivity) {
-      mQRCodeScanningViewModel = LaoDetailActivity.obtainViewModel(activity);
-      mQrCodeFragBinding.addAttendeeTotalText.setVisibility(View.VISIBLE);
-      mQrCodeFragBinding.addAttendeeNumberText.setVisibility(View.VISIBLE);
-      mQrCodeFragBinding.addAttendeeConfirm.setVisibility(View.VISIBLE);
-      ((LaoDetailViewModel)mQRCodeScanningViewModel)
-              .getNbAttendeesEvent()
-              .observe(
-                      this,
-                      integerEvent -> {
-                        Integer event = integerEvent.getContentIfNotHandled();
-                        if (event != null) {
-                          nbAttendees = event;
-                          mQrCodeFragBinding.addAttendeeNumberText.setText(nbAttendees.toString());
-                        }
-                      });
-      ((LaoDetailViewModel)mQRCodeScanningViewModel)
-              .getAttendeeScanConfirmEvent()
-              .observe(
-                      this,
-                      stringEvent -> {
-                        String event = stringEvent.getContentIfNotHandled();
-                        if (event != null) {
-                          setupSuccessPopup(event);
-                        } });
-      ((LaoDetailViewModel)mQRCodeScanningViewModel)
-              .getScanWarningEvent()
-              .observe(
-                      this,
-                      stringEvent -> {
-                        String event = stringEvent.getContentIfNotHandled();
-                        if (event != null) {
-                          setupWarningPopup(event);
-                        } });
-      setupCloseRollCallButton();
-      //observe events that require current open rollcall to be closed
-      ((LaoDetailViewModel)mQRCodeScanningViewModel)
-              .getAskCloseRollCallEvent()
-              .observe(
-                      this,
-                      integerEvent -> {
-                        Integer nextFragment = integerEvent.getContentIfNotHandled();
-                        if (nextFragment != null) {
-                          setupClickCloseListener(nextFragment);
-                        }
-                      });
-    }else {
-      throw new IllegalArgumentException("cannot obtain view model");
-    }
-    mPreview = mQrCodeFragBinding.qrCameraPreview;
-    mQrCodeFragBinding.scanDescription.setText(mQRCodeScanningViewModel.getScanDescription());
-    mQrCodeFragBinding.setLifecycleOwner(activity);
-    // TODO: consider removing coupling with QRFocusingProcessor
-    barcodeDetector.setProcessor(
-            new QRFocusingProcessor(
-                    barcodeDetector, BarcodeTracker.getInstance(mQRCodeScanningViewModel)));
-    return mQrCodeFragBinding.getRoot();
-  }
-  @Override
-  public void onResume() {
-    super.onResume();
-    startCamera();
-  }
-  @Override
-  public void onPause() {
-    super.onPause();
-    if (mPreview != null) mPreview.stop();
-  }
-  @Override
-  public void onDestroy() {
-    super.onDestroy();
-    if (mPreview != null) mPreview.release();
-  }
-  private void startCamera() throws SecurityException {
-    // check that the device has play services available.
-    int code = GoogleApiAvailability.getInstance().isGooglePlayServicesAvailable(getContext());
-    if (code != ConnectionResult.SUCCESS)
-      GoogleApiAvailability.getInstance().getErrorDialog(getActivity(), code, HANDLE_GMS).show();
-    if (camera != null) {
-      try {
-        mPreview.start(camera);
-      } catch (IOException e) {
-        Log.e(TAG, "Unable to start camera source.", e);
-        camera.release();
-      }
-    }
-  }
 
   private void setupCloseRollCallButton() {
     mQrCodeFragBinding.addAttendeeConfirm.setOnClickListener(
@@ -473,5 +221,81 @@
     mPreview.stop();
     builder.show();
   }
->>>>>>> a4b98c95
+    void observeWarningEvent() {
+        ((LaoDetailViewModel) mQRCodeScanningViewModel)
+                .getScanWarningEvent()
+                .observe(
+                        this,
+                        stringEvent -> {
+                            String event = stringEvent.getContentIfNotHandled();
+                            if (event != null) {
+                                setupWarningPopup(event);
+                            }
+                        });
+    }
+
+    void observeNbAttendeesEvent() {
+        ((LaoDetailViewModel) mQRCodeScanningViewModel)
+                .getNbAttendeesEvent()
+                .observe(
+                        this,
+                        integerEvent -> {
+                            Integer event = integerEvent.getContentIfNotHandled();
+                            if (event != null) {
+                                nbAttendees = event;
+                                mQrCodeFragBinding.addAttendeeNumberText.setText(nbAttendees.toString());
+
+                            }
+                        });
+    }
+
+    void observeWitnessScanConfirmEvent() {
+        ((LaoDetailViewModel) mQRCodeScanningViewModel)
+                .getWitnessScanConfirmEvent()
+                .observe(
+                        this,
+                        booleanEvent -> {
+                            Boolean event = booleanEvent.getContentIfNotHandled();
+                            if (event != null) {
+                                setUpWitnessSuccessAlert();
+                            }
+                        });
+    }
+
+    void observeAttendeeScanConfirmEvent() {
+        ((LaoDetailViewModel) mQRCodeScanningViewModel)
+                .getAttendeeScanConfirmEvent()
+                .observe(
+                        this,
+                        stringEvent -> {
+                            String event = stringEvent.getContentIfNotHandled();
+                            if (event != null) {
+                                setupSuccessPopup(event);
+                            }
+                        });
+    }
+
+    void observeAskCloseRollCallEvent() {
+        //observe events that require current open roll call to be closed
+        ((LaoDetailViewModel) mQRCodeScanningViewModel)
+                .getAskCloseRollCallEvent()
+                .observe(
+                        this,
+                        integerEvent -> {
+                            Integer nextFragment = integerEvent.getContentIfNotHandled();
+                            if (nextFragment != null) {
+                                setupClickCloseListener(nextFragment);
+                            }
+                        });
+    }
+
+    void setUpWitnessSuccessAlert() {
+        AlertDialog.Builder adb = new AlertDialog.Builder(getActivity());
+            adb.setTitle("Successful Scan");
+            adb.setMessage("A new witness was added to this Lao");
+            adb.setCancelable(false);
+            adb.setPositiveButton("Ok", null);
+            adb.show();
+    }
+
 }
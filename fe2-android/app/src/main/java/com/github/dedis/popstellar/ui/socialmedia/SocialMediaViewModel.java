--- conflicted
+++ resolved
@@ -223,7 +223,6 @@
     }
   }
 
-<<<<<<< HEAD
   public void savePersistentData() {
     ActivityUtils.activitySavingRoutine(
         networkManager, wallet, getApplication().getApplicationContext());
@@ -232,7 +231,7 @@
   @Nullable
   public Lao getCurrentLao() {
     return getLao(getLaoId().getValue());
-=======
+
   /**
    * This function should be used to add disposable object generated from subscription to sent
    * messages flows
@@ -248,7 +247,6 @@
 
   public LaoView getLaoView(String laoId) throws UnknownLaoException {
     return laoRepository.getLaoView(laoId);
->>>>>>> 72d7b7d0
   }
 
   public LaoView getCurrentLaoView() throws UnknownLaoException {

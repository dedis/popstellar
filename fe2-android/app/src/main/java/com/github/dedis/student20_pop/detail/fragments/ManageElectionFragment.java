--- conflicted
+++ resolved
@@ -69,15 +69,10 @@
         endTime.setText(dateFormat.format(dEnd));
         laoName.setText(laoDetailViewModel.getCurrentLaoName().getValue());
         electionName.setText(laoDetailViewModel.getCurrentElection().getName());
-<<<<<<< HEAD
 
         List<ElectionQuestion> electionQuestions = laoDetailViewModel.getCurrentElection().getElectionQuestions();
         if (electionQuestions.isEmpty()) question.setText("No election question !");
         else question.setText("Election Question : " + electionQuestions.get(0).getQuestion());
-
-=======
-        question.setText("Election Question : " + laoDetailViewModel.getCurrentElection().getElectionQuestions().get(0).getQuestion());
->>>>>>> 82760609
         mManageElectionFragBinding.setLifecycleOwner(getActivity());
         return mManageElectionFragBinding.getRoot();
 

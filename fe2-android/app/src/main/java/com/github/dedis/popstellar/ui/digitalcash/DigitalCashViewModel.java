package com.github.dedis.popstellar.ui.digitalcash;

import android.app.Application;
import android.util.Log;
import android.widget.Toast;

import androidx.annotation.NonNull;
import androidx.annotation.Nullable;
import androidx.lifecycle.AndroidViewModel;
import androidx.lifecycle.LiveData;
import androidx.lifecycle.MutableLiveData;
import androidx.lifecycle.Transformations;

import com.github.dedis.popstellar.R;
import com.github.dedis.popstellar.SingleEvent;
import com.github.dedis.popstellar.model.network.method.message.MessageGeneral;
import com.github.dedis.popstellar.model.network.method.message.data.digitalcash.Input;
import com.github.dedis.popstellar.model.network.method.message.data.digitalcash.Output;
import com.github.dedis.popstellar.model.network.method.message.data.digitalcash.PostTransactionCoin;
import com.github.dedis.popstellar.model.network.method.message.data.digitalcash.ScriptInput;
import com.github.dedis.popstellar.model.network.method.message.data.digitalcash.ScriptOutput;
import com.github.dedis.popstellar.model.network.method.message.data.digitalcash.Transaction;
import com.github.dedis.popstellar.model.objects.Channel;
import com.github.dedis.popstellar.model.objects.Lao;
import com.github.dedis.popstellar.model.objects.TransactionObject;
import com.github.dedis.popstellar.model.objects.security.Base64URLData;
import com.github.dedis.popstellar.model.objects.security.KeyPair;
import com.github.dedis.popstellar.model.objects.security.PoPToken;
import com.github.dedis.popstellar.model.objects.security.PrivateKey;
import com.github.dedis.popstellar.model.objects.security.PublicKey;
import com.github.dedis.popstellar.model.objects.security.Signature;
import com.github.dedis.popstellar.repository.LAORepository;
import com.github.dedis.popstellar.repository.LAOState;
import com.github.dedis.popstellar.repository.remote.GlobalNetworkManager;
import com.github.dedis.popstellar.utility.error.ErrorUtils;
import com.github.dedis.popstellar.utility.error.keys.KeyException;
import com.github.dedis.popstellar.utility.error.keys.NoRollCallException;
import com.github.dedis.popstellar.utility.security.KeyManager;
import com.google.gson.Gson;

import java.nio.charset.StandardCharsets;
import java.security.GeneralSecurityException;
import java.util.ArrayList;
import java.util.Collections;
import java.util.HashSet;
import java.util.List;
import java.util.Map;
import java.util.Set;
import java.util.stream.Collectors;

import javax.inject.Inject;

import dagger.hilt.android.lifecycle.HiltViewModel;
import io.reactivex.android.schedulers.AndroidSchedulers;
import io.reactivex.disposables.CompositeDisposable;
import io.reactivex.disposables.Disposable;
import io.reactivex.schedulers.Schedulers;

@HiltViewModel
public class DigitalCashViewModel extends AndroidViewModel {

  public static final String TAG = DigitalCashViewModel.class.getSimpleName();
  private static final String LAO_FAILURE_MESSAGE = "failed to retrieve lao";
  private static final String PUBLISH_MESSAGE = "sending publish message";
  private static final String RECEIVER_KEY_ERROR = "Error on the receiver s public key";
  private static final String COIN = "coin";

  private static final String TYPE = "P2PKH";
  private static final int VERSION = 1;

  public static final int NOTHING_SELECTED = -1;
  public static final int MIN_LAO_COIN = 0;

  /*
   * LiveData objects for capturing events
   */
  private final MutableLiveData<SingleEvent<Boolean>> mOpenHomeEvent = new MutableLiveData<>();
  private final MutableLiveData<SingleEvent<Boolean>> mOpenHistoryEvent = new MutableLiveData<>();
  private final MutableLiveData<SingleEvent<Boolean>> mOpenSendEvent = new MutableLiveData<>();
  private final MutableLiveData<SingleEvent<Boolean>> mOpenReceiveEvent = new MutableLiveData<>();
  private final MutableLiveData<SingleEvent<Boolean>> mOpenIssueEvent = new MutableLiveData<>();
  private final MutableLiveData<SingleEvent<Boolean>> mOpenReceiptEvent = new MutableLiveData<>();
  private final MutableLiveData<SingleEvent<Boolean>> mOpenReturnLAO = new MutableLiveData<>();

  private final MutableLiveData<String> mLaoId = new MutableLiveData<>();
  private final MutableLiveData<String> mLaoName = new MutableLiveData<>();
  private final MutableLiveData<String> mRollCallId = new MutableLiveData<>();
  private final MutableLiveData<SingleEvent<Boolean>> postTransactionEvent =
      new MutableLiveData<>();
  /* Is used to change the lao Coin amount on the home fragment*/
  private final MutableLiveData<SingleEvent<Boolean>> updateLaoCoinEvent = new MutableLiveData<>();
  /* Update the receipt after sending a transactionn*/
  private final MutableLiveData<SingleEvent<String>> updateReceiptAddressEvent =
      new MutableLiveData<>();
  private final MutableLiveData<SingleEvent<String>> updateReceiptAmountEvent =
      new MutableLiveData<>();

  private final MutableLiveData<Lao> mCurrentLao = new MutableLiveData<>();

  private final MutableLiveData<Set<PoPToken>> mTokens = new MutableLiveData<>(new HashSet<>());
  private final LiveData<List<TransactionObject>> mTransactionHistory;

  /*
   * Dependencies for this class
   */
  private final LAORepository laoRepository;
  private final GlobalNetworkManager networkManager;
  private final Gson gson;
  private final KeyManager keyManager;
  private final CompositeDisposable disposables;

  @Inject
  public DigitalCashViewModel(
      @NonNull Application application,
      LAORepository laoRepository,
      GlobalNetworkManager networkManager,
      Gson gson,
      KeyManager keyManager) {
    super(application);
    this.laoRepository = laoRepository;
    this.networkManager = networkManager;
    this.gson = gson;
    this.keyManager = keyManager;
    disposables = new CompositeDisposable();

    mTransactionHistory =
        Transformations.map(
            mCurrentLao,
            lao -> {
              try {
                if (lao == null) return new ArrayList<>();
                List<TransactionObject> historyList =
                    lao.getTransactionHistoryByUser()
                        .get(keyManager.getValidPoPToken(lao).getPublicKey());
                if (historyList == null) {
                  return new ArrayList<>();
                }
                return new ArrayList<>(historyList);
              } catch (KeyException e) {
                e.printStackTrace();
                return null;
              }
            });
  }

  @Override
  protected void onCleared() {
    super.onCleared();
    disposables.dispose();
  }

  public LiveData<SingleEvent<Boolean>> getPostTransactionEvent() {
    return postTransactionEvent;
  }

  public void postTransactionEvent() {
    postTransactionEvent.postValue(new SingleEvent<>(true));
  }

  public LiveData<SingleEvent<Boolean>> getUpdateLaoCoinEvent() {
    return updateLaoCoinEvent;
  }

  public void updateLaoCoinEvent() {
    updateLaoCoinEvent.postValue(new SingleEvent<>(true));
  }

  public LiveData<SingleEvent<String>> getUpdateReceiptAddressEvent() {
    return updateReceiptAddressEvent;
  }

  public void updateReceiptAddressEvent(String address) {
    updateReceiptAddressEvent.postValue(new SingleEvent<>(address));
  }

  public LiveData<SingleEvent<String>> getUpdateReceiptAmountEvent() {
    return updateReceiptAmountEvent;
  }

  public void updateReceiptAmountEvent(String amount) {
    updateReceiptAmountEvent.postValue(new SingleEvent<>(amount));
  }

  public void requireToPutAnAmount() {
    Toast.makeText(
            getApplication().getApplicationContext(),
            "Please enter a positive amount of LAOcoin",
            Toast.LENGTH_LONG)
        .show();
  }

  public void requireToPutLAOMember() {
    Toast.makeText(
            getApplication().getApplicationContext(),
            "Please select a LAOMember",
            Toast.LENGTH_LONG)
        .show();
  }

  /*
   * Getters for MutableLiveData instances declared above
   *
   */
  public LiveData<SingleEvent<Boolean>> getOpenHomeEvent() {
    return mOpenHomeEvent;
  }

  public LiveData<SingleEvent<Boolean>> getOpenReturnLAO() {
    return mOpenReturnLAO;
  }

  public LiveData<SingleEvent<Boolean>> getOpenHistoryEvent() {
    return mOpenHistoryEvent;
  }

  public LiveData<SingleEvent<Boolean>> getOpenSendEvent() {
    return mOpenSendEvent;
  }

  public LiveData<SingleEvent<Boolean>> getOpenReceiveEvent() {
    return mOpenReceiveEvent;
  }

  public LiveData<SingleEvent<Boolean>> getOpenIssueEvent() {
    return mOpenIssueEvent;
  }

  public LiveData<SingleEvent<Boolean>> getOpenReceiptEvent() {
    return mOpenReceiptEvent;
  }

  public MutableLiveData<Set<PoPToken>> getTokens() {
    return mTokens;
  }

  /*
   * Methods that modify the state or post an Event to update the UI.
   */
  public void openHome() {
    mOpenHomeEvent.postValue(new SingleEvent<>(true));
  }

  public void openHistory() {
    mOpenHistoryEvent.postValue(new SingleEvent<>(true));
  }

  public void openIssue() {
    mOpenIssueEvent.postValue(new SingleEvent<>(true));
  }

  public void openReceive() {
    mOpenReceiveEvent.postValue(new SingleEvent<>(true));
  }

  public void openSend() {
    mOpenSendEvent.postValue(new SingleEvent<>(true));
  }

  public void openReceipt() {
    mOpenReceiptEvent.postValue(new SingleEvent<>(true));
  }

  public void returnLAO() {
    mOpenReturnLAO.postValue(new SingleEvent<>(true));
  }

  public PublicKey getPublicKeyOutString(String encodedPub) throws NoRollCallException {
    for (PublicKey current : getAttendeesFromTheRollCall()) {
      if (current.getEncoded().equals(encodedPub)) {
        return current;
      }
    }
    return null;
  }

  private long computeOutputs(Map.Entry<String, String> current, List<Output> outputs) {
    try {
      PublicKey pub = getPublicKeyOutString(current.getKey());
      long amount = Long.parseLong(current.getValue());
      Output addOutput = new Output(amount, new ScriptOutput(TYPE, pub.computeHash()));
      outputs.add(addOutput);
      return amount;
    } catch (Exception e) {
      Log.e(TAG, RECEIVER_KEY_ERROR, e);
      return 0;
    }
  }

  /**
   * Post a transaction to your channel
   *
   * <p>Publish a Message General containing a PostTransaction data
   */
  public void postTransaction(
      Map<String, String> receiverandvalue, long locktime, boolean coinBase) {

    /* Check if a Lao exist */
    Lao lao = getCurrentLaoValue();
    if (lao == null) {
      Log.e(TAG, LAO_FAILURE_MESSAGE);
      return;
    }

    try {
      PrivateKey privK;
      PublicKey pubK;
      PoPToken token = keyManager.getValidPoPToken(lao);

      if (coinBase) {
        KeyPair kp = keyManager.getMainKeyPair();
        privK = kp.getPrivateKey();
        pubK = kp.getPublicKey();
      } else {
        privK = token.getPrivateKey();
        pubK = token.getPublicKey();
      }

      // first make the output
      List<Output> outputs = new ArrayList<>();
      long amountFromReceiver = 0;
      for (Map.Entry<String, String> current : receiverandvalue.entrySet()) {
        amountFromReceiver += computeOutputs(current, outputs);
      }

      // Then make the inputs
      // First there would be only one Input

      // Case no transaction before
      String transactionHash = TransactionObject.TX_OUT_HASH_COINBASE;
      int index = 0;

      List<Input> inputs = new ArrayList<>();
<<<<<<< HEAD
      if (getCurrentLaoValue().getTransactionByUser().containsKey(token.getPublicKey())
          && !coinBase) {
        List<TransactionObject> transactions =
            getCurrentLaoValue().getTransactionByUser().get(token.getPublicKey());

        long amountSender =
            TransactionObject.getMiniLaoPerReceiverSetTransaction(
                    transactions, token.getPublicKey())
                - amountFromReceiver;
        Output outputSender =
            new Output(amountSender, new ScriptOutput(TYPE, token.getPublicKey().computeHash()));
        outputs.add(outputSender);
        for (TransactionObject transactionPrevious : transactions) {
          transactionHash = transactionPrevious.computeId();
          index = transactionPrevious.getIndexTransaction(token.getPublicKey());
          Signature sig =
              token
                  .getPrivateKey()
                  .sign(
                      new Base64URLData(
                          Transaction.computeSigOutputsPairTxOutHashAndIndex(
                                  outputs, Collections.singletonMap(transactionHash, index))
                              .getBytes(StandardCharsets.UTF_8)));
          inputs.add(
              new Input(transactionHash, index, new ScriptInput(TYPE, token.getPublicKey(), sig)));
        }
=======
      if (getCurrentLao().getTransactionByUser().containsKey(pubK) && !coinBase) {
        processNotCoinbaseTransaction(privK, pubK, outputs, amountFromReceiver, inputs);
>>>>>>> 210b8938
      } else {
        inputs.add(processSignInput(privK, pubK, outputs, transactionHash, index));
      }

      Transaction transaction = new Transaction(VERSION, inputs, outputs, locktime);

      PostTransactionCoin postTransactionCoin = new PostTransactionCoin(transaction);

      Channel channel = lao.getChannel().subChannel(COIN);

      Log.d(TAG, PUBLISH_MESSAGE);

      MessageGeneral msg = new MessageGeneral(token, postTransactionCoin, gson);

      Disposable disposable =
          networkManager
              .getMessageSender()
              .publish(token, channel, postTransactionCoin)
              .subscribe(
                  () -> {
                    Log.d(TAG, "Post transaction with the message id: " + msg.getMessageId());
                    Toast.makeText(
                            getApplication().getApplicationContext(),
                            R.string.digital_cash_post_transaction,
                            Toast.LENGTH_LONG)
                        .show();
                    Log.d(TAG, "The transaction send " + lao.getTransactionByUser().toString());
                    Log.d(
                        TAG,
                        "The transaction history " + lao.getTransactionHistoryByUser().toString());
                  },
                  error ->
                      ErrorUtils.logAndShow(
                          getApplication(), TAG, error, R.string.error_post_transaction));

      disposables.add(disposable);
    } catch (KeyException | GeneralSecurityException e) {
      ErrorUtils.logAndShow(getApplication(), TAG, e, R.string.error_retrieve_own_token);
    }
  }

  private Input processSignInput(
      PrivateKey privK, PublicKey pubK, List<Output> outputs, String transactionHash, int index)
      throws GeneralSecurityException {
    Signature sig =
        privK.sign(
            new Base64URLData(
                Transaction.computeSigOutputsPairTxOutHashAndIndex(
                        outputs, Collections.singletonMap(transactionHash, index))
                    .getBytes(StandardCharsets.UTF_8)));
    return new Input(transactionHash, index, new ScriptInput(TYPE, pubK, sig));
  }

  public LiveData<String> getLaoId() {
    return mLaoId;
  }

  public LiveData<String> getLaoName() {
    return mLaoName;
  }

  public void setLaoId(String laoId) {
    this.mLaoId.setValue(laoId);
  }

  public void setRollCallId(String rollCallId) {
    this.mRollCallId.setValue(rollCallId);
  }

  public void setLaoName(String laoName) {
    mLaoName.setValue(laoName);
  }

  public LAORepository getLaoRepository() {
    return laoRepository;
  }

  public KeyManager getKeyManager() {
    return keyManager;
  }

  @Nullable
  public Set<PublicKey> getAttendeesFromTheRollCall() throws NoRollCallException {
    return getCurrentLaoValue().lastRollCallClosed().getAttendees();
  }

  @Nullable
  public PublicKey getOrganizer() {
    return getCurrentLaoValue().getOrganizer();
  }

  @Nullable
  public List<String> getAttendeesFromTheRollCallList() throws NoRollCallException {
    return getAttendeesFromTheRollCall().stream()
        .map(Base64URLData::getEncoded)
        .collect(Collectors.toList());
  }

  @Nullable
  private Lao getLao(String laoId) {
    LAOState laoState = laoRepository.getLaoById().get(laoId);
    if (laoState == null) return null;
    return laoState.getLao();
  }

  public MutableLiveData<Lao> getCurrentLao() {
    return mCurrentLao;
  }

  public Lao getCurrentLaoValue() {
    return mCurrentLao.getValue();
  }

  public void subscribeToLao(String laoId) {
    disposables.add(
        laoRepository
            .getLaoObservable(laoId)
            .subscribeOn(Schedulers.io())
            .observeOn(AndroidSchedulers.mainThread())
            .subscribe(
                lao -> {
                  Log.d(
                      TAG,
                      "got an update for lao: "
                          + lao.getName()
                          + " transaction "
                          + lao.getTransactionHistoryByUser().toString());
                  mCurrentLao.postValue(lao);
                  try {
                    PoPToken token = keyManager.getValidPoPToken(lao);
                    mTokens.getValue().add(token);
                  } catch (KeyException e) {
                    Log.d(TAG, "Could not retrieve token");
                  }
                }));
  }

  public boolean canPerformTransaction(
      String currentAmount, String currentPublicKeySelected, int radioGroup) {
    if ((currentAmount.isEmpty()) || (Integer.parseInt(currentAmount) < MIN_LAO_COIN)) {
      // create in View Model a function that toast : please enter amount
      requireToPutAnAmount();
      return false;
    } else if (currentPublicKeySelected.isEmpty() && (radioGroup == NOTHING_SELECTED)) {
      // create in View Model a function that toast : please enter key
      requireToPutLAOMember();
      return false;
    } else {
      return true;
    }
  }

<<<<<<< HEAD
  public LiveData<List<TransactionObject>> getTransactionHistory() {
    return mTransactionHistory;
=======
  private void processNotCoinbaseTransaction(
      PrivateKey privK,
      PublicKey pubK,
      List<Output> outputs,
      long amountFromReceiver,
      List<Input> inputs)
      throws GeneralSecurityException {
    int index;
    String transactionHash;
    List<TransactionObject> transactions = getCurrentLao().getTransactionByUser().get(pubK);

    long amountSender =
        TransactionObject.getMiniLaoPerReceiverSetTransaction(transactions, pubK)
            - amountFromReceiver;
    Output outputSender = new Output(amountSender, new ScriptOutput(TYPE, pubK.computeHash()));
    outputs.add(outputSender);
    for (TransactionObject transactionPrevious : transactions) {
      transactionHash = transactionPrevious.computeTransactionId();
      index = transactionPrevious.getIndexTransaction(pubK);
      inputs.add(processSignInput(privK, pubK, outputs, transactionHash, index));
    }
>>>>>>> 210b8938
  }
}<|MERGE_RESOLUTION|>--- conflicted
+++ resolved
@@ -82,6 +82,7 @@
   private final MutableLiveData<SingleEvent<Boolean>> mOpenReceiptEvent = new MutableLiveData<>();
   private final MutableLiveData<SingleEvent<Boolean>> mOpenReturnLAO = new MutableLiveData<>();
 
+
   private final MutableLiveData<String> mLaoId = new MutableLiveData<>();
   private final MutableLiveData<String> mLaoName = new MutableLiveData<>();
   private final MutableLiveData<String> mRollCallId = new MutableLiveData<>();
@@ -330,37 +331,8 @@
       int index = 0;
 
       List<Input> inputs = new ArrayList<>();
-<<<<<<< HEAD
-      if (getCurrentLaoValue().getTransactionByUser().containsKey(token.getPublicKey())
-          && !coinBase) {
-        List<TransactionObject> transactions =
-            getCurrentLaoValue().getTransactionByUser().get(token.getPublicKey());
-
-        long amountSender =
-            TransactionObject.getMiniLaoPerReceiverSetTransaction(
-                    transactions, token.getPublicKey())
-                - amountFromReceiver;
-        Output outputSender =
-            new Output(amountSender, new ScriptOutput(TYPE, token.getPublicKey().computeHash()));
-        outputs.add(outputSender);
-        for (TransactionObject transactionPrevious : transactions) {
-          transactionHash = transactionPrevious.computeId();
-          index = transactionPrevious.getIndexTransaction(token.getPublicKey());
-          Signature sig =
-              token
-                  .getPrivateKey()
-                  .sign(
-                      new Base64URLData(
-                          Transaction.computeSigOutputsPairTxOutHashAndIndex(
-                                  outputs, Collections.singletonMap(transactionHash, index))
-                              .getBytes(StandardCharsets.UTF_8)));
-          inputs.add(
-              new Input(transactionHash, index, new ScriptInput(TYPE, token.getPublicKey(), sig)));
-        }
-=======
       if (getCurrentLao().getTransactionByUser().containsKey(pubK) && !coinBase) {
         processNotCoinbaseTransaction(privK, pubK, outputs, amountFromReceiver, inputs);
->>>>>>> 210b8938
       } else {
         inputs.add(processSignInput(privK, pubK, outputs, transactionHash, index));
       }
@@ -513,10 +485,6 @@
     }
   }
 
-<<<<<<< HEAD
-  public LiveData<List<TransactionObject>> getTransactionHistory() {
-    return mTransactionHistory;
-=======
   private void processNotCoinbaseTransaction(
       PrivateKey privK,
       PublicKey pubK,
@@ -538,6 +506,9 @@
       index = transactionPrevious.getIndexTransaction(pubK);
       inputs.add(processSignInput(privK, pubK, outputs, transactionHash, index));
     }
->>>>>>> 210b8938
+  }
+
+  public LiveData<List<TransactionObject>> getTransactionHistory() {
+    return mTransactionHistory;
   }
 }
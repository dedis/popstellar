--- conflicted
+++ resolved
@@ -72,15 +72,9 @@
   private final MutableLiveData<SingleEvent<String>> updateReceiptAmountEvent =
       new MutableLiveData<>();
 
-<<<<<<< HEAD
-  private final MutableLiveData<LaoView> mCurrentLao = new MutableLiveData<>();
-  private final MutableLiveData<Set<PoPToken>> mTokens = new MutableLiveData<>(new HashSet<>());
-  private final LiveData<Set<TransactionObject>> mTransactionHistory;
+
   private final MutableLiveData<DigitalCashTab> bottomNavigationTab =
       new MutableLiveData<>(DigitalCashTab.HOME);
-=======
-  private final MutableLiveData<Integer> mPageTitle = new MutableLiveData<>();
->>>>>>> 6c8cb25a
 
   /*
    * Dependencies for this class

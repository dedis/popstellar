--- conflicted
+++ resolved
@@ -142,17 +142,15 @@
       context
           .getMessageSender()
           .subscribe(channel.subChannel("social").subChannel(token.getPublicKey().getEncoded()))
-<<<<<<< HEAD
-          .subscribe();
+          .subscribe(
+              () -> Log.d(TAG, "subscription a success"),
+              error -> Log.d(TAG, "subscription error"));
       context
           .getMessageSender()
           .subscribe(channel.subChannel("coin").subChannel(token.getPublicKey().getEncoded()))
-          .subscribe();
-=======
           .subscribe(
               () -> Log.d(TAG, "subscription a success"),
               error -> Log.d(TAG, "subscription error"));
->>>>>>> 7075a627
     } catch (InvalidPoPTokenException e) {
       Log.i(TAG, "Received a close roll-call that you did not attend");
     } catch (KeyException e) {

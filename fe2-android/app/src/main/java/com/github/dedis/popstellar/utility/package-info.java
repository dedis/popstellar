--- conflicted
+++ resolved
@@ -1,8 +1,2 @@
-<<<<<<< HEAD
-/**
- * The classes inside this package represent various utilities.
- */
-=======
 /** The classes inside this package represent various utilities. */
->>>>>>> 4d026011
 package com.github.dedis.popstellar.utility;
package com.github.dedis.popstellar.ui.home;

import android.app.*;
import android.content.*;
import android.os.AsyncTask;
import android.os.Bundle;
import android.util.Log;
import android.view.*;
import android.widget.Toast;

import androidx.annotation.IdRes;
import androidx.appcompat.app.AppCompatActivity;
import androidx.fragment.app.*;
import androidx.fragment.app.Fragment;
import androidx.fragment.app.FragmentManager;
import androidx.lifecycle.ViewModelProvider;

import com.github.dedis.popstellar.R;
import com.github.dedis.popstellar.databinding.HomeActivityBinding;
import com.github.dedis.popstellar.model.network.serializer.JsonUtils;
import com.github.dedis.popstellar.repository.local.PersistentData;
import com.github.dedis.popstellar.ui.wallet.SeedWalletFragment;
import com.github.dedis.popstellar.utility.ActivityUtils;
import com.google.android.material.appbar.MaterialToolbar;
import com.google.android.material.dialog.MaterialAlertDialogBuilder;

import java.security.GeneralSecurityException;
import java.util.function.Supplier;

import dagger.hilt.android.AndroidEntryPoint;

/** HomeActivity represents the entry point for the application. */
@AndroidEntryPoint
public class HomeActivity extends AppCompatActivity {

  private final String TAG = HomeActivity.class.getSimpleName();

  private HomeViewModel viewModel;
  private HomeActivityBinding binding;
  private Menu menu;

  @Override
  protected void onCreate(Bundle savedInstanceState) {
    super.onCreate(savedInstanceState);
    binding = HomeActivityBinding.inflate(getLayoutInflater());
    setContentView(binding.getRoot());

    viewModel = obtainViewModel(this);
<<<<<<< HEAD
    handleTopAppBar();
=======
>>>>>>> f001fd08

    // Load all the json schemas in background when the app is started.
    AsyncTask.execute(
        () -> {
          JsonUtils.loadSchema(JsonUtils.ROOT_SCHEMA);
          JsonUtils.loadSchema(JsonUtils.DATA_SCHEMA);
          JsonUtils.loadSchema(JsonUtils.GENERAL_MESSAGE_SCHEMA);
        });

    // At start of Activity we display home fragment
    setCurrentFragment(getSupportFragmentManager(), R.id.fragment_home, HomeFragment::newInstance);

    restoreStoredState();

    if (!viewModel.isWalletSetUp()) {
      setCurrentFragment(
          getSupportFragmentManager(), R.id.fragment_seed_wallet, SeedWalletFragment::newInstance);
      new MaterialAlertDialogBuilder(this)
          .setMessage(R.string.wallet_init_message)
          .setNeutralButton(R.string.ok, (dialog, which) -> dialog.dismiss())
          .show();
    }
  }

  private void handleTopAppBar() {
    // Set menu items behaviour
    binding.topAppBar.setOnMenuItemClickListener(
        item -> {
          if (item.getItemId() == R.id.wallet_init_logout) {
            handleWalletSettings();
          } else if (item.getItemId() == R.id.clear_storage) {
            handleClearing();
          }
          return true;
        });

    // Listen to wallet status to adapt the menu item title
    viewModel
        .getIsWalletSetUpEvent()
        .observe(
            this,
            isSetUp ->
                binding
                    .topAppBar
                    .getMenu()
                    .getItem(0)
                    .setTitle(
                        Boolean.TRUE.equals(isSetUp)
                            ? R.string.logout_title
                            : R.string.wallet_setup));
  }

  @Override
  public void onStop() {
    super.onStop();

    try {
      viewModel.savePersistentData();
    } catch (GeneralSecurityException e) {
      // We do not display the security error to the user
      Log.d(TAG, "Storage was unsuccessful du to wallet error " + e);
      Toast.makeText(this, R.string.error_storage_wallet, Toast.LENGTH_SHORT).show();
    }
  }

<<<<<<< HEAD
  //  @Override
  //  public boolean onCreateOptionsMenu(Menu menu) {
  //    getMenuInflater().inflate(R.menu.options_menu, menu);
  //    this.menu = menu;
  //    menuTitleUpdater();
  //    return true;
  //  }
  //
  //  @Override
  //  public boolean onOptionsItemSelected(MenuItem item) {
  //    if (item.getItemId() == R.id.wallet_init_logout) {
  //      handleWalletSettings();
  //    } else if (item.getItemId() == R.id.clear_storage) {
  //      handleClearing();
  //    } else {
  //      return super.onOptionsItemSelected(item);
  //    }
  //    return true;
  //  }
=======
  @Override
  public void onBackPressed() {
    Fragment fragment =
        getSupportFragmentManager().findFragmentById(R.id.fragment_container_home);
    if (!(fragment instanceof SeedWalletFragment)) {
      setCurrentFragment(getSupportFragmentManager(), R.id.fragment_home, HomeFragment::new);
    }
  }
>>>>>>> f001fd08

  private void handleWalletSettings() {
    if (viewModel.isWalletSetUp()) {
      new MaterialAlertDialogBuilder(this)
          .setTitle(R.string.logout_title)
          .setMessage(R.string.logout_message)
          .setPositiveButton(
              R.string.confirm,
              (dialog, which) -> {
                viewModel.logoutWallet();
                setCurrentFragment(
                    getSupportFragmentManager(),
                    R.id.fragment_seed_wallet,
                    SeedWalletFragment::new);
              })
          .setNegativeButton(R.string.cancel, (dialog, which) -> dialog.dismiss())
          .show();
    } else {
      setCurrentFragment(
          getSupportFragmentManager(), R.id.fragment_seed_wallet, SeedWalletFragment::new);
    }
  }

  private void handleClearing() {
    new AlertDialog.Builder(this)
        .setTitle(R.string.confirm_title)
        .setMessage(R.string.clear_confirmation_text)
        .setPositiveButton(
            R.string.yes,
            (dialogInterface, i) -> {
              boolean success = ActivityUtils.clearStorage(this);
              Toast.makeText(
                      this,
                      success ? R.string.clear_success : R.string.clear_failure,
                      Toast.LENGTH_LONG)
                  .show();

              // Restart activity
              Intent intent = HomeActivity.newIntent(this);
              startActivity(intent);
              finish();
            })
        .setNegativeButton(R.string.no, null)
        .show();
  }

  private void restoreStoredState() {
    PersistentData data = ActivityUtils.loadPersistentData(this);
    viewModel.restoreConnections(data);
  }

  public static HomeViewModel obtainViewModel(FragmentActivity activity) {
    return new ViewModelProvider(activity).get(HomeViewModel.class);
  }

  /** Factory method to create a fresh Intent that opens an HomeActivity */
  public static Intent newIntent(Context ctx) {
    return new Intent(ctx, HomeActivity.class);
  }

  /**
   * Set the current fragment in the container of the home activity
   *
   * @param manager the manager of the activity
   * @param id of the fragment
   * @param fragmentSupplier provides the fragment if it is missing
   */
  public static void setCurrentFragment(
      FragmentManager manager, @IdRes int id, Supplier<Fragment> fragmentSupplier) {
    ActivityUtils.setFragmentInContainer(
        manager, R.id.fragment_container_home, id, fragmentSupplier);
  }
}<|MERGE_RESOLUTION|>--- conflicted
+++ resolved
@@ -7,6 +7,7 @@
 import android.util.Log;
 import android.view.*;
 import android.widget.Toast;
+import android.widget.Toolbar;
 
 import androidx.annotation.IdRes;
 import androidx.appcompat.app.AppCompatActivity;
@@ -46,10 +47,7 @@
     setContentView(binding.getRoot());
 
     viewModel = obtainViewModel(this);
-<<<<<<< HEAD
     handleTopAppBar();
-=======
->>>>>>> f001fd08
 
     // Load all the json schemas in background when the app is started.
     AsyncTask.execute(
@@ -115,7 +113,6 @@
     }
   }
 
-<<<<<<< HEAD
   //  @Override
   //  public boolean onCreateOptionsMenu(Menu menu) {
   //    getMenuInflater().inflate(R.menu.options_menu, menu);
@@ -135,7 +132,7 @@
   //    }
   //    return true;
   //  }
-=======
+
   @Override
   public void onBackPressed() {
     Fragment fragment =
@@ -144,7 +141,6 @@
       setCurrentFragment(getSupportFragmentManager(), R.id.fragment_home, HomeFragment::new);
     }
   }
->>>>>>> f001fd08
 
   private void handleWalletSettings() {
     if (viewModel.isWalletSetUp()) {

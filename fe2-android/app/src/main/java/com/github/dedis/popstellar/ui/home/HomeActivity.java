package com.github.dedis.popstellar.ui.home;

import static com.github.dedis.popstellar.ui.socialmedia.SocialMediaActivity.OPENED_FROM;

import android.annotation.SuppressLint;
import android.content.Intent;
import android.graphics.drawable.Drawable;
import android.os.AsyncTask;
import android.os.Bundle;
import android.os.Handler;
import android.util.Log;
import android.view.Menu;
import android.view.MenuItem;
import android.widget.Toast;

import androidx.annotation.IdRes;
import androidx.annotation.Nullable;
import androidx.appcompat.app.AppCompatActivity;
import androidx.fragment.app.Fragment;
import androidx.fragment.app.FragmentActivity;
import androidx.lifecycle.Observer;
import androidx.lifecycle.ViewModelProvider;

import com.github.dedis.popstellar.R;
import com.github.dedis.popstellar.model.network.serializer.JsonUtils;
import com.github.dedis.popstellar.model.objects.Lao;
import com.github.dedis.popstellar.ui.detail.LaoDetailActivity;
import com.github.dedis.popstellar.ui.qrcode.CameraPermissionFragment;
import com.github.dedis.popstellar.ui.qrcode.QRCodeScanningFragment;
import com.github.dedis.popstellar.ui.settings.SettingsActivity;
import com.github.dedis.popstellar.ui.socialmedia.SocialMediaActivity;
import com.github.dedis.popstellar.ui.wallet.ContentWalletFragment;
import com.github.dedis.popstellar.ui.wallet.SeedWalletFragment;
import com.github.dedis.popstellar.ui.wallet.WalletFragment;
import com.github.dedis.popstellar.utility.ActivityUtils;
<<<<<<< HEAD
import com.google.android.material.bottomnavigation.BottomNavigationView;
=======
import com.github.dedis.popstellar.utility.error.ErrorUtils;
import com.github.dedis.popstellar.utility.error.keys.UninitializedWalletException;
>>>>>>> 2a3d873a

import java.util.List;
import java.util.function.Supplier;

import dagger.hilt.android.AndroidEntryPoint;

/**
 * HomeActivity represents the entry point for the application.
 */
@AndroidEntryPoint
public class HomeActivity extends AppCompatActivity {

  private final String TAG = HomeActivity.class.getSimpleName();
  public static final int LAO_DETAIL_REQUEST_CODE = 0;

  private HomeViewModel mViewModel;

  private BottomNavigationView navbar;

  @Override
  protected void onCreate(Bundle savedInstanceState) {
    super.onCreate(savedInstanceState);
    setContentView(R.layout.home_activity);

    setupHomeFragment();

    mViewModel = obtainViewModel(this);

    // Load all the json schemas in background when the app is started.
    AsyncTask.execute(
        () -> {
          JsonUtils.loadSchema(JsonUtils.ROOT_SCHEMA);
          JsonUtils.loadSchema(JsonUtils.DATA_SCHEMA);
          JsonUtils.loadSchema(JsonUtils.GENERAL_MESSAGE_SCHEMA);
        });

    navbar = findViewById(R.id.home_nav_bar);
    setupNavigationBar();
    MenuItem socialMediaItem = navbar.getMenu().getItem(4);

    // Subscribe to "open lao" event
    mViewModel
        .getOpenLaoEvent()
        .observe(
            this,
            stringEvent -> {
              String laoId = stringEvent.getContentIfNotHandled();
              if (laoId != null) {
                openLaoDetails(laoId);
              }
            });

    // Subscribe to "open home" event
    mViewModel
        .getOpenHomeEvent()
        .observe(
            this,
            booleanEvent -> {
              Boolean event = booleanEvent.getContentIfNotHandled();
              if (navbar.getSelectedItemId() != R.id.home_home_menu) {
                navbar.setSelectedItemId(R.id.home_home_menu);
              }
              if (event != null) {
                setupHomeFragment();
              }
            });

    // Subscribe to "open connecting" event
    mViewModel
        .getOpenConnectingEvent()
        .observe(
            this,
            booleanEvent -> {
              Boolean event = booleanEvent.getContentIfNotHandled();
              if (event != null) {
                setupConnectingFragment();
              }
            });

    // Subscribe to "open connect" event
    mViewModel
        .getOpenConnectEvent()
        .observe(
            this,
            stringEvent -> {
              HomeViewModel.HomeViewAction action = stringEvent.getContentIfNotHandled();
              if (action != null) {
                switch (action) {
                  case SCAN:
                    setupScanFragment();
                    break;
                  case REQUEST_CAMERA_PERMISSION:
                    setupCameraPermissionFragment();
                    break;
                }
              }
            });

    // Subscribe to "open launch" event
    mViewModel
        .getOpenLaunchEvent()
        .observe(
            this,
            booleanEvent -> {
              Boolean event = booleanEvent.getContentIfNotHandled();
              if (event != null) {
                setupLaunchFragment();
              }
            });

    // Subscribe to "open settings" event
    mViewModel
        .getOpenSettingsEvent()
        .observe(
            this,
            booleanEvent -> {
              Boolean event = booleanEvent.getContentIfNotHandled();
              if (event != null) {
                setupSettingsActivity();
              }
            });

    // Subscribe to lao adding event to adapt the chirp menu item
    mViewModel
        .getLAOs()
        .observe(this, laos -> {
          if (laos.size() > 0) {
            socialMediaItem.setIcon(R.drawable.ic_social_media_opaque_foreground);
          } else {
            socialMediaItem.setIcon(R.drawable.ic_social_media_transparent_foreground);
          }
        });

    subscribeWalletEvents();
    subscribeSocialMediaEvent();
  }

  private void subscribeWalletEvents() {

    // Subscribe to "open Seed" event
    mViewModel
        .getOpenSeedEvent()
        .observe(
            this,
            booleanEvent -> {
              Boolean action = booleanEvent.getContentIfNotHandled();
              if (action != null) {
                setupSeedWalletFragment();
              }
            });

    // Subscribe to "open wallet" event
    mViewModel
        .getOpenWalletEvent()
        .observe(
            this,
            booleanEvent -> {
              Boolean isSetUp = booleanEvent.getContentIfNotHandled();
              if (isSetUp != null) {
                if (isSetUp) {
                  setupContentWalletFragment();
                } else {
                  setupWalletFragment();
                }
              }
            });

    // Subscribe to "open lao wallet" event
    mViewModel
        .getOpenLaoWalletEvent()
        .observe(
            this,
            stringEvent -> {
              String laoId = stringEvent.getContentIfNotHandled();
              if (laoId != null) {
                openContentWallet(laoId);
              }
            });
  }

  private void subscribeSocialMediaEvent() {
    // Subscribe to "open social media" event
    mViewModel
        .getOpenSocialMediaEvent()
        .observe(
            this,
            booleanEvent -> {
              Boolean event = booleanEvent.getContentIfNotHandled();
              if (event != null) {
                setupSocialMediaActivity();
              }
            });
  }

  @Override
  protected void onActivityResult(int requestCode, int resultCode, @Nullable Intent data) {
    super.onActivityResult(requestCode, resultCode, data);

    if (requestCode == LAO_DETAIL_REQUEST_CODE) {
      if (resultCode == RESULT_OK) {
        startActivity(new Intent(data));
      }
    }
  }

  @Override
  public boolean onCreateOptionsMenu(Menu menu) {
    getMenuInflater().inflate(R.menu.options_menu, menu);
    return true;
  }

  @Override
  public boolean onOptionsItemSelected(MenuItem item) {
    if (item.getItemId() == R.id.settings) {
      mViewModel.openSettings();
      return true;
    } else {
      return super.onOptionsItemSelected(item);
    }
  }

  public static HomeViewModel obtainViewModel(FragmentActivity activity) {
    return new ViewModelProvider(activity).get(HomeViewModel.class);
  }

<<<<<<< HEAD
=======
  public void setupHomeButton() {
    Button homeButton = findViewById(R.id.tab_home);
    homeButton.setOnClickListener(v -> mViewModel.openHome());
  }

  public void setupConnectButton() {
    Button connectButton = findViewById(R.id.tab_connect);
    connectButton.setOnClickListener(
        v -> {
          if (Boolean.FALSE.equals(mViewModel.isWalletSetUp())) {
            ErrorUtils.logAndShow(
                v.getContext(),
                TAG,
                new UninitializedWalletException(),
                R.string.uninitialized_wallet_exception);
          } else {
            mViewModel.openConnect();
          }
        });
  }

  public void setupLaunchButton() {
    Button launchButton = findViewById(R.id.tab_launch);
    launchButton.setOnClickListener(
        v -> {
          if (Boolean.FALSE.equals(mViewModel.isWalletSetUp())) {
            ErrorUtils.logAndShow(
                getApplicationContext(),
                TAG,
                new UninitializedWalletException(),
                R.string.uninitialized_wallet_exception);
          } else {
            mViewModel.openLaunch();
          }
        });
  }

  public void setupWalletButton() {
    Button walletButton = findViewById(R.id.tab_wallet);
    walletButton.setOnClickListener(v -> mViewModel.openWallet());
  }

  public void setupSocialMediaButton() {
    Button socialMediaButton = findViewById(R.id.tab_social_media);
    socialMediaButton.setOnClickListener(
        v -> {
          if (Boolean.FALSE.equals(mViewModel.isWalletSetUp())) {
            ErrorUtils.logAndShow(
                v.getContext(),
                TAG,
                new UninitializedWalletException(),
                R.string.uninitialized_wallet_exception);
          } else {
            mViewModel.openSocialMedia();
          }
        });
  }
>>>>>>> 2a3d873a

  private void setupHomeFragment() {
    setCurrentFragment(R.id.fragment_home, HomeFragment::newInstance);
  }

  private void setupScanFragment() {
    setCurrentFragment(R.id.fragment_qrcode, QRCodeScanningFragment::new);
  }

  private void setupCameraPermissionFragment() {
    // Setup result listener to open the connect tab once the permission is granted
    getSupportFragmentManager()
        .setFragmentResultListener(
            CameraPermissionFragment.REQUEST_KEY, this, (k, b) -> mViewModel.openConnect());

    setCurrentFragment(
        R.id.fragment_camera_perm,
        () -> CameraPermissionFragment.newInstance(getActivityResultRegistry()));
  }

  private void setupLaunchFragment() {
    setCurrentFragment(R.id.fragment_launch, LaunchFragment::newInstance);
  }

  private void setupConnectingFragment() {
    setCurrentFragment(R.id.fragment_connecting, ConnectingFragment::newInstance);
  }

  private void setupWalletFragment() {
    setCurrentFragment(R.id.fragment_wallet, WalletFragment::newInstance);
  }

  private void setupContentWalletFragment() {
    setCurrentFragment(R.id.fragment_content_wallet, ContentWalletFragment::newInstance);
  }

  private void setupSeedWalletFragment() {
    setCurrentFragment(R.id.fragment_seed_wallet, SeedWalletFragment::newInstance);
  }

  private void setupSettingsActivity() {
    Intent intent = new Intent(this, SettingsActivity.class);
    Log.d(TAG, "Trying to open settings");
    startActivity(intent);
  }

  private void setupSocialMediaActivity() {
    if (mViewModel.getLAOs().getValue() == null) {
      Toast.makeText(getApplicationContext(), R.string.error_no_lao, Toast.LENGTH_LONG).show();
      Handler handler = new Handler();
      handler.postDelayed((Runnable) () -> {
        navbar.setSelectedItemId(R.id.home_home_menu);
      }, 1000);
    } else {
      Intent intent = new Intent(this, SocialMediaActivity.class);
      Log.d(TAG, "Trying to open social media");
      intent.putExtra(OPENED_FROM, TAG);
      startActivity(intent);
    }
  }

  private void openLaoDetails(String laoId) {
    openLaoDetailActivity(laoId, true);
  }

  private void openContentWallet(String laoId) {
    openLaoDetailActivity(laoId, false);
  }

  private void openLaoDetailActivity(String laoId, boolean openLaoDetail) {
    Intent intent = new Intent(this, LaoDetailActivity.class);
    Log.d(TAG, "Trying to open lao detail for lao with id " + laoId);
    intent.putExtra("LAO_ID", laoId);
    if (openLaoDetail) {
      intent.putExtra("FRAGMENT_TO_OPEN", "LaoDetail");
    } else {
      intent.putExtra("FRAGMENT_TO_OPEN", "ContentWallet");
    }
    startActivityForResult(intent, LAO_DETAIL_REQUEST_CODE);
  }

  /**
   * Set the current fragment in the container of the activity
   *
   * @param id               of the fragment
   * @param fragmentSupplier provides the fragment if it is missing
   */
  private void setCurrentFragment(@IdRes int id, Supplier<Fragment> fragmentSupplier) {
    Fragment fragment = getSupportFragmentManager().findFragmentById(id);
    // If the fragment was not created yet, create it now
    if (fragment == null) {
      fragment = fragmentSupplier.get();
    }

    // Set the new fragment in the container
    ActivityUtils.replaceFragmentInActivity(
        getSupportFragmentManager(), fragment, R.id.fragment_container_home);
  }

  @SuppressLint("NonConstantResourceId")
  public void setupNavigationBar() {
    navbar.setOnItemSelectedListener(
        item -> {
          switch (item.getItemId()) {
            case R.id.home_home_menu:
              mViewModel.openHome();
              break;
            case R.id.home_connect_menu:
              mViewModel.openConnect();
              break;
            case R.id.home_launch_menu:
              mViewModel.openLaunch();
              break;
            case R.id.home_wallet_menu:
              mViewModel.openWallet();
              break;
            case R.id.home_chirp_menu:
              mViewModel.openSocialMedia();
              break;
            default:
          }
          return true;
        });
  }
}<|MERGE_RESOLUTION|>--- conflicted
+++ resolved
@@ -11,6 +11,7 @@
 import android.util.Log;
 import android.view.Menu;
 import android.view.MenuItem;
+import android.widget.Button;
 import android.widget.Toast;
 
 import androidx.annotation.IdRes;
@@ -33,21 +34,16 @@
 import com.github.dedis.popstellar.ui.wallet.SeedWalletFragment;
 import com.github.dedis.popstellar.ui.wallet.WalletFragment;
 import com.github.dedis.popstellar.utility.ActivityUtils;
-<<<<<<< HEAD
 import com.google.android.material.bottomnavigation.BottomNavigationView;
-=======
 import com.github.dedis.popstellar.utility.error.ErrorUtils;
 import com.github.dedis.popstellar.utility.error.keys.UninitializedWalletException;
->>>>>>> 2a3d873a
 
 import java.util.List;
 import java.util.function.Supplier;
 
 import dagger.hilt.android.AndroidEntryPoint;
 
-/**
- * HomeActivity represents the entry point for the application.
- */
+/** HomeActivity represents the entry point for the application. */
 @AndroidEntryPoint
 public class HomeActivity extends AppCompatActivity {
 
@@ -164,13 +160,15 @@
     // Subscribe to lao adding event to adapt the chirp menu item
     mViewModel
         .getLAOs()
-        .observe(this, laos -> {
-          if (laos.size() > 0) {
-            socialMediaItem.setIcon(R.drawable.ic_social_media_opaque_foreground);
-          } else {
-            socialMediaItem.setIcon(R.drawable.ic_social_media_transparent_foreground);
-          }
-        });
+        .observe(
+            this,
+            laos -> {
+              if (laos.size() > 0) {
+                socialMediaItem.setIcon(R.drawable.ic_social_media_opaque_foreground);
+              } else {
+                socialMediaItem.setIcon(R.drawable.ic_social_media_transparent_foreground);
+              }
+            });
 
     subscribeWalletEvents();
     subscribeSocialMediaEvent();
@@ -264,67 +262,6 @@
     return new ViewModelProvider(activity).get(HomeViewModel.class);
   }
 
-<<<<<<< HEAD
-=======
-  public void setupHomeButton() {
-    Button homeButton = findViewById(R.id.tab_home);
-    homeButton.setOnClickListener(v -> mViewModel.openHome());
-  }
-
-  public void setupConnectButton() {
-    Button connectButton = findViewById(R.id.tab_connect);
-    connectButton.setOnClickListener(
-        v -> {
-          if (Boolean.FALSE.equals(mViewModel.isWalletSetUp())) {
-            ErrorUtils.logAndShow(
-                v.getContext(),
-                TAG,
-                new UninitializedWalletException(),
-                R.string.uninitialized_wallet_exception);
-          } else {
-            mViewModel.openConnect();
-          }
-        });
-  }
-
-  public void setupLaunchButton() {
-    Button launchButton = findViewById(R.id.tab_launch);
-    launchButton.setOnClickListener(
-        v -> {
-          if (Boolean.FALSE.equals(mViewModel.isWalletSetUp())) {
-            ErrorUtils.logAndShow(
-                getApplicationContext(),
-                TAG,
-                new UninitializedWalletException(),
-                R.string.uninitialized_wallet_exception);
-          } else {
-            mViewModel.openLaunch();
-          }
-        });
-  }
-
-  public void setupWalletButton() {
-    Button walletButton = findViewById(R.id.tab_wallet);
-    walletButton.setOnClickListener(v -> mViewModel.openWallet());
-  }
-
-  public void setupSocialMediaButton() {
-    Button socialMediaButton = findViewById(R.id.tab_social_media);
-    socialMediaButton.setOnClickListener(
-        v -> {
-          if (Boolean.FALSE.equals(mViewModel.isWalletSetUp())) {
-            ErrorUtils.logAndShow(
-                v.getContext(),
-                TAG,
-                new UninitializedWalletException(),
-                R.string.uninitialized_wallet_exception);
-          } else {
-            mViewModel.openSocialMedia();
-          }
-        });
-  }
->>>>>>> 2a3d873a
-
   private void setupHomeFragment() {
     setCurrentFragment(R.id.fragment_home, HomeFragment::newInstance);
   }
@@ -374,9 +311,12 @@
     if (mViewModel.getLAOs().getValue() == null) {
       Toast.makeText(getApplicationContext(), R.string.error_no_lao, Toast.LENGTH_LONG).show();
       Handler handler = new Handler();
-      handler.postDelayed((Runnable) () -> {
-        navbar.setSelectedItemId(R.id.home_home_menu);
-      }, 1000);
+      handler.postDelayed(
+          (Runnable)
+              () -> {
+                navbar.setSelectedItemId(R.id.home_home_menu);
+              },
+          1000);
     } else {
       Intent intent = new Intent(this, SocialMediaActivity.class);
       Log.d(TAG, "Trying to open social media");
@@ -408,7 +348,7 @@
   /**
    * Set the current fragment in the container of the activity
    *
-   * @param id               of the fragment
+   * @param id of the fragment
    * @param fragmentSupplier provides the fragment if it is missing
    */
   private void setCurrentFragment(@IdRes int id, Supplier<Fragment> fragmentSupplier) {
@@ -432,20 +372,44 @@
               mViewModel.openHome();
               break;
             case R.id.home_connect_menu:
-              mViewModel.openConnect();
+              if (checkWalletInitialization()) {
+                mViewModel.openConnect();
+              }
               break;
             case R.id.home_launch_menu:
-              mViewModel.openLaunch();
+              if (checkWalletInitialization()) {
+                mViewModel.openLaunch();
+              }
               break;
             case R.id.home_wallet_menu:
               mViewModel.openWallet();
               break;
             case R.id.home_chirp_menu:
-              mViewModel.openSocialMedia();
+              if (checkWalletInitialization()) {
+                mViewModel.openSocialMedia();
+              }
               break;
             default:
           }
           return true;
         });
   }
+
+  /**
+   * Checks the status the wallet initialization and log and display error if needed
+   *
+   * @return true if the wallet is already initialized, else return false and deals with error
+   *     displaying and logging
+   */
+  private boolean checkWalletInitialization() {
+    if (Boolean.FALSE.equals(mViewModel.isWalletSetUp())) {
+      ErrorUtils.logAndShow(
+          getApplicationContext(),
+          TAG,
+          new UninitializedWalletException(),
+          R.string.uninitialized_wallet_exception);
+      return false;
+    }
+    return true;
+  }
 }
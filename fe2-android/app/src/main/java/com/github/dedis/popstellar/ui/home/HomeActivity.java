package com.github.dedis.popstellar.ui.home;

import android.Manifest;
import android.content.Context;
import android.content.Intent;
import android.content.pm.PackageManager;
import android.os.AsyncTask;
import android.os.Bundle;
import android.util.Log;
import android.view.Menu;
import android.view.MenuItem;
import android.widget.Toast;

import androidx.annotation.IdRes;
import androidx.fragment.app.*;
import androidx.lifecycle.ViewModelProvider;

import com.github.dedis.popstellar.R;
import com.github.dedis.popstellar.model.network.serializer.JsonUtils;
<<<<<<< HEAD
import com.github.dedis.popstellar.repository.local.PersistentData;
=======
import com.github.dedis.popstellar.ui.navigation.NavigationActivity;
>>>>>>> 7c9b2ec2
import com.github.dedis.popstellar.ui.qrcode.CameraPermissionFragment;
import com.github.dedis.popstellar.ui.qrcode.QRCodeScanningFragment;
import com.github.dedis.popstellar.ui.settings.SettingsActivity;
import com.github.dedis.popstellar.ui.socialmedia.SocialMediaActivity;
import com.github.dedis.popstellar.ui.wallet.WalletFragment;
import com.github.dedis.popstellar.utility.ActivityUtils;
import com.google.android.material.bottomnavigation.BottomNavigationView;

import java.util.function.Supplier;

import dagger.hilt.android.AndroidEntryPoint;

/** HomeActivity represents the entry point for the application. */
@AndroidEntryPoint
public class HomeActivity extends NavigationActivity<HomeTab> {

  private final String TAG = HomeActivity.class.getSimpleName();

  private HomeViewModel viewModel;

  @Override
  protected void onCreate(Bundle savedInstanceState) {
    super.onCreate(savedInstanceState);
    setContentView(R.layout.home_activity);

    navigationViewModel = viewModel = obtainViewModel(this);

    // Load all the json schemas in background when the app is started.
    AsyncTask.execute(
        () -> {
          JsonUtils.loadSchema(JsonUtils.ROOT_SCHEMA);
          JsonUtils.loadSchema(JsonUtils.DATA_SCHEMA);
          JsonUtils.loadSchema(JsonUtils.GENERAL_MESSAGE_SCHEMA);
        });

<<<<<<< HEAD
    navbar = findViewById(R.id.home_nav_bar);

    setupNavigationBar();
    setupMenuAvailabilityListeners();

    restoreStoredState();
  }

  @Override
  protected void onPause() {
    // Done in onPause because it is the only lifecycle "end" method guaranteed to be called in all
    // circumstances
    super.onPause();
    viewModel.savePersistentData();
  }

  public void setupNavigationBar() {
    viewModel.getCurrentTab().observe(this, tab -> navbar.setSelectedItemId(tab.getMenuId()));
    navbar.setOnItemSelectedListener(
        item -> {
          HomeTab tab = HomeTab.findByMenu(item.getItemId());
          boolean selected = openTab(tab);
          if (selected) viewModel.setCurrentTab(tab);
          return selected;
        });
    // Set an empty reselect listener to disable the onSelectListener when pressing multiple times
    navbar.setOnItemReselectedListener(item -> {});
=======
    BottomNavigationView navbar = findViewById(R.id.home_nav_bar);
    setupNavigationBar(navbar);
    setupMenuAvailabilityListeners(navbar);
>>>>>>> 7c9b2ec2
  }

  /** Setup the listeners that changes the navigation bar menus */
  private void setupMenuAvailabilityListeners(BottomNavigationView navbar) {
    MenuItem connectItem = navbar.getMenu().getItem(HomeTab.CONNECT.ordinal());
    MenuItem launchItem = navbar.getMenu().getItem(HomeTab.LAUNCH.ordinal());
    MenuItem socialMediaItem = navbar.getMenu().getItem(HomeTab.SOCIAL.ordinal());

    // Gray out the launch and connect buttons depending on the wallet state
    viewModel
        .getIsWalletSetUpEvent()
        .observe(
            this,
            walletSetup -> {
              // We set the button icon depending on the livedata value
              boolean setup = Boolean.TRUE.equals(walletSetup);
              connectItem.setIcon(
                  setup ? R.drawable.ic_home_connect_enabled : R.drawable.ic_home_connect_disabled);
              launchItem.setIcon(
                  setup ? R.drawable.ic_home_launch_enabled : R.drawable.ic_home_launch_disabled);
            });

    // Gray out the social media button if no laos were created
    viewModel
        .isSocialMediaEnabled()
        .observe(
            this,
            enabled ->
                // We set the button icon depending on the livedata value
                socialMediaItem.setIcon(
                    Boolean.TRUE.equals(enabled)
                        ? R.drawable.ic_common_social_media_enabled
                        : R.drawable.ic_common_social_media_disabled));
  }

  @Override
  public boolean onCreateOptionsMenu(Menu menu) {
    getMenuInflater().inflate(R.menu.options_menu, menu);
    return true;
  }

  @Override
  public boolean onOptionsItemSelected(MenuItem item) {
    if (item.getItemId() == R.id.settings) {
      Intent intent = new Intent(this, SettingsActivity.class);
      Log.d(HomeViewModel.TAG, "Trying to open settings");
      startActivity(intent);
      return true;
    } else {
      return super.onOptionsItemSelected(item);
    }
  }

  @Override
  protected HomeTab findTabByMenu(int menuId) {
    return HomeTab.findByMenu(menuId);
  }

  /**
   * Open the fragment based on the given tab and the application state
   *
   * @param tab to open
   * @return true if the tab was opened and the menu should be selected on the navigation bar
   */
  @Override
  protected boolean openTab(HomeTab tab) {
    switch (tab) {
      case HOME:
        openHomeTab();
        return true;
      case CONNECT:
        return openConnectTab();
      case LAUNCH:
        return openLaunchTab();
      case WALLET:
        WalletFragment.openWallet(getSupportFragmentManager(), viewModel.isWalletSetUp());
        return true;
      case SOCIAL:
        openSocialMediaTab();
        return false;
      default:
        Log.w(TAG, "Unhandled tab type : " + tab);
        return false;
    }
  }

  @Override
  protected HomeTab getDefaultTab() {
    return HomeTab.HOME;
  }

  private void openHomeTab() {
    setCurrentFragment(getSupportFragmentManager(), R.id.fragment_home, HomeFragment::newInstance);
  }

  private boolean openConnectTab() {
    // Check if the wallet is setup
    if (!viewModel.isWalletSetUp()) {
      showWalletWarning();
      return false;
    }

    // Check for the permission, if it is not granted, ask for it
    if (checkSelfPermission(Manifest.permission.CAMERA) != PackageManager.PERMISSION_GRANTED) {
      requestCameraPermission();
    } else {
      setCurrentFragment(
          getSupportFragmentManager(), R.id.fragment_qrcode, QRCodeScanningFragment::new);
    }
    return true;
  }

  private void requestCameraPermission() {
    // Setup result listener to open the connect tab once the permission is granted
    getSupportFragmentManager()
        .setFragmentResultListener(
            CameraPermissionFragment.REQUEST_KEY, this, (k, b) -> openConnectTab());

    setCurrentFragment(
        getSupportFragmentManager(),
        R.id.fragment_camera_perm,
        () -> CameraPermissionFragment.newInstance(getActivityResultRegistry()));
  }

  private boolean openLaunchTab() {
    // Check if the wallet is setup
    if (!viewModel.isWalletSetUp()) {
      showWalletWarning();
      return false;
    }

    setCurrentFragment(
        getSupportFragmentManager(), R.id.fragment_launch, LaunchFragment::newInstance);
    return true;
  }

  private void showWalletWarning() {
    Toast.makeText(this, R.string.uninitialized_wallet_exception, Toast.LENGTH_SHORT).show();
  }

  private void openSocialMediaTab() {
    if (!Boolean.TRUE.equals(viewModel.isSocialMediaEnabled().getValue())) {
      Toast.makeText(this, R.string.error_no_lao, Toast.LENGTH_SHORT).show();
      return;
    }

    Log.d(HomeViewModel.TAG, "Opening social media activity");
    startActivity(SocialMediaActivity.newIntent(this));
  }

  private void restoreStoredState() {
    PersistentData data = ActivityUtils.loadPersistentData(this);
    viewModel.restoreConnections(data);
  }

  public static HomeViewModel obtainViewModel(FragmentActivity activity) {
    return new ViewModelProvider(activity).get(HomeViewModel.class);
  }

  /** Factory method to create a fresh Intent that opens an HomeActivity */
  public static Intent newIntent(Context ctx) {
    return new Intent(ctx, HomeActivity.class);
  }

  /**
   * Set the current fragment in the container of the home activity
   *
   * @param manager the manager of the activity
   * @param id of the fragment
   * @param fragmentSupplier provides the fragment if it is missing
   */
  public static void setCurrentFragment(
      FragmentManager manager, @IdRes int id, Supplier<Fragment> fragmentSupplier) {
    ActivityUtils.setFragmentInContainer(
        manager, R.id.fragment_container_home, id, fragmentSupplier);
  }
}<|MERGE_RESOLUTION|>--- conflicted
+++ resolved
@@ -17,11 +17,8 @@
 
 import com.github.dedis.popstellar.R;
 import com.github.dedis.popstellar.model.network.serializer.JsonUtils;
-<<<<<<< HEAD
 import com.github.dedis.popstellar.repository.local.PersistentData;
-=======
 import com.github.dedis.popstellar.ui.navigation.NavigationActivity;
->>>>>>> 7c9b2ec2
 import com.github.dedis.popstellar.ui.qrcode.CameraPermissionFragment;
 import com.github.dedis.popstellar.ui.qrcode.QRCodeScanningFragment;
 import com.github.dedis.popstellar.ui.settings.SettingsActivity;
@@ -57,13 +54,9 @@
           JsonUtils.loadSchema(JsonUtils.GENERAL_MESSAGE_SCHEMA);
         });
 
-<<<<<<< HEAD
-    navbar = findViewById(R.id.home_nav_bar);
-
-    setupNavigationBar();
-    setupMenuAvailabilityListeners();
-
-    restoreStoredState();
+    BottomNavigationView navbar = findViewById(R.id.home_nav_bar);
+    setupNavigationBar(navbar);
+    setupMenuAvailabilityListeners(navbar);
   }
 
   @Override
@@ -72,24 +65,6 @@
     // circumstances
     super.onPause();
     viewModel.savePersistentData();
-  }
-
-  public void setupNavigationBar() {
-    viewModel.getCurrentTab().observe(this, tab -> navbar.setSelectedItemId(tab.getMenuId()));
-    navbar.setOnItemSelectedListener(
-        item -> {
-          HomeTab tab = HomeTab.findByMenu(item.getItemId());
-          boolean selected = openTab(tab);
-          if (selected) viewModel.setCurrentTab(tab);
-          return selected;
-        });
-    // Set an empty reselect listener to disable the onSelectListener when pressing multiple times
-    navbar.setOnItemReselectedListener(item -> {});
-=======
-    BottomNavigationView navbar = findViewById(R.id.home_nav_bar);
-    setupNavigationBar(navbar);
-    setupMenuAvailabilityListeners(navbar);
->>>>>>> 7c9b2ec2
   }
 
   /** Setup the listeners that changes the navigation bar menus */

package com.github.dedis.popstellar.ui.home;

import static com.github.dedis.popstellar.ui.socialmedia.SocialMediaActivity.OPENED_FROM;

import android.content.Intent;
import android.os.AsyncTask;
import android.os.Bundle;
import android.util.Log;
import android.view.Menu;
import android.view.MenuItem;
import android.widget.Button;
import android.widget.Toast;

import androidx.annotation.IdRes;
import androidx.annotation.Nullable;
import androidx.appcompat.app.AppCompatActivity;
import androidx.fragment.app.Fragment;
import androidx.fragment.app.FragmentActivity;
import androidx.lifecycle.ViewModelProvider;

import com.github.dedis.popstellar.R;
import com.github.dedis.popstellar.model.network.serializer.JsonUtils;
import com.github.dedis.popstellar.ui.detail.LaoDetailActivity;
import com.github.dedis.popstellar.ui.digitalcash.DigitalCashMain;
import com.github.dedis.popstellar.ui.qrcode.CameraPermissionFragment;
import com.github.dedis.popstellar.ui.qrcode.QRCodeScanningFragment;
import com.github.dedis.popstellar.ui.settings.SettingsActivity;
import com.github.dedis.popstellar.ui.socialmedia.SocialMediaActivity;
import com.github.dedis.popstellar.ui.wallet.ContentWalletFragment;
import com.github.dedis.popstellar.ui.wallet.SeedWalletFragment;
import com.github.dedis.popstellar.ui.wallet.WalletFragment;
import com.github.dedis.popstellar.utility.ActivityUtils;

import java.util.function.Supplier;

import dagger.hilt.android.AndroidEntryPoint;

/** HomeActivity represents the entry point for the application. */
@AndroidEntryPoint
public class HomeActivity extends AppCompatActivity {

  private final String TAG = HomeActivity.class.getSimpleName();
  public static final int LAO_DETAIL_REQUEST_CODE = 0;

  private HomeViewModel mViewModel;

  @Override
  protected void onCreate(Bundle savedInstanceState) {
    super.onCreate(savedInstanceState);
    setContentView(R.layout.home_activity);

    setupHomeFragment();

    mViewModel = obtainViewModel(this);

    // Load all the json schemas in background when the app is started.
    AsyncTask.execute(
        () -> {
          JsonUtils.loadSchema(JsonUtils.ROOT_SCHEMA);
          JsonUtils.loadSchema(JsonUtils.DATA_SCHEMA);
          JsonUtils.loadSchema(JsonUtils.GENERAL_MESSAGE_SCHEMA);
        });

    setupHomeButton();
    setupLaunchButton();
    setupConnectButton();
    setupWalletButton();
    setupSocialMediaButton();
    setupDigitalCashButton();

    // Subscribe to "open lao" event
    mViewModel
        .getOpenLaoEvent()
        .observe(
            this,
            stringEvent -> {
              String laoId = stringEvent.getContentIfNotHandled();
              if (laoId != null) {
                openLaoDetails(laoId);
              }
            });

    // Subscribe to "open home" event
    mViewModel
        .getOpenHomeEvent()
        .observe(
            this,
            booleanEvent -> {
              Boolean event = booleanEvent.getContentIfNotHandled();
              if (event != null) {
                setupHomeFragment();
              }
            });

    // Subscribe to "open connecting" event
    mViewModel
        .getOpenConnectingEvent()
        .observe(
            this,
            booleanEvent -> {
              Boolean event = booleanEvent.getContentIfNotHandled();
              if (event != null) {
                setupConnectingFragment();
              }
            });

    // Subscribe to "open connect" event
    mViewModel
        .getOpenConnectEvent()
        .observe(
            this,
            stringEvent -> {
              HomeViewModel.HomeViewAction action = stringEvent.getContentIfNotHandled();
              if (action != null) {
                switch (action) {
                  case SCAN:
                    setupScanFragment();
                    break;
                  case REQUEST_CAMERA_PERMISSION:
                    setupCameraPermissionFragment();
                    break;
                }
              }
            });

    // Subscribe to "open launch" event
    mViewModel
        .getOpenLaunchEvent()
        .observe(
            this,
            booleanEvent -> {
              Boolean event = booleanEvent.getContentIfNotHandled();
              if (event != null) {
                setupLaunchFragment();
              }
            });

    // Subscribe to "open settings" event
    mViewModel
        .getOpenSettingsEvent()
        .observe(
            this,
            booleanEvent -> {
              Boolean event = booleanEvent.getContentIfNotHandled();
              if (event != null) {
                setupSettingsActivity();
              }
            });

    subscribeWalletEvents();
    subscribeSocialMediaEvent();
    subscribeDigitalCashEvent();
  }

  private void subscribeWalletEvents() {

    // Subscribe to "open Seed" event
    mViewModel
        .getOpenSeedEvent()
        .observe(
            this,
            booleanEvent -> {
              Boolean action = booleanEvent.getContentIfNotHandled();
              if (action != null) {
                setupSeedWalletFragment();
              }
            });

    // Subscribe to "open wallet" event
    mViewModel
        .getOpenWalletEvent()
        .observe(
            this,
            booleanEvent -> {
              Boolean isSetUp = booleanEvent.getContentIfNotHandled();
              if (isSetUp != null) {
                if (isSetUp) {
                  setupContentWalletFragment();
                } else {
                  setupWalletFragment();
                }
              }
            });

    // Subscribe to "open lao wallet" event
    mViewModel
        .getOpenLaoWalletEvent()
        .observe(
            this,
            stringEvent -> {
              String laoId = stringEvent.getContentIfNotHandled();
              if (laoId != null) {
                openContentWallet(laoId);
              }
            });
  }

<<<<<<< HEAD
  private void subscribeSocialMediaEvent() {
=======
  @Override
  protected void onResume() {
    super.onResume();
    mViewModel.openHome();
  }

  private void subscribeSocialMediaEvents() {

    MenuItem socialMediaItem = navbar.getMenu().getItem(SOCIAL_MEDIA_POSITION);

>>>>>>> ba2c7399
    // Subscribe to "open social media" event
    mViewModel
        .getOpenSocialMediaEvent()
        .observe(
            this,
            booleanEvent -> {
              Boolean event = booleanEvent.getContentIfNotHandled();
              if (event != null) {
                setupSocialMediaActivity();
              }
            });
  }

  private void subscribeDigitalCashEvent() {
    // Subscribe to "digital cash media" event
    mViewModel
        .getOpenDigitalCashEvent()
        .observe(
            this,
            booleanEvent -> {
              Boolean event = booleanEvent.getContentIfNotHandled();
              if (event != null) {
                setupDigitalCashActivity();
              }
            });
  }

  @Override
  protected void onActivityResult(int requestCode, int resultCode, @Nullable Intent data) {
    super.onActivityResult(requestCode, resultCode, data);

    if (requestCode == LAO_DETAIL_REQUEST_CODE) {
      if (resultCode == RESULT_OK) {
        startActivity(new Intent(data));
      }
    }
  }

  @Override
  public boolean onCreateOptionsMenu(Menu menu) {
    getMenuInflater().inflate(R.menu.options_menu, menu);
    return true;
  }

  @Override
  public boolean onOptionsItemSelected(MenuItem item) {
    if (item.getItemId() == R.id.settings) {
      mViewModel.openSettings();
      return true;
    } else {
      return super.onOptionsItemSelected(item);
    }
  }

  public static HomeViewModel obtainViewModel(FragmentActivity activity) {
    return new ViewModelProvider(activity).get(HomeViewModel.class);
  }

  public void setupHomeButton() {
    Button homeButton = findViewById(R.id.tab_home);
    homeButton.setOnClickListener(v -> mViewModel.openHome());
  }

  public void setupConnectButton() {
    Button connectButton = findViewById(R.id.tab_connect);
    connectButton.setOnClickListener(v -> mViewModel.openConnect());
  }

  public void setupLaunchButton() {
    Button launchButton = findViewById(R.id.tab_launch);
    launchButton.setOnClickListener(v -> mViewModel.openLaunch());
  }

  public void setupWalletButton() {
    Button walletButton = findViewById(R.id.tab_wallet);
    walletButton.setOnClickListener(v -> mViewModel.openWallet());
  }

  public void setupSocialMediaButton() {
    Button socialMediaButton = findViewById(R.id.tab_social_media);
    socialMediaButton.setOnClickListener(v -> mViewModel.openSocialMedia());
  }

  public void setupDigitalCashButton() {
    Button digitalCashButton = findViewById(R.id.tab_digital_cash);
    digitalCashButton.setOnClickListener(v -> mViewModel.openDigitalCash());
  }

  private void setupHomeFragment() {
    setCurrentFragment(R.id.fragment_home, HomeFragment::newInstance);
  }

  private void setupScanFragment() {
    setCurrentFragment(R.id.fragment_qrcode, QRCodeScanningFragment::new);
  }

  private void setupCameraPermissionFragment() {
    // Setup result listener to open the connect tab once the permission is granted
    getSupportFragmentManager()
        .setFragmentResultListener(
            CameraPermissionFragment.REQUEST_KEY, this, (k, b) -> mViewModel.openConnect());

    setCurrentFragment(
        R.id.fragment_camera_perm,
        () -> CameraPermissionFragment.newInstance(getActivityResultRegistry()));
  }

  private void setupLaunchFragment() {
    setCurrentFragment(R.id.fragment_launch, LaunchFragment::newInstance);
  }

  private void setupConnectingFragment() {
    setCurrentFragment(R.id.fragment_connecting, ConnectingFragment::newInstance);
  }

  private void setupWalletFragment() {
    setCurrentFragment(R.id.fragment_wallet, WalletFragment::newInstance);
  }

  private void setupContentWalletFragment() {
    setCurrentFragment(R.id.fragment_content_wallet, ContentWalletFragment::newInstance);
  }

  private void setupSeedWalletFragment() {
    setCurrentFragment(R.id.fragment_seed_wallet, SeedWalletFragment::newInstance);
  }

  private void setupSettingsActivity() {
    Intent intent = new Intent(this, SettingsActivity.class);
    Log.d(TAG, "Trying to open settings");
    startActivity(intent);
  }

  private void setupSocialMediaActivity() {
    if (mViewModel.getLAOs().getValue() == null) {
      Toast.makeText(getApplicationContext(), R.string.error_no_lao, Toast.LENGTH_LONG).show();
    } else {
      Intent intent = new Intent(this, SocialMediaActivity.class);
      Log.d(TAG, "Trying to open social media");
      intent.putExtra(OPENED_FROM, TAG);
      startActivity(intent);
    }
  }

  private void setupDigitalCashActivity() {
    Intent intent = new Intent(this, DigitalCashMain.class);
    Log.d(TAG, "Trying to open digital_cash");
    startActivity(intent);
  }

  private void openLaoDetails(String laoId) {
    openLaoDetailActivity(laoId, true);
  }

  private void openContentWallet(String laoId) {
    openLaoDetailActivity(laoId, false);
  }

  private void openLaoDetailActivity(String laoId, boolean openLaoDetail) {
    Intent intent = new Intent(this, LaoDetailActivity.class);
    Log.d(TAG, "Trying to open lao detail for lao with id " + laoId);
    intent.putExtra("LAO_ID", laoId);
    if (openLaoDetail) {
      intent.putExtra("FRAGMENT_TO_OPEN", "LaoDetail");
    } else {
      intent.putExtra("FRAGMENT_TO_OPEN", "ContentWallet");
    }
    startActivityForResult(intent, LAO_DETAIL_REQUEST_CODE);
  }

  /**
   * Set the current fragment in the container of the activity
   *
   * @param id of the fragment
   * @param fragmentSupplier provides the fragment if it is missing
   */
  private void setCurrentFragment(@IdRes int id, Supplier<Fragment> fragmentSupplier) {
    Fragment fragment = getSupportFragmentManager().findFragmentById(id);
    // If the fragment was not created yet, create it now
    if (fragment == null) fragment = fragmentSupplier.get();

    // Set the new fragment in the container
    ActivityUtils.replaceFragmentInActivity(
        getSupportFragmentManager(), fragment, R.id.fragment_container_home);
  }
}<|MERGE_RESOLUTION|>--- conflicted
+++ resolved
@@ -195,9 +195,7 @@
             });
   }
 
-<<<<<<< HEAD
-  private void subscribeSocialMediaEvent() {
-=======
+
   @Override
   protected void onResume() {
     super.onResume();
@@ -208,7 +206,6 @@
 
     MenuItem socialMediaItem = navbar.getMenu().getItem(SOCIAL_MEDIA_POSITION);
 
->>>>>>> ba2c7399
     // Subscribe to "open social media" event
     mViewModel
         .getOpenSocialMediaEvent()

<<<<<<< HEAD
package com.github.dedis.popstellar.ui.home;

import static com.github.dedis.popstellar.ui.socialmedia.SocialMediaActivity.OPENED_FROM;

import android.content.Intent;
import android.os.AsyncTask;
import android.os.Bundle;
import android.util.Log;
import android.view.Menu;
import android.view.MenuItem;
import android.widget.Button;
import android.widget.Toast;

import androidx.annotation.IdRes;
import androidx.annotation.Nullable;
import androidx.appcompat.app.AppCompatActivity;
import androidx.fragment.app.Fragment;
import androidx.fragment.app.FragmentActivity;
import androidx.lifecycle.ViewModelProvider;

import com.github.dedis.popstellar.R;
import com.github.dedis.popstellar.model.network.serializer.JsonUtils;
import com.github.dedis.popstellar.ui.detail.LaoDetailActivity;
import com.github.dedis.popstellar.ui.qrcode.CameraPermissionFragment;
import com.github.dedis.popstellar.ui.qrcode.QRCodeScanningFragment;
import com.github.dedis.popstellar.ui.settings.SettingsActivity;
import com.github.dedis.popstellar.ui.socialmedia.SocialMediaActivity;
import com.github.dedis.popstellar.ui.wallet.ContentWalletFragment;
import com.github.dedis.popstellar.ui.wallet.SeedWalletFragment;
import com.github.dedis.popstellar.ui.wallet.WalletFragment;
import com.github.dedis.popstellar.utility.ActivityUtils;

import java.util.function.Supplier;

import dagger.hilt.android.AndroidEntryPoint;

/** HomeActivity represents the entry point for the application. */
@AndroidEntryPoint
public class HomeActivity extends AppCompatActivity {

  private final String TAG = HomeActivity.class.getSimpleName();
  public static final int LAO_DETAIL_REQUEST_CODE = 0;

  private HomeViewModel mViewModel;

  @Override
  protected void onCreate(Bundle savedInstanceState) {
    super.onCreate(savedInstanceState);
    setContentView(R.layout.home_activity);

    setupHomeFragment();

    mViewModel = obtainViewModel(this);

    // Load all the json schemas in background when the app is started.
    AsyncTask.execute(
        () -> {
          JsonUtils.loadSchema(JsonUtils.ROOT_SCHEMA);
          JsonUtils.loadSchema(JsonUtils.DATA_SCHEMA);
          JsonUtils.loadSchema(JsonUtils.GENERAL_MESSAGE_SCHEMA);
        });

    setupHomeButton();
    setupLaunchButton();
    setupConnectButton();
    setupWalletButton();
    setupSocialMediaButton();

    // Subscribe to "open lao" event
    mViewModel
        .getOpenLaoEvent()
        .observe(
            this,
            stringEvent -> {
              String laoId = stringEvent.getContentIfNotHandled();
              if (laoId != null) {
                openLaoDetails(laoId);
              }
            });

    // Subscribe to "open home" event
    mViewModel
        .getOpenHomeEvent()
        .observe(
            this,
            booleanEvent -> {
              Boolean event = booleanEvent.getContentIfNotHandled();
              if (event != null) {
                setupHomeFragment();
              }
            });

    // Subscribe to "open connecting" event
    mViewModel
        .getOpenConnectingEvent()
        .observe(
            this,
            booleanEvent -> {
              Boolean event = booleanEvent.getContentIfNotHandled();
              if (event != null) {
                setupConnectingFragment();
              }
            });

    // Subscribe to "open connect" event
    mViewModel
        .getOpenConnectEvent()
        .observe(
            this,
            stringEvent -> {
              HomeViewModel.HomeViewAction action = stringEvent.getContentIfNotHandled();
              if (action != null) {
                switch (action) {
                    case  SCAN:
                    setupScanFragment();
                    break;
                  case  REQUEST_CAMERA_PERMISSION:
                    setupCameraPermissionFragment();
                    break;
                }
              }
            });

    // Subscribe to "open launch" event
    mViewModel
        .getOpenLaunchEvent()
        .observe(
            this,
            booleanEvent -> {
              Boolean event = booleanEvent.getContentIfNotHandled();
              if (event != null) {
                setupLaunchFragment();
              }
            });

    // Subscribe to "open settings" event
    mViewModel
        .getOpenSettingsEvent()
        .observe(
            this,
            booleanEvent -> {
              Boolean event = booleanEvent.getContentIfNotHandled();
              if (event != null) {
                setupSettingsActivity();
              }
            });

    subscribeWalletEvents();
    subscribeSocialMediaEvent();
  }

  private void subscribeWalletEvents() {

    // Subscribe to "open Seed" event
    mViewModel
        .getOpenSeedEvent()
        .observe(
            this,
            booleanEvent -> {
              Boolean action = booleanEvent.getContentIfNotHandled();
              if (action != null) {
                setupSeedWalletFragment();
              }
            });

    // Subscribe to "open wallet" event
    mViewModel
        .getOpenWalletEvent()
        .observe(
            this,
            booleanEvent -> {
              Boolean isSetUp = booleanEvent.getContentIfNotHandled();
              if (isSetUp != null) {
                if (isSetUp) {
                  setupContentWalletFragment();
                } else {
                  setupWalletFragment();
                }
              }
            });

    // Subscribe to "open lao wallet" event
    mViewModel
        .getOpenLaoWalletEvent()
        .observe(
            this,
            stringEvent -> {
              String laoId = stringEvent.getContentIfNotHandled();
              if (laoId != null) {
                openContentWallet(laoId);
              }
            });
  }

  private void subscribeSocialMediaEvent() {
    // Subscribe to "open social media" event
    mViewModel
        .getOpenSocialMediaEvent()
        .observe(
            this,
            booleanEvent -> {
              Boolean event = booleanEvent.getContentIfNotHandled();
              if (event != null) {
                setupSocialMediaActivity();
              }
            });
  }

  @Override
  protected void onActivityResult(int requestCode, int resultCode, @Nullable Intent data) {
    super.onActivityResult(requestCode, resultCode, data);

    if (requestCode == LAO_DETAIL_REQUEST_CODE) {
      if (resultCode == RESULT_OK) {
        startActivity(new Intent(data));
      }
    }
  }

  @Override
  public boolean onCreateOptionsMenu(Menu menu) {
    getMenuInflater().inflate(R.menu.options_menu, menu);
    return true;
  }

  @Override
  public boolean onOptionsItemSelected(MenuItem item) {
    if (item.getItemId() == R.id.settings) {
      mViewModel.openSettings();
      return true;
    } else {
      return super.onOptionsItemSelected(item);
    }
  }

  public static HomeViewModel obtainViewModel(FragmentActivity activity) {
    return new ViewModelProvider(activity).get(HomeViewModel.class);
  }

  public void setupHomeButton() {
    Button homeButton = findViewById(R.id.tab_home);
    homeButton.setOnClickListener(v -> mViewModel.openHome());
  }

  public void setupConnectButton() {
    Button connectButton = findViewById(R.id.tab_connect);
    connectButton.setOnClickListener(v -> mViewModel.openConnect());
  }

  public void setupLaunchButton() {
    Button launchButton = findViewById(R.id.tab_launch);
    launchButton.setOnClickListener(v -> mViewModel.openLaunch());
  }

  public void setupWalletButton() {
    Button walletButton = findViewById(R.id.tab_wallet);
    walletButton.setOnClickListener(v -> mViewModel.openWallet());
  }

  public void setupSocialMediaButton() {
    Button socialMediaButton = findViewById(R.id.tab_social_media);
    socialMediaButton.setOnClickListener(v -> mViewModel.openSocialMedia());
  }

  private void setupHomeFragment() {
    setCurrentFragment(R.id.fragment_home, HomeFragment::newInstance);
  }

  private void setupScanFragment() {
    setCurrentFragment(R.id.fragment_qrcode, QRCodeScanningFragment::new);
  }

  private void setupCameraPermissionFragment() {
    // Setup result listener to open the connect tab once the permission is granted
    getSupportFragmentManager()
        .setFragmentResultListener(
            CameraPermissionFragment.REQUEST_KEY, this, (k, b) -> mViewModel.openConnect());

    setCurrentFragment(
        R.id.fragment_camera_perm,
        () -> CameraPermissionFragment.newInstance(getActivityResultRegistry()));
  }

  private void setupLaunchFragment() {
    setCurrentFragment(R.id.fragment_launch, LaunchFragment::newInstance);
  }

  private void setupConnectingFragment() {
    setCurrentFragment(R.id.fragment_connecting, ConnectingFragment::newInstance);
  }

  private void setupWalletFragment() {
    setCurrentFragment(R.id.fragment_wallet, WalletFragment::newInstance);
  }

  private void setupContentWalletFragment() {
    setCurrentFragment(R.id.fragment_content_wallet, ContentWalletFragment::newInstance);
  }

  private void setupSeedWalletFragment() {
    setCurrentFragment(R.id.fragment_seed_wallet, SeedWalletFragment::newInstance);
  }

  private void setupSettingsActivity() {
    Intent intent = new Intent(this, SettingsActivity.class);
    Log.d(TAG, "Trying to open settings");
    startActivity(intent);
  }

  private void setupSocialMediaActivity() {
    if (mViewModel.getLAOs().getValue() == null) {
      Toast.makeText(getApplicationContext(), R.string.error_no_lao, Toast.LENGTH_LONG).show();
    } else {
      Intent intent = new Intent(this, SocialMediaActivity.class);
      Log.d(TAG, "Trying to open social media");
      intent.putExtra(OPENED_FROM, TAG);
      startActivity(intent);
    }
  }

  private void openLaoDetails(String laoId) {
    openLaoDetailActivity(laoId, true);
  }

  private void openContentWallet(String laoId) {
    openLaoDetailActivity(laoId, false);
  }

  private void openLaoDetailActivity(String laoId, boolean openLaoDetail) {
    Intent intent = new Intent(this, LaoDetailActivity.class);
    Log.d(TAG, "Trying to open lao detail for lao with id " + laoId);
    intent.putExtra("LAO_ID", laoId);
    if (openLaoDetail) {
      intent.putExtra("FRAGMENT_TO_OPEN", "LaoDetail");
    } else {
      intent.putExtra("FRAGMENT_TO_OPEN", "ContentWallet");
    }
    startActivityForResult(intent, LAO_DETAIL_REQUEST_CODE);
  }

  /**
   * Set the current fragment in the container of the activity
   *
   * @param id of the fragment
   * @param fragmentSupplier provides the fragment if it is missing
   */
  private void setCurrentFragment(@IdRes int id, Supplier<Fragment> fragmentSupplier) {
    Fragment fragment = getSupportFragmentManager().findFragmentById(id);
    // If the fragment was not created yet, create it now
    if (fragment == null) fragment = fragmentSupplier.get();

    // Set the new fragment in the container
    ActivityUtils.replaceFragmentInActivity(
        getSupportFragmentManager(), fragment, R.id.fragment_container_home);
  }
}
=======
package com.github.dedis.popstellar.ui.home;

import static com.github.dedis.popstellar.ui.socialmedia.SocialMediaActivity.OPENED_FROM;

import android.content.Intent;
import android.os.AsyncTask;
import android.os.Bundle;
import android.os.Handler;
import android.os.Looper;
import android.util.Log;
import android.view.Menu;
import android.view.MenuItem;

import androidx.annotation.IdRes;
import androidx.annotation.Nullable;
import androidx.appcompat.app.AppCompatActivity;
import androidx.fragment.app.Fragment;
import androidx.fragment.app.FragmentActivity;
import androidx.lifecycle.ViewModelProvider;

import com.github.dedis.popstellar.R;
import com.github.dedis.popstellar.model.network.serializer.JsonUtils;
import com.github.dedis.popstellar.ui.detail.LaoDetailActivity;
import com.github.dedis.popstellar.ui.qrcode.CameraPermissionFragment;
import com.github.dedis.popstellar.ui.qrcode.QRCodeScanningFragment;
import com.github.dedis.popstellar.ui.settings.SettingsActivity;
import com.github.dedis.popstellar.ui.socialmedia.SocialMediaActivity;
import com.github.dedis.popstellar.ui.wallet.ContentWalletFragment;
import com.github.dedis.popstellar.ui.wallet.SeedWalletFragment;
import com.github.dedis.popstellar.ui.wallet.WalletFragment;
import com.github.dedis.popstellar.utility.ActivityUtils;
import com.github.dedis.popstellar.utility.error.ErrorUtils;
import com.github.dedis.popstellar.utility.error.NoLAOException;
import com.github.dedis.popstellar.utility.error.keys.UninitializedWalletException;
import com.google.android.material.bottomnavigation.BottomNavigationView;

import java.util.function.Supplier;

import dagger.hilt.android.AndroidEntryPoint;

/** HomeActivity represents the entry point for the application. */
@AndroidEntryPoint
public class HomeActivity extends AppCompatActivity {

  private final String TAG = HomeActivity.class.getSimpleName();
  public static final int LAO_DETAIL_REQUEST_CODE = 0;

  private static final int CONNECT_POSITION = 1;
  private static final int LAUNCH_POSITION = 2;
  private static final int SOCIAL_MEDIA_POSITION = 4;

  private HomeViewModel mViewModel;

  private BottomNavigationView navbar;

  @Override
  protected void onCreate(Bundle savedInstanceState) {
    super.onCreate(savedInstanceState);
    setContentView(R.layout.home_activity);

    setupHomeFragment();

    mViewModel = obtainViewModel(this);

    // Load all the json schemas in background when the app is started.
    AsyncTask.execute(
        () -> {
          JsonUtils.loadSchema(JsonUtils.ROOT_SCHEMA);
          JsonUtils.loadSchema(JsonUtils.DATA_SCHEMA);
          JsonUtils.loadSchema(JsonUtils.GENERAL_MESSAGE_SCHEMA);
        });

    navbar = findViewById(R.id.home_nav_bar);
    setupNavigationBar();

    subscribeOpenHomeEvents();
    subscribeWalletEvents();
    subscribeSocialMediaEvents();
    subscribeLaoRelatedEvents();
    subscribeSettingsEvents();
  }

  private void subscribeOpenHomeEvents() {
    // Subscribe to "open home" event
    mViewModel
        .getOpenSettingsEvent()
        .observe(
            this,
            booleanEvent -> {
              Boolean event = booleanEvent.getContentIfNotHandled();
              if (event != null) {
                setupSettingsActivity();
              }
            });
  }

  private void subscribeLaoRelatedEvents() {
    // Subscribe to "open lao" event
    mViewModel
        .getOpenLaoEvent()
        .observe(
            this,
            stringEvent -> {
              String laoId = stringEvent.getContentIfNotHandled();
              if (laoId != null) {
                openLaoDetails(laoId);
              }
            });

    // Subscribe to "open connecting" event
    mViewModel
        .getOpenConnectingEvent()
        .observe(
            this,
            booleanEvent -> {
              Boolean event = booleanEvent.getContentIfNotHandled();
              if (event != null) {
                setupConnectingFragment();
              }
            });

    // Subscribe to "open connect" event
    mViewModel
        .getOpenConnectEvent()
        .observe(
            this,
            stringEvent -> {
              HomeViewModel.HomeViewAction action = stringEvent.getContentIfNotHandled();
              if (action != null) {
                switch (action) {
                  case SCAN:
                    setupScanFragment();
                    break;
                  case REQUEST_CAMERA_PERMISSION:
                    setupCameraPermissionFragment();
                    break;
                }
              }
            });

    // Subscribe to "open launch" event
    mViewModel
        .getOpenLaunchEvent()
        .observe(
            this,
            booleanEvent -> {
              Boolean event = booleanEvent.getContentIfNotHandled();
              if (event != null) {
                setupLaunchFragment();
              }
            });
  }

  private void subscribeSettingsEvents() {
    // Subscribe to open settings event
    mViewModel
        .getOpenSettingsEvent()
        .observe(
            this,
            booleanEvent -> {
              Boolean event = booleanEvent.getContentIfNotHandled();
              if (event != null) {
                setupSettingsActivity();
              }
            });
  }

  private void subscribeWalletEvents() {

    MenuItem connectItem = navbar.getMenu().getItem(CONNECT_POSITION);
    MenuItem launchItem = navbar.getMenu().getItem(LAUNCH_POSITION);

    // Subscribe to "open Seed" event
    mViewModel
        .getOpenSeedEvent()
        .observe(
            this,
            booleanEvent -> {
              Boolean action = booleanEvent.getContentIfNotHandled();
              if (action != null) {
                setupSeedWalletFragment();
              }
            });

    // Subscribe to "open wallet" event
    mViewModel
        .getOpenWalletEvent()
        .observe(
            this,
            booleanEvent -> {
              Boolean isSetUp = booleanEvent.getContentIfNotHandled();
              if (isSetUp != null) {
                if (isSetUp) {
                  setupContentWalletFragment();
                } else {
                  setupWalletFragment();
                }
              }
            });

    // Subscribe to "open lao wallet" event
    mViewModel
        .getOpenLaoWalletEvent()
        .observe(
            this,
            stringEvent -> {
              String laoId = stringEvent.getContentIfNotHandled();
              if (laoId != null) {
                openContentWallet(laoId);
              }
            });

    mViewModel
        .getIsWalletSetUpEvent()
        .observe(
            this,
            aBoolean -> {
              // We set transparency of the
              if (Boolean.TRUE.equals(aBoolean)) {
                connectItem.setIcon(R.drawable.ic_home_connect_opaque_foreground);
                launchItem.setIcon(R.drawable.ic_home_launch_opaque_foreground);
              } else {
                connectItem.setIcon(R.drawable.ic_home_connect_transparent_foreground);
                launchItem.setIcon(R.drawable.ic_home_launch_transparent_foreground);
              }
            });
  }

  private void subscribeSocialMediaEvents() {

    MenuItem socialMediaItem = navbar.getMenu().getItem(SOCIAL_MEDIA_POSITION);

    // Subscribe to "open social media" event
    mViewModel
        .getOpenSocialMediaEvent()
        .observe(
            this,
            booleanEvent -> {
              Boolean event = booleanEvent.getContentIfNotHandled();
              if (event != null) {
                setupSocialMediaActivity();
              }
            });

    // Subscribe to lao adding event to adapt the social media menu item
    mViewModel
        .getLAOs()
        .observe(
            this,
            laos -> {
              if (laos.isEmpty()) {
                socialMediaItem.setIcon(R.drawable.ic_common_social_media_transparent_foreground);
              } else {
                socialMediaItem.setIcon(R.drawable.ic_common_social_media_opaque_foreground);
              }
            });
  }

  @Override
  protected void onActivityResult(int requestCode, int resultCode, @Nullable Intent data) {
    super.onActivityResult(requestCode, resultCode, data);

    if (requestCode == LAO_DETAIL_REQUEST_CODE) {
      if (resultCode == RESULT_OK) {
        startActivity(new Intent(data));
      }
    }
  }

  @Override
  public boolean onCreateOptionsMenu(Menu menu) {
    getMenuInflater().inflate(R.menu.options_menu, menu);
    return true;
  }

  @Override
  public boolean onOptionsItemSelected(MenuItem item) {
    if (item.getItemId() == R.id.settings) {
      mViewModel.openSettings();
      return true;
    } else {
      return super.onOptionsItemSelected(item);
    }
  }

  public static HomeViewModel obtainViewModel(FragmentActivity activity) {
    return new ViewModelProvider(activity).get(HomeViewModel.class);
  }

  private void setupHomeFragment() {
    setCurrentFragment(R.id.fragment_home, HomeFragment::newInstance);
  }

  private void setupScanFragment() {
    setCurrentFragment(R.id.fragment_qrcode, QRCodeScanningFragment::new);
  }

  private void setupCameraPermissionFragment() {
    // Setup result listener to open the connect tab once the permission is granted
    getSupportFragmentManager()
        .setFragmentResultListener(
            CameraPermissionFragment.REQUEST_KEY, this, (k, b) -> mViewModel.openConnect());

    setCurrentFragment(
        R.id.fragment_camera_perm,
        () -> CameraPermissionFragment.newInstance(getActivityResultRegistry()));
  }

  private void setupLaunchFragment() {
    setCurrentFragment(R.id.fragment_launch, LaunchFragment::newInstance);
  }

  private void setupConnectingFragment() {
    setCurrentFragment(R.id.fragment_connecting, ConnectingFragment::newInstance);
  }

  private void setupWalletFragment() {
    setCurrentFragment(R.id.fragment_wallet, WalletFragment::newInstance);
  }

  private void setupContentWalletFragment() {
    setCurrentFragment(R.id.fragment_content_wallet, ContentWalletFragment::newInstance);
  }

  private void setupSeedWalletFragment() {
    setCurrentFragment(R.id.fragment_seed_wallet, SeedWalletFragment::newInstance);
  }

  private void setupSettingsActivity() {
    Intent intent = new Intent(this, SettingsActivity.class);
    Log.d(TAG, "Trying to open settings");
    startActivity(intent);
  }

  private void setupSocialMediaActivity() {
    Intent intent = new Intent(this, SocialMediaActivity.class);
    Log.d(TAG, "Trying to open social media");
    intent.putExtra(OPENED_FROM, TAG);
    startActivity(intent);
  }

  private void openLaoDetails(String laoId) {
    openLaoDetailActivity(laoId, true);
  }

  private void openContentWallet(String laoId) {
    openLaoDetailActivity(laoId, false);
  }

  private void openLaoDetailActivity(String laoId, boolean openLaoDetail) {
    Intent intent = new Intent(this, LaoDetailActivity.class);
    Log.d(TAG, "Trying to open lao detail for lao with id " + laoId);
    intent.putExtra("LAO_ID", laoId);
    if (openLaoDetail) {
      intent.putExtra("FRAGMENT_TO_OPEN", "LaoDetail");
    } else {
      intent.putExtra("FRAGMENT_TO_OPEN", "ContentWallet");
    }
    startActivityForResult(intent, LAO_DETAIL_REQUEST_CODE);
  }

  /**
   * Set the current fragment in the container of the activity
   *
   * @param id of the fragment
   * @param fragmentSupplier provides the fragment if it is missing
   */
  private void setCurrentFragment(@IdRes int id, Supplier<Fragment> fragmentSupplier) {
    Fragment fragment = getSupportFragmentManager().findFragmentById(id);
    // If the fragment was not created yet, create it now
    if (fragment == null) {
      fragment = fragmentSupplier.get();
    }

    // Set the new fragment in the container
    ActivityUtils.replaceFragmentInActivity(
        getSupportFragmentManager(), fragment, R.id.fragment_container_home);
  }

  public void setupNavigationBar() {
    navbar.setOnItemSelectedListener(
        item -> {
          int id = item.getItemId();
          if (id == R.id.home_home_menu) {
            mViewModel.openHome();
          } else if (id == R.id.home_connect_menu) {
            handleConnectNavigation();
          } else if (id == R.id.home_launch_menu) {
            handleLaunchNavigation();
          } else if (id == R.id.home_wallet_menu) {
            mViewModel.openWallet();
          } else if (id == R.id.home_social_media_menu) {
            handleSocialMediaNavigation();
          }
          return true;
        });
  }

  private void handleSocialMediaNavigation() {
    if (mViewModel.getLAOs().getValue() == null) {
      ErrorUtils.logAndShow(
          getApplicationContext(), TAG, new NoLAOException(), R.string.error_no_lao);
      revertToHome();
    } else {
      mViewModel.openSocialMedia();
    }
  }

  private void handleConnectNavigation() {
    if (checkWalletInitialization()) {
      mViewModel.openConnect();
    } else {
      revertToHome();
    }
  }

  private void handleLaunchNavigation() {
    if (checkWalletInitialization()) {
      mViewModel.openLaunch();
    } else {
      revertToHome();
    }
  }

  /**
   * Checks the status the wallet initialization and log and display error if needed
   *
   * @return true if the wallet is already initialized, else return false and deals with error
   *     displaying and logging
   */
  private boolean checkWalletInitialization() {
    if (Boolean.FALSE.equals(mViewModel.isWalletSetUp())) {
      ErrorUtils.logAndShow(
          getApplicationContext(),
          TAG,
          new UninitializedWalletException(),
          R.string.uninitialized_wallet_exception);
      return false;
    }
    return true;
  }

  private void revertToHome() {
    new Handler(Looper.getMainLooper())
        .postDelayed(
            () -> navbar.setSelectedItemId(R.id.home_home_menu),
            getResources().getInteger(R.integer.navigation_reversion_delay));
  }
}
>>>>>>> eb83a437
<|MERGE_RESOLUTION|>--- conflicted
+++ resolved
@@ -1,808 +1,449 @@
-<<<<<<< HEAD
-package com.github.dedis.popstellar.ui.home;
-
-import static com.github.dedis.popstellar.ui.socialmedia.SocialMediaActivity.OPENED_FROM;
-
-import android.content.Intent;
-import android.os.AsyncTask;
-import android.os.Bundle;
-import android.util.Log;
-import android.view.Menu;
-import android.view.MenuItem;
-import android.widget.Button;
-import android.widget.Toast;
-
-import androidx.annotation.IdRes;
-import androidx.annotation.Nullable;
-import androidx.appcompat.app.AppCompatActivity;
-import androidx.fragment.app.Fragment;
-import androidx.fragment.app.FragmentActivity;
-import androidx.lifecycle.ViewModelProvider;
-
-import com.github.dedis.popstellar.R;
-import com.github.dedis.popstellar.model.network.serializer.JsonUtils;
-import com.github.dedis.popstellar.ui.detail.LaoDetailActivity;
-import com.github.dedis.popstellar.ui.qrcode.CameraPermissionFragment;
-import com.github.dedis.popstellar.ui.qrcode.QRCodeScanningFragment;
-import com.github.dedis.popstellar.ui.settings.SettingsActivity;
-import com.github.dedis.popstellar.ui.socialmedia.SocialMediaActivity;
-import com.github.dedis.popstellar.ui.wallet.ContentWalletFragment;
-import com.github.dedis.popstellar.ui.wallet.SeedWalletFragment;
-import com.github.dedis.popstellar.ui.wallet.WalletFragment;
-import com.github.dedis.popstellar.utility.ActivityUtils;
-
-import java.util.function.Supplier;
-
-import dagger.hilt.android.AndroidEntryPoint;
-
-/** HomeActivity represents the entry point for the application. */
-@AndroidEntryPoint
-public class HomeActivity extends AppCompatActivity {
-
-  private final String TAG = HomeActivity.class.getSimpleName();
-  public static final int LAO_DETAIL_REQUEST_CODE = 0;
-
-  private HomeViewModel mViewModel;
-
-  @Override
-  protected void onCreate(Bundle savedInstanceState) {
-    super.onCreate(savedInstanceState);
-    setContentView(R.layout.home_activity);
-
-    setupHomeFragment();
-
-    mViewModel = obtainViewModel(this);
-
-    // Load all the json schemas in background when the app is started.
-    AsyncTask.execute(
-        () -> {
-          JsonUtils.loadSchema(JsonUtils.ROOT_SCHEMA);
-          JsonUtils.loadSchema(JsonUtils.DATA_SCHEMA);
-          JsonUtils.loadSchema(JsonUtils.GENERAL_MESSAGE_SCHEMA);
-        });
-
-    setupHomeButton();
-    setupLaunchButton();
-    setupConnectButton();
-    setupWalletButton();
-    setupSocialMediaButton();
-
-    // Subscribe to "open lao" event
-    mViewModel
-        .getOpenLaoEvent()
-        .observe(
-            this,
-            stringEvent -> {
-              String laoId = stringEvent.getContentIfNotHandled();
-              if (laoId != null) {
-                openLaoDetails(laoId);
-              }
-            });
-
-    // Subscribe to "open home" event
-    mViewModel
-        .getOpenHomeEvent()
-        .observe(
-            this,
-            booleanEvent -> {
-              Boolean event = booleanEvent.getContentIfNotHandled();
-              if (event != null) {
-                setupHomeFragment();
-              }
-            });
-
-    // Subscribe to "open connecting" event
-    mViewModel
-        .getOpenConnectingEvent()
-        .observe(
-            this,
-            booleanEvent -> {
-              Boolean event = booleanEvent.getContentIfNotHandled();
-              if (event != null) {
-                setupConnectingFragment();
-              }
-            });
-
-    // Subscribe to "open connect" event
-    mViewModel
-        .getOpenConnectEvent()
-        .observe(
-            this,
-            stringEvent -> {
-              HomeViewModel.HomeViewAction action = stringEvent.getContentIfNotHandled();
-              if (action != null) {
-                switch (action) {
-                    case  SCAN:
-                    setupScanFragment();
-                    break;
-                  case  REQUEST_CAMERA_PERMISSION:
-                    setupCameraPermissionFragment();
-                    break;
-                }
-              }
-            });
-
-    // Subscribe to "open launch" event
-    mViewModel
-        .getOpenLaunchEvent()
-        .observe(
-            this,
-            booleanEvent -> {
-              Boolean event = booleanEvent.getContentIfNotHandled();
-              if (event != null) {
-                setupLaunchFragment();
-              }
-            });
-
-    // Subscribe to "open settings" event
-    mViewModel
-        .getOpenSettingsEvent()
-        .observe(
-            this,
-            booleanEvent -> {
-              Boolean event = booleanEvent.getContentIfNotHandled();
-              if (event != null) {
-                setupSettingsActivity();
-              }
-            });
-
-    subscribeWalletEvents();
-    subscribeSocialMediaEvent();
-  }
-
-  private void subscribeWalletEvents() {
-
-    // Subscribe to "open Seed" event
-    mViewModel
-        .getOpenSeedEvent()
-        .observe(
-            this,
-            booleanEvent -> {
-              Boolean action = booleanEvent.getContentIfNotHandled();
-              if (action != null) {
-                setupSeedWalletFragment();
-              }
-            });
-
-    // Subscribe to "open wallet" event
-    mViewModel
-        .getOpenWalletEvent()
-        .observe(
-            this,
-            booleanEvent -> {
-              Boolean isSetUp = booleanEvent.getContentIfNotHandled();
-              if (isSetUp != null) {
-                if (isSetUp) {
-                  setupContentWalletFragment();
-                } else {
-                  setupWalletFragment();
-                }
-              }
-            });
-
-    // Subscribe to "open lao wallet" event
-    mViewModel
-        .getOpenLaoWalletEvent()
-        .observe(
-            this,
-            stringEvent -> {
-              String laoId = stringEvent.getContentIfNotHandled();
-              if (laoId != null) {
-                openContentWallet(laoId);
-              }
-            });
-  }
-
-  private void subscribeSocialMediaEvent() {
-    // Subscribe to "open social media" event
-    mViewModel
-        .getOpenSocialMediaEvent()
-        .observe(
-            this,
-            booleanEvent -> {
-              Boolean event = booleanEvent.getContentIfNotHandled();
-              if (event != null) {
-                setupSocialMediaActivity();
-              }
-            });
-  }
-
-  @Override
-  protected void onActivityResult(int requestCode, int resultCode, @Nullable Intent data) {
-    super.onActivityResult(requestCode, resultCode, data);
-
-    if (requestCode == LAO_DETAIL_REQUEST_CODE) {
-      if (resultCode == RESULT_OK) {
-        startActivity(new Intent(data));
-      }
-    }
-  }
-
-  @Override
-  public boolean onCreateOptionsMenu(Menu menu) {
-    getMenuInflater().inflate(R.menu.options_menu, menu);
-    return true;
-  }
-
-  @Override
-  public boolean onOptionsItemSelected(MenuItem item) {
-    if (item.getItemId() == R.id.settings) {
-      mViewModel.openSettings();
-      return true;
-    } else {
-      return super.onOptionsItemSelected(item);
-    }
-  }
-
-  public static HomeViewModel obtainViewModel(FragmentActivity activity) {
-    return new ViewModelProvider(activity).get(HomeViewModel.class);
-  }
-
-  public void setupHomeButton() {
-    Button homeButton = findViewById(R.id.tab_home);
-    homeButton.setOnClickListener(v -> mViewModel.openHome());
-  }
-
-  public void setupConnectButton() {
-    Button connectButton = findViewById(R.id.tab_connect);
-    connectButton.setOnClickListener(v -> mViewModel.openConnect());
-  }
-
-  public void setupLaunchButton() {
-    Button launchButton = findViewById(R.id.tab_launch);
-    launchButton.setOnClickListener(v -> mViewModel.openLaunch());
-  }
-
-  public void setupWalletButton() {
-    Button walletButton = findViewById(R.id.tab_wallet);
-    walletButton.setOnClickListener(v -> mViewModel.openWallet());
-  }
-
-  public void setupSocialMediaButton() {
-    Button socialMediaButton = findViewById(R.id.tab_social_media);
-    socialMediaButton.setOnClickListener(v -> mViewModel.openSocialMedia());
-  }
-
-  private void setupHomeFragment() {
-    setCurrentFragment(R.id.fragment_home, HomeFragment::newInstance);
-  }
-
-  private void setupScanFragment() {
-    setCurrentFragment(R.id.fragment_qrcode, QRCodeScanningFragment::new);
-  }
-
-  private void setupCameraPermissionFragment() {
-    // Setup result listener to open the connect tab once the permission is granted
-    getSupportFragmentManager()
-        .setFragmentResultListener(
-            CameraPermissionFragment.REQUEST_KEY, this, (k, b) -> mViewModel.openConnect());
-
-    setCurrentFragment(
-        R.id.fragment_camera_perm,
-        () -> CameraPermissionFragment.newInstance(getActivityResultRegistry()));
-  }
-
-  private void setupLaunchFragment() {
-    setCurrentFragment(R.id.fragment_launch, LaunchFragment::newInstance);
-  }
-
-  private void setupConnectingFragment() {
-    setCurrentFragment(R.id.fragment_connecting, ConnectingFragment::newInstance);
-  }
-
-  private void setupWalletFragment() {
-    setCurrentFragment(R.id.fragment_wallet, WalletFragment::newInstance);
-  }
-
-  private void setupContentWalletFragment() {
-    setCurrentFragment(R.id.fragment_content_wallet, ContentWalletFragment::newInstance);
-  }
-
-  private void setupSeedWalletFragment() {
-    setCurrentFragment(R.id.fragment_seed_wallet, SeedWalletFragment::newInstance);
-  }
-
-  private void setupSettingsActivity() {
-    Intent intent = new Intent(this, SettingsActivity.class);
-    Log.d(TAG, "Trying to open settings");
-    startActivity(intent);
-  }
-
-  private void setupSocialMediaActivity() {
-    if (mViewModel.getLAOs().getValue() == null) {
-      Toast.makeText(getApplicationContext(), R.string.error_no_lao, Toast.LENGTH_LONG).show();
-    } else {
-      Intent intent = new Intent(this, SocialMediaActivity.class);
-      Log.d(TAG, "Trying to open social media");
-      intent.putExtra(OPENED_FROM, TAG);
-      startActivity(intent);
-    }
-  }
-
-  private void openLaoDetails(String laoId) {
-    openLaoDetailActivity(laoId, true);
-  }
-
-  private void openContentWallet(String laoId) {
-    openLaoDetailActivity(laoId, false);
-  }
-
-  private void openLaoDetailActivity(String laoId, boolean openLaoDetail) {
-    Intent intent = new Intent(this, LaoDetailActivity.class);
-    Log.d(TAG, "Trying to open lao detail for lao with id " + laoId);
-    intent.putExtra("LAO_ID", laoId);
-    if (openLaoDetail) {
-      intent.putExtra("FRAGMENT_TO_OPEN", "LaoDetail");
-    } else {
-      intent.putExtra("FRAGMENT_TO_OPEN", "ContentWallet");
-    }
-    startActivityForResult(intent, LAO_DETAIL_REQUEST_CODE);
-  }
-
-  /**
-   * Set the current fragment in the container of the activity
-   *
-   * @param id of the fragment
-   * @param fragmentSupplier provides the fragment if it is missing
-   */
-  private void setCurrentFragment(@IdRes int id, Supplier<Fragment> fragmentSupplier) {
-    Fragment fragment = getSupportFragmentManager().findFragmentById(id);
-    // If the fragment was not created yet, create it now
-    if (fragment == null) fragment = fragmentSupplier.get();
-
-    // Set the new fragment in the container
-    ActivityUtils.replaceFragmentInActivity(
-        getSupportFragmentManager(), fragment, R.id.fragment_container_home);
-  }
-}
-=======
-package com.github.dedis.popstellar.ui.home;
-
-import static com.github.dedis.popstellar.ui.socialmedia.SocialMediaActivity.OPENED_FROM;
-
-import android.content.Intent;
-import android.os.AsyncTask;
-import android.os.Bundle;
-import android.os.Handler;
-import android.os.Looper;
-import android.util.Log;
-import android.view.Menu;
-import android.view.MenuItem;
-
-import androidx.annotation.IdRes;
-import androidx.annotation.Nullable;
-import androidx.appcompat.app.AppCompatActivity;
-import androidx.fragment.app.Fragment;
-import androidx.fragment.app.FragmentActivity;
-import androidx.lifecycle.ViewModelProvider;
-
-import com.github.dedis.popstellar.R;
-import com.github.dedis.popstellar.model.network.serializer.JsonUtils;
-import com.github.dedis.popstellar.ui.detail.LaoDetailActivity;
-import com.github.dedis.popstellar.ui.qrcode.CameraPermissionFragment;
-import com.github.dedis.popstellar.ui.qrcode.QRCodeScanningFragment;
-import com.github.dedis.popstellar.ui.settings.SettingsActivity;
-import com.github.dedis.popstellar.ui.socialmedia.SocialMediaActivity;
-import com.github.dedis.popstellar.ui.wallet.ContentWalletFragment;
-import com.github.dedis.popstellar.ui.wallet.SeedWalletFragment;
-import com.github.dedis.popstellar.ui.wallet.WalletFragment;
-import com.github.dedis.popstellar.utility.ActivityUtils;
-import com.github.dedis.popstellar.utility.error.ErrorUtils;
-import com.github.dedis.popstellar.utility.error.NoLAOException;
-import com.github.dedis.popstellar.utility.error.keys.UninitializedWalletException;
-import com.google.android.material.bottomnavigation.BottomNavigationView;
-
-import java.util.function.Supplier;
-
-import dagger.hilt.android.AndroidEntryPoint;
-
-/** HomeActivity represents the entry point for the application. */
-@AndroidEntryPoint
-public class HomeActivity extends AppCompatActivity {
-
-  private final String TAG = HomeActivity.class.getSimpleName();
-  public static final int LAO_DETAIL_REQUEST_CODE = 0;
-
-  private static final int CONNECT_POSITION = 1;
-  private static final int LAUNCH_POSITION = 2;
-  private static final int SOCIAL_MEDIA_POSITION = 4;
-
-  private HomeViewModel mViewModel;
-
-  private BottomNavigationView navbar;
-
-  @Override
-  protected void onCreate(Bundle savedInstanceState) {
-    super.onCreate(savedInstanceState);
-    setContentView(R.layout.home_activity);
-
-    setupHomeFragment();
-
-    mViewModel = obtainViewModel(this);
-
-    // Load all the json schemas in background when the app is started.
-    AsyncTask.execute(
-        () -> {
-          JsonUtils.loadSchema(JsonUtils.ROOT_SCHEMA);
-          JsonUtils.loadSchema(JsonUtils.DATA_SCHEMA);
-          JsonUtils.loadSchema(JsonUtils.GENERAL_MESSAGE_SCHEMA);
-        });
-
-    navbar = findViewById(R.id.home_nav_bar);
-    setupNavigationBar();
-
-    subscribeOpenHomeEvents();
-    subscribeWalletEvents();
-    subscribeSocialMediaEvents();
-    subscribeLaoRelatedEvents();
-    subscribeSettingsEvents();
-  }
-
-  private void subscribeOpenHomeEvents() {
-    // Subscribe to "open home" event
-    mViewModel
-        .getOpenSettingsEvent()
-        .observe(
-            this,
-            booleanEvent -> {
-              Boolean event = booleanEvent.getContentIfNotHandled();
-              if (event != null) {
-                setupSettingsActivity();
-              }
-            });
-  }
-
-  private void subscribeLaoRelatedEvents() {
-    // Subscribe to "open lao" event
-    mViewModel
-        .getOpenLaoEvent()
-        .observe(
-            this,
-            stringEvent -> {
-              String laoId = stringEvent.getContentIfNotHandled();
-              if (laoId != null) {
-                openLaoDetails(laoId);
-              }
-            });
-
-    // Subscribe to "open connecting" event
-    mViewModel
-        .getOpenConnectingEvent()
-        .observe(
-            this,
-            booleanEvent -> {
-              Boolean event = booleanEvent.getContentIfNotHandled();
-              if (event != null) {
-                setupConnectingFragment();
-              }
-            });
-
-    // Subscribe to "open connect" event
-    mViewModel
-        .getOpenConnectEvent()
-        .observe(
-            this,
-            stringEvent -> {
-              HomeViewModel.HomeViewAction action = stringEvent.getContentIfNotHandled();
-              if (action != null) {
-                switch (action) {
-                  case SCAN:
-                    setupScanFragment();
-                    break;
-                  case REQUEST_CAMERA_PERMISSION:
-                    setupCameraPermissionFragment();
-                    break;
-                }
-              }
-            });
-
-    // Subscribe to "open launch" event
-    mViewModel
-        .getOpenLaunchEvent()
-        .observe(
-            this,
-            booleanEvent -> {
-              Boolean event = booleanEvent.getContentIfNotHandled();
-              if (event != null) {
-                setupLaunchFragment();
-              }
-            });
-  }
-
-  private void subscribeSettingsEvents() {
-    // Subscribe to open settings event
-    mViewModel
-        .getOpenSettingsEvent()
-        .observe(
-            this,
-            booleanEvent -> {
-              Boolean event = booleanEvent.getContentIfNotHandled();
-              if (event != null) {
-                setupSettingsActivity();
-              }
-            });
-  }
-
-  private void subscribeWalletEvents() {
-
-    MenuItem connectItem = navbar.getMenu().getItem(CONNECT_POSITION);
-    MenuItem launchItem = navbar.getMenu().getItem(LAUNCH_POSITION);
-
-    // Subscribe to "open Seed" event
-    mViewModel
-        .getOpenSeedEvent()
-        .observe(
-            this,
-            booleanEvent -> {
-              Boolean action = booleanEvent.getContentIfNotHandled();
-              if (action != null) {
-                setupSeedWalletFragment();
-              }
-            });
-
-    // Subscribe to "open wallet" event
-    mViewModel
-        .getOpenWalletEvent()
-        .observe(
-            this,
-            booleanEvent -> {
-              Boolean isSetUp = booleanEvent.getContentIfNotHandled();
-              if (isSetUp != null) {
-                if (isSetUp) {
-                  setupContentWalletFragment();
-                } else {
-                  setupWalletFragment();
-                }
-              }
-            });
-
-    // Subscribe to "open lao wallet" event
-    mViewModel
-        .getOpenLaoWalletEvent()
-        .observe(
-            this,
-            stringEvent -> {
-              String laoId = stringEvent.getContentIfNotHandled();
-              if (laoId != null) {
-                openContentWallet(laoId);
-              }
-            });
-
-    mViewModel
-        .getIsWalletSetUpEvent()
-        .observe(
-            this,
-            aBoolean -> {
-              // We set transparency of the
-              if (Boolean.TRUE.equals(aBoolean)) {
-                connectItem.setIcon(R.drawable.ic_home_connect_opaque_foreground);
-                launchItem.setIcon(R.drawable.ic_home_launch_opaque_foreground);
-              } else {
-                connectItem.setIcon(R.drawable.ic_home_connect_transparent_foreground);
-                launchItem.setIcon(R.drawable.ic_home_launch_transparent_foreground);
-              }
-            });
-  }
-
-  private void subscribeSocialMediaEvents() {
-
-    MenuItem socialMediaItem = navbar.getMenu().getItem(SOCIAL_MEDIA_POSITION);
-
-    // Subscribe to "open social media" event
-    mViewModel
-        .getOpenSocialMediaEvent()
-        .observe(
-            this,
-            booleanEvent -> {
-              Boolean event = booleanEvent.getContentIfNotHandled();
-              if (event != null) {
-                setupSocialMediaActivity();
-              }
-            });
-
-    // Subscribe to lao adding event to adapt the social media menu item
-    mViewModel
-        .getLAOs()
-        .observe(
-            this,
-            laos -> {
-              if (laos.isEmpty()) {
-                socialMediaItem.setIcon(R.drawable.ic_common_social_media_transparent_foreground);
-              } else {
-                socialMediaItem.setIcon(R.drawable.ic_common_social_media_opaque_foreground);
-              }
-            });
-  }
-
-  @Override
-  protected void onActivityResult(int requestCode, int resultCode, @Nullable Intent data) {
-    super.onActivityResult(requestCode, resultCode, data);
-
-    if (requestCode == LAO_DETAIL_REQUEST_CODE) {
-      if (resultCode == RESULT_OK) {
-        startActivity(new Intent(data));
-      }
-    }
-  }
-
-  @Override
-  public boolean onCreateOptionsMenu(Menu menu) {
-    getMenuInflater().inflate(R.menu.options_menu, menu);
-    return true;
-  }
-
-  @Override
-  public boolean onOptionsItemSelected(MenuItem item) {
-    if (item.getItemId() == R.id.settings) {
-      mViewModel.openSettings();
-      return true;
-    } else {
-      return super.onOptionsItemSelected(item);
-    }
-  }
-
-  public static HomeViewModel obtainViewModel(FragmentActivity activity) {
-    return new ViewModelProvider(activity).get(HomeViewModel.class);
-  }
-
-  private void setupHomeFragment() {
-    setCurrentFragment(R.id.fragment_home, HomeFragment::newInstance);
-  }
-
-  private void setupScanFragment() {
-    setCurrentFragment(R.id.fragment_qrcode, QRCodeScanningFragment::new);
-  }
-
-  private void setupCameraPermissionFragment() {
-    // Setup result listener to open the connect tab once the permission is granted
-    getSupportFragmentManager()
-        .setFragmentResultListener(
-            CameraPermissionFragment.REQUEST_KEY, this, (k, b) -> mViewModel.openConnect());
-
-    setCurrentFragment(
-        R.id.fragment_camera_perm,
-        () -> CameraPermissionFragment.newInstance(getActivityResultRegistry()));
-  }
-
-  private void setupLaunchFragment() {
-    setCurrentFragment(R.id.fragment_launch, LaunchFragment::newInstance);
-  }
-
-  private void setupConnectingFragment() {
-    setCurrentFragment(R.id.fragment_connecting, ConnectingFragment::newInstance);
-  }
-
-  private void setupWalletFragment() {
-    setCurrentFragment(R.id.fragment_wallet, WalletFragment::newInstance);
-  }
-
-  private void setupContentWalletFragment() {
-    setCurrentFragment(R.id.fragment_content_wallet, ContentWalletFragment::newInstance);
-  }
-
-  private void setupSeedWalletFragment() {
-    setCurrentFragment(R.id.fragment_seed_wallet, SeedWalletFragment::newInstance);
-  }
-
-  private void setupSettingsActivity() {
-    Intent intent = new Intent(this, SettingsActivity.class);
-    Log.d(TAG, "Trying to open settings");
-    startActivity(intent);
-  }
-
-  private void setupSocialMediaActivity() {
-    Intent intent = new Intent(this, SocialMediaActivity.class);
-    Log.d(TAG, "Trying to open social media");
-    intent.putExtra(OPENED_FROM, TAG);
-    startActivity(intent);
-  }
-
-  private void openLaoDetails(String laoId) {
-    openLaoDetailActivity(laoId, true);
-  }
-
-  private void openContentWallet(String laoId) {
-    openLaoDetailActivity(laoId, false);
-  }
-
-  private void openLaoDetailActivity(String laoId, boolean openLaoDetail) {
-    Intent intent = new Intent(this, LaoDetailActivity.class);
-    Log.d(TAG, "Trying to open lao detail for lao with id " + laoId);
-    intent.putExtra("LAO_ID", laoId);
-    if (openLaoDetail) {
-      intent.putExtra("FRAGMENT_TO_OPEN", "LaoDetail");
-    } else {
-      intent.putExtra("FRAGMENT_TO_OPEN", "ContentWallet");
-    }
-    startActivityForResult(intent, LAO_DETAIL_REQUEST_CODE);
-  }
-
-  /**
-   * Set the current fragment in the container of the activity
-   *
-   * @param id of the fragment
-   * @param fragmentSupplier provides the fragment if it is missing
-   */
-  private void setCurrentFragment(@IdRes int id, Supplier<Fragment> fragmentSupplier) {
-    Fragment fragment = getSupportFragmentManager().findFragmentById(id);
-    // If the fragment was not created yet, create it now
-    if (fragment == null) {
-      fragment = fragmentSupplier.get();
-    }
-
-    // Set the new fragment in the container
-    ActivityUtils.replaceFragmentInActivity(
-        getSupportFragmentManager(), fragment, R.id.fragment_container_home);
-  }
-
-  public void setupNavigationBar() {
-    navbar.setOnItemSelectedListener(
-        item -> {
-          int id = item.getItemId();
-          if (id == R.id.home_home_menu) {
-            mViewModel.openHome();
-          } else if (id == R.id.home_connect_menu) {
-            handleConnectNavigation();
-          } else if (id == R.id.home_launch_menu) {
-            handleLaunchNavigation();
-          } else if (id == R.id.home_wallet_menu) {
-            mViewModel.openWallet();
-          } else if (id == R.id.home_social_media_menu) {
-            handleSocialMediaNavigation();
-          }
-          return true;
-        });
-  }
-
-  private void handleSocialMediaNavigation() {
-    if (mViewModel.getLAOs().getValue() == null) {
-      ErrorUtils.logAndShow(
-          getApplicationContext(), TAG, new NoLAOException(), R.string.error_no_lao);
-      revertToHome();
-    } else {
-      mViewModel.openSocialMedia();
-    }
-  }
-
-  private void handleConnectNavigation() {
-    if (checkWalletInitialization()) {
-      mViewModel.openConnect();
-    } else {
-      revertToHome();
-    }
-  }
-
-  private void handleLaunchNavigation() {
-    if (checkWalletInitialization()) {
-      mViewModel.openLaunch();
-    } else {
-      revertToHome();
-    }
-  }
-
-  /**
-   * Checks the status the wallet initialization and log and display error if needed
-   *
-   * @return true if the wallet is already initialized, else return false and deals with error
-   *     displaying and logging
-   */
-  private boolean checkWalletInitialization() {
-    if (Boolean.FALSE.equals(mViewModel.isWalletSetUp())) {
-      ErrorUtils.logAndShow(
-          getApplicationContext(),
-          TAG,
-          new UninitializedWalletException(),
-          R.string.uninitialized_wallet_exception);
-      return false;
-    }
-    return true;
-  }
-
-  private void revertToHome() {
-    new Handler(Looper.getMainLooper())
-        .postDelayed(
-            () -> navbar.setSelectedItemId(R.id.home_home_menu),
-            getResources().getInteger(R.integer.navigation_reversion_delay));
-  }
-}
->>>>>>> eb83a437
+package com.github.dedis.popstellar.ui.home;
+
+import static com.github.dedis.popstellar.ui.socialmedia.SocialMediaActivity.OPENED_FROM;
+
+import android.content.Intent;
+import android.os.AsyncTask;
+import android.os.Bundle;
+import android.os.Handler;
+import android.os.Looper;
+import android.util.Log;
+import android.view.Menu;
+import android.view.MenuItem;
+
+import androidx.annotation.IdRes;
+import androidx.annotation.Nullable;
+import androidx.appcompat.app.AppCompatActivity;
+import androidx.fragment.app.Fragment;
+import androidx.fragment.app.FragmentActivity;
+import androidx.lifecycle.ViewModelProvider;
+
+import com.github.dedis.popstellar.R;
+import com.github.dedis.popstellar.model.network.serializer.JsonUtils;
+import com.github.dedis.popstellar.ui.detail.LaoDetailActivity;
+import com.github.dedis.popstellar.ui.qrcode.CameraPermissionFragment;
+import com.github.dedis.popstellar.ui.qrcode.QRCodeScanningFragment;
+import com.github.dedis.popstellar.ui.settings.SettingsActivity;
+import com.github.dedis.popstellar.ui.socialmedia.SocialMediaActivity;
+import com.github.dedis.popstellar.ui.wallet.ContentWalletFragment;
+import com.github.dedis.popstellar.ui.wallet.SeedWalletFragment;
+import com.github.dedis.popstellar.ui.wallet.WalletFragment;
+import com.github.dedis.popstellar.utility.ActivityUtils;
+import com.github.dedis.popstellar.utility.error.ErrorUtils;
+import com.github.dedis.popstellar.utility.error.NoLAOException;
+import com.github.dedis.popstellar.utility.error.keys.UninitializedWalletException;
+import com.google.android.material.bottomnavigation.BottomNavigationView;
+
+import java.util.function.Supplier;
+
+import dagger.hilt.android.AndroidEntryPoint;
+
+/** HomeActivity represents the entry point for the application. */
+@AndroidEntryPoint
+public class HomeActivity extends AppCompatActivity {
+
+  private final String TAG = HomeActivity.class.getSimpleName();
+  public static final int LAO_DETAIL_REQUEST_CODE = 0;
+
+  private static final int CONNECT_POSITION = 1;
+  private static final int LAUNCH_POSITION = 2;
+  private static final int SOCIAL_MEDIA_POSITION = 4;
+
+  private HomeViewModel mViewModel;
+
+  private BottomNavigationView navbar;
+
+  @Override
+  protected void onCreate(Bundle savedInstanceState) {
+    super.onCreate(savedInstanceState);
+    setContentView(R.layout.home_activity);
+
+    setupHomeFragment();
+
+    mViewModel = obtainViewModel(this);
+
+    // Load all the json schemas in background when the app is started.
+    AsyncTask.execute(
+        () -> {
+          JsonUtils.loadSchema(JsonUtils.ROOT_SCHEMA);
+          JsonUtils.loadSchema(JsonUtils.DATA_SCHEMA);
+          JsonUtils.loadSchema(JsonUtils.GENERAL_MESSAGE_SCHEMA);
+        });
+
+    navbar = findViewById(R.id.home_nav_bar);
+    setupNavigationBar();
+
+    subscribeOpenHomeEvents();
+    subscribeWalletEvents();
+    subscribeSocialMediaEvents();
+    subscribeLaoRelatedEvents();
+    subscribeSettingsEvents();
+  }
+
+  private void subscribeOpenHomeEvents() {
+    // Subscribe to "open home" event
+    mViewModel
+        .getOpenSettingsEvent()
+        .observe(
+            this,
+            booleanEvent -> {
+              Boolean event = booleanEvent.getContentIfNotHandled();
+              if (event != null) {
+                setupSettingsActivity();
+              }
+            });
+  }
+
+  private void subscribeLaoRelatedEvents() {
+    // Subscribe to "open lao" event
+    mViewModel
+        .getOpenLaoEvent()
+        .observe(
+            this,
+            stringEvent -> {
+              String laoId = stringEvent.getContentIfNotHandled();
+              if (laoId != null) {
+                openLaoDetails(laoId);
+              }
+            });
+
+    // Subscribe to "open connecting" event
+    mViewModel
+        .getOpenConnectingEvent()
+        .observe(
+            this,
+            booleanEvent -> {
+              Boolean event = booleanEvent.getContentIfNotHandled();
+              if (event != null) {
+                setupConnectingFragment();
+              }
+            });
+
+    // Subscribe to "open connect" event
+    mViewModel
+        .getOpenConnectEvent()
+        .observe(
+            this,
+            stringEvent -> {
+              HomeViewModel.HomeViewAction action = stringEvent.getContentIfNotHandled();
+              if (action != null) {
+                switch (action) {
+                  case SCAN:
+                    setupScanFragment();
+                    break;
+                  case REQUEST_CAMERA_PERMISSION:
+                    setupCameraPermissionFragment();
+                    break;
+                }
+              }
+            });
+
+    // Subscribe to "open launch" event
+    mViewModel
+        .getOpenLaunchEvent()
+        .observe(
+            this,
+            booleanEvent -> {
+              Boolean event = booleanEvent.getContentIfNotHandled();
+              if (event != null) {
+                setupLaunchFragment();
+              }
+            });
+  }
+
+  private void subscribeSettingsEvents() {
+    // Subscribe to open settings event
+    mViewModel
+        .getOpenSettingsEvent()
+        .observe(
+            this,
+            booleanEvent -> {
+              Boolean event = booleanEvent.getContentIfNotHandled();
+              if (event != null) {
+                setupSettingsActivity();
+              }
+            });
+  }
+
+  private void subscribeWalletEvents() {
+
+    MenuItem connectItem = navbar.getMenu().getItem(CONNECT_POSITION);
+    MenuItem launchItem = navbar.getMenu().getItem(LAUNCH_POSITION);
+
+    // Subscribe to "open Seed" event
+    mViewModel
+        .getOpenSeedEvent()
+        .observe(
+            this,
+            booleanEvent -> {
+              Boolean action = booleanEvent.getContentIfNotHandled();
+              if (action != null) {
+                setupSeedWalletFragment();
+              }
+            });
+
+    // Subscribe to "open wallet" event
+    mViewModel
+        .getOpenWalletEvent()
+        .observe(
+            this,
+            booleanEvent -> {
+              Boolean isSetUp = booleanEvent.getContentIfNotHandled();
+              if (isSetUp != null) {
+                if (isSetUp) {
+                  setupContentWalletFragment();
+                } else {
+                  setupWalletFragment();
+                }
+              }
+            });
+
+    // Subscribe to "open lao wallet" event
+    mViewModel
+        .getOpenLaoWalletEvent()
+        .observe(
+            this,
+            stringEvent -> {
+              String laoId = stringEvent.getContentIfNotHandled();
+              if (laoId != null) {
+                openContentWallet(laoId);
+              }
+            });
+
+    mViewModel
+        .getIsWalletSetUpEvent()
+        .observe(
+            this,
+            aBoolean -> {
+              // We set transparency of the
+              if (Boolean.TRUE.equals(aBoolean)) {
+                connectItem.setIcon(R.drawable.ic_home_connect_opaque_foreground);
+                launchItem.setIcon(R.drawable.ic_home_launch_opaque_foreground);
+              } else {
+                connectItem.setIcon(R.drawable.ic_home_connect_transparent_foreground);
+                launchItem.setIcon(R.drawable.ic_home_launch_transparent_foreground);
+              }
+            });
+  }
+
+  private void subscribeSocialMediaEvents() {
+
+    MenuItem socialMediaItem = navbar.getMenu().getItem(SOCIAL_MEDIA_POSITION);
+
+    // Subscribe to "open social media" event
+    mViewModel
+        .getOpenSocialMediaEvent()
+        .observe(
+            this,
+            booleanEvent -> {
+              Boolean event = booleanEvent.getContentIfNotHandled();
+              if (event != null) {
+                setupSocialMediaActivity();
+              }
+            });
+
+    // Subscribe to lao adding event to adapt the social media menu item
+    mViewModel
+        .getLAOs()
+        .observe(
+            this,
+            laos -> {
+              if (laos.isEmpty()) {
+                socialMediaItem.setIcon(R.drawable.ic_common_social_media_transparent_foreground);
+              } else {
+                socialMediaItem.setIcon(R.drawable.ic_common_social_media_opaque_foreground);
+              }
+            });
+  }
+
+  @Override
+  protected void onActivityResult(int requestCode, int resultCode, @Nullable Intent data) {
+    super.onActivityResult(requestCode, resultCode, data);
+
+    if (requestCode == LAO_DETAIL_REQUEST_CODE) {
+      if (resultCode == RESULT_OK) {
+        startActivity(new Intent(data));
+      }
+    }
+  }
+
+  @Override
+  public boolean onCreateOptionsMenu(Menu menu) {
+    getMenuInflater().inflate(R.menu.options_menu, menu);
+    return true;
+  }
+
+  @Override
+  public boolean onOptionsItemSelected(MenuItem item) {
+    if (item.getItemId() == R.id.settings) {
+      mViewModel.openSettings();
+      return true;
+    } else {
+      return super.onOptionsItemSelected(item);
+    }
+  }
+
+  public static HomeViewModel obtainViewModel(FragmentActivity activity) {
+    return new ViewModelProvider(activity).get(HomeViewModel.class);
+  }
+
+  private void setupHomeFragment() {
+    setCurrentFragment(R.id.fragment_home, HomeFragment::newInstance);
+  }
+
+  private void setupScanFragment() {
+    setCurrentFragment(R.id.fragment_qrcode, QRCodeScanningFragment::new);
+  }
+
+  private void setupCameraPermissionFragment() {
+    // Setup result listener to open the connect tab once the permission is granted
+    getSupportFragmentManager()
+        .setFragmentResultListener(
+            CameraPermissionFragment.REQUEST_KEY, this, (k, b) -> mViewModel.openConnect());
+
+    setCurrentFragment(
+        R.id.fragment_camera_perm,
+        () -> CameraPermissionFragment.newInstance(getActivityResultRegistry()));
+  }
+
+  private void setupLaunchFragment() {
+    setCurrentFragment(R.id.fragment_launch, LaunchFragment::newInstance);
+  }
+
+  private void setupConnectingFragment() {
+    setCurrentFragment(R.id.fragment_connecting, ConnectingFragment::newInstance);
+  }
+
+  private void setupWalletFragment() {
+    setCurrentFragment(R.id.fragment_wallet, WalletFragment::newInstance);
+  }
+
+  private void setupContentWalletFragment() {
+    setCurrentFragment(R.id.fragment_content_wallet, ContentWalletFragment::newInstance);
+  }
+
+  private void setupSeedWalletFragment() {
+    setCurrentFragment(R.id.fragment_seed_wallet, SeedWalletFragment::newInstance);
+  }
+
+  private void setupSettingsActivity() {
+    Intent intent = new Intent(this, SettingsActivity.class);
+    Log.d(TAG, "Trying to open settings");
+    startActivity(intent);
+  }
+
+  private void setupSocialMediaActivity() {
+    Intent intent = new Intent(this, SocialMediaActivity.class);
+    Log.d(TAG, "Trying to open social media");
+    intent.putExtra(OPENED_FROM, TAG);
+    startActivity(intent);
+  }
+
+  private void openLaoDetails(String laoId) {
+    openLaoDetailActivity(laoId, true);
+  }
+
+  private void openContentWallet(String laoId) {
+    openLaoDetailActivity(laoId, false);
+  }
+
+  private void openLaoDetailActivity(String laoId, boolean openLaoDetail) {
+    Intent intent = new Intent(this, LaoDetailActivity.class);
+    Log.d(TAG, "Trying to open lao detail for lao with id " + laoId);
+    intent.putExtra("LAO_ID", laoId);
+    if (openLaoDetail) {
+      intent.putExtra("FRAGMENT_TO_OPEN", "LaoDetail");
+    } else {
+      intent.putExtra("FRAGMENT_TO_OPEN", "ContentWallet");
+    }
+    startActivityForResult(intent, LAO_DETAIL_REQUEST_CODE);
+  }
+
+  /**
+   * Set the current fragment in the container of the activity
+   *
+   * @param id of the fragment
+   * @param fragmentSupplier provides the fragment if it is missing
+   */
+  private void setCurrentFragment(@IdRes int id, Supplier<Fragment> fragmentSupplier) {
+    Fragment fragment = getSupportFragmentManager().findFragmentById(id);
+    // If the fragment was not created yet, create it now
+    if (fragment == null) {
+      fragment = fragmentSupplier.get();
+    }
+
+    // Set the new fragment in the container
+    ActivityUtils.replaceFragmentInActivity(
+        getSupportFragmentManager(), fragment, R.id.fragment_container_home);
+  }
+
+  public void setupNavigationBar() {
+    navbar.setOnItemSelectedListener(
+        item -> {
+          int id = item.getItemId();
+          if (id == R.id.home_home_menu) {
+            mViewModel.openHome();
+          } else if (id == R.id.home_connect_menu) {
+            handleConnectNavigation();
+          } else if (id == R.id.home_launch_menu) {
+            handleLaunchNavigation();
+          } else if (id == R.id.home_wallet_menu) {
+            mViewModel.openWallet();
+          } else if (id == R.id.home_social_media_menu) {
+            handleSocialMediaNavigation();
+          }
+          return true;
+        });
+  }
+
+  private void handleSocialMediaNavigation() {
+    if (mViewModel.getLAOs().getValue() == null) {
+      ErrorUtils.logAndShow(
+          getApplicationContext(), TAG, new NoLAOException(), R.string.error_no_lao);
+      revertToHome();
+    } else {
+      mViewModel.openSocialMedia();
+    }
+  }
+
+  private void handleConnectNavigation() {
+    if (checkWalletInitialization()) {
+      mViewModel.openConnect();
+    } else {
+      revertToHome();
+    }
+  }
+
+  private void handleLaunchNavigation() {
+    if (checkWalletInitialization()) {
+      mViewModel.openLaunch();
+    } else {
+      revertToHome();
+    }
+  }
+
+  /**
+   * Checks the status the wallet initialization and log and display error if needed
+   *
+   * @return true if the wallet is already initialized, else return false and deals with error
+   *     displaying and logging
+   */
+  private boolean checkWalletInitialization() {
+    if (Boolean.FALSE.equals(mViewModel.isWalletSetUp())) {
+      ErrorUtils.logAndShow(
+          getApplicationContext(),
+          TAG,
+          new UninitializedWalletException(),
+          R.string.uninitialized_wallet_exception);
+      return false;
+    }
+    return true;
+  }
+
+  private void revertToHome() {
+    new Handler(Looper.getMainLooper())
+        .postDelayed(
+            () -> navbar.setSelectedItemId(R.id.home_home_menu),
+            getResources().getInteger(R.integer.navigation_reversion_delay));
+  }
+}
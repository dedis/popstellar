--- conflicted
+++ resolved
@@ -195,9 +195,6 @@
             });
   }
 
-<<<<<<< HEAD
-  private void subscribeSocialMediaEvent() {
-=======
   @Override
   protected void onResume() {
     super.onResume();
@@ -208,7 +205,6 @@
 
     MenuItem socialMediaItem = navbar.getMenu().getItem(SOCIAL_MEDIA_POSITION);
 
->>>>>>> 592ace5a
     // Subscribe to "open social media" event
     mViewModel
         .getOpenSocialMediaEvent()

--- conflicted
+++ resolved
@@ -40,8 +40,7 @@
     PublicKey senderPk = context.getSenderPk();
 
     Log.d(TAG, "handleChirpAdd: " + channel + " id " + addChirp.getParentId());
-<<<<<<< HEAD
-    LaoView laoView = laoRepository.getLaoViewByChannel(channel);
+    LaoView laoView = laoRepo.getLaoViewByChannel(channel);
     Chirp chirp =
         new Chirp(
             messageId,
@@ -49,16 +48,6 @@
             addChirp.getText(),
             addChirp.getTimestamp(),
             addChirp.getParentId().orElse(new MessageID("")));
-=======
-    LaoView laoView = laoRepo.getLaoViewByChannel(channel);
-    Chirp chirp = new Chirp(messageId);
-
-    chirp.setChannel(channel);
-    chirp.setSender(senderPk);
-    chirp.setText(addChirp.getText());
-    chirp.setTimestamp(addChirp.getTimestamp());
-    chirp.setParentId(addChirp.getParentId().orElse(new MessageID("")));
->>>>>>> 42c3ed06
 
     Lao lao = laoView.createLaoCopy();
     lao.updateChirpList(messageId, chirp);
@@ -90,12 +79,7 @@
     }
 
     Lao lao = laoView.createLaoCopy();
-<<<<<<< HEAD
     lao.updateChirpList(chirp.getId(), chirp.deleted());
-    laoRepository.updateLao(lao);
-=======
-    lao.updateChirpList(chirp.getId(), chirp);
     laoRepo.updateLao(lao);
->>>>>>> 42c3ed06
   }
 }
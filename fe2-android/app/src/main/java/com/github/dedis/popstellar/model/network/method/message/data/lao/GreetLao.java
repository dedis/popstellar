--- conflicted
+++ resolved
@@ -48,7 +48,7 @@
       @NonNull List<PeerAddress> peers) {
     MessageValidator.verify().checkBase64(id, "id");
     // Checking that the id matches the current lao id is done in the GreetLao handler
-    this.id = id;
+    id = id;
 
     // Checking the validity of the public key is done via the Public Key class
     try {
@@ -57,16 +57,12 @@
       throw new IllegalArgumentException("Please provide a valid public key");
     }
 
-<<<<<<< HEAD
     // Validity of the address is checked at deserialization
-    this.address = address;
+    address = address;
 
     // Peers can be empty
-    this.peers = new ArrayList<>(peers);
-=======
-    // Assume the id of the LAO will be checked via the handler
-    id = lao;
->>>>>>> a8dc2118
+    peers = new ArrayList<>(peers);
+
   }
 
   // Set of getters for t

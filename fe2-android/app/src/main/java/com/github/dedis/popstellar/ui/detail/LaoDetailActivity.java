package com.github.dedis.popstellar.ui.detail;

import android.content.Context;
import android.content.Intent;
import android.graphics.Bitmap;
import android.os.Bundle;
import android.util.Log;
import android.view.View;
import android.widget.Toast;

import androidx.annotation.*;
import androidx.fragment.app.*;
import androidx.lifecycle.ViewModelProvider;

import com.github.dedis.popstellar.R;
import com.github.dedis.popstellar.databinding.LaoDetailActivityBinding;
import com.github.dedis.popstellar.model.objects.view.LaoView;
import com.github.dedis.popstellar.model.qrcode.ConnectToLao;
import com.github.dedis.popstellar.repository.remote.GlobalNetworkManager;
import com.github.dedis.popstellar.ui.detail.event.LaoDetailAnimation;
import com.github.dedis.popstellar.ui.detail.token.TokenListFragment;
import com.github.dedis.popstellar.ui.detail.witness.WitnessingFragment;
import com.github.dedis.popstellar.ui.digitalcash.DigitalCashActivity;
import com.github.dedis.popstellar.ui.home.HomeActivity;
import com.github.dedis.popstellar.ui.navigation.NavigationActivity;
import com.github.dedis.popstellar.ui.socialmedia.SocialMediaActivity;
import com.github.dedis.popstellar.utility.ActivityUtils;
import com.github.dedis.popstellar.utility.Constants;
import com.github.dedis.popstellar.utility.error.ErrorUtils;
import com.github.dedis.popstellar.utility.error.UnknownLaoException;
import com.google.gson.Gson;

import net.glxn.qrgen.android.QRCode;

import java.security.GeneralSecurityException;
import java.util.Objects;
import java.util.function.Supplier;

import javax.inject.Inject;

import dagger.hilt.android.AndroidEntryPoint;

@AndroidEntryPoint
public class LaoDetailActivity extends NavigationActivity<LaoTab> {

  private static final String TAG = LaoDetailActivity.class.getSimpleName();

  private LaoDetailViewModel viewModel;
  private LaoDetailActivityBinding binding;

  @Inject Gson gson;
  @Inject GlobalNetworkManager networkManager;

  @Override
  protected void onCreate(@Nullable Bundle savedInstanceState) {
    super.onCreate(savedInstanceState);
    binding = LaoDetailActivityBinding.inflate(getLayoutInflater());
    setContentView(binding.getRoot());
    navigationViewModel = viewModel = obtainViewModel(this);

    setupNavigationBar(findViewById(R.id.lao_detail_nav_bar));
    setupTopAppBar();
    setupProperties();

    String laoId =
        Objects.requireNonNull(getIntent().getExtras()).getString(Constants.LAO_ID_EXTRA);
    viewModel.subscribeToLao(laoId);
<<<<<<< HEAD

    if (!getIntent()
        .getExtras()
        .get(Constants.FRAGMENT_TO_OPEN_EXTRA)
        .equals(Constants.LAO_DETAIL_EXTRA)) {
      setupLaoWalletFragment();
    }
=======
    viewModel.subscribeToRollCalls(laoId);
    viewModel.subscribeToElections(laoId);
>>>>>>> 9bf5f16e
  }

  @Override
  public void onStop() {
    super.onStop();

    try {
      viewModel.savePersistentData();
    } catch (GeneralSecurityException e) {
      // We do not display the security error to the user
      Log.d(TAG, "Storage was unsuccessful du to wallet error " + e);
      Toast.makeText(this, R.string.error_storage_wallet, Toast.LENGTH_SHORT).show();
    }
  }

  private void setupTopAppBar() {
    viewModel.getPageTitle().observe(this, binding.laoTopAppBar::setTitle);

    binding.laoTopAppBar.setNavigationOnClickListener(
        v -> {
          Fragment fragment =
              getSupportFragmentManager().findFragmentById(R.id.fragment_container_lao_detail);
          if (fragment instanceof LaoDetailFragment) {
            startActivity(HomeActivity.newIntent(this));
          } else {
            if (viewModel.getCurrentTab().getValue() == LaoTab.EVENTS) {
              // On reselection the navigation is supposed to do nothing to prevent loops, so we
              // manually change the fragment
              openEventsTab();
            } else {
              viewModel.setCurrentTab(LaoTab.EVENTS);
            }
          }
        });
    binding.laoTopAppBar.setOnMenuItemClickListener(
        item -> {
          if (item.getItemId() == R.id.lao_toolbar_qr_code) {
            binding.laoDetailQrLayout.setVisibility(View.VISIBLE);
            binding.laoDetailQrLayout.setAlpha(Constants.ENABLED_ALPHA);
            binding.fragmentContainerLaoDetail.setAlpha(Constants.DISABLED_ALPHA);
            binding.fragmentContainerLaoDetail.setEnabled(false);
            return true;
          }
          return false;
        });
  }

  private void setupProperties() {
    binding.laoPropertiesIdentifierText.setText(viewModel.getPublicKey().getEncoded());
    binding.laoPropertiesServerText.setText(networkManager.getCurrentUrl());

    viewModel
        .getCurrentLao()
        .observe(
            this,
            laoView -> {
              // Set the QR code
              ConnectToLao data = new ConnectToLao(networkManager.getCurrentUrl(), laoView.getId());
              Bitmap myBitmap =
                  QRCode.from(gson.toJson(data))
                      .withSize(Constants.QR_SIDE, Constants.QR_SIDE)
                      .bitmap();
              binding.channelQrCode.setImageBitmap(myBitmap);

              binding.laoPropertiesNameText.setText(laoView.getName());
              binding.laoPropertiesRoleText.setText(getRole());
            });

    binding.qrIconClose.setOnClickListener(
        v -> {
          LaoDetailAnimation.fadeOut(binding.laoDetailQrLayout, 1.0f, 0.0f, 500);
          binding.fragmentContainerLaoDetail.setAlpha(Constants.ENABLED_ALPHA);
          binding.fragmentContainerLaoDetail.setEnabled(true);
        });
  }

  @StringRes
  private int getRole() {
    if (Boolean.TRUE.equals(viewModel.isOrganizer().getValue())) {
      return R.string.organizer;
    } else {
      try {
        boolean isWitness = Boolean.TRUE.equals(viewModel.isWitness().getValue());
        return isWitness ? R.string.witness : R.string.attendee;
      } catch (UnknownLaoException e) {
        return 0;
      }
    }
  }

  @Override
  protected LaoTab findTabByMenu(int menuId) {
    return LaoTab.findByMenu(menuId);
  }

  @Override
  protected boolean openTab(LaoTab tab) {
    switch (tab) {
      case EVENTS:
        openEventsTab();
        return true;
      case TOKENS:
        openTokensTab();
        return true;
      case WITNESSING:
        openWitnessTab();
        return true;
      case DIGITAL_CASH:
        openDigitalCashTab();
        return false;
      case SOCIAL:
        openSocialMediaTab();
        return false;
      default:
        Log.w(TAG, "Unhandled tab type : " + tab);
        return false;
    }
  }

  @Override
  protected LaoTab getDefaultTab() {
    return LaoTab.EVENTS;
  }

  private void openEventsTab() {
    setCurrentFragment(
        getSupportFragmentManager(), R.id.fragment_lao_detail, LaoDetailFragment::newInstance);
  }

  private void openTokensTab() {
    setCurrentFragment(
        getSupportFragmentManager(), R.id.fragment_tokens, TokenListFragment::newInstance);
  }

  private void openWitnessTab() {
    setCurrentFragment(
        getSupportFragmentManager(), R.id.fragment_witnessing, WitnessingFragment::newInstance);
  }

  private void openDigitalCashTab() {
    startActivity(DigitalCashActivity.newIntent(this, viewModel.getLaoId()));
  }

  private void openSocialMediaTab() {
    try {
      LaoView laoView = viewModel.getLaoView();
      startActivity(SocialMediaActivity.newIntent(this, viewModel.getLaoId(), laoView.getName()));
    } catch (UnknownLaoException e) {
      ErrorUtils.logAndShow(this, TAG, R.string.error_no_lao);
    }
  }

  public static LaoDetailViewModel obtainViewModel(FragmentActivity activity) {
    return new ViewModelProvider(activity).get(LaoDetailViewModel.class);
  }

  /**
   * Set the current fragment in the container of the activity
   *
   * @param id of the fragment
   * @param fragmentSupplier provides the fragment if it is missing
   */
  public static void setCurrentFragment(
      FragmentManager manager, @IdRes int id, Supplier<Fragment> fragmentSupplier) {
    ActivityUtils.setFragmentInContainer(
        manager, R.id.fragment_container_lao_detail, id, fragmentSupplier);
  }

  public static Intent newIntentForLao(Context ctx, String laoId) {
    Intent intent = new Intent(ctx, LaoDetailActivity.class);
    intent.putExtra(Constants.LAO_ID_EXTRA, laoId);
    intent.putExtra(Constants.FRAGMENT_TO_OPEN_EXTRA, Constants.LAO_DETAIL_EXTRA);
    return intent;
  }

  public static Intent newIntentForWallet(Context ctx, String laoId) {
    Intent intent = new Intent(ctx, LaoDetailActivity.class);
    intent.putExtra(Constants.LAO_ID_EXTRA, laoId);
    intent.putExtra(Constants.FRAGMENT_TO_OPEN_EXTRA, Constants.CONTENT_WALLET_EXTRA);
    return intent;
  }
}<|MERGE_RESOLUTION|>--- conflicted
+++ resolved
@@ -65,18 +65,6 @@
     String laoId =
         Objects.requireNonNull(getIntent().getExtras()).getString(Constants.LAO_ID_EXTRA);
     viewModel.subscribeToLao(laoId);
-<<<<<<< HEAD
-
-    if (!getIntent()
-        .getExtras()
-        .get(Constants.FRAGMENT_TO_OPEN_EXTRA)
-        .equals(Constants.LAO_DETAIL_EXTRA)) {
-      setupLaoWalletFragment();
-    }
-=======
-    viewModel.subscribeToRollCalls(laoId);
-    viewModel.subscribeToElections(laoId);
->>>>>>> 9bf5f16e
   }
 
   @Override

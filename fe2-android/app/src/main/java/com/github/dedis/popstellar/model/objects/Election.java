--- conflicted
+++ resolved
@@ -1,9 +1,5 @@
 package com.github.dedis.popstellar.model.objects;
 
-<<<<<<< HEAD
-=======
-
->>>>>>> 0670298b
 import com.github.dedis.popstellar.model.network.method.message.data.election.ElectionQuestion;
 import com.github.dedis.popstellar.model.network.method.message.data.election.ElectionResultQuestion;
 import com.github.dedis.popstellar.model.network.method.message.data.election.ElectionVote;
@@ -263,31 +259,31 @@
   @Override
   public String toString() {
     return "Election{"
-            + "channel='"
-            + channel
-            + '\''
-            + ", id='"
-            + id
-            + '\''
-            + ", name='"
-            + name
-            + '\''
-            + ", creation="
-            + creation
-            + ", start="
-            + start
-            + ", end="
-            + end
-            + ", electionQuestions="
-            + Arrays.toString(electionQuestions.toArray())
-            + ", voteMap="
-            + voteMap
-            + ", messageMap="
-            + messageMap
-            + ", state="
-            + state
-            + ", results="
-            + results
-            + '}';
+        + "channel='"
+        + channel
+        + '\''
+        + ", id='"
+        + id
+        + '\''
+        + ", name='"
+        + name
+        + '\''
+        + ", creation="
+        + creation
+        + ", start="
+        + start
+        + ", end="
+        + end
+        + ", electionQuestions="
+        + Arrays.toString(electionQuestions.toArray())
+        + ", voteMap="
+        + voteMap
+        + ", messageMap="
+        + messageMap
+        + ", state="
+        + state
+        + ", results="
+        + results
+        + '}';
   }
 }
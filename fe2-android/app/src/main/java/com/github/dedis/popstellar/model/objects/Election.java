package com.github.dedis.popstellar.model.objects;

import com.github.dedis.popstellar.model.network.method.message.data.election.ElectionEncryptedVote;
import com.github.dedis.popstellar.model.network.method.message.data.election.ElectionQuestion;
import com.github.dedis.popstellar.model.network.method.message.data.election.ElectionResultQuestion;
import com.github.dedis.popstellar.model.network.method.message.data.election.ElectionVersion;
import com.github.dedis.popstellar.model.network.method.message.data.election.ElectionVote;
import com.github.dedis.popstellar.model.network.method.message.data.election.QuestionResult;
import com.github.dedis.popstellar.model.objects.event.Event;
import com.github.dedis.popstellar.model.objects.event.EventState;
import com.github.dedis.popstellar.model.objects.event.EventType;
import com.github.dedis.popstellar.model.objects.security.MessageID;
import com.github.dedis.popstellar.model.objects.security.PublicKey;
import com.github.dedis.popstellar.utility.security.Hash;

import java.util.ArrayList;
import java.util.Arrays;
import java.util.Comparator;
import java.util.HashMap;
import java.util.List;
import java.util.Map;
import java.util.TreeMap;

public class Election extends Event {

  private Channel channel;
  private String id;
  private String name;
  private long creation;
  private long start;
  private long end;
  private List<ElectionQuestion> electionQuestions;
  private String electionKey;
  private final ElectionVersion electionVersion;

  // Map that associates each sender pk to their votes
  private final Map<PublicKey, List<ElectionVote>> voteMap;
  // Map that associates each messageId to its sender
  private final Map<MessageID, PublicKey> messageMap;

  private EventState state;

  // Results of an election (associated to a question id)
  private final Map<String, List<QuestionResult>> results;

  public Election(String laoId, long creation, String name, ElectionVersion electionVersion) {
    this.id = Election.generateElectionSetupId(laoId, creation, name);
    this.name = name;
    this.creation = creation;
    this.results = new HashMap<>();
    this.electionQuestions = new ArrayList<>();
    this.voteMap = new HashMap<>();
    this.messageMap = new TreeMap<>(Comparator.comparing(MessageID::getEncoded));
    // At the start, the election key is null and is updated later with the handler
    this.electionVersion = electionVersion;
    this.electionKey = null;
  }

  public String getId() {
    return id;
  }

  public void setId(String id) {
    if (id == null) {
      throw new IllegalArgumentException("election id shouldn't be null");
    }
    this.id = id;
  }

  public String getName() {
    return name;
  }

  public void setName(String name) {
    if (name == null) {
      throw new IllegalArgumentException("election name shouldn't be null");
    }
    this.name = name;
  }

  public ElectionVersion getElectionVersion() {
    return electionVersion;
  }

  public String getElectionKey() {
    return electionKey;
  }

  public long getCreation() {
    return creation;
  }

  public long getCreationInMillis() {
    return getCreation() * 1000;
  }

  public Channel getChannel() {
    return channel;
  }

  public List<ElectionQuestion> getElectionQuestions() {
    return electionQuestions;
  }

  public void setCreation(long creation) {
    if (creation < 0) {
      throw new IllegalArgumentException();
    }
    this.creation = creation;
  }

  public void setEventState(EventState state) {
    this.state = state;
  }

  public EventState getState() {
    return state;
  }

  public void setStart(long start) {
    if (start < 0) {
      throw new IllegalArgumentException();
    }
    this.start = start;
  }

  public void setEnd(long end) {
    if (end < 0) {
      throw new IllegalArgumentException();
    }
    this.end = end;
  }

  public Map<MessageID, PublicKey> getMessageMap() {
    return messageMap;
  }

  public void putVotesBySender(PublicKey senderPk, List<ElectionVote> votes) {
    if (senderPk == null) {
      throw new IllegalArgumentException("Sender public key cannot be null.");
    }
    if (votes == null || votes.isEmpty()) {
      throw new IllegalArgumentException("votes cannot be null or empty");
    }
    // The list must be sorted by order of question ids
    List<ElectionVote> votesCopy = new ArrayList<>(votes);
    votesCopy.sort(Comparator.comparing(ElectionVote::getQuestionId));
    voteMap.put(senderPk, votesCopy);
  }

  public void putSenderByMessageId(PublicKey senderPk, MessageID messageId) {
    if (senderPk == null || messageId == null) {
      throw new IllegalArgumentException("Sender public key or message id cannot be null.");
    }
    messageMap.put(messageId, senderPk);
  }

  public void setChannel(Channel channel) {
    this.channel = channel;
  }

  public void setElectionKey(String electionKey){
    this.electionKey=electionKey;
  }

  public void setElectionQuestions(List<ElectionQuestion> electionQuestions) {
    if (electionQuestions == null) {
      throw new IllegalArgumentException();
    }
    this.electionQuestions = electionQuestions;
  }

  @Override
  public long getStartTimestamp() {
    return start;
  }

  @Override
  public long getEndTimestamp() {
    return end;
  }

  /**
   * Computes the hash for the registered votes, when terminating an election (sorted by message
   * id's alphabetical order)
   *
   * @return the hash of all registered votes
   */
  public String computerRegisteredVotes() {
    List<String> listOfVoteIds = new ArrayList<>();
    // Since messageMap is a TreeMap, votes will already be sorted in the alphabetical order of
    // messageIds
    for (PublicKey senderPk : messageMap.values()) {
      for (ElectionVote vote : voteMap.get(senderPk)) {
        listOfVoteIds.add(vote.getId());
      }
    }
    if (listOfVoteIds.isEmpty()) {
      return "";
    } else {
      return Hash.hash(listOfVoteIds.toArray(new String[0]));
    }
  }

  public void setResults(List<ElectionResultQuestion> electionResultsQuestions) {
    if (electionResultsQuestions == null) {
      throw new IllegalArgumentException("the list of winners should not be null");
    }
    for (ElectionResultQuestion resultQuestion : electionResultsQuestions) {
      List<QuestionResult> questionResults = resultQuestion.getResult();
      String questionId = resultQuestion.getId();
      if (questionResults == null) {
        results.put(questionId, new ArrayList<>());
      } else {
        questionResults.sort((r1, r2) -> r2.getCount().compareTo(r1.getCount()));
        this.results.put(questionId, questionResults);
      }
    }
  }

  public List<QuestionResult> getResultsForQuestionId(String id) {
    return results.get(id);
  }

  @Override
  public EventType getType() {
    return EventType.ELECTION;
  }

  /**
   * Generate the id for dataElectionSetup.
   * https://github.com/dedis/popstellar/blob/master/protocol/query/method/message/data/dataElectionSetup.json
   *
   * @param laoId ID of the LAO
   * @param createdAt creation time of the election
   * @param name name of the election
   * @return the ID of ElectionSetup computed as Hash('Election'||lao_id||created_at||name)
   */
  public static String generateElectionSetupId(String laoId, long createdAt, String name) {
    return Hash.hash(EventType.ELECTION.getSuffix(), laoId, Long.toString(createdAt), name);
  }

  /**
   * Generate the id for a question of dataElectionSetup and dataElectionResult.
   * https://github.com/dedis/popstellar/blob/master/protocol/query/method/message/data/dataElectionSetup.json
   * https://github.com/dedis/popstellar/blob/master/protocol/query/method/message/data/dataElectionResult.json
   *
   * @param electionId ID of the Election
   * @param question question of the Election
   * @return the ID of an election question computed as Hash(“Question”||election_id||question)
   */
  public static String generateElectionQuestionId(String electionId, String question) {
    return Hash.hash("Question", electionId, question);
  }

  /**
   * Generate the id for a vote of dataCastVote.
   * https://github.com/dedis/popstellar/blob/master/protocol/query/method/message/data/dataCastVote.json
   *
   * @param electionId ID of the Election
   * @param questionId ID of the Election question
   * @param voteIndex index(es) of the vote
   * @param writeIn string representing the write in
   * @param writeInEnabled boolean representing if write enabled or not
   * @return the ID of an election question computed as
   *     Hash('Vote'||election_id||question_id||(vote_index(es)|write_in))
   */
  public static String generateElectionVoteId(
          String electionId,
          String questionId,
          List<Integer> voteIndex,
          String writeIn,
          boolean writeInEnabled) {
    // If write_in is enabled the id is formed with the write_in string
    // If write_in is not enabled the id is formed with the vote indexes (formatted as int1, int2,
    // ). The vote are concatenated and brackets are removed from the array toString representation
    String voteIndexFormat = voteIndex
            .toString()
            .replace("]", "")
            .replace("[", "");
    return Hash.hash(
<<<<<<< HEAD
            "Vote", electionId, questionId, writeInEnabled ? writeIn : voteIndex.toString());
  }

  /**
   * Generate the id for a vote of dataCastVote.
   * https://github.com/dedis/popstellar/blob/master/protocol/query/method/message/data/dataCastVote.json
   *
   * @param electionId ID of the Election
   * @param questionId ID of the Election question
   * @param voteIndex index(es) of the vote
   * @param writeInEncrypted string representing the write in
   * @param writeInEnabled boolean representing if write enabled or not
   * @return the ID of an election question computed as
   *     Hash('Vote'||election_id||question_id||(encrypted_vote_index(es)|encrypted_write_in))
   */
  public static String generateEncryptedElectionVoteId(
          String electionId,
          String questionId,
          List<String> voteIndex,
          String writeInEncrypted,
          boolean writeInEnabled) {
    // HashLen('Vote', election_id, question_id, (encrypted_vote_index(es)|encrypted_write_in))),
    // concatenate vote indexes - must sort in alphabetical order and use delimiter ','"
    return Hash.hash(
            "Vote", electionId, questionId, writeInEnabled ? writeInEncrypted : voteIndex.toString());
  }

  /**
   * Encrypts the content of the votes using El-GamaL scheme
   *
   * @param votes list of votes to encrypt
   * @return encrypted votes
   */
  public static List<ElectionEncryptedVote> encrypt(List<ElectionVote> votes) {
    // TODO
    return null;
=======
            "Vote", electionId, questionId, writeInEnabled ? writeIn : voteIndexFormat);
>>>>>>> 90f5d4ab
  }

  @Override
  public String toString() {
    return "Election{"
            + "channel='"
            + channel
            + '\''
            + ", id='"
            + id
            + '\''
            + ", name='"
        + name
        + '\''
        + ", creation="
        + creation
        + ", start="
        + start
        + ", end="
        + end
        + ", electionQuestions="
        + Arrays.toString(electionQuestions.toArray())
        + ", voteMap="
        + voteMap
        + ", messageMap="
        + messageMap
        + ", state="
        + state
        + ", results="
        + results
        + '}';
  }
}<|MERGE_RESOLUTION|>--- conflicted
+++ resolved
@@ -279,7 +279,6 @@
             .replace("]", "")
             .replace("[", "");
     return Hash.hash(
-<<<<<<< HEAD
             "Vote", electionId, questionId, writeInEnabled ? writeIn : voteIndex.toString());
   }
 
@@ -316,9 +315,6 @@
   public static List<ElectionEncryptedVote> encrypt(List<ElectionVote> votes) {
     // TODO
     return null;
-=======
-            "Vote", electionId, questionId, writeInEnabled ? writeIn : voteIndexFormat);
->>>>>>> 90f5d4ab
   }
 
   @Override

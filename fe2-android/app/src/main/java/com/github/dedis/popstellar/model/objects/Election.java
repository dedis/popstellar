package com.github.dedis.popstellar.model.objects;

<<<<<<< HEAD

=======
>>>>>>> 4d026011
import com.github.dedis.popstellar.model.network.method.message.data.election.ElectionQuestion;
import com.github.dedis.popstellar.model.network.method.message.data.election.ElectionResultQuestion;
import com.github.dedis.popstellar.model.network.method.message.data.election.ElectionVote;
import com.github.dedis.popstellar.model.network.method.message.data.election.QuestionResult;
import com.github.dedis.popstellar.model.objects.event.Event;
import com.github.dedis.popstellar.model.objects.event.EventState;
import com.github.dedis.popstellar.model.objects.event.EventType;
import com.github.dedis.popstellar.utility.security.Hash;

import java.util.ArrayList;
import java.util.Arrays;
<<<<<<< HEAD
import java.util.Collections;
=======
>>>>>>> 4d026011
import java.util.Comparator;
import java.util.HashMap;
import java.util.List;
import java.util.Map;
import java.util.TreeMap;

public class Election extends Event {

  private String channel;
  private String id;
  private String name;
  private long creation;
  private long start;
  private long end;
  private List<ElectionQuestion> electionQuestions;

  // Map that associates each sender pk to their votes
  private final Map<String, List<ElectionVote>> voteMap;
  // Map that associates each messageId to its sender
  private final Map<String, String> messageMap;

  private EventState state;

  // Results of an election (associated to a question id)
  private final Map<String, List<QuestionResult>> results;

  public Election(String laoId, long creation, String name) {
    this.id = Election.generateElectionSetupId(laoId, creation, name);
    this.name = name;
    this.creation = creation;
    this.results = new HashMap<>();
    this.electionQuestions = new ArrayList<>();
    this.voteMap = new HashMap<>();
    this.messageMap = new TreeMap<>();
  }

  public String getId() {
    return id;
  }

  public void setId(String id) {
    if (id == null) {
      throw new IllegalArgumentException("election id shouldn't be null");
    }
    this.id = id;
  }

  public String getName() {
    return name;
  }

  public void setName(String name) {
    if (name == null) {
      throw new IllegalArgumentException("election name shouldn't be null");
    }
    this.name = name;
  }

  public long getCreation() {
    return creation;
  }

  public long getCreationInMillis() {
    return getCreation() * 1000;
  }

  public String getChannel() {
    return channel;
  }

  public List<ElectionQuestion> getElectionQuestions() {
    return electionQuestions;
  }

  public void setCreation(long creation) {
    if (creation < 0) {
      throw new IllegalArgumentException();
    }
    this.creation = creation;
  }

  public void setEventState(EventState state) {
    this.state = state;
  }

  public EventState getState() {
    return state;
  }

  public void setStart(long start) {
    if (start < 0) {
      throw new IllegalArgumentException();
    }
    this.start = start;
  }

  public void setEnd(long end) {
    if (end < 0) {
      throw new IllegalArgumentException();
    }
    this.end = end;
  }

  public Map<String, String> getMessageMap() {
    return messageMap;
  }

  public void putVotesBySender(String senderPk, List<ElectionVote> votes) {
    if (senderPk == null) {
      throw new IllegalArgumentException("Sender public key cannot be null.");
    }
    if (votes == null || votes.isEmpty()) {
      throw new IllegalArgumentException("votes cannot be null or empty");
    }
    // The list must be sorted by order of question ids
    List<ElectionVote> votesCopy = new ArrayList<>(votes);
    votesCopy.sort(Comparator.comparing(ElectionVote::getQuestionId));
    voteMap.put(senderPk, votesCopy);
  }

  public void putSenderByMessageId(String senderPk, String messageId) {
    if (senderPk == null || messageId == null) {
      throw new IllegalArgumentException("Sender public key or message id cannot be null.");
    }
    messageMap.put(messageId, senderPk);
  }

  public void setChannel(String channel) {
    this.channel = channel;
  }

  public void setElectionQuestions(List<ElectionQuestion> electionQuestions) {
    if (electionQuestions == null) {
      throw new IllegalArgumentException();
    }
    this.electionQuestions = electionQuestions;
  }

  @Override
  public long getStartTimestamp() {
    return start;
  }

  @Override
  public long getEndTimestamp() {
    return end;
  }

  /**
   * Computes the hash for the registered votes, when terminating an election (sorted by message
   * id's alphabetical order)
   *
   * @return the hash of all registered votes
   */
  public String computerRegisteredVotes() {
    List<String> listOfVoteIds = new ArrayList<>();
    // Since messageMap is a TreeMap, votes will already be sorted in the alphabetical order of
    // messageIds
    for (String senderPk : messageMap.values()) {
      for (ElectionVote vote : voteMap.get(senderPk)) {
        listOfVoteIds.add(vote.getId());
      }
    }
    if (listOfVoteIds.isEmpty()) {
      return "";
    } else {
      return Hash.hash(listOfVoteIds.toArray(new String[0]));
    }
  }

  public void setResults(List<ElectionResultQuestion> electionResultsQuestions) {
    if (electionResultsQuestions == null) {
      throw new IllegalArgumentException("the list of winners should not be null");
    }
    for (ElectionResultQuestion resultQuestion : electionResultsQuestions) {
      List<QuestionResult> questionResults = resultQuestion.getResult();
      String questionId = resultQuestion.getId();
      if (questionResults == null) {
        results.put(questionId, new ArrayList<>());
      } else {
        questionResults.sort((r1, r2) -> r2.getCount().compareTo(r1.getCount()));
        this.results.put(questionId, questionResults);
      }
    }
  }

  public List<QuestionResult> getResultsForQuestionId(String id) {
    return results.get(id);
  }

  @Override
  public EventType getType() {
    return EventType.ELECTION;
  }

  /**
   * Generate the id for dataElectionSetup.
   * https://github.com/dedis/student_21_pop/blob/master/protocol/query/method/message/data/dataElectionSetup.json
   *
   * @param laoId ID of the LAO
   * @param createdAt creation time of the election
   * @param name name of the election
   * @return the ID of ElectionSetup computed as Hash('Election'||lao_id||created_at||name)
   */
  public static String generateElectionSetupId(String laoId, long createdAt, String name) {
    return Hash.hash(EventType.ELECTION.getSuffix(), laoId, Long.toString(createdAt), name);
  }

  /**
   * Generate the id for a question of dataElectionSetup and dataElectionResult.
   * https://github.com/dedis/student_21_pop/blob/master/protocol/query/method/message/data/dataElectionSetup.json
   * https://github.com/dedis/student_21_pop/blob/master/protocol/query/method/message/data/dataElectionResult.json
   *
   * @param electionId ID of the Election
   * @param question question of the Election
   * @return the ID of an election question computed as Hash(“Question”||election_id||question)
   */
  public static String generateElectionQuestionId(String electionId, String question) {
    return Hash.hash("Question", electionId, question);
  }

  /**
   * Generate the id for a vote of dataCastVote.
   * https://github.com/dedis/student_21_pop/blob/master/protocol/query/method/message/data/dataCastVote.json
   *
   * @param electionId ID of the Election
   * @param questionId ID of the Election question
   * @param voteIndex index(es) of the vote
   * @param writeIn string representing the write in
   * @param writeInEnabled boolean representing if write enabled or not
   * @return the ID of an election question computed as
   *     Hash('Vote'||election_id||question_id||(vote_index(es)|write_in))
   */
  public static String generateElectionVoteId(
      String electionId,
      String questionId,
      List<Integer> voteIndex,
      String writeIn,
      boolean writeInEnabled) {
    // If write_in is enabled the id is formed with the write_in string
    // If write_in is not enabled the id is formed with the vote indexes (formatted as [int1, int2,
    // ...])
    return Hash.hash(
        "Vote", electionId, questionId, writeInEnabled ? writeIn : voteIndex.toString());
  }

  @Override
  public String toString() {
    return "Election{"
        + "channel='"
        + channel
        + '\''
        + ", id='"
        + id
        + '\''
        + ", name='"
        + name
        + '\''
        + ", creation="
        + creation
        + ", start="
        + start
        + ", end="
        + end
        + ", electionQuestions="
        + Arrays.toString(electionQuestions.toArray())
        + ", voteMap="
        + voteMap
        + ", messageMap="
        + messageMap
        + ", state="
        + state
        + ", results="
        + results
        + '}';
  }

  @Override
  public String toString() {
    return "Election{"
            + "channel='"
            + channel
            + '\''
            + ", id='"
            + id
            + '\''
            + ", name='"
            + name
            + '\''
            + ", creation="
            + creation
            + ", start="
            + start
            + ", end="
            + end
            + ", electionQuestions="
            + Arrays.toString(electionQuestions.toArray())
            + ", voteMap="
            + voteMap
            + ", messageMap="
            + messageMap
            + ", state="
            + state
            + ", results="
            + results
            + '}';
  }
}<|MERGE_RESOLUTION|>--- conflicted
+++ resolved
@@ -1,9 +1,5 @@
 package com.github.dedis.popstellar.model.objects;
 
-<<<<<<< HEAD
-
-=======
->>>>>>> 4d026011
 import com.github.dedis.popstellar.model.network.method.message.data.election.ElectionQuestion;
 import com.github.dedis.popstellar.model.network.method.message.data.election.ElectionResultQuestion;
 import com.github.dedis.popstellar.model.network.method.message.data.election.ElectionVote;
@@ -15,10 +11,6 @@
 
 import java.util.ArrayList;
 import java.util.Arrays;
-<<<<<<< HEAD
-import java.util.Collections;
-=======
->>>>>>> 4d026011
 import java.util.Comparator;
 import java.util.HashMap;
 import java.util.List;
@@ -295,35 +287,4 @@
         + results
         + '}';
   }
-
-  @Override
-  public String toString() {
-    return "Election{"
-            + "channel='"
-            + channel
-            + '\''
-            + ", id='"
-            + id
-            + '\''
-            + ", name='"
-            + name
-            + '\''
-            + ", creation="
-            + creation
-            + ", start="
-            + start
-            + ", end="
-            + end
-            + ", electionQuestions="
-            + Arrays.toString(electionQuestions.toArray())
-            + ", voteMap="
-            + voteMap
-            + ", messageMap="
-            + messageMap
-            + ", state="
-            + state
-            + ", results="
-            + results
-            + '}';
-  }
 }
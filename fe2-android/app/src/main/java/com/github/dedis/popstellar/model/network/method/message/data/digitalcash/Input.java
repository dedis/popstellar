--- conflicted
+++ resolved
@@ -36,11 +36,8 @@
     return txOutIndex;
   }
 
-<<<<<<< HEAD
-  public ScriptInput get_script() {
-=======
+
   public ScriptInput getScript() {
->>>>>>> 8ded0d03
     return script;
   }
 

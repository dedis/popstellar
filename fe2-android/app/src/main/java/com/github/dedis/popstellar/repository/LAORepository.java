package com.github.dedis.popstellar.repository;

import static com.github.dedis.popstellar.utility.handler.GenericHandler.handleBroadcast;
import static com.github.dedis.popstellar.utility.handler.GenericHandler.handleCatchup;
import static com.github.dedis.popstellar.utility.handler.GenericHandler.handleCreateLao;
import static com.github.dedis.popstellar.utility.handler.GenericHandler.handleError;
import static com.github.dedis.popstellar.utility.handler.GenericHandler.handleSubscribe;

import android.util.Log;

import androidx.annotation.NonNull;

import com.github.dedis.popstellar.model.network.GenericMessage;
import com.github.dedis.popstellar.model.network.answer.Answer;
import com.github.dedis.popstellar.model.network.answer.Error;
import com.github.dedis.popstellar.model.network.answer.Result;
import com.github.dedis.popstellar.model.network.method.Catchup;
import com.github.dedis.popstellar.model.network.method.Publish;
import com.github.dedis.popstellar.model.network.method.Subscribe;
import com.github.dedis.popstellar.model.network.method.Unsubscribe;
import com.github.dedis.popstellar.model.network.method.message.MessageGeneral;
import com.github.dedis.popstellar.model.network.method.message.data.lao.CreateLao;
import com.github.dedis.popstellar.model.network.method.message.data.lao.StateLao;
import com.github.dedis.popstellar.model.network.method.message.data.lao.UpdateLao;
<<<<<<< HEAD
=======
import com.github.dedis.popstellar.model.objects.ConsensusNode;
>>>>>>> 4d026011
import com.github.dedis.popstellar.model.objects.Election;
import com.github.dedis.popstellar.model.objects.Lao;
import com.github.dedis.popstellar.utility.scheduler.SchedulerProvider;
import com.github.dedis.popstellar.utility.security.Keys;
import com.google.crypto.tink.KeysetHandle;
import com.google.crypto.tink.PublicKeySign;
import com.google.crypto.tink.integration.android.AndroidKeysetManager;
import com.google.gson.Gson;
import com.tinder.scarlet.WebSocket;

import java.io.IOException;
import java.security.GeneralSecurityException;
import java.util.Base64;
import java.util.HashMap;
import java.util.HashSet;
import java.util.List;
import java.util.Map;
import java.util.Optional;
import java.util.Set;
import java.util.concurrent.TimeUnit;
import java.util.stream.Collectors;

import io.reactivex.Observable;
import io.reactivex.Single;
import io.reactivex.disposables.CompositeDisposable;
import io.reactivex.disposables.Disposable;
import io.reactivex.subjects.BehaviorSubject;
import io.reactivex.subjects.PublishSubject;
import io.reactivex.subjects.Subject;

public class LAORepository {

  private static final String TAG = LAORepository.class.getSimpleName();
  private static final String ROOT = "/root/";
  private static LAORepository INSTANCE = null;

<<<<<<< HEAD
  @SuppressWarnings("Implementation of LAOLocalDataSource is not complete.")
  private final LAODataSource.Local mLocalDataSource;
=======
  @SuppressWarnings({"Implementation of LAOLocalDataSource is not complete.", "FieldCanBeLocal"})
  private final LAODataSource.Local mLocalDataSource;

>>>>>>> 4d026011
  private final LAODataSource.Remote mRemoteDataSource;
  private final AndroidKeysetManager mKeysetManager;
  private final SchedulerProvider schedulerProvider;
  private final Gson mGson;

  // A subject that represents unprocessed messages
  private final Subject<GenericMessage> unprocessed;

  // State for LAO
  private final Map<String, LAOState> laoById;

  // State for Messages
  private final Map<String, MessageGeneral> messageById;

  // Outstanding subscribes
  private final Map<Integer, String> subscribeRequests;

  // set of subscribed channels
<<<<<<< HEAD
  private Set<String> subscribedChannels;
=======
  private final Set<String> subscribedChannels;
>>>>>>> 4d026011

  // Outstanding catchups
  private final Map<Integer, String> catchupRequests;

  // Outstanding create laos
  private final Map<Integer, String> createLaoRequests;

  // Observable for view models that need access to all LAO Names
  private final BehaviorSubject<List<Lao>> allLaoSubject;

  // Observable for view models that need access to all Nodes
  private Map<String, BehaviorSubject<List<ConsensusNode>>> channelToNodesSubject;

  // Observable to subscribe to LAOs on reconnection
  private final Observable<WebSocket.Event> websocketEvents;

  // Observable to subscribe to the incoming messages
  private final Observable<GenericMessage> upstream;

<<<<<<< HEAD
  // Observable to subscribe to the incoming messages
  private Observable<GenericMessage> upstream;
=======
  // Disposable of with the lifetime of an LAORepository instance
  private final Disposable disposables;
>>>>>>> 4d026011

  // Disposable of with the lifetime of an LAORepository instance
  private final Disposable disposables;

  private LAORepository(
      @NonNull LAODataSource.Remote remoteDataSource,
      @NonNull LAODataSource.Local localDataSource,
      @NonNull AndroidKeysetManager keysetManager,
      @NonNull Gson gson,
      @NonNull SchedulerProvider schedulerProvider) {
    mRemoteDataSource = remoteDataSource;
    mLocalDataSource = localDataSource;
    mKeysetManager = keysetManager;
    mGson = gson;

    laoById = new HashMap<>();
    messageById = new HashMap<>();
    subscribeRequests = new HashMap<>();
    catchupRequests = new HashMap<>();
    createLaoRequests = new HashMap<>();

    unprocessed = PublishSubject.create();

    allLaoSubject = BehaviorSubject.create();

    channelToNodesSubject = new HashMap<>();

    upstream = mRemoteDataSource.observeMessage().share();

    subscribedChannels = new HashSet<>();
    websocketEvents = mRemoteDataSource.observeWebsocket();

    this.schedulerProvider = schedulerProvider;

    // subscribe to incoming messages and the unprocessed message queue
<<<<<<< HEAD
    disposables = new CompositeDisposable(
            subscribeToUpstream(),
            subscribeToWebsocketEvents()
    );
=======
    disposables = new CompositeDisposable(subscribeToUpstream(), subscribeToWebsocketEvents());
>>>>>>> 4d026011
  }

  public static synchronized LAORepository getInstance(
      LAODataSource.Remote laoRemoteDataSource,
      LAODataSource.Local localDataSource,
      AndroidKeysetManager keysetManager,
      Gson gson,
      SchedulerProvider schedulerProvider) {
    if (INSTANCE == null) {
      INSTANCE =
          new LAORepository(
              laoRemoteDataSource, localDataSource, keysetManager, gson, schedulerProvider);
    }
    return INSTANCE;
  }

  public static void destroyInstance() {
    if (INSTANCE != null) {
      INSTANCE.dispose();
      INSTANCE = null;
    }
  }

  private Disposable subscribeToWebsocketEvents() {
    return websocketEvents
        .subscribeOn(schedulerProvider.io())
        .filter(event -> event.getClass().equals(WebSocket.Event.OnConnectionOpened.class))
        .subscribe(event -> subscribedChannels.forEach(this::sendSubscribe));
  }

  private Disposable subscribeToUpstream() {
    // We add a delay of 5 seconds to unprocessed messages to allow incoming messages to have a
    // higher priority
<<<<<<< HEAD
    return Observable
        .merge(upstream, unprocessed.delay(5, TimeUnit.SECONDS, schedulerProvider.computation()))
=======
    return Observable.merge(
            upstream, unprocessed.delay(5, TimeUnit.SECONDS, schedulerProvider.computation()))
>>>>>>> 4d026011
        .subscribeOn(schedulerProvider.newThread())
        .subscribe(this::handleGenericMessage);
  }

  private void handleGenericMessage(GenericMessage genericMessage) {
    Log.d(TAG, "handling generic msg");
    if (genericMessage instanceof Error) {
      handleError(genericMessage, subscribeRequests, catchupRequests, createLaoRequests);
      return;
    }

    if (genericMessage instanceof Result) {
      Result result = (Result) genericMessage;
      int id = result.getId();
      Log.d(TAG, "request id " + id);
      if (subscribeRequests.containsKey(id)) {
        handleSubscribe(this, id, subscribeRequests);
      } else if (catchupRequests.containsKey(id)) {
        handleCatchup(this, id, result, catchupRequests, unprocessed);
      } else if (createLaoRequests.containsKey(id)) {
        handleCreateLao(this, id, createLaoRequests);
      }
      return;
    }

    Log.d(TAG, "handleGenericMessage: got a broadcast");

    // We've a Broadcast
    handleBroadcast(this, genericMessage, unprocessed);
  }

  /**
   * Helper method that sends a StateLao message if we are the organizer
   *
   * @param lao Lao of the message being signed
   * @param msg Object of type MessageGeneral representing the current message being signed
   * @param messageId Base 64 URL encoded Id of the message to sign
   * @param channel Represents the channel on which to send the stateLao message
   */
  public void sendStateLao(Lao lao, MessageGeneral msg, String messageId, String channel) {
    try {
      KeysetHandle handle = mKeysetManager.getKeysetHandle().getPublicKeysetHandle();
      String ourKey = Keys.getEncodedKey(handle);
      if (ourKey.equals(lao.getOrganizer())) {
        UpdateLao updateLao = (UpdateLao) msg.getData();
        StateLao stateLao =
            new StateLao(
                lao.getId(),
                updateLao.getName(),
                lao.getCreation(),
                updateLao.getLastModified(),
                lao.getOrganizer(),
                messageId,
                updateLao.getWitnesses(),
                msg.getWitnessSignatures());

        byte[] ourPkBuf = Base64.getUrlDecoder().decode(ourKey);
        PublicKeySign signer = mKeysetManager.getKeysetHandle().getPrimitive(PublicKeySign.class);
        MessageGeneral stateLaoMsg = new MessageGeneral(ourPkBuf, stateLao, signer, mGson);

        sendPublish(channel, stateLaoMsg);
      }
    } catch (GeneralSecurityException e) {
      Log.d(TAG, "failed to get keyset handle: " + e.getMessage());
    } catch (IOException e) {
      Log.d(TAG, "failed to get encoded public key: " + e.getMessage());
    }
  }

  public Single<Answer> sendCatchup(String channel) {
    Log.d(TAG, "sending a catchup to the channel " + channel);
    int id = mRemoteDataSource.incrementAndGetRequestId();
    Catchup catchup = new Catchup(channel, id);

    catchupRequests.put(id, channel);
    Single<Answer> answer = createSingle(id);
    mRemoteDataSource.sendMessage(catchup);
    return answer;
  }

  public Single<Answer> sendPublish(String channel, MessageGeneral message) {
    Log.d(TAG, "sending a publish " + message.getData().getClass() + " to the channel " + channel);
    int id = mRemoteDataSource.incrementAndGetRequestId();
    Single<Answer> answer = createSingle(id);

    Publish publish = new Publish(channel, id, message);
    if (message.getData() instanceof CreateLao) {
      CreateLao data = (CreateLao) message.getData();
      createLaoRequests.put(id, ROOT + data.getId());
    }

    mRemoteDataSource.sendMessage(publish);
    return answer;
  }

  public Single<Answer> sendSubscribe(String channel) {
    Log.d(TAG, "sending a subscribe to the channel " + channel);
    int id = mRemoteDataSource.incrementAndGetRequestId();
    Subscribe subscribe = new Subscribe(channel, id);

    subscribeRequests.put(id, channel);

    Single<Answer> answer = createSingle(id);
    mRemoteDataSource.sendMessage(subscribe);

    subscribedChannels.add(channel);

    return answer;
  }

  public Single<Answer> sendUnsubscribe(String channel) {
    Log.d(TAG, "sending an unsubscribe to the channel " + channel);
    int id = mRemoteDataSource.incrementAndGetRequestId();

    Unsubscribe unsubscribe = new Unsubscribe(channel, id);

    Single<Answer> answer = createSingle(id);
    mRemoteDataSource.sendMessage(unsubscribe);
    return answer;
  }

  /**
   * Helper method that looks for the Answer of the given id and creates a Single
   *
   * @param id of the answer
   * @return a single answer
   */
  private Single<Answer> createSingle(int id) {
    return upstream
        .filter(
            genericMessage -> {
              if (genericMessage instanceof Answer) {
                Log.d(TAG, "request id: " + ((Answer) genericMessage).getId());
              }
              return genericMessage instanceof Answer && ((Answer) genericMessage).getId() == id;
            })
        .map(Answer.class::cast)
        .firstOrError()
        .subscribeOn(schedulerProvider.io())
        .cache();
  }

  /**
   * Checks that a given channel corresponds to a LAO channel, i.e /root/laoId
   *
   * @param channel the channel we want to check
   * @return true if the channel is a lao channel, false otherwise
   */
  public boolean isLaoChannel(String channel) {
    return channel.split("/").length == 3;
  }

  /** Set allLaoSubject to contain all LAOs */
  public void setAllLaoSubject() {
    Log.d(TAG, "posted allLaos to allLaoSubject");
    allLaoSubject.onNext(
        laoById.values().stream().map(LAOState::getLao).collect(Collectors.toList()));
  }

  /**
   * Retrieves the Election in a given channel
   *
   * @param channel the channel on which the election was created
   * @return the election corresponding to this channel
   */
  public Election getElectionByChannel(String channel) {
    Log.d(TAG, "querying election for channel " + channel);

    if (channel.split("/").length < 4)
      throw new IllegalArgumentException("invalid channel for an election : " + channel);

    Lao lao = getLaoByChannel(channel);
    Optional<Election> electionOption = lao.getElection(channel.split("/")[3]);
    if (!electionOption.isPresent()) {
      throw new IllegalArgumentException("the election should be present when receiving a result");
    }
    return electionOption.get();
  }

  /**
   * Retrieves the Lao in a given channel
   *
   * @param channel the channel on which the Lao was created
   * @return the Lao corresponding to this channel
   */
  public Lao getLaoByChannel(String channel) {
    Log.d(TAG, "querying lao for channel " + channel);

    String[] split = channel.split("/");
    return laoById.get(ROOT + split[2]).getLao();
  }

  public Observable<List<Lao>> getAllLaos() {
    return allLaoSubject;
  }

  public Observable<Lao> getLaoObservable(String channel) {
    Log.d(TAG, "LaoIds we have are: " + laoById.keySet());
    return laoById.get(channel).getObservable();
  }

  public Map<String, LAOState> getLaoById() {
    return laoById;
  }

  /**
   * Return an Observable to the list of nodes in a given channel.
   *
   * @param channel the lao channel.
   * @return an Observable to the list of nodes
   */
  public Observable<List<ConsensusNode>> getNodesByChannel(String channel) {
    return channelToNodesSubject.get(channel);
  }

  /**
   * Emit an update to the observer of nodes for the given lao channel. Create the BehaviorSubject
   * if absent (first update).
   *
   * @param channel the lao channel
   */
  public void updateNodes(String channel) {
    List<ConsensusNode> nodes = getLaoByChannel(channel).getNodes();
    channelToNodesSubject.putIfAbsent(channel, BehaviorSubject.create());
    channelToNodesSubject.get(channel).onNext(nodes);
  }

  public Map<String, MessageGeneral> getMessageById() {
    return messageById;
  }

  private void dispose() {
    disposables.dispose();
  }
}<|MERGE_RESOLUTION|>--- conflicted
+++ resolved
@@ -22,10 +22,7 @@
 import com.github.dedis.popstellar.model.network.method.message.data.lao.CreateLao;
 import com.github.dedis.popstellar.model.network.method.message.data.lao.StateLao;
 import com.github.dedis.popstellar.model.network.method.message.data.lao.UpdateLao;
-<<<<<<< HEAD
-=======
 import com.github.dedis.popstellar.model.objects.ConsensusNode;
->>>>>>> 4d026011
 import com.github.dedis.popstellar.model.objects.Election;
 import com.github.dedis.popstellar.model.objects.Lao;
 import com.github.dedis.popstellar.utility.scheduler.SchedulerProvider;
@@ -62,14 +59,9 @@
   private static final String ROOT = "/root/";
   private static LAORepository INSTANCE = null;
 
-<<<<<<< HEAD
-  @SuppressWarnings("Implementation of LAOLocalDataSource is not complete.")
-  private final LAODataSource.Local mLocalDataSource;
-=======
   @SuppressWarnings({"Implementation of LAOLocalDataSource is not complete.", "FieldCanBeLocal"})
   private final LAODataSource.Local mLocalDataSource;
 
->>>>>>> 4d026011
   private final LAODataSource.Remote mRemoteDataSource;
   private final AndroidKeysetManager mKeysetManager;
   private final SchedulerProvider schedulerProvider;
@@ -88,11 +80,7 @@
   private final Map<Integer, String> subscribeRequests;
 
   // set of subscribed channels
-<<<<<<< HEAD
-  private Set<String> subscribedChannels;
-=======
   private final Set<String> subscribedChannels;
->>>>>>> 4d026011
 
   // Outstanding catchups
   private final Map<Integer, String> catchupRequests;
@@ -111,14 +99,6 @@
 
   // Observable to subscribe to the incoming messages
   private final Observable<GenericMessage> upstream;
-
-<<<<<<< HEAD
-  // Observable to subscribe to the incoming messages
-  private Observable<GenericMessage> upstream;
-=======
-  // Disposable of with the lifetime of an LAORepository instance
-  private final Disposable disposables;
->>>>>>> 4d026011
 
   // Disposable of with the lifetime of an LAORepository instance
   private final Disposable disposables;
@@ -154,14 +134,7 @@
     this.schedulerProvider = schedulerProvider;
 
     // subscribe to incoming messages and the unprocessed message queue
-<<<<<<< HEAD
-    disposables = new CompositeDisposable(
-            subscribeToUpstream(),
-            subscribeToWebsocketEvents()
-    );
-=======
     disposables = new CompositeDisposable(subscribeToUpstream(), subscribeToWebsocketEvents());
->>>>>>> 4d026011
   }
 
   public static synchronized LAORepository getInstance(
@@ -195,13 +168,8 @@
   private Disposable subscribeToUpstream() {
     // We add a delay of 5 seconds to unprocessed messages to allow incoming messages to have a
     // higher priority
-<<<<<<< HEAD
-    return Observable
-        .merge(upstream, unprocessed.delay(5, TimeUnit.SECONDS, schedulerProvider.computation()))
-=======
     return Observable.merge(
             upstream, unprocessed.delay(5, TimeUnit.SECONDS, schedulerProvider.computation()))
->>>>>>> 4d026011
         .subscribeOn(schedulerProvider.newThread())
         .subscribe(this::handleGenericMessage);
   }

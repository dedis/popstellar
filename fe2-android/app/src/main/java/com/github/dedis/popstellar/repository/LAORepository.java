--- conflicted
+++ resolved
@@ -46,11 +46,8 @@
 
 import io.reactivex.Observable;
 import io.reactivex.Single;
-<<<<<<< HEAD
-=======
 import io.reactivex.disposables.CompositeDisposable;
 import io.reactivex.disposables.Disposable;
->>>>>>> 4cc13c9d
 import io.reactivex.subjects.BehaviorSubject;
 import io.reactivex.subjects.PublishSubject;
 import io.reactivex.subjects.Subject;
@@ -131,10 +128,7 @@
     this.schedulerProvider = schedulerProvider;
 
     // subscribe to incoming messages and the unprocessed message queue
-    disposables = new CompositeDisposable(
-            subscribeToUpstream(),
-            subscribeToWebsocketEvents()
-    );
+    disposables = new CompositeDisposable(subscribeToUpstream(), subscribeToWebsocketEvents());
   }
 
   public static synchronized LAORepository getInstance(
@@ -168,13 +162,8 @@
   private Disposable subscribeToUpstream() {
     // We add a delay of 5 seconds to unprocessed messages to allow incoming messages to have a
     // higher priority
-<<<<<<< HEAD
-    Observable.merge(
+    return Observable.merge(
             upstream, unprocessed.delay(5, TimeUnit.SECONDS, schedulerProvider.computation()))
-=======
-    return Observable
-        .merge(upstream, unprocessed.delay(5, TimeUnit.SECONDS, schedulerProvider.computation()))
->>>>>>> 4cc13c9d
         .subscribeOn(schedulerProvider.newThread())
         .subscribe(this::handleGenericMessage);
   }

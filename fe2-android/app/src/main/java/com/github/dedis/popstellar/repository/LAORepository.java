--- conflicted
+++ resolved
@@ -186,20 +186,15 @@
     laosSubject.toSerialized().onNext(new ArrayList<>());
   }
 
-<<<<<<< HEAD
+  public void addDisposable(Disposable disposable) {
+    disposables.add(disposable);
+  }
+
   // ============ Lao Unrelated data ===============
   // State for Messages
   // Observable for view models that need access to all Nodes
   private final Map<Channel, BehaviorSubject<List<ConsensusNode>>> channelToNodesSubject =
       new HashMap<>();
-=======
-  public void addDisposable(Disposable disposable) {
-    disposables.add(disposable);
-  }
-
-  // ============ Lao Unrelated functions ===============
->>>>>>> f6f6ce58
-
   // ============ Lao Unrelated functions ===============
   /**
    * Return an Observable to the list of nodes in a given channel.

--- conflicted
+++ resolved
@@ -15,8 +15,9 @@
 import com.github.dedis.popstellar.model.objects.RollCall;
 import com.github.dedis.popstellar.model.objects.event.Event;
 import com.github.dedis.popstellar.model.objects.event.EventType;
-<<<<<<< HEAD
 import com.github.dedis.popstellar.model.objects.security.PoPToken;
+import com.github.dedis.popstellar.ui.detail.LaoDetailActivity;
+import com.github.dedis.popstellar.ui.detail.LaoDetailViewModel;
 import com.github.dedis.popstellar.ui.detail.event.election.fragments.ElectionFragment;
 import com.github.dedis.popstellar.ui.detail.event.rollcall.RollCallFragment;
 import com.github.dedis.popstellar.ui.lao.LaoActivity;
@@ -24,12 +25,6 @@
 import com.github.dedis.popstellar.utility.error.ErrorUtils;
 import com.github.dedis.popstellar.utility.error.UnknownLaoException;
 import com.github.dedis.popstellar.utility.error.keys.KeyException;
-=======
-import com.github.dedis.popstellar.ui.detail.LaoDetailActivity;
-import com.github.dedis.popstellar.ui.detail.LaoDetailViewModel;
-import com.github.dedis.popstellar.ui.detail.event.election.fragments.ElectionFragment;
-import com.github.dedis.popstellar.ui.detail.event.rollcall.RollCallFragment;
->>>>>>> 5611bcb4
 
 import org.ocpsoft.prettytime.PrettyTime;
 
@@ -110,28 +105,13 @@
   private void handleRollCallContent(EventViewHolder eventViewHolder, RollCall rollCall) {
     eventViewHolder.eventIcon.setImageResource(R.drawable.ic_roll_call);
     eventViewHolder.eventCard.setOnClickListener(
-<<<<<<< HEAD
         view -> {
-          try {
-            PoPToken token = viewModel.getCurrentPopToken(rollCall);
             LaoActivity.setCurrentFragment(
                 activity.getSupportFragmentManager(),
                 R.id.fragment_roll_call,
                 () ->
-                    RollCallFragment.newInstance(token.getPublicKey(), rollCall.getPersistentId()));
-          } catch (KeyException e) {
-            ErrorUtils.logAndShow(activity, tag, e, R.string.key_generation_exception);
-          } catch (UnknownLaoException e) {
-            ErrorUtils.logAndShow(activity, tag, e, R.string.error_no_lao);
-          }
+                    RollCallFragment.newInstance(rollCall.getPersistentId()));
         });
-=======
-        view -> setCurrentFragment(
-            activity.getSupportFragmentManager(),
-            R.id.fragment_roll_call,
-            () ->
-                RollCallFragment.newInstance(rollCall.getPersistentId())));
->>>>>>> 5611bcb4
   }
 
   private void handleTimeAndLocation(EventViewHolder viewHolder, Event event) {

--- conflicted
+++ resolved
@@ -24,16 +24,13 @@
 import com.github.dedis.student20_pop.model.event.EventType;
 import com.github.dedis.student20_pop.model.network.answer.Error;
 import com.github.dedis.student20_pop.model.network.answer.Result;
-<<<<<<< HEAD
 import com.github.dedis.student20_pop.model.network.method.message.ElectionQuestion;
 import com.github.dedis.student20_pop.model.network.method.message.MessageGeneral;
 import com.github.dedis.student20_pop.model.network.method.message.data.election.CastVote;
 import com.github.dedis.student20_pop.model.network.method.message.data.election.ElectionEnd;
-=======
 import com.github.dedis.student20_pop.model.network.method.message.ElectionVote;
 import com.github.dedis.student20_pop.model.network.method.message.MessageGeneral;
 import com.github.dedis.student20_pop.model.network.method.message.data.election.CastVote;
->>>>>>> 19210483
 import com.github.dedis.student20_pop.model.network.method.message.data.election.ElectionSetup;
 import com.github.dedis.student20_pop.model.network.method.message.data.lao.StateLao;
 import com.github.dedis.student20_pop.model.network.method.message.data.lao.UpdateLao;
@@ -179,7 +176,7 @@
         disposables.dispose();
     }
 
-<<<<<<< HEAD
+
     public void endElection(Election election) {
         Log.d(TAG, "ending election with name : " + election.getName());
         System.out.println( election.getStartTimestamp());
@@ -229,26 +226,7 @@
         }
     }
 
-    public void sendVote(Election election, List<List<Integer>> votes) {
-        Log.d(TAG, "sending a new vote in election : " + election.getName());
-        System.out.println( election.getStartTimestamp());
-        Lao lao = getCurrentLaoValue();
-        if (lao == null) {
-            Log.d(TAG, "failed to retrieve current lao");
-            return;
-        }
-
-        String channel = election.getChannel();
-
-        //todo change when multiple questions
-        ElectionQuestion electionQuestion = election.getElectionQuestions().get(0);
-        CastVote  castVote;
-        String laoId = lao.getChannel().substring(6); // removing /root/ prefix
-        castVote = new CastVote(electionQuestion.getWriteIn(), votes, electionQuestion.getId(), election.getId(), laoId);
-
-
-        try {
-=======
+
     /**
      * Sends a ElectionCastVotes message .
      *
@@ -277,7 +255,6 @@
 
         try {
             // Retrieve identity of who is sending the votes
->>>>>>> 19210483
             KeysetHandle publicKeysetHandle = mKeysetManager.getKeysetHandle().getPublicKeysetHandle();
             String publicKey = Keys.getEncodedKey(publicKeysetHandle);
             byte[] sender = Base64.getUrlDecoder().decode(publicKey);
@@ -285,17 +262,10 @@
             PublicKeySign signer = mKeysetManager.getKeysetHandle().getPrimitive(PublicKeySign.class);
             MessageGeneral msg = new MessageGeneral(sender, castVote, signer, mGson);
 
-<<<<<<< HEAD
-            Log.d(TAG, "sending publish message");
-            Disposable disposable =
-                    mLAORepository
-                            .sendPublish(channel, msg)
-=======
             Log.d(TAG, PUBLISH_MESSAGE);
             Disposable disposable =
                     mLAORepository
                             .sendPublish(electionChannel, msg)
->>>>>>> 19210483
                             .subscribeOn(Schedulers.io())
                             .observeOn(AndroidSchedulers.mainThread())
                             .timeout(5, TimeUnit.SECONDS)
@@ -303,16 +273,12 @@
                                     answer -> {
                                         if (answer instanceof Result) {
                                             Log.d(TAG, "sent a vote successfully");
-<<<<<<< HEAD
                                             // Toast ? + send back to election screen or details screen ?
-=======
->>>>>>> 19210483
                                             openLaoDetail();
                                         } else {
                                             Log.d(TAG, "failed to send the vote");
                                         }
                                     },
-<<<<<<< HEAD
                                     throwable -> {
                                         Log.d(TAG, "timed out waiting for result on cast_vote", throwable);
                                     });
@@ -323,16 +289,7 @@
             return;
         }
     }
-
-=======
-                                    throwable -> Log.d(TAG, "timed out waiting for result on cast_vote", throwable));
-
-            disposables.add(disposable);
-        } catch (GeneralSecurityException | IOException e) {
-            Log.d(TAG, PK_FAILURE_MESSAGE, e);
-        }
-    }
->>>>>>> 19210483
+    
 
     /**
      * Creates new Election event.

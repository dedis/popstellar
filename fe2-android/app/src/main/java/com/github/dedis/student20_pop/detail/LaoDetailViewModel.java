package com.github.dedis.student20_pop.detail;

import android.Manifest;
import android.app.Application;
import android.content.pm.PackageManager;
import android.util.Log;
import androidx.annotation.NonNull;
import androidx.core.content.ContextCompat;
import androidx.lifecycle.AndroidViewModel;
import androidx.lifecycle.LiveData;
import androidx.lifecycle.MutableLiveData;
import androidx.lifecycle.Transformations;
import com.github.dedis.student20_pop.Event;

import com.github.dedis.student20_pop.R;
import com.github.dedis.student20_pop.home.HomeViewModel;

import com.github.dedis.student20_pop.model.Election;
import com.github.dedis.student20_pop.model.Lao;
import com.github.dedis.student20_pop.model.RollCall;
import com.github.dedis.student20_pop.model.Wallet;
import com.github.dedis.student20_pop.model.data.LAORepository;
import com.github.dedis.student20_pop.model.event.EventState;
import com.github.dedis.student20_pop.model.event.EventType;
import com.github.dedis.student20_pop.model.network.answer.Error;
import com.github.dedis.student20_pop.model.network.answer.Result;
import com.github.dedis.student20_pop.model.network.method.message.data.election.ElectionVote;
import com.github.dedis.student20_pop.model.network.method.message.MessageGeneral;
import com.github.dedis.student20_pop.model.network.method.message.data.election.CastVote;
import com.github.dedis.student20_pop.model.network.method.message.data.election.ElectionSetup;
import com.github.dedis.student20_pop.model.network.method.message.data.lao.StateLao;
import com.github.dedis.student20_pop.model.network.method.message.data.lao.UpdateLao;
import com.github.dedis.student20_pop.model.network.method.message.data.rollcall.CloseRollCall;
import com.github.dedis.student20_pop.model.network.method.message.data.rollcall.CreateRollCall;
import com.github.dedis.student20_pop.model.network.method.message.data.rollcall.OpenRollCall;
import com.github.dedis.student20_pop.qrcode.CameraPermissionViewModel;
import com.github.dedis.student20_pop.qrcode.QRCodeScanningViewModel;
import com.github.dedis.student20_pop.utility.security.Keys;
import com.google.android.gms.vision.barcode.Barcode;
import com.google.crypto.tink.KeysetHandle;
import com.google.crypto.tink.PublicKeySign;
import com.google.crypto.tink.integration.android.AndroidKeysetManager;
import com.google.gson.Gson;
import io.reactivex.android.schedulers.AndroidSchedulers;
import io.reactivex.disposables.CompositeDisposable;
import io.reactivex.disposables.Disposable;
import io.reactivex.schedulers.Schedulers;
import java.io.IOException;
import java.security.GeneralSecurityException;
import java.time.Instant;
import java.util.ArrayList;
import java.util.Base64;
import java.util.HashSet;
import java.util.List;
import java.util.Optional;
import java.util.Set;
import java.util.concurrent.TimeUnit;
import java.util.stream.Collectors;

import java.util.stream.Stream;

<<<<<<< HEAD
import javax.crypto.ShortBufferException;


import io.reactivex.android.schedulers.AndroidSchedulers;
import io.reactivex.disposables.CompositeDisposable;
import io.reactivex.disposables.Disposable;
import io.reactivex.schedulers.Schedulers;

=======
>>>>>>> 877b7b3e
public class LaoDetailViewModel extends AndroidViewModel implements CameraPermissionViewModel,
        QRCodeScanningViewModel {
    public static final String TAG = LaoDetailViewModel.class.getSimpleName();
    private static final String LAO_FAILURE_MESSAGE = "failed to retrieve current lao";
    private static final String PK_FAILURE_MESSAGE = "failed to retrieve public key";
    private static final String PUBLISH_MESSAGE = "sending publish message";

    /*
     * LiveData objects for capturing events like button clicks
     */
    private final MutableLiveData<Event<Boolean>> mOpenHomeEvent = new MutableLiveData<>();
    private final MutableLiveData<Event<Boolean>> mOpenIdentityEvent = new MutableLiveData<>();
    private final MutableLiveData<Event<Boolean>> mShowPropertiesEvent = new MutableLiveData<>();
    private final MutableLiveData<Event<Boolean>> mEditPropertiesEvent = new MutableLiveData<>();
    private final MutableLiveData<Event<Boolean>> mOpenLaoDetailEvent = new MutableLiveData<>();
    private final MutableLiveData<Event<EventType>> mChooseNewLaoEventTypeEvent = new MutableLiveData<>();
    private final MutableLiveData<Event<EventType>> mNewLaoEventCreationEvent = new MutableLiveData<>();
    private final MutableLiveData<Event<Boolean>> mOpenNewRollCallEvent = new MutableLiveData<>();
    private final MutableLiveData<Event<String>> mOpenRollCallEvent = new MutableLiveData<>();
    private final MutableLiveData<Event<String>> mOpenAttendeesListEvent = new MutableLiveData<>();
    private final MutableLiveData<Event<Boolean>> mOpenLaoWalletEvent = new MutableLiveData<>();
    private final MutableLiveData<Event<Boolean>> mOpenElectionResultsEvent = new MutableLiveData<>();
    private final MutableLiveData<Event<Boolean>> mOpenManageElectionEvent = new MutableLiveData<>();
    private final MutableLiveData<Event<Boolean>> mElectionCreatedEvent = new MutableLiveData<>();
    private final MutableLiveData<Event<Boolean>> mOpenCastVotesEvent = new MutableLiveData<>();

    private final MutableLiveData<Event<Integer>> mNbAttendeesEvent = new MutableLiveData<>();
    private final MutableLiveData<Event<Boolean>> mCloseRollCallEvent = new MutableLiveData<>();

    private final MutableLiveData<Event<Boolean>> mCreatedRollCallEvent = new MutableLiveData<>();
    private final MutableLiveData<Event<String>> mPkRollCallEvent = new MutableLiveData<>();

    private final MutableLiveData<Event<String>> mAttendeeScanConfirmEvent = new MutableLiveData<>();
    private final MutableLiveData<Event<String>> mScanWarningEvent = new MutableLiveData<>();
    /*
     * LiveData objects that represent the state in a fragment
     */
    private final MutableLiveData<Lao> mCurrentLao = new MutableLiveData<>();
    private final MutableLiveData<Election> mCurrentElection = new MutableLiveData<>(); // Represents the current election being managed/opened in a fragment
    private final MutableLiveData<Boolean> mIsOrganizer = new MutableLiveData<>();
    private final MutableLiveData<Boolean> showProperties = new MutableLiveData<>(false);
    private final MutableLiveData<String> mLaoName = new MutableLiveData<>("");
    private List<List<Integer>> currentElectionVotes;
    private final LiveData<List<String>> mWitnesses =
            Transformations.map(
                    mCurrentLao,
                    lao -> lao == null ? new ArrayList<>() : new ArrayList<>(lao.getWitnesses()));
    private final LiveData<String> mCurrentLaoName =
            Transformations.map(mCurrentLao, lao -> lao == null ? "" : lao.getName());
    //  Multiple events from Lao may be concatenated using Stream.concat()
    private final LiveData<List<com.github.dedis.student20_pop.model.event.Event>> mLaoEvents = Transformations
            .map(mCurrentLao,
                    lao -> lao == null ? new ArrayList<>() :
                            Stream.concat(lao.getRollCalls().values().stream(), lao.getElections().values().stream()).collect(Collectors.toList()));

  private final LiveData<List<com.github.dedis.student20_pop.model.RollCall>> mLaoAttendedRollCalls = Transformations
          .map(mCurrentLao,
                  lao -> lao == null ? new ArrayList<com.github.dedis.student20_pop.model.RollCall>() :
                          lao.getRollCalls().values().stream().filter(rollcall->rollcall.getState()== EventState.CLOSED).filter(rollcall->attendedOrOrganized(lao, rollcall)).collect(Collectors.toList()));

  /**
   * Predicate used for filtering rollcalls to make sure that the user either attended the rollcall or was the organizer
   * @param lao
   * @param rollcall
   * @return boolean saying whether user attended or organized the given roll call
   */
  private boolean attendedOrOrganized(Lao lao, RollCall rollcall){
    //find out if user has attended the rollcall
    String firstLaoId = lao.getChannel().substring(6);
    String pk = "";
    try {
      pk = Base64.getUrlEncoder().encodeToString(Wallet.getInstance().findKeyPair(firstLaoId, rollcall.getPersistentId()).second);
    } catch (GeneralSecurityException e) {
      Log.d(TAG, "failed to retrieve public key from wallet", e);
      return false;
    }
    return rollcall.getAttendees().contains(pk) || isOrganizer().getValue();
  }

    /*
     * Dependencies for this class
     */
    private final LAORepository mLAORepository;
    private final AndroidKeysetManager mKeysetManager;
    private final CompositeDisposable disposables;
    private final Gson mGson;
    private String mCurrentRollCallId = ""; //used to know which roll call to close
    private Set<String> attendees = new HashSet<>();

    public LaoDetailViewModel(
            @NonNull Application application,
            LAORepository laoRepository,
            Gson gson,
            AndroidKeysetManager keysetManager) {
        super(application);
        mLAORepository = laoRepository;
        mKeysetManager = keysetManager;
        mGson = gson;
        disposables = new CompositeDisposable();

    }

    @Override
    protected void onCleared() {
        super.onCleared();
        disposables.dispose();
    }

    /**
     * Sends a ElectionCastVotes message .
     *
     * <p>Publish a GeneralMessage containing ElectionCastVotes data.
     *
     * @param votes the corresponding votes for that election
     */
    public void sendVote(List<ElectionVote> votes) {
        Election election = mCurrentElection.getValue();
        if (election == null) {
            Log.d(TAG, "failed to retrieve current election");
            return;
        }
        Log.d(TAG, "sending a new vote in election : " + election + " with election start time" + election.getStartTimestamp());
        Lao lao = getCurrentLaoValue();
        if (lao == null) {
            Log.d(TAG, LAO_FAILURE_MESSAGE);
            return;
        }
        String laoChannel = lao.getChannel();
        String laoId = laoChannel.substring(6);
        CastVote castVote = new CastVote(votes, election.getId(), laoId);

        //TODO change this to election.getChannel() when method is implemented in Victor's PR
        String electionChannel = laoChannel + "/" + election.getId();

        try {
            // Retrieve identity of who is sending the votes
            KeysetHandle publicKeysetHandle = mKeysetManager.getKeysetHandle().getPublicKeysetHandle();
            String publicKey = Keys.getEncodedKey(publicKeysetHandle);
            byte[] sender = Base64.getUrlDecoder().decode(publicKey);

            PublicKeySign signer = mKeysetManager.getKeysetHandle().getPrimitive(PublicKeySign.class);
            MessageGeneral msg = new MessageGeneral(sender, castVote, signer, mGson);

            Log.d(TAG, PUBLISH_MESSAGE);
            Disposable disposable =
                    mLAORepository
                            .sendPublish(electionChannel, msg)
                            .subscribeOn(Schedulers.io())
                            .observeOn(AndroidSchedulers.mainThread())
                            .timeout(5, TimeUnit.SECONDS)
                            .subscribe(
                                    answer -> {
                                        if (answer instanceof Result) {
                                            Log.d(TAG, "sent a vote successfully");
                                            openLaoDetail();
                                        } else {
                                            Log.d(TAG, "failed to send the vote");
                                        }
                                    },
                                    throwable -> Log.d(TAG, "timed out waiting for result on cast_vote", throwable));

            disposables.add(disposable);
        } catch (GeneralSecurityException | IOException e) {
            Log.d(TAG, PK_FAILURE_MESSAGE, e);
        }
    }

    /**
     * Creates new Election event.
     *
     * <p>Publish a GeneralMessage containing ElectionSetup data.
     *
     * @param name          the name of the election
     * @param start         the start time of the election
     * @param end           the end time of the election
     * @param votingMethod  the type of voting method (e.g Plurality)
     * @param ballotOptions the list of ballot options
     * @param question      the question associated to the election
     * @return the id of the newly created election event, null if fails to create the event
     */
    public String createNewElection(String name, long start, long end, String votingMethod, boolean writeIn, List<String> ballotOptions, String question) {
        Log.d(TAG, "creating a new election with name " + name);

        Lao lao = getCurrentLaoValue();
        if (lao == null) {
            Log.d(TAG, LAO_FAILURE_MESSAGE);
            return null;
        }

        String channel = lao.getChannel();
        ElectionSetup electionSetup;
        String laoId = channel.substring(6);

        electionSetup = new ElectionSetup(name, start, end, votingMethod, writeIn, ballotOptions, question, laoId);

        try {
            // Retrieve identity of who is creating the election
            KeysetHandle publicKeysetHandle = mKeysetManager.getKeysetHandle().getPublicKeysetHandle();
            String publicKey = Keys.getEncodedKey(publicKeysetHandle);
            byte[] sender = Base64.getUrlDecoder().decode(publicKey);
            PublicKeySign signer = mKeysetManager.getKeysetHandle().getPrimitive(PublicKeySign.class);
            MessageGeneral msg = new MessageGeneral(sender, electionSetup, signer, mGson);

            Log.d(TAG, PUBLISH_MESSAGE);
            Disposable disposable =
                    mLAORepository
                            .sendPublish(channel, msg)
                            .subscribeOn(Schedulers.io())
                            .observeOn(AndroidSchedulers.mainThread())
                            .timeout(5, TimeUnit.SECONDS)
                            .subscribe(
                                    answer -> {
                                        if (answer instanceof Result) {
                                            Log.d(TAG, "setup an election");
                                            mElectionCreatedEvent.postValue(new Event<>(true));
                                        } else if (answer instanceof Error) {
                                            Log.d(TAG, "failed to setup an election because of the following error : " + ((Error) answer).getError().getDescription());
                                        } else {
                                            Log.d(TAG, "failed to setup an election");
                                        }
                                    },
                                    throwable ->
                                            Log.d(TAG, "timed out waiting for result on election/create", throwable)
                            );

            disposables.add(disposable);

        } catch (GeneralSecurityException | IOException e) {
            Log.d(TAG, PK_FAILURE_MESSAGE, e);
            return null;
        }
        return electionSetup.getId();
    }

    /**
     * Creates new roll call event.
     *
     * <p>Publish a GeneralMessage containing CreateRollCall data.
     *
     * @param title         the title of the roll call
     * @param description   the description of the roll call, can be empty
     * @param proposedStart the proposed start time of the roll call
     * @param proposedEnd   the proposed end time of the roll call
     * @param open          true if we want to directly open the roll call
     * @return the id of the newly created roll call event, null if fails to create the event
     */
    public void createNewRollCall(String title, String description, long proposedStart, long proposedEnd, boolean open) {
        Log.d(TAG, "creating a new roll call with title " + title);
        Lao lao = getCurrentLaoValue();
        if (lao == null) {
            Log.d(TAG, LAO_FAILURE_MESSAGE);
            return;
        }
        String channel = lao.getChannel();
        CreateRollCall createRollCall;
        String laoId = channel.substring(6); // removing /root/ prefix
        createRollCall = new CreateRollCall(title, proposedStart, proposedEnd, "Lausanne", description, laoId);

        try {

            KeysetHandle publicKeysetHandle = mKeysetManager.getKeysetHandle().getPublicKeysetHandle();
            String publicKey = Keys.getEncodedKey(publicKeysetHandle);
            byte[] sender = Base64.getUrlDecoder().decode(publicKey);
            PublicKeySign signer = mKeysetManager.getKeysetHandle().getPrimitive(PublicKeySign.class);
            Log.d(TAG, PUBLISH_MESSAGE);
            MessageGeneral msg = new MessageGeneral(sender, createRollCall, signer, mGson);
            Disposable disposable =
                    mLAORepository
                            .sendPublish(channel, msg)
                            .subscribeOn(Schedulers.io())
                            .observeOn(AndroidSchedulers.mainThread())
                            .timeout(5, TimeUnit.SECONDS)
                            .subscribe(
                                    answer -> {
                                        if (answer instanceof Result) {
                                            Log.d(TAG, "created a roll call with id: " + createRollCall.getId());
                                            if (open) {
                                                openRollCall(createRollCall.getId());
                                            } else {
                                                mCreatedRollCallEvent.postValue(new Event<>(true));
                                            }
                                        } else {
                                            Log.d(TAG, "failed to create a roll call");
                                        }
                                    },
                                    throwable -> {
                                        Log.d(TAG, "timed out waiting for result on roll_call/create", throwable);
                                    });
            disposables.add(disposable);
        } catch (GeneralSecurityException | IOException e) {
            Log.d(TAG, PK_FAILURE_MESSAGE, e);
        }
    }

    /**
     * Opens a roll call event.
     *
     * <p>Publish a GeneralMessage containing OpenRollCall data.
     *
     * @param id the roll call id to open
     */
    public void openRollCall(String id) {
        Log.d(TAG, "call openRollCall");

        Lao lao = getCurrentLaoValue();
        if (lao == null) {
            Log.d(TAG, LAO_FAILURE_MESSAGE);
            return;
        }
        long openedAt = Instant.now().getEpochSecond();
        String channel = lao.getChannel();
        String laoId = channel.substring(6); // removing /root/ prefix
        Optional<RollCall> optRollCall = lao.getRollCall(id);
        if (!optRollCall.isPresent()) {
            Log.d(TAG, "failed to retrieve roll call with id " + id);
            return;
        }
        RollCall rollCall = optRollCall.get();
        OpenRollCall openRollCall = new OpenRollCall(laoId, id, openedAt, rollCall.getState());
        attendees = new HashSet<>(rollCall.getAttendees());

        try {
            KeysetHandle publicKeysetHandle = mKeysetManager.getKeysetHandle().getPublicKeysetHandle();
            String publicKey = Keys.getEncodedKey(publicKeysetHandle);
            byte[] sender = Base64.getUrlDecoder().decode(publicKey);
            PublicKeySign signer = mKeysetManager.getKeysetHandle().getPrimitive(PublicKeySign.class);
            MessageGeneral msg = new MessageGeneral(sender, openRollCall, signer, mGson);
            Disposable disposable =
                    mLAORepository
                            .sendPublish(channel, msg)
                            .subscribeOn(Schedulers.io())
                            .observeOn(AndroidSchedulers.mainThread())
                            .timeout(5, TimeUnit.SECONDS)
                            .subscribe(
                                    answer -> {
                                        if (answer instanceof Result) {
                                            Log.d(TAG, "opened the roll call");
                                            mCurrentRollCallId = openRollCall.getUpdateId();
                                            openAttendeeScanning();
                                        } else {
                                            Log.d(TAG, "failed to open the roll call");
                                        }
                                    },
                                    throwable -> Log.d(TAG, "timed out waiting for result on roll_call/open", throwable)
                            );
            disposables.add(disposable);
        } catch (GeneralSecurityException | IOException e) {
            Log.d(TAG, PK_FAILURE_MESSAGE, e);
        }
    }

    /**
     * Closes the roll call event currently open
     *
     * <p>Publish a GeneralMessage containing CloseRollCall data.
     */
    public void closeRollCall() {
        Log.d(TAG, "call closeRollCall");
        Lao lao = getCurrentLaoValue();
        if (lao == null) {
            Log.d(TAG, LAO_FAILURE_MESSAGE);
            return;
        }
        long end = Instant.now().getEpochSecond();
        String channel = lao.getChannel();
        String laoId = channel.substring(6); // removing /root/ prefix
        CloseRollCall closeRollCall = new CloseRollCall(laoId, mCurrentRollCallId, end, new ArrayList<>(attendees));
        try {
            KeysetHandle publicKeysetHandle = mKeysetManager.getKeysetHandle().getPublicKeysetHandle();
            String publicKey = Keys.getEncodedKey(publicKeysetHandle);
            byte[] sender = Base64.getUrlDecoder().decode(publicKey);
            PublicKeySign signer = mKeysetManager.getKeysetHandle().getPrimitive(PublicKeySign.class);
            MessageGeneral msg = new MessageGeneral(sender, closeRollCall, signer, mGson);
            Disposable disposable =
                    mLAORepository
                            .sendPublish(channel, msg)
                            .subscribeOn(Schedulers.io())
                            .observeOn(AndroidSchedulers.mainThread())
                            .timeout(5, TimeUnit.SECONDS)
                            .subscribe(
                                    answer -> {
                                        if (answer instanceof Result) {
                                            Log.d(TAG, "closed the roll call");
                                            mCurrentRollCallId = "";
                                            attendees.clear();
                                            openLaoDetail();
                                        } else {
                                            Log.d(TAG, "failed to close the roll call");
                                        }
                                    },
                                    throwable -> Log.d(TAG, "timed out waiting for result on roll_call/open", throwable)
                            );
            disposables.add(disposable);
        } catch (GeneralSecurityException | IOException e) {
            Log.d(TAG, PK_FAILURE_MESSAGE, e);
        }

    }

    /**
     * Remove specific witness from the LAO's list of witnesses.
     *
     * <p>Publish a GeneralMessage containing UpdateLao data.
     *
     * @param witness the id of the witness to remove
     */
    public void removeWitness(String witness) {
        Log.d(TAG, "trying to remove witness: " + witness);
        // TODO: implement this by sending an UpdateLao
    }

    /*
     * Getters for MutableLiveData instances declared above
     */
    public LiveData<Event<Boolean>> getOpenLaoDetailEvent() {
        return mOpenLaoDetailEvent;
    }

    public LiveData<Event<Boolean>> getOpenElectionResultsEvent() {
        return mOpenElectionResultsEvent;
    }

    public LiveData<Event<Boolean>> getElectionCreated() {
        return mElectionCreatedEvent;
    }

    public LiveData<Event<Boolean>> getOpenManageElectionEvent() {
        return mOpenManageElectionEvent;
    }

    public LiveData<Event<Boolean>> getOpenCastVotes() {
        return mOpenCastVotesEvent;
    }

    public LiveData<List<com.github.dedis.student20_pop.model.event.Event>> getLaoEvents() {
        return mLaoEvents;
    }

    public LiveData<List<com.github.dedis.student20_pop.model.RollCall>> getLaoAttendedRollCalls() {
        return mLaoAttendedRollCalls;
    }

    public LiveData<Event<Boolean>> getOpenHomeEvent() {
        return mOpenHomeEvent;
    }

    public LiveData<Event<Boolean>> getOpenIdentityEvent() {
        return mOpenIdentityEvent;
    }

    public LiveData<Event<Boolean>> getShowPropertiesEvent() {
        return mShowPropertiesEvent;
    }

    public LiveData<Event<Boolean>> getEditPropertiesEvent() {
        return mEditPropertiesEvent;
    }

    public LiveData<Event<EventType>> getNewLaoEventEvent() {
        return mChooseNewLaoEventTypeEvent;
    }

    public LiveData<Event<EventType>> getNewLaoEventCreationEvent() {
        return mNewLaoEventCreationEvent;
    }

    public LiveData<Event<Boolean>> getOpenNewRollCallEvent() {
        return mOpenNewRollCallEvent;
    }

    public LiveData<Lao> getCurrentLao() {
        return mCurrentLao;
    }

    public Lao getCurrentLaoValue() {
        return mCurrentLao.getValue();
    }

    public LiveData<String> getCurrentLaoName() {
        return mCurrentLaoName;
    }

    public void setCurrentLaoName(String laoName) {
        if (laoName != null && !laoName.isEmpty() && !laoName.equals(getCurrentLaoName())) {
            Log.d(TAG, "New name for current LAO: " + laoName);
            mLaoName.setValue(laoName);
        }
    }

    public LiveData<Boolean> isOrganizer() {
        return mIsOrganizer;
    }

    public LiveData<Boolean> getShowProperties() {
        return showProperties;
    }

    public LiveData<List<String>> getWitnesses() {
        return mWitnesses;
    }

    public LiveData<Event<String>> getOpenRollCallEvent() {
        return mOpenRollCallEvent;
    }

    public LiveData<Event<String>> getOpenAttendeesListEvent() {
      return mOpenAttendeesListEvent;
    }

    public LiveData<Event<Boolean>> getOpenLaoWalletEvent() {
      return mOpenLaoWalletEvent;
    }

    public LiveData<Event<Integer>> getNbAttendeesEvent() {
        return mNbAttendeesEvent;
    }

    public LiveData<Event<Boolean>> getCloseRollCallEvent() {
        return mCloseRollCallEvent;
    }

    public LiveData<Event<Boolean>> getCreatedRollCallEvent() {
        return mCreatedRollCallEvent;
    }

    public LiveData<Event<String>> getAttendeeScanConfirmEvent() {
        return mAttendeeScanConfirmEvent;
    }

    public LiveData<Event<String>> getScanWarningEvent() {
        return mScanWarningEvent;
    }

    public LiveData<Event<String>> getPkRollCallEvent() {
        return mPkRollCallEvent;
    }

    public Election getCurrentElection() {
        return mCurrentElection.getValue();
    }

    public void setCurrentElection(Election e) {
        mCurrentElection.setValue(e);
    }

    public List<List<Integer>> getCurrentElectionVotes() {
        return currentElectionVotes;
    }

    public void setCurrentElectionVotes(List<List<Integer>> currentElectionVotes) {
        if(currentElectionVotes == null)
            throw new IllegalArgumentException();
        this.currentElectionVotes = currentElectionVotes;
    }

    public void setCurrentElectionQuestionVotes(List<Integer> votes, int position){
        if(votes == null || position < 0 || position >= votes.size())
            throw new IllegalArgumentException();
        currentElectionVotes.set(position, votes);
    }

    /*
     * Methods that modify the state or post an Event to update the UI.
     */
    public void openHome() {
        mOpenHomeEvent.setValue(new Event<>(true));
    }

    public void electionCreated() {
        mElectionCreatedEvent.postValue(new Event<>(true));
    }

    public void openLaoDetail() {
        mOpenLaoDetailEvent.postValue(new Event<>(true));
    }

    public void openCastVotes() {
        mOpenCastVotesEvent.postValue(new Event<>(true));
    }

    public void openIdentity() {
        mOpenIdentityEvent.setValue(new Event<>(true));
    }

    public void toggleShowHideProperties() {
        boolean val = showProperties.getValue();
        showProperties.postValue(!val);
    }

    public void openEditProperties() {
        mEditPropertiesEvent.setValue(new Event<>(true));
    }

    public void closeEditProperties() {
        mEditPropertiesEvent.setValue(new Event<>(false));
    }

    public void terminateCurrentElection() {
        if (mCurrentLao.getValue().removeElection(mCurrentElection.getValue().getId())) {
            Log.d(TAG, "Election deleted : " + mCurrentElection.getValue().getId());
            Lao lao = getCurrentLaoValue();
            mCurrentLao.postValue(lao);
            openLaoDetail();
        } else {
            Log.d(TAG, "Impossible to delete election : " + mCurrentElection.getValue().getId());
        }
    }

    /**
     * Choosing an event type to create on the multiple-choice screen
     *
     * @param eventType the event type to create
     */
    public void chooseEventType(EventType eventType) {
        mChooseNewLaoEventTypeEvent.postValue(new Event<>(eventType));
    }

    /**
     * Creating a new event of specified type
     *
     * @param eventType the event type of the new event
     */
    public void newLaoEventCreation(EventType eventType) {
        mNewLaoEventCreationEvent.postValue(new Event<>(eventType));
    }

    public void openNewRollCall(Boolean open) {
        mOpenNewRollCallEvent.postValue(new Event<>(open));
    }

    public void openElectionResults(Boolean open) {
        mOpenElectionResultsEvent.postValue(new Event<>(open));
    }

    public void openManageElection(Boolean open) {
        mOpenManageElectionEvent.postValue(new Event<>(open));
    }

    public void confirmEdit() {
        closeEditProperties();
        if (!mLaoName.getValue().isEmpty()) {
            updateLaoName();
        }
    }

    public void updateLaoName() {
        Log.d(TAG, "Updating lao name to " + mLaoName.getValue());

        Lao lao = getCurrentLaoValue();
        String channel = lao.getChannel();
        try {
            KeysetHandle publicKeysetHandle = mKeysetManager.getKeysetHandle().getPublicKeysetHandle();
            String publicKey = Keys.getEncodedKey(publicKeysetHandle);
            byte[] sender = Base64.getUrlDecoder().decode(publicKey);
            PublicKeySign signer = mKeysetManager.getKeysetHandle().getPrimitive(PublicKeySign.class);

            long now = Instant.now().getEpochSecond();
            UpdateLao updateLao = new UpdateLao(publicKey, lao.getCreation(), mLaoName.getValue(), now, lao.getWitnesses());
            MessageGeneral msg = new MessageGeneral(sender, updateLao, signer, mGson);
            Disposable disposable =
                    mLAORepository
                            .sendPublish(channel, msg)
                            .subscribeOn(Schedulers.io())
                            .observeOn(AndroidSchedulers.mainThread())
                            .timeout(5, TimeUnit.SECONDS)
                            .subscribe(
                                    answer -> {
                                        if (answer instanceof Result) {
                                            Log.d(TAG, "updated lao name");
                                            StateLao stateLao = new StateLao(updateLao.getId(), updateLao.getName(), lao.getCreation(), updateLao.getLastModified(), publicKey, msg.getMessageId(), lao.getWitnesses(), new ArrayList<>());
                                            MessageGeneral stateMsg = new MessageGeneral(sender, stateLao, signer, mGson);
                                            mLAORepository
                                                    .sendPublish(channel, stateMsg)
                                                    .subscribeOn(Schedulers.io())
                                                    .observeOn(AndroidSchedulers.mainThread())
                                                    .timeout(5, TimeUnit.SECONDS)
                                                    .subscribe(
                                                            answer2 -> {
                                                                if (answer2 instanceof Result) {
                                                                    Log.d(TAG, "updated lao name2");
                                                                } else {
                                                                    Log.d(TAG, "failed to update lao name");
                                                                }
                                                            },
                                                            throwable -> Log.d(TAG, "timed out waiting for result on update lao name", throwable)
                                                    );
                                        } else {
                                            Log.d(TAG, "failed to update lao name");
                                        }
                                    },
                                    throwable -> Log.d(TAG, "timed out waiting for result on update lao name", throwable)
                            );
            disposables.add(disposable);
        } catch (GeneralSecurityException | IOException e) {
            Log.d(TAG, PK_FAILURE_MESSAGE, e);
        }
    }

    public void cancelEdit() {
        mLaoName.setValue("");
        closeEditProperties();
    }

    public void subscribeToLao(String laoId) {
        disposables.add(
                mLAORepository
                        .getLaoObservable(laoId)
                        .subscribeOn(Schedulers.io())
                        .observeOn(AndroidSchedulers.mainThread())
                        .subscribe(
                                lao -> {
                                    Log.d(TAG, "got an update for lao: " + lao.getName());
                                    mCurrentLao.postValue(lao);
                                    try {
                                        KeysetHandle publicKeysetHandle =
                                                mKeysetManager.getKeysetHandle().getPublicKeysetHandle();
                                        boolean isOrganizer =
                                                lao.getOrganizer().equals(Keys.getEncodedKey(publicKeysetHandle));
                                        Log.d(TAG, "isOrganizer: " + isOrganizer);
                                        mIsOrganizer.setValue(isOrganizer);
                                        return;
                                    } catch (GeneralSecurityException e) {
                                        Log.d(TAG, "failed to get public keyset handle", e);
                                    } catch (IOException e) {
                                        Log.d(TAG, "failed to get public key", e);
                                    }
                                    mIsOrganizer.setValue(false);
                                }));
    }

    public void openQrCodeScanningRollCall() {
        mOpenRollCallEvent.setValue(new Event<>(HomeViewModel.SCAN));
        mNbAttendeesEvent.postValue(new Event<>(attendees.size())); //this to display the initial number of attendees
    }

    public void openCameraPermissionRollCall() {
        mOpenRollCallEvent.setValue(new Event<>(HomeViewModel.REQUEST_CAMERA_PERMISSION));
    }

    public void enterRollCall(String id) {
        String firstLaoId = getCurrentLaoValue().getChannel().substring(6); // use the laoId set at creation + need to remove /root/ prefix
        String errorMessage = "failed to retrieve public key from wallet";
        try {
            String pk = Base64.getUrlEncoder().encodeToString(Wallet.getInstance().findKeyPair(firstLaoId, id).second);
            mPkRollCallEvent.postValue(new Event<>(pk));
        } catch (Exception e) {
            Log.d(TAG, errorMessage, e);
        }
    }

    public void openAttendeeScanning() {
        if (ContextCompat.checkSelfPermission(
                getApplication().getApplicationContext(), Manifest.permission.CAMERA)
                == PackageManager.PERMISSION_GRANTED) {
            openQrCodeScanningRollCall();
        } else {
            openCameraPermissionRollCall();
        }
    }

    public void openLaoWallet(){
      mOpenLaoWalletEvent.postValue(new Event<>(true));
    }

    public void openAttendeesList(String rollCallId){
      mOpenAttendeesListEvent.postValue(new Event<>(rollCallId));
    }

    @Override
    public void onPermissionGranted() {
        openQrCodeScanningRollCall();
    }

    @Override
    public int getScanDescription() {
        return R.string.qrcode_scanning_add_attendee;
    }

    @Override
    public void onQRCodeDetected(Barcode barcode) {
        Log.d(TAG, "Detected barcode with value: " + barcode.rawValue);
        try {
            Base64.getUrlDecoder().decode(barcode.rawValue);
        } catch (IllegalArgumentException e) {
            mScanWarningEvent.postValue(new Event<>("Invalid QR code. Please try again."));
            return;
        }
        if (attendees.contains(barcode.rawValue)) {
            mScanWarningEvent.postValue(new Event<>("This QR code has already been scanned. Please try again."));
            return;
        }
        attendees.add(barcode.rawValue);
        mAttendeeScanConfirmEvent.postValue(new Event<>("Attendee has been added."));
        mNbAttendeesEvent.postValue(new Event<>(attendees.size()));
    }

}<|MERGE_RESOLUTION|>--- conflicted
+++ resolved
@@ -59,7 +59,6 @@
 
 import java.util.stream.Stream;
 
-<<<<<<< HEAD
 import javax.crypto.ShortBufferException;
 
 
@@ -68,8 +67,6 @@
 import io.reactivex.disposables.Disposable;
 import io.reactivex.schedulers.Schedulers;
 
-=======
->>>>>>> 877b7b3e
 public class LaoDetailViewModel extends AndroidViewModel implements CameraPermissionViewModel,
         QRCodeScanningViewModel {
     public static final String TAG = LaoDetailViewModel.class.getSimpleName();

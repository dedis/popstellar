--- conflicted
+++ resolved
@@ -35,11 +35,8 @@
 import com.github.dedis.student20_pop.model.network.method.message.data.rollcall.OpenRollCall;
 import com.github.dedis.student20_pop.qrcode.CameraPermissionViewModel;
 import com.github.dedis.student20_pop.qrcode.QRCodeScanningViewModel;
-<<<<<<< HEAD
 import com.github.dedis.student20_pop.qrcode.ScanningAction;
 import com.github.dedis.student20_pop.utility.security.Hash;
-=======
->>>>>>> 5e212884
 import com.github.dedis.student20_pop.utility.security.Keys;
 import com.github.dedis.student20_pop.utility.security.Signature;
 import com.google.android.gms.vision.barcode.Barcode;
@@ -67,17 +64,12 @@
 
 public class LaoDetailViewModel extends AndroidViewModel implements CameraPermissionViewModel,
         QRCodeScanningViewModel {
-
     public static final String TAG = LaoDetailViewModel.class.getSimpleName();
     private static final String LAO_FAILURE_MESSAGE = "failed to retrieve current lao";
     private static final String PK_FAILURE_MESSAGE = "failed to retrieve public key";
     private static final String PUBLISH_MESSAGE = "sending publish message";
-<<<<<<< HEAD
     private static final String KEYSET_HANDLE_FAILURE_MESSAGE = "failed to get public keyset handle";
     private static final String GET_PK_FAILURE = "failed to get public key";
-=======
-
->>>>>>> 5e212884
     /*
      * LiveData objects for capturing events like button clicks
      */
@@ -136,12 +128,6 @@
                     mCurrentLao,
                     lao -> lao == null ? new ArrayList<>() : new ArrayList<>(lao.getWitnessMessages().values()));
 
-<<<<<<< HEAD
-    private final LiveData<List<com.github.dedis.student20_pop.model.RollCall>> mLaoAttendedRollCalls = Transformations
-            .map(mCurrentLao,
-                    lao -> lao == null ? new ArrayList<com.github.dedis.student20_pop.model.RollCall>() :
-                            lao.getRollCalls().values().stream().filter(rollcall -> rollcall.getState() == EventState.CLOSED).filter(rollcall -> attendedOrOrganized(lao, rollcall)).collect(Collectors.toList()));
-=======
   private final LiveData<List<com.github.dedis.student20_pop.model.RollCall>> mLaoAttendedRollCalls = Transformations
           .map(mCurrentLao,
                   lao -> lao == null ? new ArrayList<com.github.dedis.student20_pop.model.RollCall>() :
@@ -166,15 +152,14 @@
     return rollcall.getAttendees().contains(pk) || isOrganizer().getValue();
   }
 
->>>>>>> 5e212884
     /*
      * Dependencies for this class
      */
     private final LAORepository mLAORepository;
     private final AndroidKeysetManager mKeysetManager;
+    private String mCurrentRollCallId = ""; //used to know which roll call to close
     private final CompositeDisposable disposables;
     private final Gson mGson;
-    private String mCurrentRollCallId = ""; //used to know which roll call to close
     private Set<String> attendees = new HashSet<>();
     private Set<String> witnesses = new HashSet<>(); // used to dynamically update the set of witnesses when WR code scanned
     private ScanningAction scanningAction;
@@ -190,26 +175,6 @@
         mGson = gson;
         disposables = new CompositeDisposable();
 
-    }
-
-    /**
-     * Predicate used for filtering rollcalls to make sure that the user either attended the rollcall or was the organizer
-     *
-     * @param lao
-     * @param rollcall
-     * @return boolean saying whether user attended or organized the given roll call
-     */
-    private boolean attendedOrOrganized(Lao lao, RollCall rollcall) {
-        //find out if user has attended the rollcall
-        String firstLaoId = lao.getChannel().substring(6);
-        String pk = "";
-        try {
-            pk = Base64.getUrlEncoder().encodeToString(Wallet.getInstance().findKeyPair(firstLaoId, rollcall.getPersistentId()).second);
-        } catch (NoSuchAlgorithmException | InvalidKeyException | ShortBufferException e) {
-            Log.d(TAG, "failed to retrieve public key from wallet", e);
-            return false;
-        }
-        return rollcall.getAttendees().contains(pk) || isOrganizer().getValue();
     }
 
     @Override
@@ -719,13 +684,12 @@
         return mOpenRollCallEvent;
     }
 
-<<<<<<< HEAD
     public LiveData<Event<Boolean>> getOpenAddWitness() {
         return mOpenAddWitness;
-=======
+    }
+
     public LiveData<Event<String>> getOpenRollCallTokenEvent() {
         return mOpenRollCallTokenEvent;
->>>>>>> 5e212884
     }
 
     public LiveData<Event<String>> getOpenAttendeesListEvent() {
@@ -1064,17 +1028,12 @@
         mOpenLaoWalletEvent.postValue(new Event<>(true));
     }
 
-<<<<<<< HEAD
+    public void openRollCallToken(String rollCallId){
+        mOpenRollCallTokenEvent.postValue(new Event<>(rollCallId));
+    }
+
     public void openAttendeesList(String rollCallId) {
         mOpenAttendeesListEvent.postValue(new Event<>(rollCallId));
-=======
-    public void openRollCallToken(String rollCallId){
-        mOpenRollCallTokenEvent.postValue(new Event<>(rollCallId));
-    }
-
-    public void openAttendeesList(String rollCallId){
-      mOpenAttendeesListEvent.postValue(new Event<>(rollCallId));
->>>>>>> 5e212884
     }
 
     public void logoutWallet(){

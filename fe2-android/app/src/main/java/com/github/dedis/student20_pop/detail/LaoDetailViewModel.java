--- conflicted
+++ resolved
@@ -1072,13 +1072,6 @@
         mOpenAttendeesListEvent.postValue(new Event<>(rollCallId));
     }
 
-<<<<<<< HEAD
-    public void logoutWallet() {
-        Wallet.getInstance().logout();
-    }
-
-=======
->>>>>>> a4b98c95
     @Override
     public void onPermissionGranted() {
         if (scanningAction == ScanningAction.ADD_ROLL_CALL_ATTENDEE) {

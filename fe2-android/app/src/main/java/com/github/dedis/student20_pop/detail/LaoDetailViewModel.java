package com.github.dedis.student20_pop.detail;

import android.Manifest;
import android.app.Application;
import android.content.pm.PackageManager;
import android.util.Log;

import androidx.annotation.NonNull;
import androidx.core.content.ContextCompat;
import androidx.lifecycle.AndroidViewModel;
import androidx.lifecycle.LiveData;
import androidx.lifecycle.MutableLiveData;
import androidx.lifecycle.Transformations;

import com.github.dedis.student20_pop.Event;
import com.github.dedis.student20_pop.R;
import com.github.dedis.student20_pop.home.HomeViewModel;
import com.github.dedis.student20_pop.model.Lao;
import com.github.dedis.student20_pop.model.RollCall;
<<<<<<< HEAD
import com.github.dedis.student20_pop.model.Election;
=======
import com.github.dedis.student20_pop.model.Wallet;
>>>>>>> 23725078
import com.github.dedis.student20_pop.model.data.LAORepository;
import com.github.dedis.student20_pop.model.event.EventType;
import com.github.dedis.student20_pop.model.network.answer.Error;
import com.github.dedis.student20_pop.model.network.answer.Result;
import com.github.dedis.student20_pop.model.network.method.message.MessageGeneral;
import com.github.dedis.student20_pop.model.network.method.message.data.election.ElectionSetup;
import com.github.dedis.student20_pop.model.network.method.message.data.lao.StateLao;
import com.github.dedis.student20_pop.model.network.method.message.data.lao.UpdateLao;
import com.github.dedis.student20_pop.model.network.method.message.data.rollcall.CloseRollCall;
import com.github.dedis.student20_pop.model.network.method.message.data.rollcall.CreateRollCall;
import com.github.dedis.student20_pop.model.network.method.message.data.rollcall.OpenRollCall;
import com.github.dedis.student20_pop.qrcode.CameraPermissionViewModel;
import com.github.dedis.student20_pop.qrcode.QRCodeScanningViewModel;
import com.github.dedis.student20_pop.utility.security.Hash;
import com.github.dedis.student20_pop.utility.security.Keys;
import com.google.android.gms.vision.barcode.Barcode;
import com.google.crypto.tink.KeysetHandle;
import com.google.crypto.tink.PublicKeySign;
import com.google.crypto.tink.integration.android.AndroidKeysetManager;
import com.google.gson.Gson;

import java.io.IOException;
import java.security.GeneralSecurityException;
import java.security.InvalidKeyException;
import java.security.NoSuchAlgorithmException;
import java.time.Instant;
import java.util.ArrayList;
import java.util.Base64;
import java.util.HashSet;
import java.util.List;
import java.util.Optional;
import java.util.Set;
import java.util.concurrent.TimeUnit;
import java.util.stream.Collectors;

<<<<<<< HEAD
import java.util.stream.Stream;
import io.reactivex.android.schedulers.AndroidSchedulers;import io.reactivex.disposables.CompositeDisposable;
=======
import javax.crypto.ShortBufferException;

import io.reactivex.android.schedulers.AndroidSchedulers;
import io.reactivex.disposables.CompositeDisposable;
>>>>>>> 23725078
import io.reactivex.disposables.Disposable;
import io.reactivex.schedulers.Schedulers;

public class LaoDetailViewModel extends AndroidViewModel implements CameraPermissionViewModel,
        QRCodeScanningViewModel {
  public static final String TAG = LaoDetailViewModel.class.getSimpleName();
  private static final String LAO_FAILURE_MESSAGE = "failed to retrieve current lao";
  private static final String PK_FAILURE_MESSAGE = "failed to retrieve public key";
  /*
   * LiveData objects for capturing events like button clicks
   */
  private final MutableLiveData<Event<Boolean>> mOpenHomeEvent = new MutableLiveData<>();
  private final MutableLiveData<Event<Boolean>> mOpenIdentityEvent = new MutableLiveData<>();
  private final MutableLiveData<Event<Boolean>> mShowPropertiesEvent = new MutableLiveData<>();
  private final MutableLiveData<Event<Boolean>> mEditPropertiesEvent = new MutableLiveData<>();
  private final MutableLiveData<Event<Boolean>> mOpenLaoDetailEvent = new MutableLiveData<>();
  private final MutableLiveData<Event<EventType>> mChooseNewLaoEventTypeEvent = new MutableLiveData<>();
  private final MutableLiveData<Event<EventType>> mNewLaoEventCreationEvent = new MutableLiveData<>();
  private final MutableLiveData<Event<Boolean>> mOpenNewRollCallEvent = new MutableLiveData<>();
  private final MutableLiveData<Event<String>> mOpenRollCallEvent = new MutableLiveData<>();
  private final MutableLiveData<Event<Boolean>> mOpenElectionResultsEvent = new MutableLiveData<>();
  private final MutableLiveData<Event<Boolean>> mOpenManageElectionEvent = new MutableLiveData<>();
  private final MutableLiveData<Event<Boolean>> mElectionCreatedEvent = new MutableLiveData<>();
  private final MutableLiveData<Event<Boolean>> mOpenCastVotesEvent = new MutableLiveData<>();

  private final MutableLiveData<Event<Integer>>  mNbAttendeesEvent = new MutableLiveData<>();
  private final MutableLiveData<Event<Boolean>> mCloseRollCallEvent = new MutableLiveData<>();

  private final MutableLiveData<Event<Boolean>> mCreatedRollCallEvent = new MutableLiveData<>();
  private final MutableLiveData<Event<String>> mPkRollCallEvent = new MutableLiveData<>();

  private final MutableLiveData<Event<String>>  mAttendeeScanConfirmEvent = new MutableLiveData<>();
  private final MutableLiveData<Event<String>>  mScanWarningEvent = new MutableLiveData<>();
  /*
   * LiveData objects that represent the state in a fragment
   */
  private final MutableLiveData<Lao> mCurrentLao = new MutableLiveData<>();
  private final MutableLiveData<Election> mCurrentElection = new MutableLiveData<>(); // Represents the current election being managed/opened in a fragment
  private final MutableLiveData<Boolean> mIsOrganizer = new MutableLiveData<>();
  private final MutableLiveData<Boolean> showProperties = new MutableLiveData<>(false);
  private final MutableLiveData<String> mLaoName = new MutableLiveData<>("");
  private final LiveData<List<String>> mWitnesses =
          Transformations.map(
                  mCurrentLao,
                  lao -> lao == null ? new ArrayList<>() : new ArrayList<>(lao.getWitnesses()));
  private final LiveData<String> mCurrentLaoName =
          Transformations.map(mCurrentLao, lao -> lao == null ? "" : lao.getName());
  private String mCurrentRollCallId = ""; //used to know which roll call to close

  //  Multiple events from Lao may be concatenated using Stream.concat()
  private final LiveData<List<com.github.dedis.student20_pop.model.event.Event>> mLaoEvents = Transformations
          .map(mCurrentLao,
                  lao -> lao == null ? new ArrayList<>() :
                          Stream.concat(lao.getRollCalls().values().stream(),lao.getElections().values().stream()).collect(Collectors.toList()));

  /*
   * Dependencies for this class
   */
  private final LAORepository mLAORepository;
  private final AndroidKeysetManager mKeysetManager;
  private CompositeDisposable disposables;
  private Gson mGson;
  private Set<String> attendees = new HashSet<>();

  public LaoDetailViewModel(
          @NonNull Application application,
          LAORepository laoRepository,
          Gson gson,
          AndroidKeysetManager keysetManager) {
    super(application);
    mLAORepository = laoRepository;
    mKeysetManager = keysetManager;
    mGson = gson;
    disposables = new CompositeDisposable();

  }

  @Override
  protected void onCleared() {
    super.onCleared();
    disposables.dispose();
  }



  /**
   * Creates new Election event.
   *
   * <p>Publish a GeneralMessage containing ElectionSetup data.
   *
   * @param name the name of the election
   * @param start the start time of the election
   * @param end the end time of the election
   * @param votingMethod the type of voting method (e.g Plurality)
   * @param ballotOptions the list of ballot options
   * @param question the question associated to the election
   * @return the id of the newly created election event, null if fails to create the event
   */
  public String createNewElection(String name, long start, long end, String votingMethod, boolean writeIn, List<String> ballotOptions, String question) {
    Log.d(TAG,"creating a new election with name " + name);

    Lao lao = getCurrentLaoValue();
    if (lao == null) {
      Log.d(TAG, LAO_FAILURE_MESSAGE);
      return null;
    }

    String channel = lao.getChannel();
    ElectionSetup electionSetup;
    String laoId = channel.substring(6);

    electionSetup = new ElectionSetup(name, start, end, votingMethod, writeIn, ballotOptions, question, laoId);

    try {
      // Retrieve identity of who is creating the election
      KeysetHandle publicKeysetHandle = mKeysetManager.getKeysetHandle().getPublicKeysetHandle();
      String publicKey = Keys.getEncodedKey(publicKeysetHandle);
      byte[] sender = Base64.getDecoder().decode(publicKey);
      PublicKeySign signer = mKeysetManager.getKeysetHandle().getPrimitive(PublicKeySign.class);
      MessageGeneral msg = new MessageGeneral(sender, electionSetup, signer, mGson);

      Log.d(TAG, "sending publish message");
      Disposable disposable =
              mLAORepository
                      .sendPublish(channel, msg)
                      .subscribeOn(Schedulers.io())
                      .observeOn(AndroidSchedulers.mainThread())
                      .timeout(5, TimeUnit.SECONDS)
                      .subscribe(
                              answer -> {
                                if (answer instanceof Result) {
                                  Log.d(TAG, "setup an election");
                                  mElectionCreatedEvent.postValue(new Event<>(true));
                                } else if (answer instanceof Error) {
                                  Log.d(TAG, "failed to setup an election because of the following error : " + ((Error) answer).getError().getDescription());
                                } else {
                                  Log.d(TAG, "failed to setup an election");
                                }
                              },
                              throwable ->
                                      Log.d(TAG, "timed out waiting for result on election/create", throwable)
                      );

      disposables.add(disposable);

    } catch (GeneralSecurityException | IOException e) {
      Log.d(TAG, "PK_FAILURE_MESSAGE", e);
      return null;
    }
    return electionSetup.getId();
  }

  /**
   * Creates new roll call event.
   * <p>
   * Publish a GeneralMessage containing CreateRollCall data.
   *
   * @param title       the title of the roll call
   * @param description the description of the roll call, can be empty
   * @param proposedStart       the proposed start time of the roll call
   * @param proposedEnd   the proposed end time of the roll call
   * @param open true if we want to directly open the roll call
   * @return the id of the newly created roll call event, null if fails to create the event
   */
  public void createNewRollCall(String title, String description, long proposedStart, long proposedEnd, boolean open) {
    Log.d(TAG, "creating a new roll call with title " + title);
    Lao lao = getCurrentLaoValue();
    if (lao == null) {
      Log.d(TAG, LAO_FAILURE_MESSAGE);
      return;
    }
    String channel = lao.getChannel();
    CreateRollCall createRollCall;
    String laoId = channel.substring(6); // removing /root/ prefix
    createRollCall = new CreateRollCall(title, proposedStart, proposedEnd, "Lausanne", description, laoId);

    try {

      KeysetHandle publicKeysetHandle = mKeysetManager.getKeysetHandle().getPublicKeysetHandle();
      String publicKey = Keys.getEncodedKey(publicKeysetHandle);
      byte[] sender = Base64.getDecoder().decode(publicKey);
      PublicKeySign signer = mKeysetManager.getKeysetHandle().getPrimitive(PublicKeySign.class);
      Log.d(TAG, "sending publish message");
      MessageGeneral msg = new MessageGeneral(sender, createRollCall, signer, mGson);
      Disposable disposable =
              mLAORepository
                      .sendPublish(channel, msg)
                      .subscribeOn(Schedulers.io())
                      .observeOn(AndroidSchedulers.mainThread())
                      .timeout(5, TimeUnit.SECONDS)
                      .subscribe(
                              answer -> {
                                if (answer instanceof Result) {
                                  Log.d(TAG, "created a roll call with id: "+createRollCall.getId());
                                  if(open){
                                    openRollCall(createRollCall.getId());
                                  }else{
                                    mCreatedRollCallEvent.postValue(new Event<>(true));
                                  }
                                } else {
                                  Log.d(TAG, "failed to create a roll call");
                                }
                              },
                              throwable -> {
                                Log.d(TAG, "timed out waiting for result on roll_call/create", throwable);
                              });
      disposables.add(disposable);
    } catch (GeneralSecurityException | IOException e) {
      Log.d(TAG, PK_FAILURE_MESSAGE, e);
    }
  }


  /**
   * Opens a roll call event.
   * <p>
   * Publish a GeneralMessage containing OpenRollCall data.
   *
   * @param id the roll call id to open
   */
  public void openRollCall(String id) {
    Log.d(TAG, "call openRollCall");

    Lao lao = getCurrentLaoValue();
    if (lao == null) {
      Log.d(TAG, LAO_FAILURE_MESSAGE);
      return;
    }
    long openedAt = Instant.now().getEpochSecond();
    String channel = lao.getChannel();
    String laoId = channel.substring(6); // removing /root/ prefix
    Optional<RollCall> optRollCall = lao.getRollCall(id);
    if(!optRollCall.isPresent()){
      Log.d(TAG, "failed to retrieve roll call with id "+id);
      return;
    }
    RollCall rollCall = optRollCall.get();
    OpenRollCall openRollCall = new OpenRollCall(laoId, id, openedAt, rollCall.getState());
    attendees = new HashSet<>(rollCall.getAttendees());

    try {
      KeysetHandle publicKeysetHandle = mKeysetManager.getKeysetHandle().getPublicKeysetHandle();
      String publicKey = Keys.getEncodedKey(publicKeysetHandle);
      byte[] sender = Base64.getDecoder().decode(publicKey);
      PublicKeySign signer = mKeysetManager.getKeysetHandle().getPrimitive(PublicKeySign.class);
      MessageGeneral msg = new MessageGeneral(sender, openRollCall, signer, mGson);
      Disposable disposable =
              mLAORepository
                      .sendPublish(channel, msg)
                      .subscribeOn(Schedulers.io())
                      .observeOn(AndroidSchedulers.mainThread())
                      .timeout(5, TimeUnit.SECONDS)
                      .subscribe(
                              answer -> {
                                if (answer instanceof Result) {
                                  Log.d(TAG, "opened the roll call");
                                  mCurrentRollCallId = openRollCall.getUpdateId();
                                  openAttendeeScanning();
                                } else {
                                  Log.d(TAG, "failed to open the roll call");
                                }
                              },
                              throwable -> Log.d(TAG, "timed out waiting for result on roll_call/open", throwable)
                      );
      disposables.add(disposable);
    } catch (GeneralSecurityException | IOException e) {
      Log.d(TAG, PK_FAILURE_MESSAGE, e);
    }
  }

  /**
   * Closes the roll call event currently open
   *
   * <p>Publish a GeneralMessage containing CloseRollCall data.
   *
   */
  public void closeRollCall(){
    Log.d(TAG, "call closeRollCall");
    Lao lao = getCurrentLaoValue();
    if (lao == null) {
      Log.d(TAG, LAO_FAILURE_MESSAGE);
      return;
    }
    long end = Instant.now().getEpochSecond();
    String channel = lao.getChannel();
    String laoId = channel.substring(6); // removing /root/ prefix
    String updateId = Hash.hash("R", laoId, mCurrentRollCallId, Long.toString(end));
    CloseRollCall closeRollCall = new CloseRollCall(updateId, mCurrentRollCallId, end, new ArrayList<>(attendees));
    try {
      KeysetHandle publicKeysetHandle = mKeysetManager.getKeysetHandle().getPublicKeysetHandle();
      String publicKey = Keys.getEncodedKey(publicKeysetHandle);
      byte[] sender = Base64.getDecoder().decode(publicKey);
      PublicKeySign signer = mKeysetManager.getKeysetHandle().getPrimitive(PublicKeySign.class);
      MessageGeneral msg = new MessageGeneral(sender, closeRollCall, signer, mGson);
      Disposable disposable =
              mLAORepository
                      .sendPublish(channel, msg)
                      .subscribeOn(Schedulers.io())
                      .observeOn(AndroidSchedulers.mainThread())
                      .timeout(5, TimeUnit.SECONDS)
                      .subscribe(
                              answer -> {
                                if (answer instanceof Result) {
                                  Log.d(TAG, "closed the roll call");
                                  mCurrentRollCallId = "";
                                  attendees.clear();
                                  openLaoDetail();
                                } else {
                                  Log.d(TAG, "failed to close the roll call");
                                }
                              },
                              throwable -> Log.d(TAG, "timed out waiting for result on roll_call/open", throwable)
                      );
      disposables.add(disposable);
    } catch (GeneralSecurityException | IOException e) {
      Log.d(TAG, PK_FAILURE_MESSAGE, e);
    }
  }

  /**
   * Remove specific witness from the LAO's list of witnesses.
   * <p>
   * Publish a GeneralMessage containing UpdateLao data.
   *
   * @param witness the id of the witness to remove
   */
  public void removeWitness(String witness) {
    Log.d(TAG, "trying to remove witness: " + witness);
    // TODO: implement this by sending an UpdateLao
  }

  /*
   * Getters for MutableLiveData instances declared above
   */
  public LiveData<Event<Boolean>> getOpenLaoDetailEvent() {
    return mOpenLaoDetailEvent;
  }
  public LiveData<Event<Boolean>> getOpenElectionResultsEvent() { return mOpenElectionResultsEvent; }

  public LiveData<Event<Boolean>> getElectionCreated() {return mElectionCreatedEvent;}

  public LiveData<Event<Boolean>> getOpenManageElectionEvent() { return mOpenManageElectionEvent;}

  public LiveData<Event<Boolean>> getOpenCastVotes() {return mOpenCastVotesEvent;}

  public LiveData<List<com.github.dedis.student20_pop.model.event.Event>> getLaoEvents() { return mLaoEvents; }

  public LiveData<Event<Boolean>> getOpenHomeEvent() {
    return mOpenHomeEvent;
  }
  public LiveData<Event<Boolean>> getOpenIdentityEvent() {
    return mOpenIdentityEvent;
  }
  public LiveData<Event<Boolean>> getShowPropertiesEvent() {
    return mShowPropertiesEvent;
  }
  public LiveData<Event<Boolean>> getEditPropertiesEvent() {
    return mEditPropertiesEvent;
  }

  public LiveData<Event<EventType>> getNewLaoEventEvent() {
    return mChooseNewLaoEventTypeEvent;
  }

  public LiveData<Event<EventType>> getNewLaoEventCreationEvent() {
    return mNewLaoEventCreationEvent;
  }

  public LiveData<Event<Boolean>> getOpenNewRollCallEvent() {
    return mOpenNewRollCallEvent;
  }

  public LiveData<Lao> getCurrentLao() {
    return mCurrentLao;
  }
  public Lao getCurrentLaoValue() {
    return mCurrentLao.getValue();
  }
  public LiveData<String> getCurrentLaoName() {
    return mCurrentLaoName;
  }

  public LiveData<Boolean> isOrganizer() {
    return mIsOrganizer;
  }

  public LiveData<Boolean> getShowProperties() {
    return showProperties;
  }

  public LiveData<List<String>> getWitnesses() {
    return mWitnesses;
  }
  public LiveData<Event<String>> getOpenRollCallEvent() {
    return mOpenRollCallEvent;
  }
  public LiveData<Event<Integer>> getNbAttendeesEvent() {
    return mNbAttendeesEvent;
  }
  public LiveData<Event<Boolean>> getCloseRollCallEvent() {
    return mCloseRollCallEvent;
  }
  public LiveData<Event<Boolean>> getCreatedRollCallEvent() {
    return mCreatedRollCallEvent;
  }
  public LiveData<Event<String>> getAttendeeScanConfirmEvent() {
    return mAttendeeScanConfirmEvent;
  }
  public LiveData<Event<String>> getScanWarningEvent() {
    return mScanWarningEvent;
  }
  public LiveData<Event<String>> getPkRollCallEvent() {
    return mPkRollCallEvent;
  }

  public Election getCurrentElection() { return mCurrentElection.getValue(); }

  /*
   * Methods that modify the state or post an Event to update the UI.
   */
  public void openHome() {
    mOpenHomeEvent.setValue(new Event<>(true));
  }

  public void electionCreated() {  mElectionCreatedEvent.postValue(new Event<>(true));}

  public void openLaoDetail() {
    mOpenLaoDetailEvent.postValue(new Event<>(true));
  }
  public void openCastVotes() {
    mOpenCastVotesEvent.postValue(new Event<>(true));
  }

  public void openIdentity() {
    mOpenIdentityEvent.setValue(new Event<>(true));
  }
  public void toggleShowHideProperties() {
    boolean val = showProperties.getValue();
    showProperties.postValue(!val);
  }
  public void openEditProperties() {
    mEditPropertiesEvent.setValue(new Event<>(true));
  }
  public void closeEditProperties() {
    mEditPropertiesEvent.setValue(new Event<>(false));
  }

  public void setCurrentElection(Election e) {
    mCurrentElection.setValue(e);
  }
  public void terminateCurrentElection() {
    if(mCurrentLao.getValue().removeElection(mCurrentElection.getValue().getId())) {
      Log.d(TAG, "Election deleted : " + mCurrentElection.getValue().getId());
      Lao lao = getCurrentLao();
      mCurrentLao.postValue(lao);
      openLaoDetail();
    } else {
      Log.d(TAG, "Impossible to delete election : " + mCurrentElection.getValue().getId());
    }
  }


  /**
   * Choosing an event type to create on the multiple-choice screen
   *
   * @param eventType the event type to create
   */
  public void chooseEventType(EventType eventType) {
    mChooseNewLaoEventTypeEvent.postValue(new Event<>(eventType));
  }

  /**
   * Creating a new event of specified type
   *
   * @param eventType the event type of the new event
   */
  public void newLaoEventCreation(EventType eventType) {
    mNewLaoEventCreationEvent.postValue(new Event<>(eventType));
  }

  public void openNewRollCall(Boolean open) {
    mOpenNewRollCallEvent.postValue(new Event<>(open));
  }

  public void openElectionResults(Boolean open) {
    mOpenElectionResultsEvent.postValue(new Event<>(open));
  }
  public void openManageElection(Boolean open) {mOpenManageElectionEvent.postValue(new Event<>(open));}

  public void confirmEdit() {
    closeEditProperties();
    if (!mLaoName.getValue().isEmpty()) {
      updateLaoName();
    }
  }
  public void updateLaoName() {
    Log.d(TAG, "Updating lao name to " + mLaoName.getValue());

    Lao lao = getCurrentLaoValue();
    String channel = lao.getChannel();
    try {
      KeysetHandle publicKeysetHandle = mKeysetManager.getKeysetHandle().getPublicKeysetHandle();
      String publicKey = Keys.getEncodedKey(publicKeysetHandle);
      byte[] sender = Base64.getDecoder().decode(publicKey);
      PublicKeySign signer = mKeysetManager.getKeysetHandle().getPrimitive(PublicKeySign.class);

      long now = Instant.now().getEpochSecond();
      UpdateLao updateLao = new UpdateLao(publicKey, lao.getCreation(), mLaoName.getValue(), now, lao.getWitnesses());
      MessageGeneral msg = new MessageGeneral(sender, updateLao, signer, mGson);
      Disposable disposable =
              mLAORepository
                      .sendPublish(channel, msg)
                      .subscribeOn(Schedulers.io())
                      .observeOn(AndroidSchedulers.mainThread())
                      .timeout(5, TimeUnit.SECONDS)
                      .subscribe(
                              answer -> {
                                if (answer instanceof Result) {
                                  Log.d(TAG, "updated lao name");
                                  StateLao stateLao = new StateLao(updateLao.getId(), updateLao.getName(), lao.getCreation(), updateLao.getLastModified(), publicKey, msg.getMessageId(), lao.getWitnesses(), new ArrayList<>());
                                  MessageGeneral stateMsg = new MessageGeneral(sender, stateLao, signer, mGson);
                                  mLAORepository
                                          .sendPublish(channel, stateMsg)
                                          .subscribeOn(Schedulers.io())
                                          .observeOn(AndroidSchedulers.mainThread())
                                          .timeout(5, TimeUnit.SECONDS)
                                          .subscribe(
                                                  answer2 -> {
                                                    if (answer2 instanceof Result) {
                                                      Log.d(TAG, "updated lao name2");
                                                    } else {
                                                      Log.d(TAG, "failed to update lao name");
                                                    }
                                                  },
                                                  throwable -> Log.d(TAG, "timed out waiting for result on update lao name", throwable)
                                          );
                                } else {
                                  Log.d(TAG, "failed to update lao name");
                                }
                              },
                              throwable -> Log.d(TAG, "timed out waiting for result on update lao name", throwable)
                      );
      disposables.add(disposable);
    } catch (GeneralSecurityException | IOException e) {
      Log.d(TAG, PK_FAILURE_MESSAGE, e);
    }
  }
  public void cancelEdit() {
    mLaoName.setValue("");
    closeEditProperties();
  }

  public void subscribeToLao(String laoId) {
    disposables.add(
            mLAORepository
                    .getLaoObservable(laoId)
                    .subscribeOn(Schedulers.io())
                    .observeOn(AndroidSchedulers.mainThread())
                    .subscribe(
                            lao -> {
                              Log.d(TAG, "got an update for lao: " + lao.getName());
                              mCurrentLao.postValue(lao);
                              try {
                                KeysetHandle publicKeysetHandle =
                                        mKeysetManager.getKeysetHandle().getPublicKeysetHandle();
                                boolean isOrganizer =
                                        lao.getOrganizer().equals(Keys.getEncodedKey(publicKeysetHandle));
                                Log.d(TAG, "isOrganizer: " + isOrganizer);
                                mIsOrganizer.postValue(isOrganizer);
                                return;
                              } catch (GeneralSecurityException e) {
                                Log.d(TAG, "failed to get public keyset handle", e);
                              } catch (IOException e) {
                                Log.d(TAG, "failed to get public key", e);
                              }
                              mIsOrganizer.postValue(false);
                            }));
  }

  public void setCurrentLaoName(String laoName) {
    if (laoName != null && !laoName.isEmpty() && !laoName.equals(getCurrentLaoName())) {
      Log.d(TAG, "New name for current LAO: " + laoName);
      mLaoName.setValue(laoName);
    }
  }

  public void openQrCodeScanningRollCall() {
    mOpenRollCallEvent.setValue(new Event<>(HomeViewModel.SCAN));
    mNbAttendeesEvent.postValue(new Event<>(attendees.size())); //this to display the initial number of attendees
  }
  public void openCameraPermissionRollCall() {
    mOpenRollCallEvent.setValue(new Event<>(HomeViewModel.REQUEST_CAMERA_PERMISSION));
  }

  public void enterRollCall(String id) {
      String firstLaoId = getCurrentLaoValue().getChannel().substring(6); // use the laoId set at creation + need to remove /root/ prefix
      try {
        String pk = Base64.getEncoder().encodeToString(Wallet.getInstance().findKeyPair(firstLaoId, id).second);
        mPkRollCallEvent.postValue(new Event<>(pk));
      } catch (NoSuchAlgorithmException | InvalidKeyException | ShortBufferException e) {
        Log.d(TAG, "failed to retrieve public key from wallet", e);
      }
  }

  public void openAttendeeScanning() {
    if (ContextCompat.checkSelfPermission(
            getApplication().getApplicationContext(), Manifest.permission.CAMERA)
            == PackageManager.PERMISSION_GRANTED) {
      openQrCodeScanningRollCall();
    } else {
      openCameraPermissionRollCall();
    }
  }

  @Override
  public void onPermissionGranted() {
    openQrCodeScanningRollCall();
  }
  @Override
  public int getScanDescription() {
    return R.string.qrcode_scanning_add_attendee;
  }
  @Override
  public void onQRCodeDetected(Barcode barcode) {
    Log.d(TAG, "Detected barcode with value: " + barcode.rawValue);
    try{
      Base64.getDecoder().decode(barcode.rawValue);
    }catch(IllegalArgumentException e){
      mScanWarningEvent.postValue(new Event<>("Invalid QR code. Please try again."));
      return;
    }
    if(attendees.contains(barcode.rawValue)){
      mScanWarningEvent.postValue(new Event<>("This QR code has already been scanned. Please try again."));
      return;
    }
    attendees.add(barcode.rawValue);
    mAttendeeScanConfirmEvent.postValue(new Event<>("Attendee has been added."));
    mNbAttendeesEvent.postValue(new Event<>(attendees.size()));
  }
}<|MERGE_RESOLUTION|>--- conflicted
+++ resolved
@@ -17,11 +17,8 @@
 import com.github.dedis.student20_pop.home.HomeViewModel;
 import com.github.dedis.student20_pop.model.Lao;
 import com.github.dedis.student20_pop.model.RollCall;
-<<<<<<< HEAD
+import com.github.dedis.student20_pop.model.Wallet;
 import com.github.dedis.student20_pop.model.Election;
-=======
-import com.github.dedis.student20_pop.model.Wallet;
->>>>>>> 23725078
 import com.github.dedis.student20_pop.model.data.LAORepository;
 import com.github.dedis.student20_pop.model.event.EventType;
 import com.github.dedis.student20_pop.model.network.answer.Error;
@@ -57,15 +54,12 @@
 import java.util.concurrent.TimeUnit;
 import java.util.stream.Collectors;
 
-<<<<<<< HEAD
 import java.util.stream.Stream;
 import io.reactivex.android.schedulers.AndroidSchedulers;import io.reactivex.disposables.CompositeDisposable;
-=======
 import javax.crypto.ShortBufferException;
 
 import io.reactivex.android.schedulers.AndroidSchedulers;
 import io.reactivex.disposables.CompositeDisposable;
->>>>>>> 23725078
 import io.reactivex.disposables.Disposable;
 import io.reactivex.schedulers.Schedulers;
 
@@ -220,19 +214,19 @@
 
   /**
    * Creates new roll call event.
-   * <p>
-   * Publish a GeneralMessage containing CreateRollCall data.
-   *
-   * @param title       the title of the roll call
+   *
+   * <p>Publish a GeneralMessage containing CreateRollCall data.
+   *
+   * @param title the title of the roll call
    * @param description the description of the roll call, can be empty
-   * @param proposedStart       the proposed start time of the roll call
-   * @param proposedEnd   the proposed end time of the roll call
+   * @param proposedStart the proposed start time of the roll call
+   * @param proposedEnd the proposed end time of the roll call
    * @param open true if we want to directly open the roll call
    * @return the id of the newly created roll call event, null if fails to create the event
    */
   public void createNewRollCall(String title, String description, long proposedStart, long proposedEnd, boolean open) {
     Log.d(TAG, "creating a new roll call with title " + title);
-    Lao lao = getCurrentLaoValue();
+    Lao lao = getCurrentLao();
     if (lao == null) {
       Log.d(TAG, LAO_FAILURE_MESSAGE);
       return;
@@ -278,11 +272,10 @@
     }
   }
 
-
   /**
    * Opens a roll call event.
-   * <p>
-   * Publish a GeneralMessage containing OpenRollCall data.
+   *
+   * <p>Publish a GeneralMessage containing OpenRollCall data.
    *
    * @param id the roll call id to open
    */
@@ -383,12 +376,13 @@
     } catch (GeneralSecurityException | IOException e) {
       Log.d(TAG, PK_FAILURE_MESSAGE, e);
     }
+
   }
 
   /**
    * Remove specific witness from the LAO's list of witnesses.
-   * <p>
-   * Publish a GeneralMessage containing UpdateLao data.
+   *
+   * <p>Publish a GeneralMessage containing UpdateLao data.
    *
    * @param witness the id of the witness to remove
    */
@@ -482,7 +476,6 @@
   }
 
   public Election getCurrentElection() { return mCurrentElection.getValue(); }
-
   /*
    * Methods that modify the state or post an Event to update the UI.
    */
@@ -519,7 +512,7 @@
   public void terminateCurrentElection() {
     if(mCurrentLao.getValue().removeElection(mCurrentElection.getValue().getId())) {
       Log.d(TAG, "Election deleted : " + mCurrentElection.getValue().getId());
-      Lao lao = getCurrentLao();
+      Lao lao = getCurrentLaoValue();
       mCurrentLao.postValue(lao);
       openLaoDetail();
     } else {

--- conflicted
+++ resolved
@@ -221,9 +221,7 @@
   public LiveData<Event<EventType>> getNewLaoEventEvent() {
     return mNewLaoEventEvent;
   }
-<<<<<<< HEAD
-  public void castVotes() {};
-=======
+
 
 
   public void createNewElection(String name, long start, long end, String voting_method, boolean write_in, List<String> ballot_options, List<String> questions) {
@@ -277,8 +275,9 @@
     }
 
   }
-
->>>>>>> d6b9e7ba
+  public void launchCastingVotes(){};
+
+
   public void createNewRollCall(String title, String description, long start, long scheduled) {
     Log.d(TAG, "creating a new roll call with title " + title);
 

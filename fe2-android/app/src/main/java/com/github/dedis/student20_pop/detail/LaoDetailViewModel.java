--- conflicted
+++ resolved
@@ -20,7 +20,6 @@
 import com.github.dedis.student20_pop.model.RollCall;
 import com.github.dedis.student20_pop.model.Wallet;
 import com.github.dedis.student20_pop.model.data.LAORepository;
-import com.github.dedis.student20_pop.model.event.EventCategory;
 import com.github.dedis.student20_pop.model.event.EventType;
 import com.github.dedis.student20_pop.model.network.answer.Error;
 import com.github.dedis.student20_pop.model.network.answer.Result;
@@ -48,11 +47,7 @@
 import java.time.Instant;
 import java.util.ArrayList;
 import java.util.Base64;
-<<<<<<< HEAD
-import java.util.HashMap;
-=======
 import java.util.HashSet;
->>>>>>> 74df064a
 import java.util.List;
 import java.util.Optional;
 import java.util.Set;
@@ -146,309 +141,6 @@
         disposables.dispose();
     }
 
-<<<<<<< HEAD
-public class LaoDetailViewModel extends AndroidViewModel {
-
-  public static final String TAG = LaoDetailViewModel.class.getSimpleName();
-
-  /*
-   * LiveData objects for capturing events like button clicks
-   */
-  private final MutableLiveData<Event<Boolean>> mOpenHomeEvent = new MutableLiveData<>();
-  private final MutableLiveData<Event<Boolean>> mOpenIdentityEvent = new MutableLiveData<>();
-  private final MutableLiveData<Event<Boolean>> mShowPropertiesEvent = new MutableLiveData<>();
-  private final MutableLiveData<Event<Boolean>> mEditPropertiesEvent = new MutableLiveData<>();
-  private final MutableLiveData<Event<Boolean>> mOpenLaoDetailEvent = new MutableLiveData<>();
-
-  /*
-   * LiveData objects that represent the state in a fragment
-   */
-  private final MutableLiveData<Lao> mCurrentLao = new MutableLiveData<>();
-  private final MutableLiveData<Boolean> mIsOrganizer = new MutableLiveData<>();
-  private final MutableLiveData<Boolean> showProperties = new MutableLiveData<>(false);
-  private final MutableLiveData<String> mLaoName = new MutableLiveData<>("");
-  private final LiveData<List<String>> mWitnesses =
-      Transformations.map(
-          mCurrentLao,
-          lao -> lao == null ? new ArrayList<>() : new ArrayList<>(lao.getWitnesses()));
-
-  private final LiveData<String> mCurrentLaoName =
-      Transformations.map(mCurrentLao, lao -> lao == null ? "" : lao.getName());
-
-  private final MutableLiveData<Event<EventType>> mNewLaoEventEvent = new MutableLiveData<>();
-  private final LiveData<HashMap<EventCategory, List<Event<EventType>>>> mEventsMap = new MutableLiveData<>();
-  /*
-   * Dependencies for this class
-   */
-  private final LAORepository mLAORepository;
-  private final AndroidKeysetManager mKeysetManager;
-  private CompositeDisposable disposables;
-  private Gson mGson;
-
-  public LaoDetailViewModel(
-      @NonNull Application application,
-      LAORepository laoRepository,
-      Gson gson,
-      AndroidKeysetManager keysetManager) {
-    super(application);
-
-    mLAORepository = laoRepository;
-    mKeysetManager = keysetManager;
-    mGson = gson;
-    disposables = new CompositeDisposable();
-  }
-
-  public LiveData<Event<Boolean>> getOpenLaoDetailEvent() {
-    return mOpenLaoDetailEvent;
-  }
-
-  public LiveData<Event<Boolean>> getOpenHomeEvent() {
-    return mOpenHomeEvent;
-  }
-
-  public LiveData<Event<Boolean>> getOpenIdentityEvent() {
-    return mOpenIdentityEvent;
-  }
-
-  public LiveData<Event<Boolean>> getShowPropertiesEvent() {
-    return mShowPropertiesEvent;
-  }
-
-  public LiveData<Event<Boolean>> getEditPropertiesEvent() {
-    return mEditPropertiesEvent;
-  }
-
-  public Lao getCurrentLao() {
-    return mCurrentLao.getValue();
-  }
-
-  public LiveData<String> getCurrentLaoName() {
-    return mCurrentLaoName;
-  }
-
-  public LiveData<Boolean> isOrganizer() {
-    return mIsOrganizer;
-  }
-
-  public LiveData<List<String>> getWitnesses() {
-    return mWitnesses;
-  }
-
-  public LiveData<HashMap<EventCategory, List<Event<EventType>>>> getEventsMap() { return mEventsMap; }
-
-  public void openHome() {
-    mOpenHomeEvent.setValue(new Event<>(true));
-  }
-
-  public void openLaoDetail() {
-    mOpenLaoDetailEvent.postValue(new Event<>(true));
-  }
-
-  public void openIdentity() {
-    mOpenIdentityEvent.setValue(new Event<>(true));
-  }
-
-  public LiveData<Boolean> getShowProperties() {
-    return showProperties;
-  }
-
-  public void toggleShowHideProperties() {
-    boolean val = showProperties.getValue();
-    showProperties.postValue(!val);
-  }
-
-  public void openEditProperties() {
-    mEditPropertiesEvent.setValue(new Event<>(true));
-  }
-
-  public void closeEditProperties() {
-    mEditPropertiesEvent.setValue(new Event<>(false));
-  }
-
-  public void confirmEdit() {
-    closeEditProperties();
-
-    if (!mLaoName.getValue().isEmpty()) {
-      updateLaoName();
-    }
-  }
-
-  public void updateLaoName() {
-    // TODO: Create an `UpdateLao` message and publish it. Observe the response on a background
-    // thread and update the UI accordingly.
-
-    Log.d(TAG, "Updating lao name to " + mLaoName.getValue());
-  }
-
-  public void cancelEdit() {
-    mLaoName.setValue("");
-    closeEditProperties();
-  }
-
-  @Override
-  protected void onCleared() {
-    super.onCleared();
-    disposables.dispose();
-  }
-
-  public void subscribeToLao(String laoId) {
-    disposables.add(
-        mLAORepository
-            .getLaoObservable(laoId)
-            .subscribeOn(Schedulers.io())
-            .observeOn(AndroidSchedulers.mainThread())
-            .subscribe(
-                lao -> {
-                  Log.d(TAG, "got an update for lao: " + lao.getName());
-                  mCurrentLao.postValue(lao);
-                  try {
-                    KeysetHandle publicKeysetHandle =
-                        mKeysetManager.getKeysetHandle().getPublicKeysetHandle();
-                    boolean isOrganizer =
-                        lao.getOrganizer().equals(Keys.getEncodedKey(publicKeysetHandle));
-                    Log.d(TAG, "isOrganizer: " + isOrganizer);
-                    mIsOrganizer.postValue(isOrganizer);
-                    return;
-                  } catch (GeneralSecurityException e) {
-                    Log.d(TAG, "failed to get public keyset handle", e);
-                  } catch (IOException e) {
-                    Log.d(TAG, "failed to get public key", e);
-                  }
-                  mIsOrganizer.postValue(false);
-                }));
-  }
-
-  public void removeWitness(String witness) {
-    // TODO: implement this by sending an UpdateLao
-    Log.d(TAG, "trying to remove witness: " + witness);
-  }
-
-  public void addEvent(EventType eventType) {
-    mNewLaoEventEvent.postValue(new Event<>(eventType));
-  }
-
-  public void setCurrentLaoName(String laoName) {
-    if (laoName != null && !laoName.isEmpty() && !laoName.equals(getCurrentLaoName())) {
-      Log.d(TAG, "New name for current LAO: " + laoName);
-      mLaoName.setValue(laoName);
-    }
-  }
-
-  public LiveData<Event<EventType>> getNewLaoEventEvent() {
-    return mNewLaoEventEvent;
-  }
-
-
-
-  public void createNewElection(String name, long start, long end, String voting_method, boolean write_in, List<String> ballot_options, List<String> questions) {
-    Log.d(TAG,"creating a new election with name " + name);
-
-    Lao lao = getCurrentLao();
-    if (lao == null) {
-      Log.d(TAG, "failed to retrieve current lao");
-      return;
-    }
-
-    String channel = lao.getChannel();
-    ElectionSetup electionSetup;
-    String laoId = channel.substring(6);
-
-    electionSetup = new ElectionSetup(name, start, end, voting_method, write_in, ballot_options, questions, laoId);
-
-    try {
-      // Retrieve identity of who is creating the election
-      KeysetHandle publicKeysetHandle = mKeysetManager.getKeysetHandle().getPublicKeysetHandle();
-      String publicKey = Keys.getEncodedKey(publicKeysetHandle);
-      byte[] sender = Base64.getDecoder().decode(publicKey);
-
-      PublicKeySign signer = mKeysetManager.getKeysetHandle().getPrimitive(PublicKeySign.class);
-      MessageGeneral msg = new MessageGeneral(sender, electionSetup, signer, mGson);
-
-      Log.d(TAG, "sending publish message");
-      Disposable disposable =
-              mLAORepository
-                      .sendPublish(channel, msg)
-                      .subscribeOn(Schedulers.io())
-                      .observeOn(AndroidSchedulers.mainThread())
-                      .timeout(5, TimeUnit.SECONDS)
-                      .subscribe(
-                              answer -> {
-                                if (answer instanceof Result) {
-                                  Log.d(TAG, "setup an election");
-                                  openLaoDetail();
-                                } else {
-                                  Log.d(TAG, "failed to setup an election");
-                                }
-                              },
-                              throwable -> {
-                                Log.d(TAG, "timed out waiting for result on election/create", throwable);
-                              });
-
-      disposables.add(disposable);
-
-    } catch (GeneralSecurityException | IOException e) {
-      Log.d(TAG, "failed to retrieve public key", e);
-    }
-
-  }
-  public void launchCastingVotes(){};
-
-
-  public void castVotes() {};
-
-  public void createNewRollCall(String title, String description, long start, long scheduled) {
-    Log.d(TAG, "creating a new roll call with title " + title);
-
-    Lao lao = getCurrentLao();
-    if (lao == null) {
-      Log.d(TAG, "failed to retrieve current lao");
-      return;
-    }
-
-    String channel = lao.getChannel();
-    CreateRollCall createRollCall;
-    String laoId = channel.substring(6); // removing /root/ prefix
-    if (start != 0) {
-      createRollCall = new CreateRollCall(title, start, StartType.NOW, "", description, laoId);
-    } else {
-      createRollCall =
-          new CreateRollCall(title, scheduled, StartType.SCHEDULED, "", description, laoId);
-    }
-
-    try {
-      KeysetHandle publicKeysetHandle = mKeysetManager.getKeysetHandle().getPublicKeysetHandle();
-      String publicKey = Keys.getEncodedKey(publicKeysetHandle);
-      byte[] sender = Base64.getDecoder().decode(publicKey);
-
-      PublicKeySign signer = mKeysetManager.getKeysetHandle().getPrimitive(PublicKeySign.class);
-      MessageGeneral msg = new MessageGeneral(sender, createRollCall, signer, mGson);
-
-      Log.d(TAG, "sending publish message");
-      Disposable disposable =
-          mLAORepository
-              .sendPublish(channel, msg)
-              .subscribeOn(Schedulers.io())
-              .observeOn(AndroidSchedulers.mainThread())
-              .timeout(5, TimeUnit.SECONDS)
-              .subscribe(
-                  answer -> {
-                    if (answer instanceof Result) {
-                      Log.d(TAG, "created a roll call");
-                      openLaoDetail();
-                    } else {
-                      Log.d(TAG, "failed to create a roll call");
-                    }
-                  },
-                  throwable -> {
-                    Log.d(TAG, "timed out waiting for result on roll_call/create", throwable);
-                  });
-
-      disposables.add(disposable);
-    } catch (GeneralSecurityException | IOException e) {
-      Log.d(TAG, "failed to retrieve public key", e);
-    }
-  }
-=======
 
     /**
      * Creates new Election event.
@@ -1042,5 +734,4 @@
         mAttendeeScanConfirmEvent.postValue(new Event<>("Attendee has been added."));
         mNbAttendeesEvent.postValue(new Event<>(attendees.size()));
     }
->>>>>>> 74df064a
 }
--- conflicted
+++ resolved
@@ -33,12 +33,8 @@
 import java.util.List;
 import java.util.concurrent.TimeUnit;
 import java.util.stream.Collectors;
-<<<<<<< HEAD
 import java.util.stream.Stream;
-=======
 import com.github.dedis.student20_pop.model.network.answer.Error;
->>>>>>> 67997dab
-
 public class LaoDetailViewModel extends AndroidViewModel {
 
   public static final String TAG = LaoDetailViewModel.class.getSimpleName();
@@ -242,60 +238,7 @@
     }
     return createRollCall.getId();
   }
-  public void createNewElection(String name, long start, long end, String votingMethod, boolean writeIn, List<String> ballotOptions, String question) {
-    Log.d(TAG,"creating a new election with name " + name);
-
-    Lao lao = getCurrentLao();
-    if (lao == null) {
-      Log.d(TAG, "failed to retrieve current lao");
-      return;
-    }
-
-    String channel = lao.getChannel();
-    ElectionSetup electionSetup;
-    String laoId = channel.substring(6);
-
-    electionSetup = new ElectionSetup(name, start, end, votingMethod, writeIn, ballotOptions, question, laoId);
-
-    try {
-      // Retrieve identity of who is creating the election
-      KeysetHandle publicKeysetHandle = mKeysetManager.getKeysetHandle().getPublicKeysetHandle();
-      String publicKey = Keys.getEncodedKey(publicKeysetHandle);
-      byte[] sender = Base64.getDecoder().decode(publicKey);
-
-      PublicKeySign signer = mKeysetManager.getKeysetHandle().getPrimitive(PublicKeySign.class);
-      MessageGeneral msg = new MessageGeneral(sender, electionSetup, signer, mGson);
-
-      Log.d(TAG, "sending publish message");
-      Disposable disposable =
-              mLAORepository
-                      .sendPublish(channel, msg)
-                      .subscribeOn(Schedulers.io())
-                      .observeOn(AndroidSchedulers.mainThread())
-                      .timeout(5, TimeUnit.SECONDS)
-                      .subscribe(
-                              answer -> {
-                                if (answer instanceof Result) {
-                                  Log.d(TAG, "setup an election");
-                                 electionCreated();
-                                  mCurrentLao.postValue(lao);
-                                }
-                                else {
-                                  Log.d(TAG, "failed to setup an election");
-
-                                }
-                              },
-                              throwable -> {
-                                Log.d(TAG, "timed out waiting for result on election/create", throwable);
-                              });
-
-      disposables.add(disposable);
-
-    } catch (GeneralSecurityException | IOException e) {
-      Log.d(TAG, "failed to retrieve public key", e);
-    }
-
-  }
+
 
   /**
    * Opens a roll call event.
@@ -510,18 +453,11 @@
                   mIsOrganizer.postValue(false);
                 }));
   }
-<<<<<<< HEAD
-  public void openCastVotes(String id) {
-
-=======
 
   public void setCurrentLaoName(String laoName) {
     if (laoName != null && !laoName.isEmpty() && !laoName.equals(getCurrentLaoName())) {
       Log.d(TAG, "New name for current LAO: " + laoName);
       mLaoName.setValue(laoName);
     }
->>>>>>> 67997dab
-  }
-
-
+  }
 }
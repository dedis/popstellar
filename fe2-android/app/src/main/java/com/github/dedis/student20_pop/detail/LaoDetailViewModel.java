--- conflicted
+++ resolved
@@ -13,14 +13,11 @@
 import androidx.lifecycle.Transformations;
 
 import com.github.dedis.student20_pop.Event;
-<<<<<<< HEAD
-import com.github.dedis.student20_pop.model.Election;
-=======
 import com.github.dedis.student20_pop.R;
 import com.github.dedis.student20_pop.home.HomeViewModel;
->>>>>>> 7ab79744
 import com.github.dedis.student20_pop.model.Lao;
 import com.github.dedis.student20_pop.model.RollCall;
+import com.github.dedis.student20_pop.model.Election;
 import com.github.dedis.student20_pop.model.data.LAORepository;
 import com.github.dedis.student20_pop.model.event.EventType;
 import com.github.dedis.student20_pop.model.network.answer.Error;
@@ -51,17 +48,11 @@
 import java.util.Set;
 import java.util.concurrent.TimeUnit;
 import java.util.stream.Collectors;
-<<<<<<< HEAD
+
 import java.util.stream.Stream;
-import com.github.dedis.student20_pop.model.network.answer.Error;
-public class LaoDetailViewModel extends AndroidViewModel {
-=======
-
-import io.reactivex.android.schedulers.AndroidSchedulers;
-import io.reactivex.disposables.CompositeDisposable;
+import io.reactivex.android.schedulers.AndroidSchedulers;import io.reactivex.disposables.CompositeDisposable;
 import io.reactivex.disposables.Disposable;
 import io.reactivex.schedulers.Schedulers;
->>>>>>> 7ab79744
 
 public class LaoDetailViewModel extends AndroidViewModel implements CameraPermissionViewModel,
         QRCodeScanningViewModel {
@@ -79,17 +70,14 @@
   private final MutableLiveData<Event<EventType>> mChooseNewLaoEventTypeEvent = new MutableLiveData<>();
   private final MutableLiveData<Event<EventType>> mNewLaoEventCreationEvent = new MutableLiveData<>();
   private final MutableLiveData<Event<Boolean>> mOpenNewRollCallEvent = new MutableLiveData<>();
-<<<<<<< HEAD
+  private final MutableLiveData<Event<String>> mOpenRollCallEvent = new MutableLiveData<>();
   private final MutableLiveData<Event<Boolean>> mOpenElectionResultsEvent = new MutableLiveData<>();
   private final MutableLiveData<Event<Boolean>> mOpenManageElectionEvent = new MutableLiveData<>();
   private final MutableLiveData<Event<Boolean>> mElectionCreatedEvent = new MutableLiveData<>();
   private final MutableLiveData<Event<Boolean>> mOpenCastVotesEvent = new MutableLiveData<>();
-=======
-  private final MutableLiveData<Event<String>> mOpenRollCallEvent = new MutableLiveData<>();
 
   private final MutableLiveData<Event<Integer>>  mNbAttendeesEvent = new MutableLiveData<>();
   private final MutableLiveData<Event<Boolean>> mCloseRollCallEvent = new MutableLiveData<>();
->>>>>>> 7ab79744
 
   private final MutableLiveData<Event<Boolean>> mCreatedRollCallEvent = new MutableLiveData<>();
   private final MutableLiveData<Event<String>>  mScanWarningEvent = new MutableLiveData<>();
@@ -109,18 +97,11 @@
           Transformations.map(mCurrentLao, lao -> lao == null ? "" : lao.getName());
   private String mCurrentRollCallId = ""; //used to know which roll call to close
 
-<<<<<<< HEAD
   //  Multiple events from Lao may be concatenated using Stream.concat()
   private final LiveData<List<com.github.dedis.student20_pop.model.event.Event>> mLaoEvents = Transformations
           .map(mCurrentLao,
                   lao -> lao == null ? new ArrayList<com.github.dedis.student20_pop.model.event.Event>() :
                           Stream.concat(lao.getRollCalls().values().stream(),lao.getElections().values().stream()).collect(Collectors.toList()));
-=======
-  private final LiveData<List<com.github.dedis.student20_pop.model.event.Event>> mLaoEvents = Transformations
-          .map(mCurrentLao,
-                  lao -> lao == null ? new ArrayList<com.github.dedis.student20_pop.model.event.Event>() :
-                          lao.getRollCalls().values().stream().collect(Collectors.toList()));
->>>>>>> 7ab79744
 
   /*
    * Dependencies for this class
@@ -227,14 +208,9 @@
    *
    * @param title       the title of the roll call
    * @param description the description of the roll call, can be empty
-<<<<<<< HEAD
-   * @param start       the start time of the roll call, zero if start type is SCHEDULED
-   * @param scheduled   the scheduled time of the roll call, zero if start type is NOW
-=======
-   * @param proposedStart the proposed start time of the roll call
-   * @param proposedEnd the proposed end time of the roll call
+   * @param proposedStart       the proposed start time of the roll call
+   * @param proposedEnd   the proposed end time of the roll call
    * @param open true if we want to directly open the roll call
->>>>>>> 7ab79744
    * @return the id of the newly created roll call event, null if fails to create the event
    */
   public void createNewRollCall(String title, String description, long proposedStart, long proposedEnd, boolean open) {
@@ -390,11 +366,6 @@
     } catch (GeneralSecurityException | IOException e) {
       Log.d(TAG, PK_FAILURE_MESSAGE, e);
     }
-
-<<<<<<< HEAD
-    //TODO: implement open roll call
-=======
->>>>>>> 7ab79744
   }
 
   /**
@@ -415,8 +386,6 @@
   public LiveData<Event<Boolean>> getOpenLaoDetailEvent() {
     return mOpenLaoDetailEvent;
   }
-<<<<<<< HEAD
-
   public LiveData<Event<Boolean>> getOpenElectionResultsEvent() { return mOpenElectionResultsEvent; }
 
   public LiveData<Event<Boolean>> getElectionCreated() {return mElectionCreatedEvent;}
@@ -427,8 +396,6 @@
 
   public LiveData<List<com.github.dedis.student20_pop.model.event.Event>> getLaoEvents() { return mLaoEvents; }
 
-=======
->>>>>>> 7ab79744
   public LiveData<Event<Boolean>> getOpenHomeEvent() {
     return mOpenHomeEvent;
   }
@@ -496,7 +463,6 @@
   public void openHome() {
     mOpenHomeEvent.setValue(new Event<>(true));
   }
-<<<<<<< HEAD
 
   public void electionCreated() {  mElectionCreatedEvent.postValue(new Event<>(true));}
 
@@ -507,11 +473,6 @@
     mOpenCastVotesEvent.postValue(new Event<>(true));
   }
 
-=======
-  public void openLaoDetail() {
-    mOpenLaoDetailEvent.postValue(new Event<>(true));
-  }
->>>>>>> 7ab79744
   public void openIdentity() {
     mOpenIdentityEvent.setValue(new Event<>(true));
   }
@@ -617,8 +578,6 @@
       mLaoName.setValue(laoName);
     }
   }
-<<<<<<< HEAD
-=======
 
   public void openQrCodeScanningRollCall() {
     mOpenRollCallEvent.setValue(new Event<>(HomeViewModel.SCAN));
@@ -661,5 +620,4 @@
     attendees.add(barcode.rawValue);
     mNbAttendeesEvent.postValue(new Event<>(attendees.size()));
   }
->>>>>>> 7ab79744
 }
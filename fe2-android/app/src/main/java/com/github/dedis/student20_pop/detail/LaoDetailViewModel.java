--- conflicted
+++ resolved
@@ -162,8 +162,6 @@
 
     }
 
-<<<<<<< HEAD
-=======
     /**
      * Predicate used for filtering rollcalls to make sure that the user either attended the rollcall or was the organizer
      *
@@ -183,7 +181,6 @@
         }
         return rollcall.getAttendees().contains(pk) || isOrganizer().getValue();
     }
->>>>>>> f3b7f0e8
 
     @Override
     protected void onCleared() {
@@ -693,12 +690,9 @@
         return mOpenRollCallEvent;
     }
 
-<<<<<<< HEAD
-=======
     public LiveData<Event<String>> getOpenAddWitness() {
         return mOpenAddWitness;
     }
->>>>>>> f3b7f0e8
 
     public LiveData<Event<String>> getOpenRollCallTokenEvent() {
         return mOpenRollCallTokenEvent;
@@ -727,7 +721,6 @@
     public LiveData<Event<Boolean>> getCreatedRollCallEvent() {
         return mCreatedRollCallEvent;
     }
-
 
     public LiveData<Event<String>> getAttendeeScanConfirmEvent() {
         return mAttendeeScanConfirmEvent;

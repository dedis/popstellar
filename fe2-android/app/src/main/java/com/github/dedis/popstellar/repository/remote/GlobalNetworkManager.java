package com.github.dedis.popstellar.repository.remote;

import androidx.annotation.NonNull;

<<<<<<< HEAD
import com.github.dedis.popstellar.model.objects.Channel;
import com.github.dedis.popstellar.repository.LAORepository;
import com.github.dedis.popstellar.repository.MessageRepository;
=======
>>>>>>> 42c3ed06
import com.github.dedis.popstellar.utility.handler.MessageHandler;
import com.github.dedis.popstellar.utility.scheduler.SchedulerProvider;
import com.google.gson.Gson;

import java.util.HashSet;
import java.util.Set;

import javax.annotation.Nullable;
import javax.inject.Inject;
import javax.inject.Singleton;

import io.reactivex.disposables.Disposable;

/** Module responsible of managing the connection to the backend server. */
@Singleton
public class GlobalNetworkManager implements Disposable {

  private static final String DEFAULT_URL = "ws://10.0.2.2:9000/organizer/client";

  private final MessageHandler messageHandler;
  private final ConnectionFactory connectionFactory;
  private final Gson gson;
  private final SchedulerProvider schedulerProvider;

  @Nullable private MessageSender networkManager;
  @Nullable private String currentURL;

  @Inject
  public GlobalNetworkManager(
      MessageHandler messageHandler,
      ConnectionFactory connectionFactory,
      Gson gson,
      SchedulerProvider schedulerProvider) {
    this.messageHandler = messageHandler;
    this.connectionFactory = connectionFactory;
    this.gson = gson;
    this.schedulerProvider = schedulerProvider;

    connect(DEFAULT_URL);
  }

  public void connect(String url) {
    connect(url, new HashSet<>());
  }

  public void connect(String url, Set<Channel> subscriptions) {
    if (networkManager != null) networkManager.dispose();

    Connection connection = connectionFactory.createConnection(url);
<<<<<<< HEAD
    networkManager =
        new LAONetworkManager(
            messageRepo,
            laoRepo,
            messageHandler,
            connection,
            gson,
            schedulerProvider,
            subscriptions);
=======
    networkManager = new LAONetworkManager(messageHandler, connection, gson, schedulerProvider);
>>>>>>> 42c3ed06
    currentURL = url;
  }

  public String getCurrentUrl() {
    return currentURL;
  }

  @NonNull
  public MessageSender getMessageSender() {
    if (networkManager == null)
      throw new IllegalStateException("The connection has not been established.");
    return networkManager;
  }

  @Override
  public void dispose() {
    if (networkManager != null) networkManager.dispose();
    networkManager = null;
  }

  @Override
  public boolean isDisposed() {
    return networkManager == null;
  }
}<|MERGE_RESOLUTION|>--- conflicted
+++ resolved
@@ -2,12 +2,9 @@
 
 import androidx.annotation.NonNull;
 
-<<<<<<< HEAD
 import com.github.dedis.popstellar.model.objects.Channel;
 import com.github.dedis.popstellar.repository.LAORepository;
 import com.github.dedis.popstellar.repository.MessageRepository;
-=======
->>>>>>> 42c3ed06
 import com.github.dedis.popstellar.utility.handler.MessageHandler;
 import com.github.dedis.popstellar.utility.scheduler.SchedulerProvider;
 import com.google.gson.Gson;
@@ -57,19 +54,7 @@
     if (networkManager != null) networkManager.dispose();
 
     Connection connection = connectionFactory.createConnection(url);
-<<<<<<< HEAD
-    networkManager =
-        new LAONetworkManager(
-            messageRepo,
-            laoRepo,
-            messageHandler,
-            connection,
-            gson,
-            schedulerProvider,
-            subscriptions);
-=======
     networkManager = new LAONetworkManager(messageHandler, connection, gson, schedulerProvider);
->>>>>>> 42c3ed06
     currentURL = url;
   }
 

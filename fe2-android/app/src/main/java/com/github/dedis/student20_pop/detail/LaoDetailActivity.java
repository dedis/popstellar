--- conflicted
+++ resolved
@@ -13,15 +13,12 @@
 import com.github.dedis.student20_pop.Injection;
 import com.github.dedis.student20_pop.R;
 import com.github.dedis.student20_pop.ViewModelFactory;
-<<<<<<< HEAD
 
 import com.github.dedis.student20_pop.detail.fragments.ElectionResultFragment;
 import com.github.dedis.student20_pop.detail.fragments.event.creation.ElectionSetupFragment;
 import com.github.dedis.student20_pop.detail.fragments.event.creation.RollCallEventCreationFragment;
 import com.github.dedis.student20_pop.home.HomeActivity;
-=======
 import com.github.dedis.student20_pop.detail.fragments.AttendeesListFragment;
->>>>>>> 5e212884
 import com.github.dedis.student20_pop.detail.fragments.IdentityFragment;
 import com.github.dedis.student20_pop.detail.fragments.LaoDetailFragment;
 import com.github.dedis.student20_pop.detail.fragments.LaoWalletFragment;
@@ -340,18 +337,7 @@
     }
   }
 
-<<<<<<< HEAD
-  private void setupCreateElectionResultsFragment(){
-    ElectionResultFragment electionResultFragment =
-            (ElectionResultFragment)
-              getSupportFragmentManager().findFragmentById(R.id.election_result);
-    if(electionResultFragment == null){
-      electionResultFragment = ElectionResultFragment.newInstance();
-      ActivityUtils.replaceFragmentInActivity(
-              getSupportFragmentManager(), electionResultFragment, R.id.fragment_container_lao_detail);
-    }
-  }
-=======
+
     private void setupLaoWalletFragment() {
         LaoWalletFragment laoWalletFragment =
                 (LaoWalletFragment) getSupportFragmentManager().findFragmentById(R.id.fragment_lao_wallet);
@@ -418,11 +404,24 @@
        */
   }
   private void setupElectionResultsFragment() {
-      /*
-      will be implemented in the future
-       */
-  }
-
-
->>>>>>> 5e212884
+      mViewModel
+              .getOpenManageElectionEvent()
+              .observe(
+                      this,
+                      booleanEvent -> {
+                          Boolean event = booleanEvent.getContentIfNotHandled();
+                          if (event != null) {
+                              ElectionResultFragment electionResultFragment =
+                                      (ElectionResultFragment)
+                                              getSupportFragmentManager().findFragmentById(R.id.fragment_election_result);
+                              if (electionResultFragment == null) {
+                                  electionResultFragment = ElectionResultFragment.newInstance();
+                                  ActivityUtils.replaceFragmentInActivity(
+                                          getSupportFragmentManager(), electionResultFragment, R.id.fragment_container_lao_detail);
+                              }
+                          }
+                      }
+              );
+  }
+
 }
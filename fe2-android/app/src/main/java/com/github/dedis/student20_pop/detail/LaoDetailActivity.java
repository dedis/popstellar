package com.github.dedis.student20_pop.detail;

import android.content.Context;
import android.content.Intent;
import android.os.Bundle;
import android.util.Log;
import android.widget.Button;
import androidx.annotation.Nullable;
import androidx.appcompat.app.AppCompatActivity;
import androidx.fragment.app.FragmentActivity;
import androidx.lifecycle.ViewModelProvider;
import com.github.dedis.student20_pop.Injection;
import com.github.dedis.student20_pop.R;
import com.github.dedis.student20_pop.ViewModelFactory;
import com.github.dedis.student20_pop.detail.fragments.AttendeesListFragment;
import com.github.dedis.student20_pop.detail.fragments.IdentityFragment;
import com.github.dedis.student20_pop.detail.fragments.LaoDetailFragment;
import com.github.dedis.student20_pop.detail.fragments.LaoWalletFragment;
import com.github.dedis.student20_pop.detail.fragments.RollCallDetailFragment;
import com.github.dedis.student20_pop.detail.fragments.event.creation.ElectionSetupFragment;
import com.github.dedis.student20_pop.detail.fragments.event.creation.MeetingEventCreationFragment;
import com.github.dedis.student20_pop.detail.fragments.event.creation.PollEventCreationFragment;
import com.github.dedis.student20_pop.detail.fragments.event.creation.RollCallEventCreationFragment;
import com.github.dedis.student20_pop.detail.fragments.ManageElectionFragment;
import com.github.dedis.student20_pop.home.HomeActivity;
import com.github.dedis.student20_pop.home.HomeViewModel;
import com.github.dedis.student20_pop.model.event.EventType;
import com.github.dedis.student20_pop.qrcode.CameraPermissionFragment;
import com.github.dedis.student20_pop.qrcode.QRCodeScanningFragment;
import com.github.dedis.student20_pop.utility.ActivityUtils;
import com.google.android.gms.vision.barcode.BarcodeDetector;

import java.util.Objects;
public class LaoDetailActivity extends AppCompatActivity {
  private static final String TAG = LaoDetailActivity.class.getSimpleName();
  private LaoDetailViewModel mViewModel;
  @Override
  protected void onCreate(@Nullable Bundle savedInstanceState) {
    super.onCreate(savedInstanceState);
    setContentView(R.layout.activity_lao_detail);
    mViewModel = obtainViewModel(this);
    mViewModel.subscribeToLao(
            (String) Objects.requireNonNull(getIntent().getExtras()).get("LAO_ID"));
    if(getIntent().getExtras().get("FRAGMENT_TO_OPEN").equals("LaoDetail")){
        setupLaoFragment();
    }else{
        setupLaoWalletFragment();
    }
    setupHomeButton();
    setupIdentityButton();
    // Subscribe to "open lao detail event"
    mViewModel
            .getOpenLaoDetailEvent()
            .observe(
                    this,
                    booleanEvent -> {
                      Boolean event = booleanEvent.getContentIfNotHandled();
                      if (event != null) {
                        setupLaoFragment();
                      }
                    });
    // Subscribe to "open home" event
    setupHomeActivity();
    // Subscribe to "open identity" event
    setupIdentityFragment();
    // Subscribe to "new lao event" event
    handleNewEvent();

    // Subscribe to "open roll call" event
    mViewModel
            .getOpenRollCallEvent()
            .observe(
                    this,
                    stringEvent -> {
                      String action = stringEvent.getContentIfNotHandled();
                      if (action != null) {
                          openScanning(action);
                      }
                    });
    mViewModel
            .getPkRollCallEvent()
            .observe(
                    this,
                    stringEvent -> {
                      String pk = stringEvent.getContentIfNotHandled();
                      if (pk != null) {
                        setupRollCallDetailFragment(pk);
                      }
                    });
<<<<<<< HEAD
    subscribeWalletEvents();
  }
  private void subscribeWalletEvents(){
      mViewModel
              .getOpenLaoWalletEvent()
              .observe(
                      this,
                      booleanEvent -> {
                          Boolean event = booleanEvent.getContentIfNotHandled();
                          if (event != null) {
                              setupLaoWalletFragment();
                          }
                      });
      mViewModel
              .getOpenAttendeesListEvent()
              .observe(
                      this,
                      stringEvent -> {
                          String id = stringEvent.getContentIfNotHandled();
                          if (id != null) {
                              setupAttendeesListFragment(id);
                          }
                      });
=======

    // Subscribe to "open cast votes event" event
    setupCastVotesFragment();

    //Subscribe to "open election display" event
    setupElectionResultsFragment();

    //Subscribe to "open manage election" event
    setupManageElectionFragment();
>>>>>>> 7c9f7f83
  }



  public void handleNewEvent() {
    mViewModel
            .getNewLaoEventEvent()
            .observe(
                    this,
                    eventEvent -> {
                      EventType eventType = eventEvent.getContentIfNotHandled();
                      if (eventType != null) {
                        Log.d(TAG, "event type: " + eventType.toString());
                        switch (eventType) {
                          case MEETING:
                            setupCreateMeetingFragment();
                            break;
                          case ROLL_CALL:
                            setupCreateRollCallFragment();
                            break;
                          case POLL:
                            setupCreatePollFragment();
                            break;
                          case ELECTION:
                            setupCreateElectionSetupFragment();
                            break;
                          default:
                            Log.d(TAG, "unknown event type: " + eventType.toString());
                        }
                      }
                    });

  }
  public static LaoDetailViewModel obtainViewModel(FragmentActivity activity) {
    ViewModelFactory factory = ViewModelFactory.getInstance(activity.getApplication());
    LaoDetailViewModel viewModel =
            new ViewModelProvider(activity, factory).get(LaoDetailViewModel.class);
    return viewModel;
  }
  public void setupHomeButton() {
    Button homeButton = (Button) findViewById(R.id.tab_home);
    homeButton.setOnClickListener(v -> mViewModel.openHome());
  }
  public void setupIdentityButton() {
    Button identityButton = (Button) findViewById(R.id.tab_identity);
    identityButton.setOnClickListener(v -> mViewModel.openIdentity());
  }
  private void setupLaoFragment() {
    LaoDetailFragment laoDetailFragment =
            (LaoDetailFragment) getSupportFragmentManager().findFragmentById(R.id.fragment_lao_detail);
    if (laoDetailFragment == null) {
      laoDetailFragment = LaoDetailFragment.newInstance();
      ActivityUtils.replaceFragmentInActivity(
              getSupportFragmentManager(), laoDetailFragment, R.id.fragment_container_lao_detail);
    }
  }
  private void setupHomeActivity() {
    mViewModel
            .getOpenHomeEvent()
            .observe(
                    this,
                    booleanEvent -> {
                      Boolean event = booleanEvent.getContentIfNotHandled();
                      if (event != null) {
                        Intent intent = new Intent(this, HomeActivity.class);
                        setResult(HomeActivity.LAO_DETAIL_REQUEST_CODE, intent);
                        finish();
                      }
                    });
  }
  private void setupIdentityFragment() {
    mViewModel
            .getOpenIdentityEvent()
            .observe(
                    this,
                    booleanEvent -> {
                      Boolean event = booleanEvent.getContentIfNotHandled();
                      if (event != null) {
                        IdentityFragment identityFragment =
                                (IdentityFragment) getSupportFragmentManager().findFragmentById(R.id.fragment_identity);
                        if (identityFragment == null) {
                          identityFragment = IdentityFragment.newInstance();
                          ActivityUtils.replaceFragmentInActivity(
                                  getSupportFragmentManager(), identityFragment, R.id.fragment_container_lao_detail);
                        }
                      }
                    });
  }
  private void setupCreateMeetingFragment() {
    MeetingEventCreationFragment meetingCreationFragment =
            (MeetingEventCreationFragment)
                    getSupportFragmentManager().findFragmentById(R.id.fragment_meeting_event_creation);
    if (meetingCreationFragment == null) {
      meetingCreationFragment = MeetingEventCreationFragment.newInstance();
      ActivityUtils.replaceFragmentInActivity(
              getSupportFragmentManager(), meetingCreationFragment, R.id.fragment_container_lao_detail);
    }
  }
  private void setupCreateRollCallFragment() {
    RollCallEventCreationFragment rollCallCreationFragment =
            (RollCallEventCreationFragment)
                    getSupportFragmentManager().findFragmentById(R.id.fragment_create_roll_call_event);
    if (rollCallCreationFragment == null) {
      rollCallCreationFragment = RollCallEventCreationFragment.newInstance();
      ActivityUtils.replaceFragmentInActivity(
              getSupportFragmentManager(),
              rollCallCreationFragment,
              R.id.fragment_container_lao_detail);
    }
  }
  private void setupCreatePollFragment() {
    PollEventCreationFragment pollCreationFragment =
            (PollEventCreationFragment)
                    getSupportFragmentManager().findFragmentById(R.id.fragment_organizer_poll);
    if (pollCreationFragment == null) {
      pollCreationFragment = PollEventCreationFragment.newInstance();
      ActivityUtils.replaceFragmentInActivity(
              getSupportFragmentManager(), pollCreationFragment, R.id.fragment_container_lao_detail);
    }
  }
  private void setupScanFragmentRollCall() {
    QRCodeScanningFragment scanningFragment =
            (QRCodeScanningFragment) getSupportFragmentManager().findFragmentById(R.id.add_attendee_layout);

    if (scanningFragment == null) {
      Context context = getApplicationContext();
      BarcodeDetector qrCodeDetector = Injection.provideQRCodeDetector(context);
      int width = getResources().getInteger(R.integer.camera_preview_width);
      int height = getResources().getInteger(R.integer.camera_preview_height);
      scanningFragment =
              QRCodeScanningFragment.newInstance(
                      Injection.provideCameraSource(context, qrCodeDetector, width, height),
                      qrCodeDetector);
      ActivityUtils.replaceFragmentInActivity(
              getSupportFragmentManager(), scanningFragment, R.id.fragment_container_lao_detail);
    }
  }
  private void setupCameraPermissionFragmentRollCall() {
    CameraPermissionFragment cameraPermissionFragment =
            (CameraPermissionFragment)
                    getSupportFragmentManager().findFragmentById(R.id.fragment_camera_perm);
    if (cameraPermissionFragment == null) {
      cameraPermissionFragment = CameraPermissionFragment.newInstance();
      ActivityUtils.replaceFragmentInActivity(
              getSupportFragmentManager(), cameraPermissionFragment, R.id.fragment_container_lao_detail);
    }
  }
  private void openScanning(String action){
      if (action.equals(HomeViewModel.SCAN)) {
          setupScanFragmentRollCall();
      }else{
          setupCameraPermissionFragmentRollCall();
      }
  }
  private void setupRollCallDetailFragment(String pk) {
      RollCallDetailFragment rollCallDetailFragment =
              (RollCallDetailFragment) getSupportFragmentManager().findFragmentById(R.id.fragment_roll_call_detail);
      if (rollCallDetailFragment == null) {
          rollCallDetailFragment = RollCallDetailFragment.newInstance(pk);
          ActivityUtils.replaceFragmentInActivity(
                  getSupportFragmentManager(), rollCallDetailFragment, R.id.fragment_container_lao_detail);
      }
  }

  private void setupCreateElectionSetupFragment() {
    ElectionSetupFragment electionSetupFragment =
            (ElectionSetupFragment)
              getSupportFragmentManager().findFragmentById(R.id.fragment_setup_election_event);
    if (electionSetupFragment == null) {
      electionSetupFragment = ElectionSetupFragment.newInstance();
      ActivityUtils.replaceFragmentInActivity(
              getSupportFragmentManager(), electionSetupFragment, R.id.fragment_container_lao_detail);
    }
  }
<<<<<<< HEAD

    private void setupLaoWalletFragment() {
        LaoWalletFragment laoWalletFragment =
                (LaoWalletFragment) getSupportFragmentManager().findFragmentById(R.id.fragment_lao_wallet);
        if (laoWalletFragment == null) {
            laoWalletFragment = LaoWalletFragment.newInstance();
            ActivityUtils.replaceFragmentInActivity(
                    getSupportFragmentManager(), laoWalletFragment, R.id.fragment_container_lao_detail);
        }
    }

    private void setupAttendeesListFragment(String id) {
        AttendeesListFragment attendeesListFragment =
                (AttendeesListFragment) getSupportFragmentManager().findFragmentById(R.id.fragment_attendees_list);
        if (attendeesListFragment == null) {
            attendeesListFragment = AttendeesListFragment.newInstance(id);
            ActivityUtils.replaceFragmentInActivity(
                    getSupportFragmentManager(), attendeesListFragment, R.id.fragment_container_lao_detail);
        }
    }
=======
  private void setupManageElectionFragment() {

    mViewModel
            .getOpenManageElectionEvent()
            .observe(
                    this,
                    booleanEvent -> {
                      Boolean event = booleanEvent.getContentIfNotHandled();
                      if(event!= null) {
                        ManageElectionFragment manageElectionFragment =
                                (ManageElectionFragment)
                                        getSupportFragmentManager().findFragmentById(R.id.fragment_manage_election);
                        if (manageElectionFragment == null) {
                          manageElectionFragment = ManageElectionFragment.newInstance();
                          ActivityUtils.replaceFragmentInActivity(
                                  getSupportFragmentManager(), manageElectionFragment, R.id.fragment_container_lao_detail);
                        }
                      }
                    });

  }

  //TODO : Implement those two methods
  private void setupCastVotesFragment() {
      /*
      will be implemented in Johan's PR
       */
  }
  private void setupElectionResultsFragment() {
      /*
      will be implemented in the future
       */
  }


>>>>>>> 7c9f7f83
}<|MERGE_RESOLUTION|>--- conflicted
+++ resolved
@@ -87,8 +87,16 @@
                         setupRollCallDetailFragment(pk);
                       }
                     });
-<<<<<<< HEAD
     subscribeWalletEvents();
+
+      // Subscribe to "open cast votes event" event
+      setupCastVotesFragment();
+
+      //Subscribe to "open election display" event
+      setupElectionResultsFragment();
+
+      //Subscribe to "open manage election" event
+      setupManageElectionFragment();
   }
   private void subscribeWalletEvents(){
       mViewModel
@@ -111,19 +119,7 @@
                               setupAttendeesListFragment(id);
                           }
                       });
-=======
-
-    // Subscribe to "open cast votes event" event
-    setupCastVotesFragment();
-
-    //Subscribe to "open election display" event
-    setupElectionResultsFragment();
-
-    //Subscribe to "open manage election" event
-    setupManageElectionFragment();
->>>>>>> 7c9f7f83
-  }
-
+  }
 
 
   public void handleNewEvent() {
@@ -296,7 +292,6 @@
               getSupportFragmentManager(), electionSetupFragment, R.id.fragment_container_lao_detail);
     }
   }
-<<<<<<< HEAD
 
     private void setupLaoWalletFragment() {
         LaoWalletFragment laoWalletFragment =
@@ -317,7 +312,7 @@
                     getSupportFragmentManager(), attendeesListFragment, R.id.fragment_container_lao_detail);
         }
     }
-=======
+
   private void setupManageElectionFragment() {
 
     mViewModel
@@ -353,5 +348,4 @@
   }
 
 
->>>>>>> 7c9f7f83
 }
--- conflicted
+++ resolved
@@ -385,8 +385,7 @@
                       });
   }
 
-<<<<<<< HEAD
-=======
+
     public void setUpWalletMessage(){
         AlertDialog.Builder builder = new AlertDialog.Builder(this);
         builder.setTitle("You have to setup up your wallet before connecting.");
@@ -394,8 +393,6 @@
         builder.show();
     }
 
-  //TODO : Implement those two methods
->>>>>>> 5e212884
   private void setupCastVotesFragment() {
       mViewModel
               .getOpenCastVotes()

package com.github.dedis.popstellar.model.network.method.message.data

import java.util.Collections

/** Enumerates all possible messages actions */
enum class Action
/**
 * Constructor for a message Action
 *
 * @param action the name of the action
 */
(
    /** Returns the name of the Action. */
    val action: String
) {
  CREATE("create"),
  END("end"),
  RESULT("result"),
  SETUP("setup"),
  UPDATE("update_properties"),
  STATE("state"),
  GREET("greet"),
  WITNESS("witness"),
  OPEN("open"),
  REOPEN("reopen"),
  CLOSE("close"),
  CAST_VOTE("cast_vote"),
  ELECT("elect"),
  ELECT_ACCEPT("elect_accept"),
  PREPARE("prepare"),
  PROMISE("promise"),
  PROPOSE("propose"),
  ACCEPT("accept"),
  LEARN("learn"),
  FAILURE("failure"),
  ADD("add"),
  NOTIFY_ADD("notify_add"),
  DELETE("delete"),
  NOTIFY_DELETE("notify_delete"),
  KEY("key"),
  POST_TRANSACTION("post_transaction"),
  AUTH("authenticate"),
<<<<<<< HEAD
  CHALLENGE_REQUEST("challenge_request"),
  CHALLENGE("challenge"),
  INIT("init"),
  EXPECT("expect");
=======
  RUMOR("rumor");
>>>>>>> 0aa490ae

  /**
   * Field to decide whether to store the message content. This is used to save memory, as some
   * messages don't need to be saved but rather only their ids is necessary to avoid reprocessing.
   *
   * @return true if the message content is useful for future retrieval and thus has to be stored,
   *   false otherwise.
   */
  val isStoreNeededByAction: Boolean
    get() = // So far only the cast vote message relies on a previous message retrieval
    action == CAST_VOTE.action

  companion object {
    private val ALL = values().toList().let(Collections::unmodifiableList)

    /**
     * Find a given Action
     *
     * @param searched the searched action
     * @return the corresponding enum action
     */
    fun find(searched: String): Action? {
      return ALL.stream()
          .filter { action: Action -> action.action == searched }
          .findFirst()
          .orElse(null)
    }
  }
}<|MERGE_RESOLUTION|>--- conflicted
+++ resolved
@@ -40,14 +40,11 @@
   KEY("key"),
   POST_TRANSACTION("post_transaction"),
   AUTH("authenticate"),
-<<<<<<< HEAD
   CHALLENGE_REQUEST("challenge_request"),
   CHALLENGE("challenge"),
   INIT("init"),
-  EXPECT("expect");
-=======
+  EXPECT("expect"),
   RUMOR("rumor");
->>>>>>> 0aa490ae
 
   /**
    * Field to decide whether to store the message content. This is used to save memory, as some

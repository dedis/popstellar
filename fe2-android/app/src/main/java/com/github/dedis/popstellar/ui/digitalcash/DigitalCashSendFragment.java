package com.github.dedis.popstellar.ui.digitalcash;

import android.os.Bundle;
import android.view.*;
import android.widget.ArrayAdapter;
import android.widget.Toast;

import androidx.annotation.NonNull;
import androidx.annotation.Nullable;
import androidx.fragment.app.Fragment;

import com.github.dedis.popstellar.R;
import com.github.dedis.popstellar.databinding.DigitalCashSendFragmentBinding;
import com.github.dedis.popstellar.model.objects.digitalcash.TransactionObject;
import com.github.dedis.popstellar.model.objects.security.PoPToken;
import com.github.dedis.popstellar.model.objects.security.PublicKey;
import com.github.dedis.popstellar.model.objects.view.LaoView;
import com.github.dedis.popstellar.utility.error.ErrorUtils;
import com.github.dedis.popstellar.utility.error.keys.KeyException;
import com.github.dedis.popstellar.utility.error.keys.NoRollCallException;
import com.github.dedis.popstellar.utility.security.KeyManager;

import java.security.GeneralSecurityException;
import java.time.Instant;
import java.util.*;

/**
 * A simple {@link Fragment} subclass. Use the {@link DigitalCashSendFragment#newInstance} factory
 * method to create an instance of this fragment.
 */
public class DigitalCashSendFragment extends Fragment {
  private static final String TAG = DigitalCashSendFragment.class.getSimpleName();
  private DigitalCashSendFragmentBinding mBinding;
  private DigitalCashViewModel mViewModel;

  public DigitalCashSendFragment() {
    // Required empty constructor
  }

  /**
   * Use this factory method to create a new instance of this fragment
   *
   * @return A new instance of fragment DigitalCashSendFragment.
   */
  public static DigitalCashSendFragment newInstance() {
    return new DigitalCashSendFragment();
  }

  @Override
  public View onCreateView(
      @NonNull LayoutInflater inflater, ViewGroup container, Bundle savedInstanceState) {
    mViewModel = DigitalCashActivity.obtainViewModel(getActivity());
    mBinding = DigitalCashSendFragmentBinding.inflate(inflater, container, false);

    // Inflate the layout for this fragment
    return mBinding.getRoot();
  }

  @Override
  public void onViewCreated(@NonNull View view, @Nullable Bundle savedInstanceState) {
    super.onViewCreated(view, savedInstanceState);
    setupSendCoinButton();

    mViewModel
        .getPostTransactionEvent()
        .observe(
            getViewLifecycleOwner(),
            booleanEvent -> {
              Boolean event = booleanEvent.getContentIfNotHandled();
              if (event != null) {
                String currentAmount = mBinding.digitalCashSendAmount.getText().toString();
                String currentPublicKeySelected =
                    String.valueOf(mBinding.digitalCashSendSpinner.getEditText().getText());
                if (mViewModel.canPerformTransaction(currentAmount, currentPublicKeySelected, -1)) {
                  try {
                    LaoView laoView = mViewModel.getCurrentLaoValue();
                    PoPToken token = mViewModel.getKeyManager().getValidPoPToken(laoView);
                    if (canPostTransaction(
                        laoView, token.getPublicKey(), Integer.parseInt(currentAmount))) {
                      postTransaction(
                          Collections.singletonMap(currentPublicKeySelected, currentAmount));
                      mViewModel.updateReceiptAddressEvent(currentPublicKeySelected);
                      mViewModel.updateReceiptAmountEvent(currentAmount);
                      DigitalCashActivity.setCurrentFragment(
                          requireActivity().getSupportFragmentManager(),
                          R.id.fragment_digital_cash_receipt,
                          DigitalCashReceiptFragment::newInstance);
                    }

                  } catch (KeyException keyException) {
                    ErrorUtils.logAndShow(
                        requireContext(),
                        TAG,
                        keyException,
                        R.string.digital_cash_please_enter_a_lao);
                  }
                }
              }
            });

    try {
      setUpTheAdapter();
    } catch (KeyException e) {
      ErrorUtils.logAndShow(requireContext(), TAG, e, R.string.digital_cash_error_poptoken);
    }
  }

<<<<<<< HEAD
  public boolean canPostTransaction(Lao lao, PublicKey publicKey, int currentAmount) {
    Map<PublicKey, Set<TransactionObject>> transactionByUser = lao.getTransactionByUser();
=======
  public boolean canPostTransaction(LaoView lao, PublicKey publicKey, int currentAmount) {
    Map<PublicKey, List<TransactionObject>> transactionByUser = lao.getTransactionByUser();
>>>>>>> 72d7b7d0
    if (transactionByUser.isEmpty() || !transactionByUser.containsKey(publicKey)) {
      Toast.makeText(requireContext(), R.string.digital_cash_warning_no_money, Toast.LENGTH_SHORT)
          .show();
      return false;
    }
    long amount =
        TransactionObject.getMiniLaoPerReceiverSetTransaction(
            transactionByUser.get(publicKey), publicKey);
    if (amount < currentAmount) {
      Toast.makeText(
              requireContext(), R.string.digital_cash_warning_not_enough_money, Toast.LENGTH_SHORT)
          .show();
      return false;
    } else {
      return true;
    }
  }

  /** Function that set up the Adapter for the dropdown selector menu (with the public key list) */
  private void setUpTheAdapter() throws KeyException {
    /* Roll Call attendees to which we can send*/
    List<String> myArray;
    try {
      myArray = mViewModel.getAttendeesFromTheRollCallList();
    } catch (NoRollCallException e) {
      mViewModel.setCurrentTab(DigitalCashTab.HOME);
      Toast.makeText(
              requireContext(), R.string.digital_cash_please_enter_roll_call, Toast.LENGTH_SHORT)
          .show();
      myArray = new ArrayList<>();
    }
    ArrayAdapter<String> adapter =
        new ArrayAdapter<>(requireContext(), R.layout.list_item, myArray);
    KeyManager km = mViewModel.getKeyManager();
    mBinding
        .digitalCashSendSpinner
        .getEditText()
        .setText(km.getValidPoPToken(mViewModel.getCurrentLaoValue()).getPublicKey().getEncoded());
    mBinding.digitalCashSendSpinnerTv.setAdapter(adapter);
  }

  /** Function that setup the Button */
  private void setupSendCoinButton() {
    mBinding.digitalCashSendSend.setOnClickListener(v -> mViewModel.postTransactionEvent());
  }

  /**
   * Function that post the transaction (call the function of the view model)
   *
   * @param publicKeyAmount Map<String, String> containing the Public Keys and the related amount to
   *     issue to
   */
  private void postTransaction(Map<String, String> publicKeyAmount) {
    // Add some check if have money
    if (mViewModel.getLaoId().getValue() == null) {
      Toast.makeText(
              requireContext().getApplicationContext(), R.string.error_no_lao, Toast.LENGTH_LONG)
          .show();
    } else {
      mViewModel.addDisposable(
          mViewModel
              .postTransaction(publicKeyAmount, Instant.now().getEpochSecond(), false)
              .subscribe(
                  () ->
                      Toast.makeText(
                              requireContext(),
                              R.string.digital_cash_post_transaction,
                              Toast.LENGTH_LONG)
                          .show(),
                  error -> {
                    if (error instanceof KeyException
                        || error instanceof GeneralSecurityException) {
                      ErrorUtils.logAndShow(
                          requireContext(), TAG, error, R.string.error_retrieve_own_token);
                    } else {
                      ErrorUtils.logAndShow(
                          requireContext(), TAG, error, R.string.error_post_transaction);
                    }
                  }));
      mViewModel.updateLaoCoinEvent();
    }
  }
}<|MERGE_RESOLUTION|>--- conflicted
+++ resolved
@@ -105,13 +105,8 @@
     }
   }
 
-<<<<<<< HEAD
-  public boolean canPostTransaction(Lao lao, PublicKey publicKey, int currentAmount) {
-    Map<PublicKey, Set<TransactionObject>> transactionByUser = lao.getTransactionByUser();
-=======
   public boolean canPostTransaction(LaoView lao, PublicKey publicKey, int currentAmount) {
     Map<PublicKey, List<TransactionObject>> transactionByUser = lao.getTransactionByUser();
->>>>>>> 72d7b7d0
     if (transactionByUser.isEmpty() || !transactionByUser.containsKey(publicKey)) {
       Toast.makeText(requireContext(), R.string.digital_cash_warning_no_money, Toast.LENGTH_SHORT)
           .show();

--- conflicted
+++ resolved
@@ -1,225 +1,112 @@
-<<<<<<< HEAD
-package com.github.dedis.popstellar.ui.wallet;
-
-import android.os.Bundle;
-import android.util.Log;
-import android.view.LayoutInflater;
-import android.view.View;
-import android.view.ViewGroup;
-import android.widget.ListView;
-
-import androidx.annotation.NonNull;
-import androidx.annotation.Nullable;
-import androidx.appcompat.app.AlertDialog;
-import androidx.fragment.app.Fragment;
-
-import com.github.dedis.popstellar.R;
-import com.github.dedis.popstellar.databinding.WalletContentFragmentBinding;
-import com.github.dedis.popstellar.model.objects.Wallet;
-import com.github.dedis.popstellar.ui.home.HomeActivity;
-import com.github.dedis.popstellar.ui.home.HomeViewModel;
-import com.github.dedis.popstellar.ui.home.LAOListAdapter;
-
-import java.util.ArrayList;
-
-import javax.inject.Inject;
-
-import dagger.hilt.android.AndroidEntryPoint;
-
-/** Fragment used to display the content wallet UI */
-@AndroidEntryPoint
-public class ContentWalletFragment extends Fragment {
-
-  public static final String TAG = ContentWalletFragment.class.getSimpleName();
-
-  public static ContentWalletFragment newInstance() {
-    return new ContentWalletFragment();
-  }
-
-  @Inject Wallet wallet;
-  private WalletContentFragmentBinding mWalletContentBinding;
-  private HomeViewModel mHomeViewModel;
-  private LAOListAdapter mListAdapter;
-  private AlertDialog logoutAlert;
-
-  @Nullable
-  @Override
-  public View onCreateView(
-      @NonNull LayoutInflater inflater,
-      @Nullable ViewGroup container,
-      @Nullable Bundle savedInstanceState) {
-    mWalletContentBinding = WalletContentFragmentBinding.inflate(inflater, container, false);
-
-    mHomeViewModel = HomeActivity.obtainViewModel(requireActivity());
-
-    mWalletContentBinding.setViewmodel(mHomeViewModel);
-    mWalletContentBinding.setLifecycleOwner(requireActivity());
-
-    return mWalletContentBinding.getRoot();
-  }
-
-  @Override
-  public void onActivityCreated(@Nullable Bundle savedInstanceState) {
-    super.onActivityCreated(savedInstanceState);
-
-    setupListAdapter();
-    setupListUpdates();
-
-    if (wallet.isSetUp()) {
-      mWalletContentBinding.logoutButton.setVisibility(View.VISIBLE);
-      mWalletContentBinding.logoutButton.setOnClickListener(
-          clicked -> {
-            if (logoutAlert != null && logoutAlert.isShowing()) {
-              logoutAlert.dismiss();
-            }
-            AlertDialog.Builder builder = new AlertDialog.Builder(requireActivity());
-            builder.setTitle(R.string.logout_title);
-            builder.setMessage(R.string.logout_message);
-            builder.setPositiveButton(
-                R.string.confirm, (dialog, which) -> mHomeViewModel.logoutWallet());
-            builder.setNegativeButton(R.string.cancel, (dialog, which) -> dialog.dismiss());
-            logoutAlert = builder.create();
-            logoutAlert.show();
-          });
-    }
-  }
-
-  private void setupListUpdates() {
-    mHomeViewModel
-        .getLAOs()
-        .observe(
-            requireActivity(),
-            laos -> {
-              Log.d(TAG, "Got a list update");
-
-              mListAdapter.replaceList(laos);
-
-              if (!laos.isEmpty()) {
-                mWalletContentBinding.welcomeScreen.setVisibility(View.GONE);
-                mWalletContentBinding.listScreen.setVisibility(View.VISIBLE);
-              }
-            });
-  }
-
-  private void setupListAdapter() {
-    ListView listView = mWalletContentBinding.laoList;
-
-    mListAdapter = new LAOListAdapter(new ArrayList<>(0), mHomeViewModel, getActivity(), false);
-
-    listView.setAdapter(mListAdapter);
-  }
-}
-=======
-package com.github.dedis.popstellar.ui.wallet;
-
-import android.os.Bundle;
-import android.util.Log;
-import android.view.LayoutInflater;
-import android.view.View;
-import android.view.ViewGroup;
-
-import androidx.annotation.NonNull;
-import androidx.annotation.Nullable;
-import androidx.appcompat.app.AlertDialog;
-import androidx.fragment.app.Fragment;
-import androidx.recyclerview.widget.LinearLayoutManager;
-import androidx.recyclerview.widget.RecyclerView;
-
-import com.github.dedis.popstellar.R;
-import com.github.dedis.popstellar.databinding.WalletContentFragmentBinding;
-import com.github.dedis.popstellar.model.objects.Wallet;
-import com.github.dedis.popstellar.ui.home.HomeActivity;
-import com.github.dedis.popstellar.ui.home.HomeViewModel;
-import com.github.dedis.popstellar.ui.home.LAOListAdapter;
-
-import java.util.ArrayList;
-
-import javax.inject.Inject;
-
-import dagger.hilt.android.AndroidEntryPoint;
-
-/** Fragment used to display the content wallet UI */
-@AndroidEntryPoint
-public class ContentWalletFragment extends Fragment {
-
-  public static final String TAG = ContentWalletFragment.class.getSimpleName();
-
-  public static ContentWalletFragment newInstance() {
-    return new ContentWalletFragment();
-  }
-
-  @Inject Wallet wallet;
-  private WalletContentFragmentBinding mWalletContentBinding;
-  private HomeViewModel mHomeViewModel;
-  private LAOListAdapter mListAdapter;
-  private AlertDialog logoutAlert;
-
-  @Nullable
-  @Override
-  public View onCreateView(
-      @NonNull LayoutInflater inflater,
-      @Nullable ViewGroup container,
-      @Nullable Bundle savedInstanceState) {
-    mWalletContentBinding = WalletContentFragmentBinding.inflate(inflater, container, false);
-
-    mHomeViewModel = HomeActivity.obtainViewModel(requireActivity());
-
-    mWalletContentBinding.setViewmodel(mHomeViewModel);
-    mWalletContentBinding.setLifecycleOwner(requireActivity());
-
-    return mWalletContentBinding.getRoot();
-  }
-
-  @Override
-  public void onActivityCreated(@Nullable Bundle savedInstanceState) {
-    super.onActivityCreated(savedInstanceState);
-
-    setupListAdapter();
-    setupListUpdates();
-
-    if (wallet.isSetUp()) {
-      mWalletContentBinding.logoutButton.setVisibility(View.VISIBLE);
-      mWalletContentBinding.logoutButton.setOnClickListener(
-          clicked -> {
-            if (logoutAlert != null && logoutAlert.isShowing()) {
-              logoutAlert.dismiss();
-            }
-            AlertDialog.Builder builder = new AlertDialog.Builder(requireActivity());
-            builder.setTitle(R.string.logout_title);
-            builder.setMessage(R.string.logout_message);
-            builder.setPositiveButton(
-                R.string.confirm, (dialog, which) -> mHomeViewModel.logoutWallet());
-            builder.setNegativeButton(R.string.cancel, (dialog, which) -> dialog.dismiss());
-            logoutAlert = builder.create();
-            logoutAlert.show();
-          });
-    }
-  }
-
-  private void setupListUpdates() {
-    mHomeViewModel
-        .getLAOs()
-        .observe(
-            requireActivity(),
-            laos -> {
-              Log.d(TAG, "Got a list update");
-
-              mListAdapter.replaceList(laos);
-
-              if (!laos.isEmpty()) {
-                mWalletContentBinding.welcomeScreen.setVisibility(View.GONE);
-                mWalletContentBinding.listScreen.setVisibility(View.VISIBLE);
-              }
-            });
-  }
-
-  private void setupListAdapter() {
-    RecyclerView recyclerView = mWalletContentBinding.laoList;
-
-    recyclerView.setLayoutManager(new LinearLayoutManager(getContext()));
-    mListAdapter = new LAOListAdapter(new ArrayList<>(0), mHomeViewModel, false);
-
-    recyclerView.setAdapter(mListAdapter);
-  }
-}
->>>>>>> eb83a437
+package com.github.dedis.popstellar.ui.wallet;
+
+import android.os.Bundle;
+import android.util.Log;
+import android.view.LayoutInflater;
+import android.view.View;
+import android.view.ViewGroup;
+
+import androidx.annotation.NonNull;
+import androidx.annotation.Nullable;
+import androidx.appcompat.app.AlertDialog;
+import androidx.fragment.app.Fragment;
+import androidx.recyclerview.widget.LinearLayoutManager;
+import androidx.recyclerview.widget.RecyclerView;
+
+import com.github.dedis.popstellar.R;
+import com.github.dedis.popstellar.databinding.WalletContentFragmentBinding;
+import com.github.dedis.popstellar.model.objects.Wallet;
+import com.github.dedis.popstellar.ui.home.HomeActivity;
+import com.github.dedis.popstellar.ui.home.HomeViewModel;
+import com.github.dedis.popstellar.ui.home.LAOListAdapter;
+
+import java.util.ArrayList;
+
+import javax.inject.Inject;
+
+import dagger.hilt.android.AndroidEntryPoint;
+
+/** Fragment used to display the content wallet UI */
+@AndroidEntryPoint
+public class ContentWalletFragment extends Fragment {
+
+  public static final String TAG = ContentWalletFragment.class.getSimpleName();
+
+  public static ContentWalletFragment newInstance() {
+    return new ContentWalletFragment();
+  }
+
+  @Inject Wallet wallet;
+  private WalletContentFragmentBinding mWalletContentBinding;
+  private HomeViewModel mHomeViewModel;
+  private LAOListAdapter mListAdapter;
+  private AlertDialog logoutAlert;
+
+  @Nullable
+  @Override
+  public View onCreateView(
+      @NonNull LayoutInflater inflater,
+      @Nullable ViewGroup container,
+      @Nullable Bundle savedInstanceState) {
+    mWalletContentBinding = WalletContentFragmentBinding.inflate(inflater, container, false);
+
+    mHomeViewModel = HomeActivity.obtainViewModel(requireActivity());
+
+    mWalletContentBinding.setViewmodel(mHomeViewModel);
+    mWalletContentBinding.setLifecycleOwner(requireActivity());
+
+    return mWalletContentBinding.getRoot();
+  }
+
+  @Override
+  public void onActivityCreated(@Nullable Bundle savedInstanceState) {
+    super.onActivityCreated(savedInstanceState);
+
+    setupListAdapter();
+    setupListUpdates();
+
+    if (wallet.isSetUp()) {
+      mWalletContentBinding.logoutButton.setVisibility(View.VISIBLE);
+      mWalletContentBinding.logoutButton.setOnClickListener(
+          clicked -> {
+            if (logoutAlert != null && logoutAlert.isShowing()) {
+              logoutAlert.dismiss();
+            }
+            AlertDialog.Builder builder = new AlertDialog.Builder(requireActivity());
+            builder.setTitle(R.string.logout_title);
+            builder.setMessage(R.string.logout_message);
+            builder.setPositiveButton(
+                R.string.confirm, (dialog, which) -> mHomeViewModel.logoutWallet());
+            builder.setNegativeButton(R.string.cancel, (dialog, which) -> dialog.dismiss());
+            logoutAlert = builder.create();
+            logoutAlert.show();
+          });
+    }
+  }
+
+  private void setupListUpdates() {
+    mHomeViewModel
+        .getLAOs()
+        .observe(
+            requireActivity(),
+            laos -> {
+              Log.d(TAG, "Got a list update");
+
+              mListAdapter.replaceList(laos);
+
+              if (!laos.isEmpty()) {
+                mWalletContentBinding.welcomeScreen.setVisibility(View.GONE);
+                mWalletContentBinding.listScreen.setVisibility(View.VISIBLE);
+              }
+            });
+  }
+
+  private void setupListAdapter() {
+    RecyclerView recyclerView = mWalletContentBinding.laoList;
+
+    recyclerView.setLayoutManager(new LinearLayoutManager(getContext()));
+    mListAdapter = new LAOListAdapter(new ArrayList<>(0), mHomeViewModel, false);
+
+    recyclerView.setAdapter(mListAdapter);
+  }
+}
--- conflicted
+++ resolved
@@ -17,14 +17,11 @@
   REOPEN("reopen"),
   CLOSE("close"),
   CAST_VOTE("cast_vote"),
-<<<<<<< HEAD
   ELECT("elect"),
   ELECT_ACCEPT("elect-accept"),
-  LEARN("learn");
-=======
+  LEARN("learn"),
   ADD("add"),
   ADD_BROADCAST("addBroadcast");
->>>>>>> 90613415
 
   private static final List<Action> ALL = Collections.unmodifiableList(Arrays.asList(values()));
   private final String action;

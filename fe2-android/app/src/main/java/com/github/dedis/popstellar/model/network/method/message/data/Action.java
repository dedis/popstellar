--- conflicted
+++ resolved
@@ -18,15 +18,11 @@
   CLOSE("close"),
   CAST_VOTE("cast_vote"),
   ELECT("elect"),
-<<<<<<< HEAD
   ELECT_ACCEPT("elect_accept"),
-=======
-  ELECT_ACCEPT("elect-accept"),
   PREPARE("prepare"),
   PROMISE("promise"),
   PROPOSE("propose"),
   ACCEPT("accept"),
->>>>>>> 1d764c9a
   LEARN("learn"),
   ADD("add"),
   ADD_BROADCAST("add_broadcast");

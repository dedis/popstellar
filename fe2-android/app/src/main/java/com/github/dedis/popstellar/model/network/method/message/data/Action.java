--- conflicted
+++ resolved
@@ -30,11 +30,8 @@
   NOTIFY_ADD("notify_add"),
   DELETE("delete"),
   NOTIFY_DELETE("notify_delete"),
-<<<<<<< HEAD
   KEY("key");
-=======
   POST_TRANSACTION("post_transaction");
->>>>>>> 8a9a6cd5
 
   private static final List<Action> ALL = Collections.unmodifiableList(Arrays.asList(values()));
   private final String action;

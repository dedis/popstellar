--- conflicted
+++ resolved
@@ -58,11 +58,6 @@
   @Override
   public String toString() {
     return "Publish{"
-<<<<<<< HEAD
-        + "id=" + getRequestId()
-        + ", channel='" + getChannel() + '\''
-        + ", message=" + message
-=======
         + "id="
         + getRequestId()
         + ", channel='"
@@ -70,7 +65,6 @@
         + '\''
         + ", message="
         + message
->>>>>>> 4d026011
         + '}';
   }
 }
--- conflicted
+++ resolved
@@ -56,13 +56,11 @@
 import io.reactivex.subjects.BehaviorSubject;
 import io.reactivex.subjects.PublishSubject;
 import io.reactivex.subjects.Subject;
-<<<<<<< HEAD
+
 
 public class  LAORepository {
-=======
->>>>>>> 17c3b552
-
-public class LAORepository {
+
+
   private static final String TAG = LAORepository.class.getSimpleName();
   private static volatile LAORepository INSTANCE = null;
 
@@ -344,7 +342,7 @@
     election.setName(electionSetup.getName());
     election.setCreation(electionSetup.getCreation());
     election.setStart(electionSetup.getStartTime());
-    election.setQuestion(questionList);
+    election.setQuestions(questionList);
     election.setStart(electionSetup.getStartTime());
     election.setEnd(electionSetup.getEndTime());
     election.setWriteIn(electionQuestion.getWriteIn());

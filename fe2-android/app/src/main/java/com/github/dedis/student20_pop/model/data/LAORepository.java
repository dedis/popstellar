package com.github.dedis.student20_pop.model.data;

import android.util.Base64;
import android.util.Log;
import androidx.annotation.NonNull;

import com.github.dedis.student20_pop.model.Election;
import com.github.dedis.student20_pop.model.Lao;
import com.github.dedis.student20_pop.model.PendingUpdate;
import com.github.dedis.student20_pop.model.RollCall;
import com.github.dedis.student20_pop.model.network.GenericMessage;
import com.github.dedis.student20_pop.model.network.answer.Answer;
import com.github.dedis.student20_pop.model.network.answer.Error;
import com.github.dedis.student20_pop.model.network.answer.Result;
import com.github.dedis.student20_pop.model.network.method.Broadcast;
import com.github.dedis.student20_pop.model.network.method.Catchup;
import com.github.dedis.student20_pop.model.network.method.Publish;
import com.github.dedis.student20_pop.model.network.method.Subscribe;
import com.github.dedis.student20_pop.model.network.method.Unsubscribe;
import com.github.dedis.student20_pop.model.network.method.message.ElectionQuestion;
import com.github.dedis.student20_pop.model.network.method.message.MessageGeneral;
import com.github.dedis.student20_pop.model.network.method.message.PublicKeySignaturePair;
import com.github.dedis.student20_pop.model.network.method.message.data.Data;
import com.github.dedis.student20_pop.model.network.method.message.data.election.ElectionSetup;
import com.github.dedis.student20_pop.model.network.method.message.data.lao.CreateLao;
import com.github.dedis.student20_pop.model.network.method.message.data.lao.StateLao;
import com.github.dedis.student20_pop.model.network.method.message.data.lao.UpdateLao;
import com.github.dedis.student20_pop.model.network.method.message.data.message.WitnessMessage;
import com.github.dedis.student20_pop.model.network.method.message.data.rollcall.CloseRollCall;
import com.github.dedis.student20_pop.model.network.method.message.data.rollcall.CreateRollCall;
import com.github.dedis.student20_pop.model.network.method.message.data.rollcall.CreateRollCall.StartType;
import com.github.dedis.student20_pop.model.network.method.message.data.rollcall.OpenRollCall;
import com.github.dedis.student20_pop.utility.security.Keys;
import com.google.crypto.tink.KeysetHandle;
import com.google.crypto.tink.PublicKeySign;
import com.google.crypto.tink.PublicKeyVerify;
import com.google.crypto.tink.integration.android.AndroidKeysetManager;
import com.google.crypto.tink.subtle.Ed25519Verify;
import com.google.gson.Gson;
import io.reactivex.Observable;
import io.reactivex.Single;
import io.reactivex.schedulers.Schedulers;
import io.reactivex.subjects.BehaviorSubject;
import io.reactivex.subjects.PublishSubject;
import io.reactivex.subjects.Subject;
import java.io.IOException;
import java.security.GeneralSecurityException;
import java.util.ArrayList;
import java.util.HashMap;
import java.util.List;
import java.util.Map;
import java.util.Optional;
import java.util.Set;
import java.util.concurrent.TimeUnit;
import java.util.stream.Collectors;

public class  LAORepository {

  private static final String TAG = LAORepository.class.getSimpleName();
  private static volatile LAORepository INSTANCE = null;

  private final LAODataSource.Remote mRemoteDataSource;
  private final LAODataSource.Local mLocalDataSource;
  private final AndroidKeysetManager mKeysetManager;
  private final Gson mGson;

  // A subject that represents unprocessed messages
  private Subject<GenericMessage> unprocessed;

  // State for LAO
  private Map<String, LAOState> laoById;

  // State for Messages
  private Map<String, MessageGeneral> messageById;

  // Outstanding subscribes
  private Map<Integer, String> subscribeRequests;

  // Outstanding catchups
  private Map<Integer, String> catchupRequests;

  // Outstanding create laos
  private Map<Integer, String> createLaoRequests;

  // Observable for view models that need access to all LAO Names
  private BehaviorSubject<List<Lao>> allLaoSubject;

  private Observable<GenericMessage> upstream;

  private LAORepository(
      @NonNull LAODataSource.Remote remoteDataSource,
      @NonNull LAODataSource.Local localDataSource,
      @NonNull AndroidKeysetManager keysetManager,
      @NonNull Gson gson) {
    mRemoteDataSource = remoteDataSource;
    mLocalDataSource = localDataSource;
    mKeysetManager = keysetManager;
    mGson = gson;

    laoById = new HashMap<>();
    messageById = new HashMap<>();
    subscribeRequests = new HashMap<>();
    catchupRequests = new HashMap<>();
    createLaoRequests = new HashMap<>();

    unprocessed = PublishSubject.create();

    allLaoSubject = BehaviorSubject.create();

    upstream = mRemoteDataSource.observeMessage().share();

    // subscribe to incoming messages and the unprocessed message queue
    startSubscription();
  }

  private void startSubscription() {
    // We add a delay of 5 seconds to unprocessed messages to allow incoming messages to have a
    // higher priority
    Observable.merge(upstream, unprocessed.delay(5, TimeUnit.SECONDS))
        .subscribeOn(Schedulers.newThread())
        .subscribe(this::handleGenericMessage);
  }

  private void handleGenericMessage(GenericMessage genericMessage) {
    if (genericMessage instanceof Error) {
      Error err = (Error) genericMessage;
      int id = err.getId();
      if (subscribeRequests.containsKey(id)) {
        subscribeRequests.remove(id);
      } else if (catchupRequests.containsKey(id)) {
        catchupRequests.remove(id);
      } else if (createLaoRequests.containsKey(id)) {
        createLaoRequests.remove(id);
      }
      return;
    }

    if (genericMessage instanceof Result) {
      Result result = (Result) genericMessage;

      int id = result.getId();
      Log.d(TAG, "handleGenericMessage: request id " + id);
      if (subscribeRequests.containsKey(id)) {
        String channel = subscribeRequests.get(id);
        subscribeRequests.remove(id);

        Lao lao = new Lao(channel);
        laoById.put(channel, new LAOState(lao));
        allLaoSubject.onNext(
            laoById.entrySet().stream()
                .map(x -> x.getValue().getLao())
                .collect(Collectors.toList()));

        Log.d(TAG, "posted allLaos to `allLaoSubject`");
        sendCatchup(channel);
      } else if (catchupRequests.containsKey(id)) {
        String channel = catchupRequests.get(id);
        catchupRequests.remove(id);

        Log.d(TAG, "got a catchup request in response to request id " + id);
        List<MessageGeneral> messages = result.getMessages().orElse(new ArrayList<>());
        Log.d(TAG, "messages length: " + messages.size());
        for (MessageGeneral msg : messages) {
          boolean enqueue = handleMessage(channel, msg);
          if (enqueue) {
            unprocessed.onNext(genericMessage);
          }
        }
      } else if (createLaoRequests.containsKey(id)) {
        String channel = createLaoRequests.get(id);
        createLaoRequests.remove(id);

        Lao lao = new Lao(channel);
        laoById.put(channel, new LAOState(lao));
        allLaoSubject.onNext(
            laoById.entrySet().stream()
                .map(x -> x.getValue().getLao())
                .collect(Collectors.toList()));
        Log.d(TAG, "createLaoRequest contains this id. posted allLaos to `allLaoSubject`");
        sendSubscribe(channel);
        sendCatchup(channel);
      }

      return;
    }

    Log.d(TAG, "Got a broadcast");

    // We've a Broadcast
    Broadcast broadcast = (Broadcast) genericMessage;
    MessageGeneral message = broadcast.getMessage();
    String channel = broadcast.getChannel();

    Log.d(TAG, "Broadcast channel: " + channel + " message " + message.getMessageId());

    boolean enqueue = handleMessage(channel, message);
    if (enqueue) {
      unprocessed.onNext(genericMessage);
    }
  }

  /**
   * @param channel the channel on which the message was received
   * @param message the message that was received
   * @return true if the message cannot be processed and false otherwise
   */
  private boolean handleMessage(String channel, MessageGeneral message) {
    // Put the message in the state
    messageById.put(message.getMessageId(), message);

    String senderPk = message.getSender();

    Data data = message.getData();
    boolean enqueue = false;
    if (data instanceof CreateLao) {
      enqueue = handleCreateLao(channel, (CreateLao) data);
    } else if (data instanceof UpdateLao) {
      enqueue = handleUpdateLao(channel, message.getMessageId(), (UpdateLao) data);
    } else if (data instanceof ElectionSetup) {
      enqueue = handleElectionSetup(channel, (ElectionSetup) data);
    } else if (data instanceof StateLao) {
      enqueue = handleStateLao(channel, (StateLao) data);
    } else if (data instanceof CreateRollCall) {
      enqueue = handleCreateRollCall(channel, (CreateRollCall) data);
    } else if (data instanceof OpenRollCall) {
      enqueue = handleOpenRollCall(channel, (OpenRollCall) data);
    } else if (data instanceof CloseRollCall) {
      enqueue = handleCloseRollCall(channel, (CloseRollCall) data);
    } else if (data instanceof WitnessMessage) {
      enqueue = handleWitnessMessage(channel, senderPk, (WitnessMessage) data);
    } else {
      Log.d(TAG, "cannot handle message with data" + data.getClass());
      enqueue = true;
    }

    // Trigger an onNext
    if (!(data instanceof WitnessMessage)) {
      LAOState laoState = laoById.get(channel);
      laoState.publish();
      if (data instanceof StateLao || data instanceof CreateLao) {
        allLaoSubject.onNext(
            laoById.entrySet().stream()
                .map(x -> x.getValue().getLao())
                .collect(Collectors.toList()));
      }
    }
    return enqueue;
  }

  private boolean handleCreateLao(String channel, CreateLao createLao) {
    Lao lao = laoById.get(channel).getLao();

    lao.setName(createLao.getName());
    lao.setCreation(createLao.getCreation());
    lao.setOrganizer(createLao.getOrganizer());
    lao.setId(createLao.getId());

    Log.d(
        TAG,
        "Setting name as " + createLao.getName() + " creation time as " + createLao.getCreation());

    return false;
  }

  private boolean handleUpdateLao(String channel, String messageId, UpdateLao updateLao) {
    Lao lao = laoById.get(channel).getLao();

    if (lao.getLastModified() > updateLao.getLastModified()) {
      // the current state we have is more up to date
      return false;
    }

    // TODO: This assumes that LAOs always have some witnesses to begin with. Our current
    // implementation
    // begins with zero witnesses. As a result, we should update the LAO immediately if the current
    // state has no witnesses and not wait for witness messages
    lao.getPendingUpdates().add(new PendingUpdate(updateLao.getLastModified(), messageId));
    return false;
  }

  private boolean handleStateLao(String channel, StateLao stateLao) {
    Lao lao = laoById.get(channel).getLao();

    if (!messageById.containsKey(stateLao.getModificationId())) {
      // queue it if we haven't received the update message yet
      return true;
    }

    // Verify signatures
    for (PublicKeySignaturePair pair : stateLao.getModificationSignatures()) {
      PublicKeyVerify verifier = new Ed25519Verify(pair.getWitness());
      try {
        verifier.verify(
            pair.getSignature(), Base64.decode(stateLao.getModificationId(), Base64.NO_WRAP));
      } catch (GeneralSecurityException e) {
        Log.d(TAG, "failed to verify witness signature in lao/state_lao");
        return false;
      }
    }

    // TODO: verify if lao/state_lao is consistent with the lao/update message

    lao.setId(stateLao.getId());
    lao.setWitnesses(stateLao.getWitnesses());
    lao.setName(stateLao.getName());
    lao.setLastModified(stateLao.getLastModified());
    lao.setModificationId(stateLao.getModificationId());

    // Now we're going to remove all pending updates which came prior to this state lao
    long targetTime = stateLao.getLastModified();
    lao.getPendingUpdates()
        .removeIf(pendingUpdate -> pendingUpdate.getModificationTime() <= targetTime);

    return false;
  }


  private boolean handleElectionSetup(String channel, ElectionSetup electionSetup) {
    Lao lao = laoById.get(channel).getLao();
    Log.d(TAG, "handleElectionSetup: " + channel + " name " + electionSetup.getName());

<<<<<<< HEAD
=======
    //In the case (that shouldn't happen) where there is no question, we add a "default" question to prevent a crash
    if (electionSetup.getQuestions().isEmpty()) {
      Log.d(TAG, "election should have at least one question");
      electionSetup.getQuestions().add(new ElectionQuestion("default question", "Plurality", false, new ArrayList<>(), electionSetup.getId()));
    }
    ElectionQuestion electionQuestion = electionSetup.getQuestions().get(0);

>>>>>>> 67997dab
    Election election = new Election();
    election.setId(electionSetup.getId());
    election.setName(electionSetup.getName());
    election.setCreation(electionSetup.getCreation());
<<<<<<< HEAD

    election.setStart(electionSetup.getStartTime());
    // We check if the questions list is not empty before accessing the first one
    if(!electionSetup.getQuestions().isEmpty()) {
      election.setQuestion(electionSetup.getQuestions().get(0).getQuestion());
    }
    election.setEnd(electionSetup.getEndTime());
    election.setWriteIn(electionSetup.getQuestions().get(0).getWriteIn());
    election.setBallotOptions(electionSetup.getQuestions().get(0).getBallotOptions());

    lao.updateElections(election.getId(), election);
=======
    election.setStart(electionSetup.getStartTime());
    election.setQuestion(electionQuestion.getQuestion());
    election.setStart(electionSetup.getStartTime());
    election.setEnd(electionSetup.getEndTime());
    election.setWriteIn(electionQuestion.getWriteIn());
    election.setBallotOptions(electionQuestion.getBallotOptions());

    lao.updateElection(election.getId(), election);
>>>>>>> 67997dab
    return false;

  }

  private boolean handleCreateRollCall(String channel, CreateRollCall createRollCall) {
    Lao lao = laoById.get(channel).getLao();
    Log.d(TAG, "handleCreateRollCall: " + channel + " name " + createRollCall.getName());

    RollCall rollCall = new RollCall();
    rollCall.setId(createRollCall.getId());
    rollCall.setCreation(createRollCall.getCreation());

    if (createRollCall.getStartType() == StartType.NOW) {
      rollCall.setStart(createRollCall.getStartTime());
    } else {
      rollCall.setScheduled(createRollCall.getStartTime());
    }

    rollCall.setLocation(createRollCall.getLocation());
    rollCall.setDescription(createRollCall.getDescription().orElse(""));

    lao.updateRollCall(rollCall.getId(), rollCall);
    return false;
  }

  private boolean handleOpenRollCall(String channel, OpenRollCall openRollCall) {
    Lao lao = laoById.get(channel).getLao();

    String updateId = openRollCall.getUpdateId();
    String opens = openRollCall.getOpens();

    Optional<RollCall> rollCallOptional = lao.getRollCall(opens);
    if (!rollCallOptional.isPresent()) {
      return true;
    }

    RollCall rollCall = rollCallOptional.get();
    rollCall.setStart(openRollCall.getStart());
    // We might be opening a closed one
    rollCall.setEnd(0);
    rollCall.setId(updateId);

    lao.updateRollCall(opens, rollCall);
    return false;
  }

  private boolean handleCloseRollCall(String channel, CloseRollCall closeRollCall) {
    Lao lao = laoById.get(channel).getLao();

    String updateId = closeRollCall.getUpdateId();
    String closes = closeRollCall.getCloses();

    Optional<RollCall> rollCallOptional = lao.getRollCall(closes);
    if (!rollCallOptional.isPresent()) {
      return true;
    }

    RollCall rollCall = rollCallOptional.get();
    rollCall.setEnd(closeRollCall.getEnd());
    rollCall.setId(updateId);
    rollCall.getAttendees().addAll(closeRollCall.getAttendees());

    lao.updateRollCall(closes, rollCall);
    return true;
  }

  private boolean handleWitnessMessage(String channel, String senderPk, WitnessMessage message) {
    String messageId = message.getMessageId();
    String signature = message.getSignature();

    byte[] senderPkBuf = Base64.decode(senderPk, Base64.NO_WRAP);
    byte[] signatureBuf = Base64.decode(signature, Base64.NO_WRAP);

    // Verify signature
    try {
      PublicKeyVerify verifier = new Ed25519Verify(senderPkBuf);
      verifier.verify(signatureBuf, Base64.decode(messageId, Base64.NO_WRAP));
    } catch (GeneralSecurityException e) {
      Log.d(TAG, "failed to verify witness signature " + e.getMessage());
      return false;
    }

    if (messageById.containsKey(messageId)) {
      // Update the message
      MessageGeneral msg = messageById.get(messageId);
      msg.getWitnessSignatures().add(new PublicKeySignaturePair(senderPkBuf, signatureBuf));

      Lao lao = laoById.get(channel).getLao();
      Set<PendingUpdate> pendingUpdates = lao.getPendingUpdates();
      if (pendingUpdates.contains(messageId)) {
        // We're waiting to collect signatures for this one

        // Let's check if we have enough signatures
        Set<String> signaturesCollectedSoFar =
            msg.getWitnessSignatures().stream()
                .map(ob -> Base64.encodeToString(ob.getWitness(), Base64.NO_WRAP))
                .collect(Collectors.toSet());
        if (lao.getWitnesses().equals(signaturesCollectedSoFar)) {

          // We send a state lao if we are the organizer
          try {
            KeysetHandle handle = mKeysetManager.getKeysetHandle().getPublicKeysetHandle();
            String ourKey = Keys.getEncodedKey(handle);
            if (ourKey.equals(lao.getOrganizer())) {
              UpdateLao updateLao = (UpdateLao) msg.getData();
              StateLao stateLao =
                  new StateLao(
                      lao.getId(),
                      updateLao.getName(),
                      lao.getCreation(),
                      updateLao.getLastModified(),
                      lao.getOrganizer(),
                      messageId,
                      updateLao.getWitnesses(),
                      msg.getWitnessSignatures());

              byte[] ourPkBuf = Base64.decode(ourKey, Base64.NO_WRAP);
              PublicKeySign signer =
                  mKeysetManager.getKeysetHandle().getPrimitive(PublicKeySign.class);
              MessageGeneral stateLaoMsg = new MessageGeneral(ourPkBuf, stateLao, signer, mGson);

              sendPublish(channel, stateLaoMsg);
            }
          } catch (GeneralSecurityException e) {
            Log.d(TAG, "failed to get keyset handle: " + e.getMessage());
          } catch (IOException e) {
            Log.d(TAG, "failed to get encoded public key: " + e.getMessage());
          }
        }
      }

      return false;
    }

    return true;
  }

  public static LAORepository getInstance(
      LAODataSource.Remote laoRemoteDataSource,
      LAODataSource.Local localDataSource,
      AndroidKeysetManager keysetManager,
      Gson gson) {
    if (INSTANCE == null) {
      synchronized (LAORepository.class) {
        if (INSTANCE == null) {
          INSTANCE = new LAORepository(laoRemoteDataSource, localDataSource, keysetManager, gson);
        }
      }
    }
    return INSTANCE;
  }

  public static void destroyInstance() {
    INSTANCE = null;
  }

  public Single<Answer> sendCatchup(String channel) {
    int id = mRemoteDataSource.incrementAndGetRequestId();
    Catchup catchup = new Catchup(channel, id);

    catchupRequests.put(id, channel);
    Single<Answer> answer = createSingle(id);
    mRemoteDataSource.sendMessage(catchup);
    return answer;
  }

  public Single<Answer> sendPublish(String channel, MessageGeneral message) {
    int id = mRemoteDataSource.incrementAndGetRequestId();
    Single<Answer> answer = createSingle(id);

    Publish publish = new Publish(channel, id, message);

    if (message.getData() instanceof CreateLao) {
      CreateLao data = (CreateLao) message.getData();
      createLaoRequests.put(id, "/root/" + data.getId());
    }
    // Uncomment to test display without message from Backend
    else {
      if(message.getData() instanceof ElectionSetup) {
        handleElectionSetup(channel,(ElectionSetup) message.getData());
      }
    }



    mRemoteDataSource.sendMessage(publish);
    return answer;
  }

  public Single<Answer> sendSubscribe(String channel) {
    int id = mRemoteDataSource.incrementAndGetRequestId();

    Subscribe subscribe = new Subscribe(channel, id);

    mRemoteDataSource.sendMessage(subscribe);
    subscribeRequests.put(id, channel);

    Single<Answer> answer = createSingle(id);
    mRemoteDataSource.sendMessage(subscribe);
    return answer;
  }

  public Single<Answer> sendUnsubscribe(String channel) {
    int id = mRemoteDataSource.incrementAndGetRequestId();

    Unsubscribe unsubscribe = new Unsubscribe(channel, id);

    Single<Answer> answer = createSingle(id);
    mRemoteDataSource.sendMessage(unsubscribe);
    return answer;
  }

  private Single<Answer> createSingle(int id) {
    Single<Answer> res =
        upstream
            .filter(
                genericMessage -> {
                  if (genericMessage instanceof Answer) {
                    Log.d(TAG, "request id: " + ((Answer) genericMessage).getId());
                  }
                  return genericMessage instanceof Answer
                      && ((Answer) genericMessage).getId() == id;
                })
            .map(
                genericMessage -> {
                  return (Answer) genericMessage;
                })
            .firstOrError()
            .subscribeOn(Schedulers.io())
            .cache();

    return res;
  }

  public Observable<List<Lao>> getAllLaos() {
    return allLaoSubject;
  }

  public Observable<Lao> getLaoObservable(String channel) {
    Log.d(TAG, "LaoIds we have are: " + laoById.keySet());
    return laoById.get(channel).getObservable();
  }
}<|MERGE_RESOLUTION|>--- conflicted
+++ resolved
@@ -2,6 +2,7 @@
 
 import android.util.Base64;
 import android.util.Log;
+
 import androidx.annotation.NonNull;
 
 import com.github.dedis.student20_pop.model.Election;
@@ -37,12 +38,7 @@
 import com.google.crypto.tink.integration.android.AndroidKeysetManager;
 import com.google.crypto.tink.subtle.Ed25519Verify;
 import com.google.gson.Gson;
-import io.reactivex.Observable;
-import io.reactivex.Single;
-import io.reactivex.schedulers.Schedulers;
-import io.reactivex.subjects.BehaviorSubject;
-import io.reactivex.subjects.PublishSubject;
-import io.reactivex.subjects.Subject;
+
 import java.io.IOException;
 import java.security.GeneralSecurityException;
 import java.util.ArrayList;
@@ -53,6 +49,13 @@
 import java.util.Set;
 import java.util.concurrent.TimeUnit;
 import java.util.stream.Collectors;
+
+import io.reactivex.Observable;
+import io.reactivex.Single;
+import io.reactivex.schedulers.Schedulers;
+import io.reactivex.subjects.BehaviorSubject;
+import io.reactivex.subjects.PublishSubject;
+import io.reactivex.subjects.Subject;
 
 public class  LAORepository {
 
@@ -319,8 +322,6 @@
     Lao lao = laoById.get(channel).getLao();
     Log.d(TAG, "handleElectionSetup: " + channel + " name " + electionSetup.getName());
 
-<<<<<<< HEAD
-=======
     //In the case (that shouldn't happen) where there is no question, we add a "default" question to prevent a crash
     if (electionSetup.getQuestions().isEmpty()) {
       Log.d(TAG, "election should have at least one question");
@@ -328,24 +329,10 @@
     }
     ElectionQuestion electionQuestion = electionSetup.getQuestions().get(0);
 
->>>>>>> 67997dab
     Election election = new Election();
     election.setId(electionSetup.getId());
     election.setName(electionSetup.getName());
     election.setCreation(electionSetup.getCreation());
-<<<<<<< HEAD
-
-    election.setStart(electionSetup.getStartTime());
-    // We check if the questions list is not empty before accessing the first one
-    if(!electionSetup.getQuestions().isEmpty()) {
-      election.setQuestion(electionSetup.getQuestions().get(0).getQuestion());
-    }
-    election.setEnd(electionSetup.getEndTime());
-    election.setWriteIn(electionSetup.getQuestions().get(0).getWriteIn());
-    election.setBallotOptions(electionSetup.getQuestions().get(0).getBallotOptions());
-
-    lao.updateElections(election.getId(), election);
-=======
     election.setStart(electionSetup.getStartTime());
     election.setQuestion(electionQuestion.getQuestion());
     election.setStart(electionSetup.getStartTime());
@@ -354,7 +341,6 @@
     election.setBallotOptions(electionQuestion.getBallotOptions());
 
     lao.updateElection(election.getId(), election);
->>>>>>> 67997dab
     return false;
 
   }

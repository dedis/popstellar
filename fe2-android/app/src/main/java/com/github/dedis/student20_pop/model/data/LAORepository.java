--- conflicted
+++ resolved
@@ -18,14 +18,13 @@
 import com.github.dedis.student20_pop.model.network.method.Subscribe;
 import com.github.dedis.student20_pop.model.network.method.Unsubscribe;
 import com.github.dedis.student20_pop.model.network.method.message.ElectionQuestion;
+import com.github.dedis.student20_pop.model.network.method.message.ElectionQuestionResult;
 import com.github.dedis.student20_pop.model.network.method.message.MessageGeneral;
 import com.github.dedis.student20_pop.model.network.method.message.PublicKeySignaturePair;
 import com.github.dedis.student20_pop.model.network.method.message.data.Data;
-<<<<<<< HEAD
 import com.github.dedis.student20_pop.model.network.method.message.data.election.ElectionEnd;
-=======
+import com.github.dedis.student20_pop.model.network.method.message.data.election.ElectionResult;
 import com.github.dedis.student20_pop.model.network.method.message.data.election.ElectionSetup;
->>>>>>> aa83bb21
 import com.github.dedis.student20_pop.model.network.method.message.data.lao.CreateLao;
 import com.github.dedis.student20_pop.model.network.method.message.data.lao.StateLao;
 import com.github.dedis.student20_pop.model.network.method.message.data.lao.UpdateLao;
@@ -234,6 +233,8 @@
       enqueue = handleWitnessMessage(channel, senderPk, (WitnessMessage) data);
     } else if (data instanceof ElectionEnd) {
       enqueue = handleElectionEnd(channel, (ElectionEnd) data);
+    } else if (data instanceof  ElectionResult) {
+      enqueue = handleElectionResult(channel, (ElectionResult) data);
     } else {
       Log.d(TAG, "cannot handle message with data" + data.getClass());
       enqueue = true;
@@ -251,6 +252,22 @@
       }
     }
     return enqueue;
+  }
+
+  private boolean handleElectionResult(String channel, ElectionResult data) {
+    Lao lao = laoById.get(channel).getLao();
+
+    //Easier way to retrieve election id ?
+    String laoId = channel.substring(6);
+    int startIdx = laoId.length() + 7;
+
+    Election election = lao.getElection(channel.substring(startIdx)).get();
+    List<ElectionQuestionResult> questions = data.getElectionQuestionResults();
+    if (questions.isEmpty()) throw new IllegalArgumentException("the questions results shouldn't be empty");
+    election.setWinnerList(questions.get(0).getResults());
+    
+    lao.updateElection(election.getId(), election);
+    return false;
   }
 
   private boolean handleElectionEnd(String channel, ElectionEnd data) {

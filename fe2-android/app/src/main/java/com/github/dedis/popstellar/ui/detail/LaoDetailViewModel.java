package com.github.dedis.popstellar.ui.detail;

import android.Manifest;
import android.app.Application;
import android.content.pm.PackageManager;
import android.util.Log;
import android.widget.Toast;

import androidx.annotation.NonNull;
import androidx.annotation.VisibleForTesting;
import androidx.core.content.ContextCompat;
import androidx.lifecycle.AndroidViewModel;
import androidx.lifecycle.LiveData;
import androidx.lifecycle.LiveDataReactiveStreams;
import androidx.lifecycle.MutableLiveData;
import androidx.lifecycle.Transformations;

import com.github.dedis.popstellar.R;
import com.github.dedis.popstellar.SingleEvent;
import com.github.dedis.popstellar.model.network.method.message.MessageGeneral;
import com.github.dedis.popstellar.model.network.method.message.data.consensus.ConsensusElect;
import com.github.dedis.popstellar.model.network.method.message.data.consensus.ConsensusElectAccept;
import com.github.dedis.popstellar.model.network.method.message.data.election.CastVote;
import com.github.dedis.popstellar.model.network.method.message.data.election.ElectionEnd;
import com.github.dedis.popstellar.model.network.method.message.data.election.ElectionSetup;
import com.github.dedis.popstellar.model.network.method.message.data.election.ElectionVote;
import com.github.dedis.popstellar.model.network.method.message.data.election.OpenElection;
import com.github.dedis.popstellar.model.network.method.message.data.lao.StateLao;
import com.github.dedis.popstellar.model.network.method.message.data.lao.UpdateLao;
import com.github.dedis.popstellar.model.network.method.message.data.message.WitnessMessageSignature;
import com.github.dedis.popstellar.model.network.method.message.data.rollcall.CloseRollCall;
import com.github.dedis.popstellar.model.network.method.message.data.rollcall.CreateRollCall;
import com.github.dedis.popstellar.model.network.method.message.data.rollcall.OpenRollCall;
import com.github.dedis.popstellar.model.objects.Channel;
import com.github.dedis.popstellar.model.objects.ConsensusNode;
import com.github.dedis.popstellar.model.objects.ElectInstance;
import com.github.dedis.popstellar.model.objects.Election;
import com.github.dedis.popstellar.model.objects.Lao;
import com.github.dedis.popstellar.model.objects.RollCall;
import com.github.dedis.popstellar.model.objects.Wallet;
import com.github.dedis.popstellar.model.objects.WitnessMessage;
import com.github.dedis.popstellar.model.objects.event.EventState;
import com.github.dedis.popstellar.model.objects.event.EventType;
import com.github.dedis.popstellar.model.objects.security.KeyPair;
import com.github.dedis.popstellar.model.objects.security.MessageID;
import com.github.dedis.popstellar.model.objects.security.PoPToken;
import com.github.dedis.popstellar.model.objects.security.PublicKey;
import com.github.dedis.popstellar.model.objects.security.Signature;
import com.github.dedis.popstellar.repository.LAORepository;
import com.github.dedis.popstellar.repository.remote.GlobalNetworkManager;
import com.github.dedis.popstellar.ui.home.HomeViewModel;
import com.github.dedis.popstellar.ui.qrcode.CameraPermissionViewModel;
import com.github.dedis.popstellar.ui.qrcode.QRCodeScanningViewModel;
import com.github.dedis.popstellar.ui.qrcode.ScanningAction;
import com.github.dedis.popstellar.utility.error.ErrorUtils;
import com.github.dedis.popstellar.utility.error.keys.KeyException;
import com.github.dedis.popstellar.utility.error.keys.KeyGenerationException;
import com.github.dedis.popstellar.utility.error.keys.UninitializedWalletException;
import com.github.dedis.popstellar.utility.security.KeyManager;
import com.google.android.gms.vision.barcode.Barcode;
import com.google.gson.Gson;

import java.security.GeneralSecurityException;
import java.time.Instant;
import java.util.ArrayList;
import java.util.HashSet;
import java.util.List;
import java.util.Objects;
import java.util.Optional;
import java.util.Set;
import java.util.stream.Collectors;
import java.util.stream.Stream;

import javax.inject.Inject;

import dagger.hilt.android.lifecycle.HiltViewModel;
import io.reactivex.BackpressureStrategy;
import io.reactivex.android.schedulers.AndroidSchedulers;
import io.reactivex.disposables.CompositeDisposable;
import io.reactivex.disposables.Disposable;
import io.reactivex.schedulers.Schedulers;

@HiltViewModel
public class LaoDetailViewModel extends AndroidViewModel
    implements CameraPermissionViewModel, QRCodeScanningViewModel {

  public static final String TAG = LaoDetailViewModel.class.getSimpleName();
  private static final String LAO_FAILURE_MESSAGE = "failed to retrieve current lao";
  private static final String PK_FAILURE_MESSAGE = "failed to retrieve public key";
  private static final String PUBLISH_MESSAGE = "sending publish message";
  /*
   * LiveData objects for capturing events like button clicks
   */
  private final MutableLiveData<SingleEvent<Boolean>> mOpenHomeEvent = new MutableLiveData<>();
  private final MutableLiveData<SingleEvent<PublicKey>> mOpenIdentityEvent =
      new MutableLiveData<>();
  private final MutableLiveData<SingleEvent<Boolean>> mOpenWitnessMessageEvent =
      new MutableLiveData<>();
  private final MutableLiveData<SingleEvent<Boolean>> mShowPropertiesEvent =
      new MutableLiveData<>();
  private final MutableLiveData<SingleEvent<Boolean>> mEditPropertiesEvent =
      new MutableLiveData<>();
  private final MutableLiveData<SingleEvent<Boolean>> mOpenSocialMediaEvent =
      new MutableLiveData<>();
  private final MutableLiveData<SingleEvent<Boolean>> mOpenLaoDetailEvent = new MutableLiveData<>();
  private final MutableLiveData<SingleEvent<EventType>> mChooseNewLaoEventTypeEvent =
      new MutableLiveData<>();
  private final MutableLiveData<SingleEvent<EventType>> mNewLaoEventCreationEvent =
      new MutableLiveData<>();
  private final MutableLiveData<SingleEvent<Boolean>> mOpenNewRollCallEvent =
      new MutableLiveData<>();
  private final MutableLiveData<SingleEvent<HomeViewModel.HomeViewAction>> mOpenRollCallEvent = new MutableLiveData<>();
  private final MutableLiveData<SingleEvent<String>> mOpenRollCallTokenEvent =
      new MutableLiveData<>();
  private final MutableLiveData<SingleEvent<String>> mOpenAttendeesListEvent =
      new MutableLiveData<>();
  private final MutableLiveData<SingleEvent<Boolean>> mOpenLaoWalletEvent = new MutableLiveData<>();
  private final MutableLiveData<SingleEvent<Boolean>> mOpenElectionResultsEvent =
      new MutableLiveData<>();
  private final MutableLiveData<SingleEvent<Boolean>> mOpenManageElectionEvent =
      new MutableLiveData<>();
  private final MutableLiveData<SingleEvent<Boolean>> mElectionCreatedEvent =
      new MutableLiveData<>();
  private final MutableLiveData<SingleEvent<Boolean>> mOpenCastVotesEvent = new MutableLiveData<>();
  private final MutableLiveData<SingleEvent<HomeViewModel.HomeViewAction>> mOpenAddWitness = new MutableLiveData<>();
  private final MutableLiveData<SingleEvent<Boolean>> mEndElectionEvent =
      new MutableLiveData<>(new SingleEvent<>(false));
  private final MutableLiveData<SingleEvent<Boolean>> mReceivedElectionResultsEvent =
      new MutableLiveData<>(new SingleEvent<>(false));

  private final MutableLiveData<SingleEvent<Integer>> mNbAttendeesEvent = new MutableLiveData<>();
  private final MutableLiveData<SingleEvent<Integer>> mAskCloseRollCallEvent =
      new MutableLiveData<>();
  private final MutableLiveData<SingleEvent<Integer>> mCloseRollCallEvent = new MutableLiveData<>();

  private final MutableLiveData<SingleEvent<Boolean>> mCreatedRollCallEvent =
      new MutableLiveData<>();
  private final MutableLiveData<SingleEvent<PublicKey>> mPkRollCallEvent = new MutableLiveData<>();
  private final MutableLiveData<SingleEvent<Boolean>> mWalletMessageEvent = new MutableLiveData<>();

  private final MutableLiveData<SingleEvent<String>> mAttendeeScanConfirmEvent =
      new MutableLiveData<>();
  private final MutableLiveData<SingleEvent<Boolean>> mWitnessScanConfirmEvent =
      new MutableLiveData<>();
  private final MutableLiveData<SingleEvent<String>> mScanWarningEvent = new MutableLiveData<>();

  private final MutableLiveData<SingleEvent<Boolean>> mOpenStartElectionEvent =
      new MutableLiveData<>();

<<<<<<< HEAD
  private final MutableLiveData<SingleEvent<Boolean>> mOpenDigitalCashEvent =
          new MutableLiveData<>();

=======
  private final MutableLiveData<SingleEvent<Boolean>> mOpenElectionEvent = new MutableLiveData<>();
>>>>>>> 17e071f4
  /*
   * LiveData objects that represent the state in a fragment
   */
  private final MutableLiveData<Lao> mCurrentLao = new MutableLiveData<>();
  private final MutableLiveData<Election> mCurrentElection =
      new MutableLiveData<>(); // Represents the current election being managed/opened in a fragment
  private final MutableLiveData<Boolean> mIsOrganizer = new MutableLiveData<>();
  private final MutableLiveData<Boolean> mIsWitness = new MutableLiveData<>();
  private final MutableLiveData<Boolean> mIsSignedByCurrentWitness = new MutableLiveData<>();
  private final MutableLiveData<Boolean> showProperties = new MutableLiveData<>(false);
  private final MutableLiveData<String> mLaoName = new MutableLiveData<>("");
  private final MutableLiveData<List<List<Integer>>> mCurrentElectionVotes =
      new MutableLiveData<>();
  private final LiveData<List<PublicKey>> mWitnesses =
      Transformations.map(
          mCurrentLao,
          lao -> lao == null ? new ArrayList<>() : new ArrayList<>(lao.getWitnesses()));
  private final LiveData<String> mCurrentLaoName =
      Transformations.map(mCurrentLao, lao -> lao == null ? "" : lao.getName());
  //  Multiple events from Lao may be concatenated using Stream.concat()
  private final LiveData<List<com.github.dedis.popstellar.model.objects.event.Event>> mLaoEvents =
      Transformations.map(
          mCurrentLao,
          lao ->
              lao == null
                  ? new ArrayList<>()
                  : Stream.concat(
                          lao.getRollCalls().values().stream(),
                          lao.getElections().values().stream())
                      .collect(Collectors.toList()));
  private final LiveData<List<WitnessMessage>> mWitnessMessages =
      Transformations.map(
          mCurrentLao,
          lao ->
              lao == null ? new ArrayList<>() : new ArrayList<>(lao.getWitnessMessages().values()));

  private final LiveData<List<RollCall>> mLaoAttendedRollCalls =
      Transformations.map(
          mCurrentLao,
          lao ->
              lao == null
                  ? new ArrayList<>()
                  : lao.getRollCalls().values().stream()
                      .filter(rollcall -> rollcall.getState() == EventState.CLOSED)
                      .filter(rollcall -> attendedOrOrganized(lao, rollcall))
                      .collect(Collectors.toList()));
  /*
   * Dependencies for this class
   */
  private final LAORepository laoRepository;
  private final GlobalNetworkManager networkManager;
  private final KeyManager keyManager;
  private final CompositeDisposable disposables;
  private final Gson gson;
  private final Wallet wallet;
  private String currentRollCallId = ""; // used to know which roll call to close
  private Set<PublicKey> attendees = new HashSet<>();
  private Set<PublicKey> witnesses =
      new HashSet<>(); // used to dynamically update the set of witnesses when WR code scanned
  private ScanningAction scanningAction;

  @Inject
  public LaoDetailViewModel(
      @NonNull Application application,
      LAORepository laoRepository,
      GlobalNetworkManager networkManager,
      KeyManager keyManager,
      Gson gson,
      Wallet wallet) {
    super(application);
    this.laoRepository = laoRepository;
    this.networkManager = networkManager;
    this.keyManager = keyManager;
    this.gson = gson;
    this.wallet = wallet;
    disposables = new CompositeDisposable();
  }

  /**
   * Predicate used for filtering rollcalls to make sure that the user either attended the rollcall
   * or was the organizer
   *
   * @param lao
   * @param rollcall
   * @return boolean saying whether user attended or organized the given roll call
   */
  private boolean attendedOrOrganized(Lao lao, RollCall rollcall) {
    // find out if user has attended the rollcall
    String firstLaoId = lao.getId();
    try {
      PublicKey pk = wallet.generatePoPToken(firstLaoId, rollcall.getPersistentId()).getPublicKey();
      return rollcall.getAttendees().contains(pk) || isOrganizer().getValue();
    } catch (KeyGenerationException | UninitializedWalletException e) {
      Log.e(TAG, "failed to retrieve public key from wallet", e);
      return false;
    }
  }

  /**
   * Returns the public key or null if an error occurred.
   *
   * @return the public key
   */
  public PublicKey getPublicKey() {
    return keyManager.getMainPublicKey();
  }

  @Override
  protected void onCleared() {
    super.onCleared();
    disposables.dispose();
  }

  /**
   * Opens the election and publish opening message
   * triggers OpenElection event on success or logs appropriate error
   * @param e election to be opened
   */
  public void openElection(Election e){

    Log.d(TAG, "opening election with name : " + e.getName());
    Lao lao = getCurrentLaoValue();
    if (lao == null) {
      Log.d(TAG, LAO_FAILURE_MESSAGE);
      return;
    }

    Channel channel = e.getChannel();
    String laoId = lao.getId();

    // The time will have to be modified on the backend
    OpenElection openElection =
        new OpenElection(laoId, e.getId(), e.getStartTimestamp());

    Log.d(TAG, PUBLISH_MESSAGE);
    Disposable disposable =
        networkManager
            .getMessageSender()
            .publish(keyManager.getMainKeyPair(), channel, openElection)
            .subscribe(
                () -> {
                  Log.d(TAG, "opened election successfully");
                  // Block action button on expandableListViewAdapter
                  openElectionEvent();
                },
                error ->
                    ErrorUtils.logAndShow(
                        getApplication(), TAG, error, R.string.error_open_election));
    disposables.add(disposable);
  }

  public void endElection(Election election) {
    Log.d(TAG, "ending election with name : " + election.getName());
    Lao lao = getCurrentLaoValue();
    if (lao == null) {
      Log.d(TAG, LAO_FAILURE_MESSAGE);
      return;
    }

    Channel channel = election.getChannel();
    String laoId = lao.getId();
    ElectionEnd electionEnd =
        new ElectionEnd(election.getId(), laoId, election.computerRegisteredVotes());

    Log.d(TAG, PUBLISH_MESSAGE);
    Disposable disposable =
        networkManager
            .getMessageSender()
            .publish(keyManager.getMainKeyPair(), channel, electionEnd)
            .subscribe(
                () -> {
                  Log.d(TAG, "ended election successfully");
                  endElectionEvent();
                },
                error ->
                    ErrorUtils.logAndShow(
                        getApplication(), TAG, error, R.string.error_end_election));

    disposables.add(disposable);
  }

  /**
   * Sends a ElectionCastVotes message .
   *
   * <p>Publish a GeneralMessage containing ElectionCastVotes data.
   *
   * @param votes the corresponding votes for that election
   */
  public void sendVote(List<ElectionVote> votes) {
    Election election = mCurrentElection.getValue();
    if (election == null) {
      Log.d(TAG, "failed to retrieve current election");
      return;
    }
    Log.d(
        TAG,
        "sending a new vote in election : "
            + election
            + " with election start time"
            + election.getStartTimestamp());
    Lao lao = getCurrentLaoValue();
    if (lao == null) {
      Log.d(TAG, LAO_FAILURE_MESSAGE);
      return;
    }

    try {
      PoPToken token = keyManager.getValidPoPToken(lao);
      CastVote castVote = new CastVote(votes, election.getId(), lao.getId());
      Channel electionChannel = election.getChannel();

      Log.d(TAG, PUBLISH_MESSAGE);
      Disposable disposable =
          networkManager
              .getMessageSender()
              .publish(token, electionChannel, castVote)
              .doFinally(this::openLaoDetail)
              .subscribe(
                  () -> {
                    Log.d(TAG, "sent a vote successfully");
                    // Toast ? + send back to election screen or details screen ?
                    Toast.makeText(getApplication(), "vote successfully sent !", Toast.LENGTH_LONG)
                        .show();
                  },
                  error ->
                      ErrorUtils.logAndShow(
                          getApplication(), TAG, error, R.string.error_send_vote));
      disposables.add(disposable);
    } catch (KeyException e) {
      ErrorUtils.logAndShow(getApplication(), TAG, e, R.string.error_retrieve_own_token);
    }
  }

  /**
   * Creates new Election event.
   *
   * <p>Publish a GeneralMessage containing ElectionSetup data.
   *
   * @param name the name of the election
   * @param creation the creation time of the election
   * @param start the start time of the election
   * @param end the end time of the election
   * @param votingMethod the type of voting method (e.g Plurality)
   * @param ballotOptions the list of ballot options
   * @param question the question associated to the election
   * @return the id of the newly created election event, null if fails to create the event
   */
  public String createNewElection(
      String name,
      long creation,
      long start,
      long end,
      List<String> votingMethod,
      List<Boolean> writeIn,
      List<List<String>> ballotOptions,
      List<String> question) {
    Log.d(TAG, "creating a new election with name " + name);

    Lao lao = getCurrentLaoValue();
    if (lao == null) {
      Log.d(TAG, LAO_FAILURE_MESSAGE);
      return null;
    }

    Channel channel = lao.getChannel();
    ElectionSetup electionSetup =
        new ElectionSetup(
            name,
            creation,
            start,
            end,
            votingMethod,
            writeIn,
            ballotOptions,
            question,
            lao.getId());

    Log.d(TAG, PUBLISH_MESSAGE);
    Disposable disposable =
        networkManager
            .getMessageSender()
            .publish(keyManager.getMainKeyPair(), channel, electionSetup)
            .subscribe(
                () -> {
                  Log.d(TAG, "setup an election");
                  mElectionCreatedEvent.postValue(new SingleEvent<>(true));
                },
                error ->
                    ErrorUtils.logAndShow(
                        getApplication(), TAG, error, R.string.error_create_election));

    disposables.add(disposable);

    return electionSetup.getId();
  }

  /**
   * Creates new roll call event.
   *
   * <p>Publish a GeneralMessage containing CreateRollCall data.
   *
   * @param title the title of the roll call
   * @param description the description of the roll call, can be empty
   * @param creation the creation time of the roll call
   * @param proposedStart the proposed start time of the roll call
   * @param proposedEnd the proposed end time of the roll call
   * @param open true if we want to directly open the roll call
   */
  public void createNewRollCall(
      String title,
      String description,
      long creation,
      long proposedStart,
      long proposedEnd,
      boolean open) {
    Log.d(TAG, "creating a new roll call with title " + title);
    Lao lao = getCurrentLaoValue();
    if (lao == null) {
      Log.d(TAG, LAO_FAILURE_MESSAGE);
      return;
    }
    Channel channel = lao.getChannel();
    // FIXME Location : Lausanne ?
    CreateRollCall createRollCall =
        new CreateRollCall(
            title, creation, proposedStart, proposedEnd, "Lausanne", description, lao.getId());

    Log.d(TAG, PUBLISH_MESSAGE);
    Disposable disposable =
        networkManager
            .getMessageSender()
            .publish(keyManager.getMainKeyPair(), channel, createRollCall)
            .subscribe(
                () -> {
                  Log.d(TAG, "created a roll call with id: " + createRollCall.getId());
                  if (open) {
                    openRollCall(createRollCall.getId());
                  } else {
                    mCreatedRollCallEvent.postValue(new SingleEvent<>(true));
                  }
                },
                error ->
                    ErrorUtils.logAndShow(
                        getApplication(), TAG, error, R.string.error_create_rollcall));
    disposables.add(disposable);
  }

  /**
   * Sends a ConsensusElect message.
   *
   * <p>Publish a GeneralMessage containing ConsensusElect data.
   *
   * @param creation the creation time of the consensus
   * @param objId the id of the object the consensus refers to (e.g. election_id)
   * @param type the type of object the consensus refers to (e.g. election)
   * @param property the property the value refers to (e.g. "state")
   * @param value the proposed new value for the property (e.g. "started")
   */
  public void sendConsensusElect(
      long creation, String objId, String type, String property, Object value) {
    Log.d(
        TAG,
        String.format(
            "creating a new consensus for type: %s, property: %s, value: %s",
            type, property, value));
    Lao lao = getCurrentLaoValue();
    if (lao == null) {
      Log.d(TAG, LAO_FAILURE_MESSAGE);
      return;
    }
    Channel channel = lao.getChannel().subChannel("consensus");

    ConsensusElect consensusElect = new ConsensusElect(creation, objId, type, property, value);

    Log.d(TAG, PUBLISH_MESSAGE);
    MessageGeneral msg = new MessageGeneral(keyManager.getMainKeyPair(), consensusElect, gson);

    Disposable disposable =
        networkManager
            .getMessageSender()
            .publish(channel, msg)
            .subscribe(
                () -> Log.d(TAG, "created a consensus with message id : " + msg.getMessageId()),
                error ->
                    ErrorUtils.logAndShow(
                        getApplication(), TAG, error, R.string.error_start_election));
    disposables.add(disposable);
  }

  /**
   * Sends a ConsensusElectAccept message.
   *
   * <p>Publish a GeneralMessage containing ConsensusElectAccept data.
   *
   * @param electInstance the corresponding ElectInstance
   * @param accept true if accepted, false if rejected
   */
  public void sendConsensusElectAccept(ElectInstance electInstance, boolean accept) {
    MessageID messageId = electInstance.getMessageId();
    Log.d(
        TAG,
        "sending a new elect_accept for consensus with messageId : "
            + messageId
            + " with value "
            + accept);

    Lao lao = getCurrentLaoValue();
    if (lao == null) {
      Log.d(TAG, LAO_FAILURE_MESSAGE);
      return;
    }

    ConsensusElectAccept consensusElectAccept =
        new ConsensusElectAccept(electInstance.getInstanceId(), messageId, accept);

    Log.d(TAG, PUBLISH_MESSAGE);
    Disposable disposable =
        networkManager
            .getMessageSender()
            .publish(keyManager.getMainKeyPair(), electInstance.getChannel(), consensusElectAccept)
            .subscribe(
                () -> Log.d(TAG, "sent an elect_accept successfully"),
                error ->
                    ErrorUtils.logAndShow(
                        getApplication(), TAG, error, R.string.error_consensus_accept));

    disposables.add(disposable);
  }

  /**
   * Opens a roll call event.
   *
   * <p>Publish a GeneralMessage containing OpenRollCall data.
   *
   * @param id the roll call id to open
   */
  public void openRollCall(String id) {
    Log.d(TAG, "call openRollCall");

    Lao lao = getCurrentLaoValue();
    if (lao == null) {
      Log.d(TAG, LAO_FAILURE_MESSAGE);
      return;
    }
    long openedAt = Instant.now().getEpochSecond();
    Channel channel = lao.getChannel();
    String laoId = lao.getId();
    Optional<RollCall> optRollCall = lao.getRollCall(id);
    if (!optRollCall.isPresent()) {
      Log.d(TAG, "failed to retrieve roll call with id " + id + "laoID: " + laoId);
      return;
    }
    RollCall rollCall = optRollCall.get();
    OpenRollCall openRollCall = new OpenRollCall(laoId, id, openedAt, rollCall.getState());
    attendees = new HashSet<>(rollCall.getAttendees());

    try {
      attendees.add(keyManager.getPoPToken(lao, rollCall).getPublicKey());
    } catch (KeyException e) {
      ErrorUtils.logAndShow(getApplication(), TAG, e, R.string.error_retrieve_own_token);
    }

    Disposable disposable =
        networkManager
            .getMessageSender()
            .publish(keyManager.getMainKeyPair(), channel, openRollCall)
            .subscribe(
                () -> {
                  Log.d(TAG, "opened the roll call");
                  currentRollCallId = openRollCall.getUpdateId();
                  scanningAction = ScanningAction.ADD_ROLL_CALL_ATTENDEE;
                  openScanning();
                },
                error ->
                    ErrorUtils.logAndShow(
                        getApplication(), TAG, error, R.string.error_open_rollcall));

    disposables.add(disposable);
  }

  /**
   * Closes the roll call event currently open
   *
   * <p>Publish a GeneralMessage containing CloseRollCall data.
   */
  public void closeRollCall(int nextFragment) {
    Log.d(TAG, "call closeRollCall");
    Lao lao = getCurrentLaoValue();
    if (lao == null) {
      Log.d(TAG, LAO_FAILURE_MESSAGE);
      return;
    }
    long end = Instant.now().getEpochSecond();
    Channel channel = lao.getChannel();
    CloseRollCall closeRollCall =
        new CloseRollCall(lao.getId(), currentRollCallId, end, new ArrayList<>(attendees));
    Disposable disposable =
        networkManager
            .getMessageSender()
            .publish(keyManager.getMainKeyPair(), channel, closeRollCall)
            .subscribe(
                () -> {
                  Log.d(TAG, "closed the roll call");
                  currentRollCallId = "";
                  attendees.clear();
                  mCloseRollCallEvent.setValue(new SingleEvent<>(nextFragment));
                },
                error ->
                    ErrorUtils.logAndShow(
                        getApplication(), TAG, error, R.string.error_close_rollcall));
    disposables.add(disposable);
  }

  public void signMessage(WitnessMessage witnessMessage) {
    Log.d(TAG, "signing message with ID " + witnessMessage.getMessageId());
    Lao lao = getCurrentLaoValue();
    if (lao == null) {
      Log.d(TAG, LAO_FAILURE_MESSAGE);
      return;
    }

    Channel channel = lao.getChannel();

    try {
      KeyPair mainKey = keyManager.getMainKeyPair();
      // Generate the signature of the message
      Signature signature = mainKey.sign(witnessMessage.getMessageId());

      Log.d(TAG, PUBLISH_MESSAGE);
      WitnessMessageSignature signatureMessage =
          new WitnessMessageSignature(witnessMessage.getMessageId(), signature);
      disposables.add(
          networkManager
              .getMessageSender()
              .publish(keyManager.getMainKeyPair(), channel, signatureMessage)
              .subscribe(
                  () ->
                      Log.d(
                          TAG,
                          "Verifying the signature of  message  with id: "
                              + witnessMessage.getMessageId()),
                  error ->
                      ErrorUtils.logAndShow(
                          getApplication(), TAG, error, R.string.error_sign_message)));

    } catch (GeneralSecurityException e) {
      Log.d(TAG, PK_FAILURE_MESSAGE, e);
    }
  }

  /**
   * Remove specific witness from the LAO's list of witnesses.
   *
   * <p>Publish a GeneralMessage containing UpdateLao data.
   *
   * @param witness the id of the witness to remove
   */
  public void removeWitness(String witness) {
    Log.d(TAG, "trying to remove witness: " + witness);
    // TODO: implement this by sending an UpdateLao
  }

  /*
   * Getters for MutableLiveData instances declared above
   */
  public LiveData<SingleEvent<Boolean>> getOpenLaoDetailEvent() {
    return mOpenLaoDetailEvent;
  }

  public LiveData<SingleEvent<Boolean>> getOpenElectionEvent() {
    return mOpenElectionEvent;
  }

  public LiveData<SingleEvent<Boolean>> getEndElectionEvent() {
    return mEndElectionEvent;
  }

  public LiveData<SingleEvent<Boolean>> getOpenElectionResultsEvent() {
    return mOpenElectionResultsEvent;
  }

  public LiveData<SingleEvent<Boolean>> getReceivedElectionResultsEvent() {
    return mReceivedElectionResultsEvent;
  }

  public LiveData<SingleEvent<Boolean>> getElectionCreated() {
    return mElectionCreatedEvent;
  }

  public LiveData<SingleEvent<Boolean>> getOpenManageElectionEvent() {
    return mOpenManageElectionEvent;
  }

  public LiveData<SingleEvent<Boolean>> getOpenCastVotes() {
    return mOpenCastVotesEvent;
  }

  public ScanningAction getScanningAction() {
    return scanningAction;
  }

  public void setScanningAction(ScanningAction scanningAction) {
    this.scanningAction = scanningAction;
  }

  public LiveData<List<com.github.dedis.popstellar.model.objects.event.Event>> getLaoEvents() {
    return mLaoEvents;
  }

  public LiveData<List<RollCall>> getLaoAttendedRollCalls() {
    return mLaoAttendedRollCalls;
  }

  public LiveData<SingleEvent<Boolean>> getOpenHomeEvent() {
    return mOpenHomeEvent;
  }

  public LiveData<SingleEvent<PublicKey>> getOpenIdentityEvent() {
    return mOpenIdentityEvent;
  }

  public LiveData<SingleEvent<Boolean>> getOpenWitnessMessageEvent() {
    return mOpenWitnessMessageEvent;
  }

  public LiveData<SingleEvent<Boolean>> getShowPropertiesEvent() {
    return mShowPropertiesEvent;
  }

  public LiveData<SingleEvent<Boolean>> getEditPropertiesEvent() {
    return mEditPropertiesEvent;
  }

  public LiveData<SingleEvent<Boolean>> getOpenSocialMediaEvent() {
    return mOpenSocialMediaEvent;
  }

  public LiveData<SingleEvent<EventType>> getNewLaoEventEvent() {
    return mChooseNewLaoEventTypeEvent;
  }

  public LiveData<SingleEvent<EventType>> getNewLaoEventCreationEvent() {
    return mNewLaoEventCreationEvent;
  }

  public LiveData<SingleEvent<Boolean>> getOpenNewRollCallEvent() {
    return mOpenNewRollCallEvent;
  }

  public LiveData<Lao> getCurrentLao() {
    return mCurrentLao;
  }

  public Lao getCurrentLaoValue() {
    return mCurrentLao.getValue();
  }

  @VisibleForTesting
  public void setCurrentLao(Lao lao) {
    mCurrentLao.setValue(lao);
  }

  public LiveData<String> getCurrentLaoName() {
    return mCurrentLaoName;
  }

  public void setCurrentLaoName(String laoName) {
    if (laoName != null && !laoName.isEmpty() && !laoName.equals(getCurrentLaoName().getValue())) {
      Log.d(TAG, "New name for current LAO: " + laoName);
      mLaoName.setValue(laoName);
    }
  }

  public LiveData<Boolean> isOrganizer() {
    return mIsOrganizer;
  }

  public LiveData<Boolean> isWitness() {
    boolean isWitness = getCurrentLaoValue().getWitnesses().contains(keyManager.getMainPublicKey());
    Log.d(TAG, "isWitness: " + isWitness);
    mIsWitness.setValue(isWitness);
    return mIsWitness;
  }

  public LiveData<Boolean> isSignedByCurrentWitness(Set<PublicKey> witnesses) {
    boolean isSignedByCurrentWitness = witnesses.contains(keyManager.getMainPublicKey());
    Log.d(TAG, "isSignedByCurrentWitness: " + isSignedByCurrentWitness);
    mIsSignedByCurrentWitness.setValue(isSignedByCurrentWitness);
    return mIsSignedByCurrentWitness;
  }

  public LiveData<Boolean> getShowProperties() {
    return showProperties;
  }

  public LiveData<List<PublicKey>> getWitnesses() {
    return mWitnesses;
  }

  public LiveData<List<WitnessMessage>> getWitnessMessages() {
    return mWitnessMessages;
  }

  public LiveData<SingleEvent<HomeViewModel.HomeViewAction>> getOpenRollCallEvent() {
    return mOpenRollCallEvent;
  }

  public LiveData<SingleEvent<HomeViewModel.HomeViewAction>> getOpenAddWitness() {
    return mOpenAddWitness;
  }

  public LiveData<SingleEvent<String>> getOpenRollCallTokenEvent() {
    return mOpenRollCallTokenEvent;
  }

  public LiveData<SingleEvent<String>> getOpenAttendeesListEvent() {
    return mOpenAttendeesListEvent;
  }

  public LiveData<SingleEvent<Boolean>> getOpenLaoWalletEvent() {
    return mOpenLaoWalletEvent;
  }

  public LiveData<SingleEvent<Integer>> getNbAttendeesEvent() {
    return mNbAttendeesEvent;
  }

  public LiveData<SingleEvent<Integer>> getAskCloseRollCallEvent() {
    return mAskCloseRollCallEvent;
  }

  public LiveData<SingleEvent<Integer>> getCloseRollCallEvent() {
    return mCloseRollCallEvent;
  }

  public LiveData<SingleEvent<Boolean>> getCreatedRollCallEvent() {
    return mCreatedRollCallEvent;
  }

  public LiveData<SingleEvent<Boolean>> getOpenStartElectionEvent() {
    return mOpenStartElectionEvent;
  }

  public LiveData<List<ConsensusNode>> getNodes() {
    return LiveDataReactiveStreams.fromPublisher(
        laoRepository
            .getNodesByChannel(getCurrentLaoValue().getChannel())
            .toFlowable(BackpressureStrategy.LATEST));
  }

  public LiveData<SingleEvent<String>> getAttendeeScanConfirmEvent() {
    return mAttendeeScanConfirmEvent;
  }

  public LiveData<SingleEvent<Boolean>> getWitnessScanConfirmEvent() {
    return mWitnessScanConfirmEvent;
  }

  public LiveData<SingleEvent<String>> getScanWarningEvent() {
    return mScanWarningEvent;
  }

  public LiveData<SingleEvent<PublicKey>> getPkRollCallEvent() {
    return mPkRollCallEvent;
  }

  public LiveData<SingleEvent<Boolean>> getWalletMessageEvent() {
    return mWalletMessageEvent;
  }

  public Election getCurrentElection() {
    return mCurrentElection.getValue();
  }

  public void setCurrentElection(Election e) {
    mCurrentElection.setValue(e);
  }

  public MutableLiveData<List<List<Integer>>> getCurrentElectionVotes() {
    return mCurrentElectionVotes;
  }

  public void setCurrentElectionVotes(List<List<Integer>> currentElectionVotes) {
    if (currentElectionVotes == null) {
      throw new IllegalArgumentException();
    }
    mCurrentElectionVotes.setValue(currentElectionVotes);
  }

  public void setCurrentElectionQuestionVotes(List<Integer> votes, int position) {
    if (votes == null || position < 0 || position >= mCurrentElectionVotes.getValue().size()) {
      throw new IllegalArgumentException();
    }

    mCurrentElectionVotes.getValue().set(position, votes);
  }

  /*
   * Methods that modify the state or post an Event to update the UI.
   */
  public void openHome() {
    if (currentRollCallId.equals("")) {
      mOpenHomeEvent.setValue(new SingleEvent<>(true));
    } else {
      mAskCloseRollCallEvent.setValue(new SingleEvent<>(R.id.fragment_home));
    }
  }

  public void electionCreated() {
    mElectionCreatedEvent.postValue(new SingleEvent<>(true));
  }

  public void openLaoDetail() {
    mOpenLaoDetailEvent.postValue(new SingleEvent<>(true));
  }

  public void openCastVotes() {
    mOpenCastVotesEvent.postValue(new SingleEvent<>(true));
  }

  public void openIdentity() {
    if (currentRollCallId.equals("")) {
      mOpenIdentityEvent.setValue(new SingleEvent<>(keyManager.getMainPublicKey()));
    } else {
      mAskCloseRollCallEvent.setValue(new SingleEvent<>(R.id.fragment_identity));
    }
  }

  public void openSocialMedia() {
    mOpenSocialMediaEvent.setValue(new SingleEvent<>(true));
  }

  /**
   * Propagates the open election event
   */
  public void openElectionEvent() {
    mOpenElectionEvent.postValue(new SingleEvent<>(true));
  }

  public void endElectionEvent() {
    mEndElectionEvent.postValue(new SingleEvent<>(true));
  }

  public void receiveElectionResultsEvent() {
    mReceivedElectionResultsEvent.postValue(new SingleEvent<>(true));
  }

  public void openWitnessMessage() {
    mOpenWitnessMessageEvent.setValue(new SingleEvent<>(true));
  }

  private void openAddWitness() {

    Lao lao = getCurrentLaoValue();
    if (lao == null) {
      Log.d(TAG, LAO_FAILURE_MESSAGE);
      return;
    }
    witnesses = new HashSet<>(lao.getWitnesses());
    mOpenAddWitness.setValue(new SingleEvent<>(HomeViewModel.HomeViewAction.SCAN));
  }

  public void toggleShowHideProperties() {
    boolean val = showProperties.getValue();
    showProperties.postValue(!val);
  }

  public void openEditProperties() {
    mEditPropertiesEvent.setValue(new SingleEvent<>(true));
  }

  public void closeEditProperties() {
    mEditPropertiesEvent.setValue(new SingleEvent<>(false));
  }

  public void terminateCurrentElection() {
    if (mCurrentLao.getValue().removeElection(mCurrentElection.getValue().getId())) {
      Log.d(TAG, "Election deleted : " + mCurrentElection.getValue().getId());
      Lao lao = getCurrentLaoValue();
      mCurrentLao.postValue(lao);
      openLaoDetail();
    } else {
      Log.d(TAG, "Impossible to delete election : " + mCurrentElection.getValue().getId());
    }
  }

  /**
   * Choosing an event type to create on the multiple-choice screen
   *
   * @param eventType the event type to create
   */
  public void chooseEventType(EventType eventType) {
    mChooseNewLaoEventTypeEvent.postValue(new SingleEvent<>(eventType));
  }

  /**
   * Creating a new event of specified type
   *
   * @param eventType the event type of the new event
   */
  public void newLaoEventCreation(EventType eventType) {
    mNewLaoEventCreationEvent.postValue(new SingleEvent<>(eventType));
  }

  public void openNewRollCall(Boolean open) {
    mOpenNewRollCallEvent.postValue(new SingleEvent<>(open));
  }

  public void openElectionResults(Boolean open) {
    mOpenElectionResultsEvent.postValue(new SingleEvent<>(open));
  }

  public void openManageElection(Boolean open) {
    mOpenManageElectionEvent.postValue(new SingleEvent<>(open));
  }

  public void openStartElection(Boolean open) {
    mOpenStartElectionEvent.postValue(new SingleEvent<>(open));
  }

  public void confirmEdit() {
    closeEditProperties();
    if (!mLaoName.getValue().isEmpty()) {
      updateLaoName();
    }
  }

  /**
   * Method to update the name of a Lao by sending an updateLao msg and a stateLao msg to the
   * backend
   */
  public void updateLaoName() {
    Log.d(TAG, "Updating lao name to " + mLaoName.getValue());

    Lao lao = getCurrentLaoValue();
    Channel channel = lao.getChannel();
    KeyPair mainKey = keyManager.getMainKeyPair();
    long now = Instant.now().getEpochSecond();
    UpdateLao updateLao =
        new UpdateLao(
            mainKey.getPublicKey(),
            lao.getCreation(),
            mLaoName.getValue(),
            now,
            lao.getWitnesses());
    MessageGeneral msg = new MessageGeneral(mainKey, updateLao, gson);
    Disposable disposable =
        networkManager
            .getMessageSender()
            .publish(channel, msg)
            .subscribe(
                () -> {
                  Log.d(TAG, "updated lao name");
                  dispatchLaoUpdate("lao name", updateLao, lao, channel, msg);
                },
                error ->
                    ErrorUtils.logAndShow(getApplication(), TAG, error, R.string.error_update_lao));

    disposables.add(disposable);
  }

  /**
   * Method to update the list of witnesses of a Lao by sending an updateLao msg and a stateLao msg
   * to the backend
   */
  public void updateLaoWitnesses() {
    Log.d(TAG, "Updating lao witnesses ");

    Lao lao = getCurrentLaoValue();

    if (lao == null) {
      Log.d(TAG, LAO_FAILURE_MESSAGE);
      return;
    }
    Channel channel = lao.getChannel();
    KeyPair mainKey = keyManager.getMainKeyPair();
    long now = Instant.now().getEpochSecond();
    UpdateLao updateLao =
        new UpdateLao(mainKey.getPublicKey(), lao.getCreation(), lao.getName(), now, witnesses);
    MessageGeneral msg = new MessageGeneral(mainKey, updateLao, gson);
    Disposable disposable =
        networkManager
            .getMessageSender()
            .publish(channel, msg)
            .subscribe(
                () -> {
                  Log.d(TAG, "updated lao witnesses");
                  dispatchLaoUpdate("lao state with new witnesses", updateLao, lao, channel, msg);
                },
                error ->
                    ErrorUtils.logAndShow(getApplication(), TAG, error, R.string.error_update_lao));
    disposables.add(disposable);
  }

  /** Helper method for updateLaoWitnesses and updateLaoName to send a stateLao message */
  private void dispatchLaoUpdate(
      String desc, UpdateLao updateLao, Lao lao, Channel channel, MessageGeneral msg) {
    StateLao stateLao =
        new StateLao(
            updateLao.getId(),
            updateLao.getName(),
            lao.getCreation(),
            updateLao.getLastModified(),
            lao.getOrganizer(),
            msg.getMessageId(),
            updateLao.getWitnesses(),
            new ArrayList<>());

    disposables.add(
        networkManager
            .getMessageSender()
            .publish(keyManager.getMainKeyPair(), channel, stateLao)
            .subscribe(
                () -> Log.d(TAG, "updated " + desc),
                error ->
                    ErrorUtils.logAndShow(getApplication(), TAG, error, R.string.error_state_lao)));
  }

  public void cancelEdit() {
    mLaoName.setValue("");
    closeEditProperties();
  }

  public void subscribeToLao(String laoId) {
    disposables.add(
        laoRepository
            .getLaoObservable(laoId)
            .subscribeOn(Schedulers.io())
            .observeOn(AndroidSchedulers.mainThread())
            .subscribe(
                lao -> {
                  Log.d(TAG, "got an update for lao: " + lao.getName());
                  mCurrentLao.postValue(lao);
                  boolean isOrganizer = lao.getOrganizer().equals(keyManager.getMainPublicKey());
                  Log.d(TAG, "isOrganizer: " + isOrganizer);
                  mIsOrganizer.setValue(isOrganizer);
                }));
  }

  public void openQrCodeScanningRollCall() {
    mOpenRollCallEvent.setValue(new SingleEvent<>(HomeViewModel.HomeViewAction.SCAN));
    mNbAttendeesEvent.postValue(
        new SingleEvent<>(attendees.size())); // this to display the initial number of attendees
  }

  public void openCameraPermission() {
    if (scanningAction == ScanningAction.ADD_ROLL_CALL_ATTENDEE) {
      mOpenRollCallEvent.setValue(new SingleEvent<>(HomeViewModel.HomeViewAction.REQUEST_CAMERA_PERMISSION));
    } else if (scanningAction == ScanningAction.ADD_WITNESS) {
      mOpenAddWitness.setValue(new SingleEvent<>(HomeViewModel.HomeViewAction.REQUEST_CAMERA_PERMISSION));
    }
  }

  public void enterRollCall(String id) {
    if (!wallet.isSetUp()) {
      mWalletMessageEvent.setValue(new SingleEvent<>(true));
      return;
    }
    String firstLaoId = getCurrentLaoValue().getId();
    String errorMessage = "failed to retrieve public key from wallet";
    try {
      PublicKey publicKey = wallet.generatePoPToken(firstLaoId, id).getPublicKey();
      mPkRollCallEvent.postValue(new SingleEvent<>(publicKey));
    } catch (Exception e) {
      Log.d(TAG, errorMessage, e);
    }
  }

  public void openScanning() {
    if (ContextCompat.checkSelfPermission(
            getApplication().getApplicationContext(), Manifest.permission.CAMERA)
        == PackageManager.PERMISSION_GRANTED) {
      if (scanningAction == ScanningAction.ADD_ROLL_CALL_ATTENDEE) {
        openQrCodeScanningRollCall();
      } else if (scanningAction == ScanningAction.ADD_WITNESS) {
        openAddWitness();
      }
    } else {
      openCameraPermission();
    }
  }

  public void openLaoWallet() {
    mOpenLaoWalletEvent.postValue(new SingleEvent<>(true));
  }

  public void openRollCallToken(String rollCallId) {
    mOpenRollCallTokenEvent.postValue(new SingleEvent<>(rollCallId));
  }

  public void openAttendeesList(String rollCallId) {
    mOpenAttendeesListEvent.postValue(new SingleEvent<>(rollCallId));
  }

  public LiveData<SingleEvent<Boolean>> getOpenDigitalCashEvent() {
    return mOpenDigitalCashEvent;
  }

  public void openDigitalCash() {
    mOpenDigitalCashEvent.setValue(new SingleEvent<>(true));
  }

  @Override
  public void onPermissionGranted() {
    if (scanningAction == ScanningAction.ADD_ROLL_CALL_ATTENDEE) {
      openQrCodeScanningRollCall();
    } else if (scanningAction == ScanningAction.ADD_WITNESS) {
      openAddWitness();
    }
  }

  @Override
  public int getScanDescription() {
    if (scanningAction == ScanningAction.ADD_ROLL_CALL_ATTENDEE) {
      return R.string.qrcode_scanning_add_attendee; // Message to add attendees to a roll call
    } else {
      return R.string.qrcode_scanning_add_witness; // Message to add a witness
    }
  }

  @Override
  public void onQRCodeDetected(Barcode barcode) {
    Log.d(TAG, "Detected barcode with value: " + barcode.rawValue);
    PublicKey attendee;
    try {
      attendee = new PublicKey(barcode.rawValue);
    } catch (IllegalArgumentException e) {
      mScanWarningEvent.postValue(new SingleEvent<>("Invalid QR code. Please try again."));
      return;
    }

    if (attendees.contains(attendee)
        || Objects.requireNonNull(mWitnesses.getValue()).contains(attendee)) {
      mScanWarningEvent.postValue(
          new SingleEvent<>("This QR code has already been scanned. Please try again."));
      return;
    }
    if (scanningAction == (ScanningAction.ADD_ROLL_CALL_ATTENDEE)) {
      attendees.add(attendee);
      mAttendeeScanConfirmEvent.postValue(new SingleEvent<>("Attendee has been added."));
      mNbAttendeesEvent.postValue(new SingleEvent<>(attendees.size()));
    } else if (scanningAction == (ScanningAction.ADD_WITNESS)) {
      witnesses.add(attendee);
      mWitnessScanConfirmEvent.postValue(new SingleEvent<>(true));
      updateLaoWitnesses();
    }
  }
}<|MERGE_RESOLUTION|>--- conflicted
+++ resolved
@@ -147,13 +147,9 @@
   private final MutableLiveData<SingleEvent<Boolean>> mOpenStartElectionEvent =
       new MutableLiveData<>();
 
-<<<<<<< HEAD
   private final MutableLiveData<SingleEvent<Boolean>> mOpenDigitalCashEvent =
           new MutableLiveData<>();
-
-=======
   private final MutableLiveData<SingleEvent<Boolean>> mOpenElectionEvent = new MutableLiveData<>();
->>>>>>> 17e071f4
   /*
    * LiveData objects that represent the state in a fragment
    */

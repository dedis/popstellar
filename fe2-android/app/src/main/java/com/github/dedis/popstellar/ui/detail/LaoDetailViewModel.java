--- conflicted
+++ resolved
@@ -762,15 +762,10 @@
 
                   boolean isOrganizer =
                       laoView.getOrganizer().equals(keyManager.getMainPublicKey());
-<<<<<<< HEAD
                   setIsOrganizer(isOrganizer);
                   setIsWitness(laoView.getWitnesses().contains(keyManager.getMainPublicKey()));
 
-                  updateCurrentObjects(laoView);
-=======
-                  mIsOrganizer.setValue(isOrganizer);
                   updateCurrentObjects();
->>>>>>> 6c8cb25a
                 },
                 error -> Log.d(TAG, "error updating LAO :" + error)));
   }
@@ -798,7 +793,6 @@
                           .collect(Collectors.toList());
 
                   mRollCalls.setValue(rollCallList);
-<<<<<<< HEAD
 
                   List<RollCall> attendedRollCall =
                       rollCallList.stream()
@@ -809,8 +803,6 @@
 
                   setIsAttendee(
                       attendedRollCall.contains(rollCallRepo.getLastClosedRollCall(laoId)));
-=======
->>>>>>> 6c8cb25a
                 },
                 error -> Log.d(TAG, "Error updating Roll Call : " + error)));
   }

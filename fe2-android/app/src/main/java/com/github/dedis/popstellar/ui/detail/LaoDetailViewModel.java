package com.github.dedis.popstellar.ui.detail;

import android.Manifest;
import android.app.Application;
import android.content.pm.PackageManager;
import android.util.Log;
import android.widget.Toast;

import androidx.annotation.NonNull;
import androidx.core.content.ContextCompat;
import androidx.lifecycle.AndroidViewModel;
import androidx.lifecycle.LiveData;
import androidx.lifecycle.MutableLiveData;
import androidx.lifecycle.Transformations;

import com.github.dedis.popstellar.R;
import com.github.dedis.popstellar.SingleEvent;
import com.github.dedis.popstellar.model.network.answer.Error;
import com.github.dedis.popstellar.model.network.answer.Result;
import com.github.dedis.popstellar.model.network.method.message.MessageGeneral;
import com.github.dedis.popstellar.model.network.method.message.data.election.CastVote;
import com.github.dedis.popstellar.model.network.method.message.data.election.ElectionEnd;
import com.github.dedis.popstellar.model.network.method.message.data.election.ElectionSetup;
import com.github.dedis.popstellar.model.network.method.message.data.election.ElectionVote;
import com.github.dedis.popstellar.model.network.method.message.data.lao.StateLao;
import com.github.dedis.popstellar.model.network.method.message.data.lao.UpdateLao;
import com.github.dedis.popstellar.model.network.method.message.data.message.WitnessMessageSignature;
import com.github.dedis.popstellar.model.network.method.message.data.rollcall.CloseRollCall;
import com.github.dedis.popstellar.model.network.method.message.data.rollcall.CreateRollCall;
import com.github.dedis.popstellar.model.network.method.message.data.rollcall.OpenRollCall;
import com.github.dedis.popstellar.model.objects.Election;
import com.github.dedis.popstellar.model.objects.Lao;
import com.github.dedis.popstellar.model.objects.RollCall;
import com.github.dedis.popstellar.model.objects.Wallet;
import com.github.dedis.popstellar.model.objects.WitnessMessage;
import com.github.dedis.popstellar.model.objects.event.EventState;
import com.github.dedis.popstellar.model.objects.event.EventType;
import com.github.dedis.popstellar.repository.LAORepository;
import com.github.dedis.popstellar.ui.home.HomeViewModel;
import com.github.dedis.popstellar.ui.qrcode.CameraPermissionViewModel;
import com.github.dedis.popstellar.ui.qrcode.QRCodeScanningViewModel;
import com.github.dedis.popstellar.ui.qrcode.ScanningAction;
import com.github.dedis.popstellar.utility.security.Keys;
import com.github.dedis.popstellar.utility.security.Signature;
import com.google.android.gms.vision.barcode.Barcode;
import com.google.crypto.tink.KeysetHandle;
import com.google.crypto.tink.PublicKeySign;
import com.google.crypto.tink.integration.android.AndroidKeysetManager;
import com.google.gson.Gson;

import java.io.IOException;
import java.security.GeneralSecurityException;
import java.time.Instant;
import java.util.ArrayList;
import java.util.Base64;
import java.util.HashSet;
import java.util.List;
import java.util.Objects;
import java.util.Optional;
import java.util.Set;
import java.util.concurrent.TimeUnit;
import java.util.stream.Collectors;
import java.util.stream.Stream;

import io.reactivex.android.schedulers.AndroidSchedulers;
import io.reactivex.disposables.CompositeDisposable;
import io.reactivex.disposables.Disposable;
import io.reactivex.schedulers.Schedulers;

<<<<<<< HEAD
public class LaoDetailViewModel extends AndroidViewModel
    implements CameraPermissionViewModel, QRCodeScanningViewModel {
=======
public class LaoDetailViewModel extends AndroidViewModel implements CameraPermissionViewModel,
    QRCodeScanningViewModel {
>>>>>>> 4cc13c9d

  public static final String TAG = LaoDetailViewModel.class.getSimpleName();
  private static final String LAO_FAILURE_MESSAGE = "failed to retrieve current lao";
  private static final String PK_FAILURE_MESSAGE = "failed to retrieve public key";
  private static final String PUBLISH_MESSAGE = "sending publish message";
  private static final String KEYSET_HANDLE_FAILURE_MESSAGE = "failed to get public keyset handle";
  private static final String GET_PK_FAILURE = "failed to get public key";
  /*
   * LiveData objects for capturing events like button clicks
   */
  private final MutableLiveData<SingleEvent<Boolean>> mOpenHomeEvent = new MutableLiveData<>();
  private final MutableLiveData<SingleEvent<String>> mOpenIdentityEvent = new MutableLiveData<>();
  private final MutableLiveData<SingleEvent<Boolean>> mOpenWitnessMessageEvent =
      new MutableLiveData<>();
  private final MutableLiveData<SingleEvent<Boolean>> mShowPropertiesEvent =
      new MutableLiveData<>();
  private final MutableLiveData<SingleEvent<Boolean>> mEditPropertiesEvent =
      new MutableLiveData<>();
  private final MutableLiveData<SingleEvent<Boolean>> mOpenLaoDetailEvent = new MutableLiveData<>();
  private final MutableLiveData<SingleEvent<EventType>> mChooseNewLaoEventTypeEvent =
      new MutableLiveData<>();
  private final MutableLiveData<SingleEvent<EventType>> mNewLaoEventCreationEvent =
      new MutableLiveData<>();
  private final MutableLiveData<SingleEvent<Boolean>> mOpenNewRollCallEvent =
      new MutableLiveData<>();
  private final MutableLiveData<SingleEvent<String>> mOpenRollCallEvent = new MutableLiveData<>();
  private final MutableLiveData<SingleEvent<String>> mOpenRollCallTokenEvent =
      new MutableLiveData<>();
  private final MutableLiveData<SingleEvent<String>> mOpenAttendeesListEvent =
      new MutableLiveData<>();
  private final MutableLiveData<SingleEvent<Boolean>> mOpenLaoWalletEvent = new MutableLiveData<>();
  private final MutableLiveData<SingleEvent<Boolean>> mOpenElectionResultsEvent =
      new MutableLiveData<>();
  private final MutableLiveData<SingleEvent<Boolean>> mOpenManageElectionEvent =
      new MutableLiveData<>();
  private final MutableLiveData<SingleEvent<Boolean>> mElectionCreatedEvent =
      new MutableLiveData<>();
  private final MutableLiveData<SingleEvent<Boolean>> mOpenCastVotesEvent = new MutableLiveData<>();
  private final MutableLiveData<SingleEvent<String>> mOpenAddWitness = new MutableLiveData<>();
  private final MutableLiveData<SingleEvent<Boolean>> mEndElectionEvent =
      new MutableLiveData<>(new SingleEvent<>(false));
  private final MutableLiveData<SingleEvent<Boolean>> mReceivedElectionResultsEvent =
      new MutableLiveData<>(new SingleEvent<>(false));

  private final MutableLiveData<SingleEvent<Integer>> mNbAttendeesEvent = new MutableLiveData<>();
  private final MutableLiveData<SingleEvent<Integer>> mAskCloseRollCallEvent =
      new MutableLiveData<>();
  private final MutableLiveData<SingleEvent<Integer>> mCloseRollCallEvent = new MutableLiveData<>();

  private final MutableLiveData<SingleEvent<Boolean>> mCreatedRollCallEvent =
      new MutableLiveData<>();
  private final MutableLiveData<SingleEvent<String>> mPkRollCallEvent = new MutableLiveData<>();
  private final MutableLiveData<SingleEvent<Boolean>> mWalletMessageEvent = new MutableLiveData<>();

  private final MutableLiveData<SingleEvent<String>> mAttendeeScanConfirmEvent =
      new MutableLiveData<>();
  private final MutableLiveData<SingleEvent<Boolean>> mWitnessScanConfirmEvent =
      new MutableLiveData<>();
  private final MutableLiveData<SingleEvent<String>> mScanWarningEvent = new MutableLiveData<>();
  /*
   * LiveData objects that represent the state in a fragment
   */
  private final MutableLiveData<Lao> mCurrentLao = new MutableLiveData<>();
  private final MutableLiveData<Election> mCurrentElection =
      new MutableLiveData<>(); // Represents the current election being managed/opened in a fragment
  private final MutableLiveData<Boolean> mIsOrganizer = new MutableLiveData<>();
  private final MutableLiveData<Boolean> mIsWitness = new MutableLiveData<>();
  private final MutableLiveData<Boolean> mIsSignedByCurrentWitness = new MutableLiveData<>();
  private final MutableLiveData<Boolean> showProperties = new MutableLiveData<>(false);
  private final MutableLiveData<String> mLaoName = new MutableLiveData<>("");
  private final MutableLiveData<List<List<Integer>>> mCurrentElectionVotes =
      new MutableLiveData<>();
  private final LiveData<List<String>> mWitnesses =
      Transformations.map(
          mCurrentLao,
          lao -> lao == null ? new ArrayList<>() : new ArrayList<>(lao.getWitnesses()));
  private final LiveData<String> mCurrentLaoName =
      Transformations.map(mCurrentLao, lao -> lao == null ? "" : lao.getName());
  //  Multiple events from Lao may be concatenated using Stream.concat()
  private final LiveData<List<com.github.dedis.popstellar.model.objects.event.Event>> mLaoEvents =
      Transformations.map(
          mCurrentLao,
          lao ->
              lao == null
                  ? new ArrayList<>()
                  : Stream.concat(
                          lao.getRollCalls().values().stream(),
                          lao.getElections().values().stream())
                      .collect(Collectors.toList()));
  private final LiveData<List<WitnessMessage>> mWitnessMessages =
      Transformations.map(
          mCurrentLao,
          lao ->
              lao == null ? new ArrayList<>() : new ArrayList<>(lao.getWitnessMessages().values()));

  private final LiveData<List<RollCall>> mLaoAttendedRollCalls =
      Transformations.map(
          mCurrentLao,
          lao ->
              lao == null
                  ? new ArrayList<RollCall>()
                  : lao.getRollCalls().values().stream()
                      .filter(rollcall -> rollcall.getState() == EventState.CLOSED)
                      .filter(rollcall -> attendedOrOrganized(lao, rollcall))
                      .collect(Collectors.toList()));
  /*
   * Dependencies for this class
   */
  private final LAORepository mLAORepository;
  private final AndroidKeysetManager mKeysetManager;
  private final CompositeDisposable disposables;
  private final Gson mGson;
  private String mCurrentRollCallId = ""; // used to know which roll call to close
  private Set<String> attendees = new HashSet<>();
  private Set<String> witnesses =
      new HashSet<>(); // used to dynamically update the set of witnesses when WR code scanned
  private ScanningAction scanningAction;

  public LaoDetailViewModel(
      @NonNull Application application,
      LAORepository laoRepository,
      Gson gson,
      AndroidKeysetManager keysetManager) {
    super(application);
    mLAORepository = laoRepository;
    mKeysetManager = keysetManager;
    mGson = gson;
    disposables = new CompositeDisposable();
  }

  /**
   * Predicate used for filtering rollcalls to make sure that the user either attended the rollcall
   * or was the organizer
   *
   * @param lao
   * @param rollcall
   * @return boolean saying whether user attended or organized the given roll call
   */
  private boolean attendedOrOrganized(Lao lao, RollCall rollcall) {
    // find out if user has attended the rollcall
    String firstLaoId = lao.getChannel().substring(6);
    String pk = "";
    try {
      pk =
          Base64.getUrlEncoder()
              .encodeToString(
                  Wallet.getInstance().findKeyPair(firstLaoId, rollcall.getPersistentId()).second);
    } catch (GeneralSecurityException e) {
      Log.d(TAG, "failed to retrieve public key from wallet", e);
      return false;
    }
    return rollcall.getAttendees().contains(pk) || isOrganizer().getValue();
  }

  @Override
  protected void onCleared() {
    super.onCleared();
    disposables.dispose();
  }

  public void endElection(Election election) {
    Log.d(TAG, "ending election with name : " + election.getName());
    Lao lao = getCurrentLaoValue();
    if (lao == null) {
      Log.d(TAG, LAO_FAILURE_MESSAGE);
      return;
    }

    String channel = election.getChannel();
    String laoId = lao.getChannel().substring(6); // removing /root/ prefix
    ElectionEnd electionEnd =
        new ElectionEnd(election.getId(), laoId, election.computerRegisteredVotes());

    try {
      KeysetHandle publicKeysetHandle = mKeysetManager.getKeysetHandle().getPublicKeysetHandle();
      String publicKey = Keys.getEncodedKey(publicKeysetHandle);
      byte[] sender = Base64.getUrlDecoder().decode(publicKey);

      PublicKeySign signer = mKeysetManager.getKeysetHandle().getPrimitive(PublicKeySign.class);
      MessageGeneral msg = new MessageGeneral(sender, electionEnd, signer, mGson);

      Log.d(TAG, PUBLISH_MESSAGE);
      Disposable disposable =
          mLAORepository
              .sendPublish(channel, msg)
              .subscribeOn(Schedulers.io())
              .observeOn(AndroidSchedulers.mainThread())
              .timeout(5, TimeUnit.SECONDS)
              .subscribe(
                  answer -> {
                    if (answer instanceof Result) {
                      Log.d(TAG, "ended election successfully");
                      endElectionEvent();
                    } else {
                      Log.d(TAG, "failed to end the election");
                    }
                  },
                  throwable ->
                      Log.d(TAG, "timed out waiting for result on election/end", throwable));

      disposables.add(disposable);
    } catch (GeneralSecurityException | IOException e) {
      Log.d(TAG, PK_FAILURE_MESSAGE, e);
    }
  }

  /**
   * Sends a ElectionCastVotes message .
   *
   * <p>Publish a GeneralMessage containing ElectionCastVotes data.
   *
   * @param votes the corresponding votes for that election
   */
  public void sendVote(List<ElectionVote> votes) {
    Election election = mCurrentElection.getValue();
    if (election == null) {
      Log.d(TAG, "failed to retrieve current election");
      return;
    }
    Log.d(
        TAG,
        "sending a new vote in election : "
            + election
            + " with election start time"
            + election.getStartTimestamp());
    Lao lao = getCurrentLaoValue();
    if (lao == null) {
      Log.d(TAG, LAO_FAILURE_MESSAGE);
      return;
    }

    String laoChannel = lao.getChannel();
    String laoId = laoChannel.substring(6);
    CastVote castVote = new CastVote(votes, election.getId(), laoId);
    // Is channel set ?
    String electionChannel = election.getChannel();

    try {
      KeysetHandle publicKeysetHandle = mKeysetManager.getKeysetHandle().getPublicKeysetHandle();
      String publicKey = Keys.getEncodedKey(publicKeysetHandle);
      byte[] sender = Base64.getUrlDecoder().decode(publicKey);

      PublicKeySign signer = mKeysetManager.getKeysetHandle().getPrimitive(PublicKeySign.class);
      MessageGeneral msg = new MessageGeneral(sender, castVote, signer, mGson);

      Log.d(TAG, PUBLISH_MESSAGE);
      Disposable disposable =
          mLAORepository
              .sendPublish(electionChannel, msg)
              .subscribeOn(Schedulers.io())
              .observeOn(AndroidSchedulers.mainThread())
              .timeout(5, TimeUnit.SECONDS)
              .subscribe(
                  answer -> {
                    if (answer instanceof Result) {
                      Log.d(TAG, "sent a vote successfully");
                      // Toast ? + send back to election screen or details screen ?
                      Toast.makeText(
                              getApplication(), "vote successfully sent !", Toast.LENGTH_LONG)
                          .show();
                      openLaoDetail();
                    } else {
                      Log.d(TAG, "failed to send the vote");
                      Toast.makeText(
                              getApplication(), "vote was sent too late !", Toast.LENGTH_LONG)
                          .show();
                      openLaoDetail();
                    }
                  },
                  throwable -> Log.d(TAG, "timed out waiting for result on cast_vote", throwable));

      disposables.add(disposable);
    } catch (GeneralSecurityException | IOException e) {
      Log.d(TAG, PK_FAILURE_MESSAGE, e);
    }
  }

  /**
   * Creates new Election event.
   *
   * <p>Publish a GeneralMessage containing ElectionSetup data.
   *
   * @param name the name of the election
   * @param creation the creation time of the election
   * @param start the start time of the election
   * @param end the end time of the election
   * @param votingMethod the type of voting method (e.g Plurality)
   * @param ballotOptions the list of ballot options
   * @param question the question associated to the election
   * @return the id of the newly created election event, null if fails to create the event
   */
  public String createNewElection(
      String name,
      long creation,
      long start,
      long end,
      List<String> votingMethod,
      List<Boolean> writeIn,
      List<List<String>> ballotOptions,
      List<String> question) {
    Log.d(TAG, "creating a new election with name " + name);

    Lao lao = getCurrentLaoValue();
    if (lao == null) {
      Log.d(TAG, LAO_FAILURE_MESSAGE);
      return null;
    }

    String channel = lao.getChannel();
    ElectionSetup electionSetup;
    String laoId = channel.substring(6);

    electionSetup =
        new ElectionSetup(
            name, creation, start, end, votingMethod, writeIn, ballotOptions, question, laoId);

    try {
      // Retrieve identity of who is creating the election
      KeysetHandle publicKeysetHandle = mKeysetManager.getKeysetHandle().getPublicKeysetHandle();
      String publicKey = Keys.getEncodedKey(publicKeysetHandle);
      byte[] sender = Base64.getUrlDecoder().decode(publicKey);
      PublicKeySign signer = mKeysetManager.getKeysetHandle().getPrimitive(PublicKeySign.class);
      MessageGeneral msg = new MessageGeneral(sender, electionSetup, signer, mGson);

      Log.d(TAG, PUBLISH_MESSAGE);
      Disposable disposable =
          mLAORepository
              .sendPublish(channel, msg)
              .subscribeOn(Schedulers.io())
              .observeOn(AndroidSchedulers.mainThread())
              .timeout(5, TimeUnit.SECONDS)
              .subscribe(
                  answer -> {
                    if (answer instanceof Result) {
                      Log.d(TAG, "setup an election");
                      mElectionCreatedEvent.postValue(new SingleEvent<>(true));
                    } else if (answer instanceof Error) {
                      Log.d(
                          TAG,
                          "failed to setup an election because of the following error : "
                              + ((Error) answer).getError().getDescription());
                    } else {
                      Log.d(TAG, "failed to setup an election");
                    }
                  },
                  throwable ->
                      Log.d(TAG, "timed out waiting for result on election/create", throwable));

      disposables.add(disposable);

    } catch (GeneralSecurityException | IOException e) {
      Log.d(TAG, PK_FAILURE_MESSAGE, e);
      return null;
    }
    return electionSetup.getId();
  }

  /**
   * Creates new roll call event.
   *
   * <p>Publish a GeneralMessage containing CreateRollCall data.
   *
   * @param title the title of the roll call
   * @param description the description of the roll call, can be empty
   * @param creation the creation time of the roll call
   * @param proposedStart the proposed start time of the roll call
   * @param proposedEnd the proposed end time of the roll call
   * @param open true if we want to directly open the roll call
   * @return the id of the newly created roll call event, null if fails to create the event
   */
  public void createNewRollCall(
      String title,
      String description,
      long creation,
      long proposedStart,
      long proposedEnd,
      boolean open) {
    Log.d(TAG, "creating a new roll call with title " + title);
    Lao lao = getCurrentLaoValue();
    if (lao == null) {
      Log.d(TAG, LAO_FAILURE_MESSAGE);
      return;
    }
    String channel = lao.getChannel();
    CreateRollCall createRollCall;
    String laoId = channel.substring(6); // removing /root/ prefix
    createRollCall =
        new CreateRollCall(
            title, creation, proposedStart, proposedEnd, "Lausanne", description, laoId);

    try {

      KeysetHandle publicKeysetHandle = mKeysetManager.getKeysetHandle().getPublicKeysetHandle();
      String publicKey = Keys.getEncodedKey(publicKeysetHandle);
      byte[] sender = Base64.getUrlDecoder().decode(publicKey);
      PublicKeySign signer = mKeysetManager.getKeysetHandle().getPrimitive(PublicKeySign.class);
      Log.d(TAG, PUBLISH_MESSAGE);
      MessageGeneral msg = new MessageGeneral(sender, createRollCall, signer, mGson);
      Disposable disposable =
          mLAORepository
              .sendPublish(channel, msg)
              .subscribeOn(Schedulers.io())
              .observeOn(AndroidSchedulers.mainThread())
              .timeout(5, TimeUnit.SECONDS)
              .subscribe(
                  answer -> {
                    if (answer instanceof Result) {
                      Log.d(TAG, "created a roll call with id: " + createRollCall.getId());
                      if (open) {
                        openRollCall(createRollCall.getId());
                      } else {
                        mCreatedRollCallEvent.postValue(new SingleEvent<>(true));
                      }
                    } else {
                      Log.d(TAG, "failed to create a roll call");
                    }
                  },
                  throwable -> {
                    Log.d(TAG, "timed out waiting for result on roll_call/create", throwable);
                  });
      disposables.add(disposable);
    } catch (GeneralSecurityException | IOException e) {
      Log.d(TAG, PK_FAILURE_MESSAGE, e);
    }
  }

  /**
   * Opens a roll call event.
   *
   * <p>Publish a GeneralMessage containing OpenRollCall data.
   *
   * @param id the roll call id to open
   */
  public void openRollCall(String id) {
    Log.d(TAG, "call openRollCall");

    Lao lao = getCurrentLaoValue();
    if (lao == null) {
      Log.d(TAG, LAO_FAILURE_MESSAGE);
      return;
    }
    long openedAt = Instant.now().getEpochSecond();
    String channel = lao.getChannel();
    String laoId = channel.substring(6); // removing /root/ prefix
    Optional<RollCall> optRollCall = lao.getRollCall(id);
    if (!optRollCall.isPresent()) {
      Log.d(TAG, "failed to retrieve roll call with id " + id + "laoID: " + laoId);
      return;
    }
    RollCall rollCall = optRollCall.get();
    OpenRollCall openRollCall = new OpenRollCall(laoId, id, openedAt, rollCall.getState());
    attendees = new HashSet<>(rollCall.getAttendees());

    try {
      KeysetHandle publicKeysetHandle = mKeysetManager.getKeysetHandle().getPublicKeysetHandle();
      String publicKey = Keys.getEncodedKey(publicKeysetHandle);
      byte[] sender = Base64.getUrlDecoder().decode(publicKey);
      PublicKeySign signer = mKeysetManager.getKeysetHandle().getPrimitive(PublicKeySign.class);
      MessageGeneral msg = new MessageGeneral(sender, openRollCall, signer, mGson);
      Disposable disposable =
          mLAORepository
              .sendPublish(channel, msg)
              .subscribeOn(Schedulers.io())
              .observeOn(AndroidSchedulers.mainThread())
              .timeout(5, TimeUnit.SECONDS)
              .subscribe(
                  answer -> {
                    if (answer instanceof Result) {
                      Log.d(TAG, "opened the roll call");
                      mCurrentRollCallId = openRollCall.getUpdateId();
                      scanningAction = ScanningAction.ADD_ROLL_CALL_ATTENDEE;
                      openScanning();
                    } else {
                      Log.d(TAG, "failed to open the roll call");
                    }
                  },
                  throwable ->
                      Log.d(TAG, "timed out waiting for result on roll_call/open", throwable));
      disposables.add(disposable);
    } catch (GeneralSecurityException | IOException e) {
      Log.d(TAG, PK_FAILURE_MESSAGE, e);
    }
  }

  /**
   * Closes the roll call event currently open
   *
   * <p>Publish a GeneralMessage containing CloseRollCall data.
   */
  public void closeRollCall(int nextFragment) {
    Log.d(TAG, "call closeRollCall");
    Lao lao = getCurrentLaoValue();
    if (lao == null) {
      Log.d(TAG, LAO_FAILURE_MESSAGE);
      return;
    }
    long end = Instant.now().getEpochSecond();
    String channel = lao.getChannel();
    String laoId = channel.substring(6); // removing /root/ prefix
    CloseRollCall closeRollCall =
        new CloseRollCall(laoId, mCurrentRollCallId, end, new ArrayList<>(attendees));
    try {
      KeysetHandle publicKeysetHandle = mKeysetManager.getKeysetHandle().getPublicKeysetHandle();
      String publicKey = Keys.getEncodedKey(publicKeysetHandle);
      byte[] sender = Base64.getUrlDecoder().decode(publicKey);
      PublicKeySign signer = mKeysetManager.getKeysetHandle().getPrimitive(PublicKeySign.class);
      MessageGeneral msg = new MessageGeneral(sender, closeRollCall, signer, mGson);
      Disposable disposable =
          mLAORepository
              .sendPublish(channel, msg)
              .subscribeOn(Schedulers.io())
              .observeOn(AndroidSchedulers.mainThread())
              .timeout(5, TimeUnit.SECONDS)
              .subscribe(
                  answer -> {
                    if (answer instanceof Result) {
                      Log.d(TAG, "closed the roll call");
                      mCurrentRollCallId = "";
                      attendees.clear();
                      mCloseRollCallEvent.setValue(new SingleEvent<>(nextFragment));
                    } else {
                      Log.d(TAG, "failed to close the roll call");
                    }
                  },
                  throwable ->
                      Log.d(TAG, "timed out waiting for result on roll_call/open", throwable));
      disposables.add(disposable);
    } catch (GeneralSecurityException | IOException e) {
      Log.d(TAG, PK_FAILURE_MESSAGE, e);
    }
  }

  public void signMessage(WitnessMessage witnessMessage) {
    String messageId = witnessMessage.getMessageId();
    byte[] messageIdBuf = Base64.getUrlDecoder().decode(messageId);
    /** Base 64 URL decoded message ID */
    String signature;
    /** Base 64 URL encoded signature of the message that we want to sign */
    WitnessMessageSignature signatureMessage;
    /** Message of type WitnessMessage that will be handled by LAORepository */
    Log.d(TAG, "signing message with ID " + witnessMessage.getMessageId());
    Lao lao = getCurrentLaoValue();
    if (lao == null) {
      Log.d(TAG, LAO_FAILURE_MESSAGE);
      return;
    }
    String channel = lao.getChannel();

    try {

      KeysetHandle publicKeysetHandle = mKeysetManager.getKeysetHandle().getPublicKeysetHandle();
      String publicKey = Keys.getEncodedKey(publicKeysetHandle);
      byte[] sender = Base64.getUrlDecoder().decode(publicKey);
      PublicKeySign signer = mKeysetManager.getKeysetHandle().getPrimitive(PublicKeySign.class);

      // generate the signature of the message
      signature = Signature.generateSignature(signer, messageIdBuf);

      Log.d(TAG, PUBLISH_MESSAGE);
      signatureMessage = new WitnessMessageSignature(witnessMessage.getMessageId(), signature);
      MessageGeneral msg = new MessageGeneral(sender, signatureMessage, signer, mGson);
      disposables.add(
              mLAORepository
                      .sendPublish(channel, msg)
                      .subscribeOn(Schedulers.io())
                      .observeOn(AndroidSchedulers.mainThread())
                      .timeout(5, TimeUnit.SECONDS)
                      .subscribe(
                              answer -> {
                                if (answer instanceof Result) {
                                  Log.d(TAG, "Verifying the signature of  message  with id: " + messageId);

                                } else {
                                  Log.d(TAG, "failed to sign message ");
                                }
                              },
                              throwable ->
                                      Log.d(TAG, "timed out waiting for result on sign message", throwable)));

<<<<<<< HEAD
                    } else {
                      Log.d(TAG, "failed to sign message ");
                    }
                  },
                  throwable ->
                      Log.d(TAG, "timed out waiting for result on sign message", throwable));
      disposables.add(disposable);
=======
>>>>>>> 4cc13c9d
    } catch (GeneralSecurityException | IOException e) {
      Log.d(TAG, PK_FAILURE_MESSAGE, e);
    }
  }

  /**
   * Remove specific witness from the LAO's list of witnesses.
   *
   * <p>Publish a GeneralMessage containing UpdateLao data.
   *
   * @param witness the id of the witness to remove
   */
  public void removeWitness(String witness) {
    Log.d(TAG, "trying to remove witness: " + witness);
    // TODO: implement this by sending an UpdateLao
  }

  /*
   * Getters for MutableLiveData instances declared above
   */
  public LiveData<SingleEvent<Boolean>> getOpenLaoDetailEvent() {
    return mOpenLaoDetailEvent;
  }

  public LiveData<SingleEvent<Boolean>> getEndElectionEvent() {
    return mEndElectionEvent;
  }

  public LiveData<SingleEvent<Boolean>> getOpenElectionResultsEvent() {
    return mOpenElectionResultsEvent;
  }

  public LiveData<SingleEvent<Boolean>> getReceivedElectionResultsEvent() {
    return mReceivedElectionResultsEvent;
  }

  public LiveData<SingleEvent<Boolean>> getElectionCreated() {
    return mElectionCreatedEvent;
  }

  public LiveData<SingleEvent<Boolean>> getOpenManageElectionEvent() {
    return mOpenManageElectionEvent;
  }

  public LiveData<SingleEvent<Boolean>> getOpenCastVotes() {
    return mOpenCastVotesEvent;
  }

  public ScanningAction getScanningAction() {
    return scanningAction;
  }

  public void setScanningAction(ScanningAction scanningAction) {
    this.scanningAction = scanningAction;
  }

  public LiveData<List<com.github.dedis.popstellar.model.objects.event.Event>> getLaoEvents() {
    return mLaoEvents;
  }

  public LiveData<List<RollCall>> getLaoAttendedRollCalls() {
    return mLaoAttendedRollCalls;
  }

  public LiveData<SingleEvent<Boolean>> getOpenHomeEvent() {
    return mOpenHomeEvent;
  }

  public LiveData<SingleEvent<String>> getOpenIdentityEvent() {
    return mOpenIdentityEvent;
  }

  public LiveData<SingleEvent<Boolean>> getOpenWitnessMessageEvent() {
    return mOpenWitnessMessageEvent;
  }

  public LiveData<SingleEvent<Boolean>> getShowPropertiesEvent() {
    return mShowPropertiesEvent;
  }

  public LiveData<SingleEvent<Boolean>> getEditPropertiesEvent() {
    return mEditPropertiesEvent;
  }

  public LiveData<SingleEvent<EventType>> getNewLaoEventEvent() {
    return mChooseNewLaoEventTypeEvent;
  }

  public LiveData<SingleEvent<EventType>> getNewLaoEventCreationEvent() {
    return mNewLaoEventCreationEvent;
  }

  public LiveData<SingleEvent<Boolean>> getOpenNewRollCallEvent() {
    return mOpenNewRollCallEvent;
  }

  public LiveData<Lao> getCurrentLao() {
    return mCurrentLao;
  }

  public Lao getCurrentLaoValue() {
    return mCurrentLao.getValue();
  }

  public LiveData<String> getCurrentLaoName() {
    return mCurrentLaoName;
  }

  public void setCurrentLaoName(String laoName) {
    if (laoName != null && !laoName.isEmpty() && !laoName.equals(getCurrentLaoName())) {
      Log.d(TAG, "New name for current LAO: " + laoName);
      mLaoName.setValue(laoName);
    }
  }

  public LiveData<Boolean> isOrganizer() {
    return mIsOrganizer;
  }

  public LiveData<Boolean> isWitness() {
    try {
      KeysetHandle publicKeysetHandle = mKeysetManager.getKeysetHandle().getPublicKeysetHandle();
      boolean isWitness =
          getCurrentLaoValue().getWitnesses().contains(Keys.getEncodedKey(publicKeysetHandle));
      Log.d(TAG, "isWitness: " + isWitness);
      mIsWitness.setValue(isWitness);
      return mIsWitness;

    } catch (GeneralSecurityException e) {
      Log.d(TAG, KEYSET_HANDLE_FAILURE_MESSAGE, e);
    } catch (IOException e) {
      Log.d(TAG, GET_PK_FAILURE, e);
    }
    mIsWitness.setValue(false);
    return mIsWitness;
  }

  public LiveData<Boolean> isSignedByCurrentWitness(Set<String> witnesses) {
    try {
      KeysetHandle publicKeysetHandle = mKeysetManager.getKeysetHandle().getPublicKeysetHandle();
      boolean isSignedByCurrentWitness = witnesses.contains(Keys.getEncodedKey(publicKeysetHandle));
      Log.d(TAG, "isSignedByCurrentWitness: " + isSignedByCurrentWitness);
      mIsSignedByCurrentWitness.setValue(isSignedByCurrentWitness);
      return mIsSignedByCurrentWitness;

    } catch (GeneralSecurityException e) {
      Log.d(TAG, KEYSET_HANDLE_FAILURE_MESSAGE, e);
    } catch (IOException e) {
      Log.d(TAG, GET_PK_FAILURE, e);
    }
    mIsSignedByCurrentWitness.setValue(false);
    return mIsSignedByCurrentWitness;
  }

  public LiveData<Boolean> getShowProperties() {
    return showProperties;
  }

  public LiveData<List<String>> getWitnesses() {
    return mWitnesses;
  }

  public LiveData<List<WitnessMessage>> getWitnessMessages() {
    return mWitnessMessages;
  }

  public LiveData<SingleEvent<String>> getOpenRollCallEvent() {
    return mOpenRollCallEvent;
  }

  public LiveData<SingleEvent<String>> getOpenAddWitness() {
    return mOpenAddWitness;
  }

  public LiveData<SingleEvent<String>> getOpenRollCallTokenEvent() {
    return mOpenRollCallTokenEvent;
  }

  public LiveData<SingleEvent<String>> getOpenAttendeesListEvent() {
    return mOpenAttendeesListEvent;
  }

  public LiveData<SingleEvent<Boolean>> getOpenLaoWalletEvent() {
    return mOpenLaoWalletEvent;
  }

  public LiveData<SingleEvent<Integer>> getNbAttendeesEvent() {
    return mNbAttendeesEvent;
  }

  public LiveData<SingleEvent<Integer>> getAskCloseRollCallEvent() {
    return mAskCloseRollCallEvent;
  }

  public LiveData<SingleEvent<Integer>> getCloseRollCallEvent() {
    return mCloseRollCallEvent;
  }

  public LiveData<SingleEvent<Boolean>> getCreatedRollCallEvent() {
    return mCreatedRollCallEvent;
  }

  public LiveData<SingleEvent<String>> getAttendeeScanConfirmEvent() {
    return mAttendeeScanConfirmEvent;
  }

  public LiveData<SingleEvent<Boolean>> getWitnessScanConfirmEvent() {
    return mWitnessScanConfirmEvent;
  }

  public LiveData<SingleEvent<String>> getScanWarningEvent() {
    return mScanWarningEvent;
  }

  public LiveData<SingleEvent<String>> getPkRollCallEvent() {
    return mPkRollCallEvent;
  }

  public LiveData<SingleEvent<Boolean>> getWalletMessageEvent() {
    return mWalletMessageEvent;
  }

  public Election getCurrentElection() {
    return mCurrentElection.getValue();
  }

  public void setCurrentElection(Election e) {
    mCurrentElection.setValue(e);
  }

  public MutableLiveData<List<List<Integer>>> getCurrentElectionVotes() {
    return mCurrentElectionVotes;
  }

  public void setCurrentElectionVotes(List<List<Integer>> currentElectionVotes) {
    if (currentElectionVotes == null) {
      throw new IllegalArgumentException();
    }
    mCurrentElectionVotes.setValue(currentElectionVotes);
  }

  public void setCurrentElectionQuestionVotes(List<Integer> votes, int position) {
    if (votes == null || position < 0 || position >= mCurrentElectionVotes.getValue().size()) {
      throw new IllegalArgumentException();
    }

    mCurrentElectionVotes.getValue().set(position, votes);
  }

  /*
   * Methods that modify the state or post an Event to update the UI.
   */
  public void openHome() {
    if (mCurrentRollCallId.equals("")) {
      mOpenHomeEvent.setValue(new SingleEvent<>(true));
    } else {
      mAskCloseRollCallEvent.setValue(new SingleEvent<>(R.id.fragment_home));
    }
  }

  public void electionCreated() {
    mElectionCreatedEvent.postValue(new SingleEvent<>(true));
  }

  public void openLaoDetail() {
    mOpenLaoDetailEvent.postValue(new SingleEvent<>(true));
  }

  public void openCastVotes() {
    mOpenCastVotesEvent.postValue(new SingleEvent<>(true));
  }

  public void openIdentity() {
    if (mCurrentRollCallId.equals("")) {
      String publicKey = null;
      try {
        KeysetHandle publicKeysetHandle = mKeysetManager.getKeysetHandle().getPublicKeysetHandle();
        publicKey = Keys.getEncodedKey(publicKeysetHandle);
      } catch (GeneralSecurityException | IOException e) {
        Log.d(TAG, PK_FAILURE_MESSAGE, e);
      }

      mOpenIdentityEvent.setValue(new SingleEvent<>(publicKey));
    } else {
      mAskCloseRollCallEvent.setValue(new SingleEvent<>(R.id.fragment_identity));
    }
  }

  public void endElectionEvent() {
    mEndElectionEvent.postValue(new SingleEvent<>(true));
  }

  public void receiveElectionResultsEvent() {
    mReceivedElectionResultsEvent.postValue(new SingleEvent<>(true));
  }

  public void openWitnessMessage() {
    mOpenWitnessMessageEvent.setValue(new SingleEvent<>(true));
  }

  private void openAddWitness() {

    Lao lao = getCurrentLaoValue();
    if (lao == null) {
      Log.d(TAG, LAO_FAILURE_MESSAGE);
      return;
    }
    witnesses = new HashSet<>(lao.getWitnesses());
    mOpenAddWitness.setValue(new SingleEvent<>(HomeViewModel.SCAN));
  }

  public void toggleShowHideProperties() {
    boolean val = showProperties.getValue();
    showProperties.postValue(!val);
  }

  public void openEditProperties() {
    mEditPropertiesEvent.setValue(new SingleEvent<>(true));
  }

  public void closeEditProperties() {
    mEditPropertiesEvent.setValue(new SingleEvent<>(false));
  }

  public void terminateCurrentElection() {
    if (mCurrentLao.getValue().removeElection(mCurrentElection.getValue().getId())) {
      Log.d(TAG, "Election deleted : " + mCurrentElection.getValue().getId());
      Lao lao = getCurrentLaoValue();
      mCurrentLao.postValue(lao);
      openLaoDetail();
    } else {
      Log.d(TAG, "Impossible to delete election : " + mCurrentElection.getValue().getId());
    }
  }

  /**
   * Choosing an event type to create on the multiple-choice screen
   *
   * @param eventType the event type to create
   */
  public void chooseEventType(EventType eventType) {
    mChooseNewLaoEventTypeEvent.postValue(new SingleEvent<>(eventType));
  }

  /**
   * Creating a new event of specified type
   *
   * @param eventType the event type of the new event
   */
  public void newLaoEventCreation(EventType eventType) {
    mNewLaoEventCreationEvent.postValue(new SingleEvent<>(eventType));
  }

  public void openNewRollCall(Boolean open) {
    mOpenNewRollCallEvent.postValue(new SingleEvent<>(open));
  }

  public void openElectionResults(Boolean open) {
    mOpenElectionResultsEvent.postValue(new SingleEvent<>(open));
  }

  public void openManageElection(Boolean open) {
    mOpenManageElectionEvent.postValue(new SingleEvent<>(open));
  }

  public void confirmEdit() {
    closeEditProperties();
    if (!mLaoName.getValue().isEmpty()) {
      updateLaoName();
    }
  }

  /**
   * Method to update the name of a Lao by sending an updateLao msg and a stateLao msg to the
   * backend
   */
  public void updateLaoName() {
    Log.d(TAG, "Updating lao name to " + mLaoName.getValue());

    Lao lao = getCurrentLaoValue();
    String channel = lao.getChannel();
    try {
      KeysetHandle publicKeysetHandle = mKeysetManager.getKeysetHandle().getPublicKeysetHandle();
      String publicKey = Keys.getEncodedKey(publicKeysetHandle);
      byte[] sender = Base64.getUrlDecoder().decode(publicKey);
      PublicKeySign signer = mKeysetManager.getKeysetHandle().getPrimitive(PublicKeySign.class);

      long now = Instant.now().getEpochSecond();
      UpdateLao updateLao =
          new UpdateLao(publicKey, lao.getCreation(), mLaoName.getValue(), now, lao.getWitnesses());
      MessageGeneral msg = new MessageGeneral(sender, updateLao, signer, mGson);
      Disposable disposable =
          mLAORepository
              .sendPublish(channel, msg)
              .subscribeOn(Schedulers.io())
              .observeOn(AndroidSchedulers.mainThread())
              .timeout(5, TimeUnit.SECONDS)
              .subscribe(
                  answer -> {
                    if (answer instanceof Result) {
                      Log.d(TAG, "updated lao name");
                      sendStateLao(
                          "lao name", updateLao, lao, sender, signer, channel, publicKey, msg);
                    } else {
                      Log.d(TAG, "failed to update lao name");
                    }
                  },
                  throwable ->
                      Log.d(TAG, "timed out waiting for result on update lao name", throwable));
      disposables.add(disposable);
    } catch (GeneralSecurityException | IOException e) {
      Log.d(TAG, PK_FAILURE_MESSAGE, e);
    }
  }

  /**
   * Method to update the list of witnesses of a Lao by sending an updateLao msg and a stateLao msg
   * to the backend
   */
  public void updateLaoWitnesses() {
    Log.d(TAG, "Updating lao witnesses ");

    Lao lao = getCurrentLaoValue();

    if (lao == null) {
      Log.d(TAG, LAO_FAILURE_MESSAGE);
      return;
    }
    String channel = lao.getChannel();
    try {
      KeysetHandle publicKeysetHandle = mKeysetManager.getKeysetHandle().getPublicKeysetHandle();
      String publicKey = Keys.getEncodedKey(publicKeysetHandle);
      byte[] sender = Base64.getUrlDecoder().decode(publicKey);
      PublicKeySign signer = mKeysetManager.getKeysetHandle().getPrimitive(PublicKeySign.class);

      long now = Instant.now().getEpochSecond();
      UpdateLao updateLao =
          new UpdateLao(publicKey, lao.getCreation(), lao.getName(), now, witnesses);
      MessageGeneral msg = new MessageGeneral(sender, updateLao, signer, mGson);
      Disposable disposable =
          mLAORepository
              .sendPublish(channel, msg)
              .subscribeOn(Schedulers.io())
              .observeOn(AndroidSchedulers.mainThread())
              .timeout(5, TimeUnit.SECONDS)
              .subscribe(
                  answer -> {
                    if (answer instanceof Result) {
                      Log.d(TAG, "updated lao witnesses");
                      sendStateLao(
                          "lao state with new witnesses",
                          updateLao,
                          lao,
                          sender,
                          signer,
                          channel,
                          publicKey,
                          msg);
                    } else {
                      Log.d(TAG, "failed to update lao witnesses");
                    }
                  },
                  throwable ->
                      Log.d(
                          TAG, "timed out waiting for result on update lao witnesses", throwable));
      disposables.add(disposable);
    } catch (GeneralSecurityException | IOException e) {
      Log.d(TAG, PK_FAILURE_MESSAGE, e);
    }
  }

  /** Helper method for updateLaoWitnesses and updateLaoName to send a stateLao message */
  private void sendStateLao(
      String s,
      UpdateLao updateLao,
      Lao lao,
      byte[] sender,
      PublicKeySign signer,
      String channel,
      String publicKey,
      MessageGeneral msg) {
    StateLao stateLao =
        new StateLao(
            updateLao.getId(),
            updateLao.getName(),
            lao.getCreation(),
            updateLao.getLastModified(),
            publicKey,
            msg.getMessageId(),
            updateLao.getWitnesses(),
            new ArrayList<>());
    MessageGeneral stateMsg = new MessageGeneral(sender, stateLao, signer, mGson);
<<<<<<< HEAD
    mLAORepository
        .sendPublish(channel, stateMsg)
        .subscribeOn(Schedulers.io())
        .observeOn(AndroidSchedulers.mainThread())
        .timeout(5, TimeUnit.SECONDS)
        .subscribe(
            answer2 -> {
              if (answer2 instanceof Result) {
                Log.d(TAG, "updated " + s);
              } else {
                Log.d(TAG, "failed to update " + s);
              }
            },
            throwable -> Log.d(TAG, "timed out waiting for result on update " + s, throwable));
=======
    disposables.add(
            mLAORepository
                    .sendPublish(channel, stateMsg)
                    .subscribeOn(Schedulers.io())
                    .observeOn(AndroidSchedulers.mainThread())
                    .timeout(5, TimeUnit.SECONDS)
                    .subscribe(
                            answer2 -> {
                              if (answer2 instanceof Result) {
                                Log.d(TAG, "updated " + s);
                              } else {
                                Log.d(TAG, "failed to update " + s);
                              }
                            },
                            throwable -> Log.d(TAG, "timed out waiting for result on update " + s, throwable)));
>>>>>>> 4cc13c9d
  }

  public void cancelEdit() {
    mLaoName.setValue("");
    closeEditProperties();
  }

  public void subscribeToLao(String laoId) {
    disposables.add(
        mLAORepository
            .getLaoObservable(laoId)
            .subscribeOn(Schedulers.io())
            .observeOn(AndroidSchedulers.mainThread())
            .subscribe(
                lao -> {
                  Log.d(TAG, "got an update for lao: " + lao.getName());
                  mCurrentLao.postValue(lao);
                  try {
                    KeysetHandle publicKeysetHandle =
                        mKeysetManager.getKeysetHandle().getPublicKeysetHandle();
                    boolean isOrganizer =
                        lao.getOrganizer().equals(Keys.getEncodedKey(publicKeysetHandle));
                    Log.d(TAG, "isOrganizer: " + isOrganizer);
                    mIsOrganizer.setValue(isOrganizer);
                    return;
                  } catch (GeneralSecurityException e) {
                    Log.d(TAG, KEYSET_HANDLE_FAILURE_MESSAGE, e);
                  } catch (IOException e) {
                    Log.d(TAG, GET_PK_FAILURE, e);
                  }
                  mIsOrganizer.setValue(false);
                }));
  }

  public void openQrCodeScanningRollCall() {
    mOpenRollCallEvent.setValue(new SingleEvent<>(HomeViewModel.SCAN));
    mNbAttendeesEvent.postValue(
        new SingleEvent<>(attendees.size())); // this to display the initial number of attendees
  }

  public void openCameraPermission() {
    if (scanningAction == ScanningAction.ADD_ROLL_CALL_ATTENDEE) {
      mOpenRollCallEvent.setValue(new SingleEvent<>(HomeViewModel.REQUEST_CAMERA_PERMISSION));
    } else if (scanningAction == ScanningAction.ADD_WITNESS) {
      mOpenAddWitness.setValue(new SingleEvent<>(HomeViewModel.REQUEST_CAMERA_PERMISSION));
    }
  }

  public void enterRollCall(String id) {
    if (!Wallet.getInstance().isSetUp()) {
      mWalletMessageEvent.setValue(new SingleEvent<>(true));
      return;
    }
    String firstLaoId =
        getCurrentLaoValue()
            .getChannel()
            .substring(6); // use the laoId set at creation + need to remove /root/ prefix
    String errorMessage = "failed to retrieve public key from wallet";
    try {
      String pk =
          Base64.getUrlEncoder()
              .encodeToString(Wallet.getInstance().findKeyPair(firstLaoId, id).second);
      mPkRollCallEvent.postValue(new SingleEvent<>(pk));
    } catch (Exception e) {
      Log.d(TAG, errorMessage, e);
    }
  }

  public void openScanning() {
    if (ContextCompat.checkSelfPermission(
            getApplication().getApplicationContext(), Manifest.permission.CAMERA)
        == PackageManager.PERMISSION_GRANTED) {
      if (scanningAction == ScanningAction.ADD_ROLL_CALL_ATTENDEE) {
        openQrCodeScanningRollCall();
      } else if (scanningAction == ScanningAction.ADD_WITNESS) {
        openAddWitness();
      }

    } else {
      openCameraPermission();
    }
  }

  public void openLaoWallet() {
    mOpenLaoWalletEvent.postValue(new SingleEvent<>(true));
  }

  public void openRollCallToken(String rollCallId) {
    mOpenRollCallTokenEvent.postValue(new SingleEvent<>(rollCallId));
  }

  public void openAttendeesList(String rollCallId) {
    mOpenAttendeesListEvent.postValue(new SingleEvent<>(rollCallId));
  }

  @Override
  public void onPermissionGranted() {
    if (scanningAction == ScanningAction.ADD_ROLL_CALL_ATTENDEE) {
      openQrCodeScanningRollCall();
    } else if (scanningAction == ScanningAction.ADD_WITNESS) {
      openAddWitness();
    }
  }

  @Override
  public int getScanDescription() {
    if (scanningAction == ScanningAction.ADD_ROLL_CALL_ATTENDEE) {
      return R.string.qrcode_scanning_add_attendee; // Message to add attendees to a roll call
    } else {
      return R.string.qrcode_scanning_add_witness; // Message to add a witness
    }
  }

  @Override
  public void onQRCodeDetected(Barcode barcode) {
    Log.d(TAG, "Detected barcode with value: " + barcode.rawValue);
    try {
      Base64.getUrlDecoder().decode(barcode.rawValue);
    } catch (IllegalArgumentException e) {
      mScanWarningEvent.postValue(new SingleEvent<>("Invalid QR code. Please try again."));
      return;
    }

    if (attendees.contains(barcode.rawValue)
        || Objects.requireNonNull(mWitnesses.getValue()).contains(barcode.rawValue)) {
      mScanWarningEvent.postValue(
          new SingleEvent<>("This QR code has already been scanned. Please try again."));
      return;
    }
    if (scanningAction == (ScanningAction.ADD_ROLL_CALL_ATTENDEE)) {
      attendees.add(barcode.rawValue);
      mAttendeeScanConfirmEvent.postValue(new SingleEvent<>("Attendee has been added."));
      mNbAttendeesEvent.postValue(new SingleEvent<>(attendees.size()));
    } else if (scanningAction == (ScanningAction.ADD_WITNESS)) {
      witnesses.add(barcode.rawValue);
      mWitnessScanConfirmEvent.postValue(new SingleEvent<>(true));
      updateLaoWitnesses();
    }
  }
}<|MERGE_RESOLUTION|>--- conflicted
+++ resolved
@@ -67,13 +67,8 @@
 import io.reactivex.disposables.Disposable;
 import io.reactivex.schedulers.Schedulers;
 
-<<<<<<< HEAD
 public class LaoDetailViewModel extends AndroidViewModel
     implements CameraPermissionViewModel, QRCodeScanningViewModel {
-=======
-public class LaoDetailViewModel extends AndroidViewModel implements CameraPermissionViewModel,
-    QRCodeScanningViewModel {
->>>>>>> 4cc13c9d
 
   public static final String TAG = LaoDetailViewModel.class.getSimpleName();
   private static final String LAO_FAILURE_MESSAGE = "failed to retrieve current lao";
@@ -636,33 +631,23 @@
       signatureMessage = new WitnessMessageSignature(witnessMessage.getMessageId(), signature);
       MessageGeneral msg = new MessageGeneral(sender, signatureMessage, signer, mGson);
       disposables.add(
-              mLAORepository
-                      .sendPublish(channel, msg)
-                      .subscribeOn(Schedulers.io())
-                      .observeOn(AndroidSchedulers.mainThread())
-                      .timeout(5, TimeUnit.SECONDS)
-                      .subscribe(
-                              answer -> {
-                                if (answer instanceof Result) {
-                                  Log.d(TAG, "Verifying the signature of  message  with id: " + messageId);
-
-                                } else {
-                                  Log.d(TAG, "failed to sign message ");
-                                }
-                              },
-                              throwable ->
-                                      Log.d(TAG, "timed out waiting for result on sign message", throwable)));
-
-<<<<<<< HEAD
+          mLAORepository
+              .sendPublish(channel, msg)
+              .subscribeOn(Schedulers.io())
+              .observeOn(AndroidSchedulers.mainThread())
+              .timeout(5, TimeUnit.SECONDS)
+              .subscribe(
+                  answer -> {
+                    if (answer instanceof Result) {
+                      Log.d(TAG, "Verifying the signature of  message  with id: " + messageId);
+
                     } else {
                       Log.d(TAG, "failed to sign message ");
                     }
                   },
                   throwable ->
-                      Log.d(TAG, "timed out waiting for result on sign message", throwable));
-      disposables.add(disposable);
-=======
->>>>>>> 4cc13c9d
+                      Log.d(TAG, "timed out waiting for result on sign message", throwable)));
+
     } catch (GeneralSecurityException | IOException e) {
       Log.d(TAG, PK_FAILURE_MESSAGE, e);
     }
@@ -1155,38 +1140,21 @@
             updateLao.getWitnesses(),
             new ArrayList<>());
     MessageGeneral stateMsg = new MessageGeneral(sender, stateLao, signer, mGson);
-<<<<<<< HEAD
-    mLAORepository
-        .sendPublish(channel, stateMsg)
-        .subscribeOn(Schedulers.io())
-        .observeOn(AndroidSchedulers.mainThread())
-        .timeout(5, TimeUnit.SECONDS)
-        .subscribe(
-            answer2 -> {
-              if (answer2 instanceof Result) {
-                Log.d(TAG, "updated " + s);
-              } else {
-                Log.d(TAG, "failed to update " + s);
-              }
-            },
-            throwable -> Log.d(TAG, "timed out waiting for result on update " + s, throwable));
-=======
     disposables.add(
-            mLAORepository
-                    .sendPublish(channel, stateMsg)
-                    .subscribeOn(Schedulers.io())
-                    .observeOn(AndroidSchedulers.mainThread())
-                    .timeout(5, TimeUnit.SECONDS)
-                    .subscribe(
-                            answer2 -> {
-                              if (answer2 instanceof Result) {
-                                Log.d(TAG, "updated " + s);
-                              } else {
-                                Log.d(TAG, "failed to update " + s);
-                              }
-                            },
-                            throwable -> Log.d(TAG, "timed out waiting for result on update " + s, throwable)));
->>>>>>> 4cc13c9d
+        mLAORepository
+            .sendPublish(channel, stateMsg)
+            .subscribeOn(Schedulers.io())
+            .observeOn(AndroidSchedulers.mainThread())
+            .timeout(5, TimeUnit.SECONDS)
+            .subscribe(
+                answer2 -> {
+                  if (answer2 instanceof Result) {
+                    Log.d(TAG, "updated " + s);
+                  } else {
+                    Log.d(TAG, "failed to update " + s);
+                  }
+                },
+                throwable -> Log.d(TAG, "timed out waiting for result on update " + s, throwable)));
   }
 
   public void cancelEdit() {

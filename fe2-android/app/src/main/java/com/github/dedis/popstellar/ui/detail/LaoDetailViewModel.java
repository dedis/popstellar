--- conflicted
+++ resolved
@@ -908,9 +908,11 @@
     mCurrentElection.setValue(e);
   }
 
-<<<<<<< HEAD
+
   public MutableLiveData<List<Integer>> getCurrentElectionVotes() {
-=======
+    return mCurrentElectionVotes;
+  }
+
   public RollCall getCurrentRollCall() {
     return mCurrentRollCall.getValue();
   }
@@ -919,10 +921,6 @@
     mCurrentRollCall.setValue(rc);
   }
 
-  public MutableLiveData<List<List<Integer>>> getCurrentElectionVotes() {
->>>>>>> 7075a627
-    return mCurrentElectionVotes;
-  }
 
   public void setCurrentElectionVotes(List<Integer> currentElectionVotes) {
     if (currentElectionVotes == null) {

--- conflicted
+++ resolved
@@ -904,19 +904,7 @@
     mCurrentElection.setValue(e);
   }
 
-<<<<<<< HEAD
-  public RollCall getCurrentRollCall() {
-    return mCurrentRollCall.getValue();
-  }
-
-  public void setCurrentRollCall(RollCall rc) {
-    mCurrentRollCall.setValue(rc);
-  }
-
-  public MutableLiveData<List<List<Integer>>> getCurrentElectionVotes() {
-=======
   public MutableLiveData<List<Integer>> getCurrentElectionVotes() {
->>>>>>> e6f7dc75
     return mCurrentElectionVotes;
   }
 

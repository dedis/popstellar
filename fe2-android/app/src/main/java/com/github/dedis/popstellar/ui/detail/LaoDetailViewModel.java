--- conflicted
+++ resolved
@@ -987,16 +987,16 @@
     mOpenSocialMediaEvent.setValue(new SingleEvent<>(true));
   }
 
-<<<<<<< HEAD
+
   public void openDigitalCash(){mOpenDigitalCashEvent.setValue(new SingleEvent<>(true));}
-=======
+
   /**
    * Propagates the open election event
    */
   public void openElectionEvent() {
     mOpenElectionEvent.postValue(new SingleEvent<>(true));
   }
->>>>>>> 592ace5a
+
 
   public void endElectionEvent() {
     mEndElectionEvent.postValue(new SingleEvent<>(true));

--- conflicted
+++ resolved
@@ -32,6 +32,7 @@
 import com.google.android.gms.vision.barcode.Barcode;
 import com.google.gson.Gson;
 
+import java.security.GeneralSecurityException;
 import java.time.Instant;
 import java.util.*;
 import java.util.stream.Collectors;
@@ -764,21 +765,12 @@
           new SingleEvent<>("This attendee key has already been scanned. Please try again."));
       return false;
     }
-<<<<<<< HEAD
-    if (scanningAction == (ScanningAction.ADD_ROLL_CALL_ATTENDEE)) {
+    if (scanningAction == ScanningAction.ADD_ROLL_CALL_ATTENDEE) {
       attendees.add(publicKey);
       mAttendeeScanConfirmEvent.postValue(new SingleEvent<>("Attendee has been added."));
       mNbAttendees.postValue(attendees.size());
-    } else if (scanningAction == (ScanningAction.ADD_WITNESS)) {
+    } else if (scanningAction == ScanningAction.ADD_WITNESS) {
       witnesses.add(publicKey);
-=======
-    if (scanningAction == ScanningAction.ADD_ROLL_CALL_ATTENDEE) {
-      attendees.add(attendee);
-      mAttendeeScanConfirmEvent.postValue(new SingleEvent<>("Attendee has been added."));
-      mNbAttendees.postValue(attendees.size());
-    } else if (scanningAction == ScanningAction.ADD_WITNESS) {
-      witnesses.add(attendee);
->>>>>>> 30837453
       mWitnessScanConfirmEvent.postValue(new SingleEvent<>(true));
       disposables.add(
           updateLaoWitnesses()

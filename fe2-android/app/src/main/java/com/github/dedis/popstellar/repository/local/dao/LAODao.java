package com.github.dedis.popstellar.repository.local.dao;

import androidx.room.Dao;
import androidx.room.Delete;
import androidx.room.Insert;
import androidx.room.OnConflictStrategy;
import androidx.room.Query;
import androidx.room.Transaction;
import androidx.room.Update;

import com.github.dedis.popstellar.repository.local.entities.Channel;
import com.github.dedis.popstellar.repository.local.entities.LAOEntity;
import com.github.dedis.popstellar.repository.local.entities.LAOEntityRelation;
import com.github.dedis.popstellar.repository.local.entities.LAOWitnessCrossRefEntity;
import com.github.dedis.popstellar.repository.local.entities.MeetingEntity;
import com.github.dedis.popstellar.repository.local.entities.ModificationSignatureEntity;
import com.github.dedis.popstellar.repository.local.entities.PersonEntity;
import com.github.dedis.popstellar.repository.local.entities.RollCallEntity;

import java.util.List;
import java.util.stream.Collectors;

<<<<<<< HEAD
/**
 * LAODao represents a Data Access Object, it defines the database interactions.
 */
=======
/** LAODao represents a Data Access Object, it defines the database interactions. */
>>>>>>> 4d026011
@Dao
public abstract class LAODao {

  @Query("SELECT * from LAOEntity")
  public abstract List<LAOEntity> getAll();

  @Transaction
  @Query("SELECT * from LAOEntity where channel LIKE :channel")
  public abstract LAOEntityRelation getLAO(String channel);

  @Insert(onConflict = OnConflictStrategy.REPLACE)
  public abstract void addLao(LAOEntity lao);

  @Transaction
  public void updateLAO(
      LAOEntity lao, List<PersonEntity> witnesses, List<ModificationSignatureEntity> signatures) {
    // update the LAO
    _updateLAO(lao);

    // update witness
    _updateWitness(lao, witnesses);

    // add modification signatures
    for (ModificationSignatureEntity signature : signatures) {
      signature.identifier = lao.id;
    }
    _addModificationSignature(signatures);
  }

  @Update
  public abstract void _updateLAO(LAOEntity lao);

  public void _updateWitness(LAOEntity lao, List<PersonEntity> witness) {
    // remove old witness references
    _deleteByLAOChannel(new Channel(lao.channel));

    // add new ones
    _addWitness(witness);
    _addWitnessCrossRefs(
        witness.stream()
            .map(w -> new LAOWitnessCrossRefEntity(lao.channel, w.publicKey))
            .collect(Collectors.toList()));
  }

  @Delete(entity = LAOWitnessCrossRefEntity.class)
  public abstract void _deleteByLAOChannel(Channel channel);

  @Insert
  public abstract void _addWitnessCrossRefs(List<LAOWitnessCrossRefEntity> witnessCrossRefs);

  @Insert(onConflict = OnConflictStrategy.REPLACE)
  public abstract void _addWitness(List<PersonEntity> witness);

  public void addRollCall(LAOEntity lao, RollCallEntity rollCall) {
    rollCall.laoChannel = lao.channel;
    _addRollCall(rollCall);
  }

  @Insert
  abstract void _addRollCall(RollCallEntity rollCall);

  @Update
  abstract void updateRollCall(RollCallEntity rollCall);

  public void addMeeting(LAOEntity lao, MeetingEntity meeting) {
    meeting.laoChannel = lao.channel;
    _addMeeting(meeting);
  }

  @Insert
  abstract void _addMeeting(MeetingEntity meeting);

  @Transaction
  public void updateMeeting(MeetingEntity meeting, List<ModificationSignatureEntity> signatures) {
    // No need to remove the old signatures because the id is different after modification.
    for (ModificationSignatureEntity signature : signatures) {
      signature.identifier = meeting.id;
    }
    _updateMeeting(meeting);
    _addModificationSignature(signatures);
  }

  @Update
  abstract void _updateMeeting(MeetingEntity meeting);

  @Insert
  abstract void _addModificationSignature(List<ModificationSignatureEntity> signatures);
}<|MERGE_RESOLUTION|>--- conflicted
+++ resolved
@@ -20,13 +20,7 @@
 import java.util.List;
 import java.util.stream.Collectors;
 
-<<<<<<< HEAD
-/**
- * LAODao represents a Data Access Object, it defines the database interactions.
- */
-=======
 /** LAODao represents a Data Access Object, it defines the database interactions. */
->>>>>>> 4d026011
 @Dao
 public abstract class LAODao {
 

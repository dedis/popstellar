--- conflicted
+++ resolved
@@ -1,10 +1,6 @@
 package com.github.dedis.popstellar.model.network.method.message.data.digitalcash;
 
 import android.util.Log;
-<<<<<<< HEAD
-import android.widget.Toast;
-=======
->>>>>>> d69b9dc0
 
 import com.github.dedis.popstellar.model.objects.security.Base64URLData;
 import com.github.dedis.popstellar.model.objects.security.KeyPair;
@@ -171,47 +167,4 @@
         + lockTime
         + '}';
   }
-<<<<<<< HEAD
-=======
-
-  /**
-   * Function that given a key pair change the sig of an input considering all the outputs
-   *
-   * @param keyPair of one input sender
-   * @return sig other all the outputs and inputs with the public key
-   */
-  public static String computeSigOutputsPairTxOutHashAndIndex(
-          KeyPair keyPair, List<Output> outputs, Map<String, Integer> inputs_pairs) {
-    // input #1: tx_out_hash Value //input #1: tx_out_index Value
-    // input #2: tx_out_hash Value //input #2: tx_out_index Value ...
-    // TxOut #1: LaoCoin Value​​ //TxOut #1: script.type Value //TxOut #1: script.pubkey_hash Value
-    // TxOut #2: LaoCoin Value​​ //TxOut #2: script.type Value //TxOut #2: script.pubkey_hash
-    // Value...
-    List<String> sig = new ArrayList<>();
-    Iterator<Map.Entry<String, Integer>> ite_input = inputs_pairs.entrySet().iterator();
-    Iterator<Output> ite_output = outputs.iterator();
-
-    while (ite_input.hasNext()) {
-      Map.Entry<String, Integer> current = ite_input.next();
-      sig.add(current.getKey());
-      sig.add(String.valueOf(current.getValue()));
-    }
-
-    while (ite_output.hasNext()) {
-      Output current = ite_output.next();
-      sig.add(String.valueOf(current.getValue()));
-      sig.add(current.getScript().getType());
-      sig.add(current.getScript().getPubkeyHash());
-    }
-
-    String toSign = String.join("", sig.toArray(new String[0]));
-    try{
-      Signature signa = keyPair.sign(new Base64URLData(toSign.getBytes(StandardCharsets.UTF_8)));
-      return signa.getEncoded();
-    } catch (GeneralSecurityException e){
-      throw new IllegalArgumentException();
-    }
-  }
-
->>>>>>> d69b9dc0
 }
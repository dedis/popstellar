--- conflicted
+++ resolved
@@ -176,14 +176,13 @@
         .noneMatch(RollCall::isOpen);
   }
 
-<<<<<<< HEAD
+  public void addDisposable(Disposable disposable) {
+    disposables.add(disposable);
+  }
+
   @NonNull
   private synchronized LaoRollCalls getLaoRollCalls(String laoId) {
     return rollCallsByLao.computeIfAbsent(laoId, lao -> new LaoRollCalls(this, laoId));
-=======
-  public void addDisposable(Disposable disposable) {
-    disposables.add(disposable);
->>>>>>> f6f6ce58
   }
 
   private static final class LaoRollCalls {

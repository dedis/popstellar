package com.github.dedis.student20_pop.detail.adapters;

<<<<<<< HEAD
=======
import android.app.AlertDialog;
>>>>>>> 7ab79744
import android.app.AlertDialog.Builder;
import android.content.Context;
import android.view.LayoutInflater;
import android.view.View;
import android.view.ViewGroup;
import android.widget.ArrayAdapter;
import android.widget.BaseExpandableListAdapter;

import androidx.databinding.DataBindingUtil;
import androidx.databinding.ViewDataBinding;
import androidx.lifecycle.LifecycleOwner;
<<<<<<< HEAD
import com.github.dedis.student20_pop.databinding.LayoutElectionDisplayBinding;
import com.github.dedis.student20_pop.databinding.LayoutEventBinding;
=======

>>>>>>> 7ab79744
import com.github.dedis.student20_pop.databinding.LayoutEventCategoryBinding;
import com.github.dedis.student20_pop.databinding.LayoutRollCallEventBinding;
import com.github.dedis.student20_pop.detail.LaoDetailViewModel;
import com.github.dedis.student20_pop.detail.listeners.AddEventListener;
<<<<<<< HEAD
import com.github.dedis.student20_pop.model.Election;
=======
import com.github.dedis.student20_pop.model.RollCall;
>>>>>>> 7ab79744
import com.github.dedis.student20_pop.model.event.Event;
import com.github.dedis.student20_pop.model.event.EventCategory;
import com.github.dedis.student20_pop.model.event.EventState;
import com.github.dedis.student20_pop.model.event.EventType;

import java.text.SimpleDateFormat;
import java.time.Instant;
import java.util.ArrayList;
import java.util.Collections;
import java.util.Date;
import java.util.HashMap;
import java.util.List;
import java.util.Locale;
import static com.github.dedis.student20_pop.model.event.EventCategory.FUTURE;
import static com.github.dedis.student20_pop.model.event.EventCategory.PAST;
import static com.github.dedis.student20_pop.model.event.EventCategory.PRESENT;

import static com.github.dedis.student20_pop.model.event.EventCategory.FUTURE;
import static com.github.dedis.student20_pop.model.event.EventCategory.PAST;
import static com.github.dedis.student20_pop.model.event.EventCategory.PRESENT;

public class EventExpandableListViewAdapter extends BaseExpandableListAdapter {

<<<<<<< HEAD
    protected HashMap<EventCategory, List<Event>> eventsMap;
    private final EventCategory[] categories = EventCategory.values();
    protected static final SimpleDateFormat DATE_FORMAT =
            new SimpleDateFormat("dd/MM/yyyy HH:mm z", Locale.ENGLISH);
    private final LifecycleOwner lifecycleOwner;
    private final LaoDetailViewModel viewModel;

    /**
     * Constructor for the expandable list view adapter to display the events in the attendee UI
     *
     * @param events the list of events of the lao
     */
    public EventExpandableListViewAdapter(
            List<Event> events, LaoDetailViewModel viewModel, LifecycleOwner lifecycleOwner) {
        this.eventsMap = new HashMap<>();
        this.eventsMap.put(PAST, new ArrayList<>());
        this.eventsMap.put(PRESENT, new ArrayList<>());
        this.eventsMap.put(FUTURE, new ArrayList<>());
        this.lifecycleOwner = lifecycleOwner;
        this.viewModel = viewModel;

        putEventsInMap(events);
=======
  protected HashMap<EventCategory, List<Event>> eventsMap;
  private final EventCategory[] categories = EventCategory.values();
  private final SimpleDateFormat DATE_FORMAT = new SimpleDateFormat("dd/MM/yyyy HH:mm", Locale.ENGLISH);
  private final LifecycleOwner lifecycleOwner;
  private final LaoDetailViewModel viewModel;

  /**
   * Constructor for the expandable list view adapter to display the events in the attendee UI
   *
   * @param events the list of events of the lao
   */
  public EventExpandableListViewAdapter(
          List<Event> events, LaoDetailViewModel viewModel, LifecycleOwner lifecycleOwner) {
    this.eventsMap = new HashMap<>();
    this.eventsMap.put(PAST, new ArrayList<>());
    this.eventsMap.put(PRESENT, new ArrayList<>());
    this.eventsMap.put(FUTURE, new ArrayList<>());
    this.lifecycleOwner = lifecycleOwner;
    this.viewModel = viewModel;

    putEventsInMap(events);
  }

  public void replaceList(List<Event> events) {
    setList(events);
  }

  private void setList(List<Event> events) {
    putEventsInMap(events);
    notifyDataSetChanged();
  }

  /** @return the amount of categories */
  @Override
  public int getGroupCount() {
    return this.categories.length;
  }

  /**
   * @param groupPosition
   * @return the amount of events in a given group
   */
  @Override
  public int getChildrenCount(int groupPosition) {
    if (groupPosition > getGroupCount()) {
      return 0;
>>>>>>> 7ab79744
    }

    public void replaceList(List<Event> events) {
        setList(events);
    }

    private void setList(List<Event> events) {
        putEventsInMap(events);
        notifyDataSetChanged();
    }

    /** @return the amount of categories */
    @Override
    public int getGroupCount() {
        return this.categories.length;
    }

    /**
     * @param groupPosition
     * @return the amount of events in a given group
     */
    @Override
    public int getChildrenCount(int groupPosition) {
        if (groupPosition > getGroupCount()) {
            return 0;
        }
        return this.eventsMap.getOrDefault(categories[groupPosition], new ArrayList<>()).size();
    }

    /**
     * @param groupPosition
     * @return the category of a given position
     */
    @Override
    public Object getGroup(int groupPosition) {
        if (groupPosition >= getGroupCount()) {
            return null;
        }
        return this.categories[groupPosition];
    }

<<<<<<< HEAD
    /**
     * @param groupPosition
     * @param childPosition
     * @return the event for a given position in a given category
     */
    @Override
    public Object getChild(int groupPosition, int childPosition) {

        if (groupPosition >= getGroupCount()) {
            return null;
        }
        if (childPosition >= getChildrenCount(groupPosition)) {
            return null;
        }

        return this.eventsMap.get(categories[groupPosition]).get(childPosition);

    }

    /**
     * Gets the ID for the group at the given position. This group ID must be unique across groups.
     * The combined ID (see {@link #getCombinedGroupId(long)}) must be unique across ALL items (groups
     * and all children).
     *
     * @param groupPosition the position of the group for which the ID is wanted
     * @return the ID associated with the group
     */
    @Override
    public long getGroupId(int groupPosition) {
        return groupPosition;
    }

    /**
     * Gets the ID for the given child within the given group. This ID must be unique across all
     * children within the group. The combined ID (see {@link #getCombinedChildId(long, long)}) must
     * be unique across ALL items (groups and all children).
     *
     * @param groupPosition the position of the group that contains the child
     * @param childPosition the position of the child within the group for which the ID is wanted
     * @return the ID associated with the child
     */
    @Override
    public long getChildId(int groupPosition, int childPosition) {
        return childPosition;
=======
    return this.eventsMap.get(categories[groupPosition]).get(childPosition);
  }

  /**
   * Gets the ID for the group at the given position. This group ID must be unique across groups.
   * The combined ID (see {@link #getCombinedGroupId(long)}) must be unique across ALL items (groups
   * and all children).
   *
   * @param groupPosition the position of the group for which the ID is wanted
   * @return the ID associated with the group
   */
  @Override
  public long getGroupId(int groupPosition) {
    return groupPosition;
  }

  /**
   * Gets the ID for the given child within the given group. This ID must be unique across all
   * children within the group. The combined ID (see {@link #getCombinedChildId(long, long)}) must
   * be unique across ALL items (groups and all children).
   *
   * @param groupPosition the position of the group that contains the child
   * @param childPosition the position of the child within the group for which the ID is wanted
   * @return the ID associated with the child
   */
  @Override
  public long getChildId(int groupPosition, int childPosition) {
    return childPosition;
  }

  /**
   * Indicates whether the child and group IDs are stable across changes to the underlying data.
   *
   * @return whether or not the same ID always refers to the same object d
   */
  @Override
  public boolean hasStableIds() {
    return false;
  }

  /**
   * Gets a View that displays the given group. This View is only for the group--the Views for the
   * group's children will be fetched using {@link #getChildView(int, int, boolean, View,
   * ViewGroup)}.
   *
   * @param groupPosition the position of the group for which the View is returned
   * @param isExpanded whether the group is expanded or collapsed
   * @param convertView the old view to reuse, if possible. You should check that this view is
   *     non-null and of an appropriate type before using. If it is not possible to convert this
   *     view to display the correct data, this method can create a new view. It is not guaranteed
   *     that the convertView will have been previously created by {@link #getGroupView(int,
   *     boolean, View, ViewGroup)}.
   * @param parent the parent that this view will eventually be attached to
   * @return the View corresponding to the group at the specified position
   */
  @Override
  public View getGroupView(
          int groupPosition, boolean isExpanded, View convertView, ViewGroup parent) {
    EventCategory eventCategory = (EventCategory) getGroup(groupPosition);

    LayoutEventCategoryBinding binding;
    if (convertView == null) {
      LayoutInflater inflater = LayoutInflater.from(parent.getContext());
      binding = LayoutEventCategoryBinding.inflate(inflater, parent, false);
    } else {
      binding = DataBindingUtil.getBinding(convertView);
    }

    binding.setCategoryName(eventCategory.name());

    Context context = parent.getContext();


    AddEventListener addEventOnClickListener =
        new AddEventListener() {
          @Override
          public void addEvent() {
            AlertDialog.Builder builder = new Builder(context);
            builder.setTitle("Select Event Type");

            ArrayAdapter<String> arrayAdapter =
                new ArrayAdapter<>(context, android.R.layout.select_dialog_singlechoice);

            arrayAdapter.add("Roll-Call Event");
            arrayAdapter.add("Election Event");

            builder.setNegativeButton("Cancel", (dialog, which) -> dialog.dismiss());
            builder.setAdapter(
                arrayAdapter,
                ((dialog, which) -> {
                  dialog.dismiss();
                  viewModel.chooseEventType(EventType.values()[which]);
                }));
            builder.show();
          }
        };

    binding.setIsFutureCategory(eventCategory.equals(FUTURE));
    binding.setViewmodel(viewModel);
    binding.setLifecycleOwner(lifecycleOwner);
    binding.setAddEventListener(addEventOnClickListener);
    binding.executePendingBindings();

    binding.addFutureEventButton.setFocusable(false);

    return binding.getRoot();
  }

  /**
   * Gets a View that displays the data for the given child within the given group.
   *
   * @param groupPosition the position of the group that contains the child
   * @param childPosition the position of the child (for which the View is returned) within the
   *     group
   * @param isLastChild Whether the child is the last child within the group
   * @param convertView the old view to reuse, if possible. You should check that this view is
   *     non-null and of an appropriate type before using. If it is not possible to convert this
   *     view to display the correct data, this method can create a new view. It is not guaranteed
   *     that the convertView will have been previously created by {@link #getChildView(int, int,
   *     boolean, View, ViewGroup)}.
   * @param parent the parent that this view will eventually be attached to
   * @return the View corresponding to the child at the specified position
   */
  @Override
  public View getChildView(
          int groupPosition,
          int childPosition,
          boolean isLastChild,
          View convertView,
          ViewGroup parent) {

    // TODO : For the moment, events are displayed the same if user is attendee or organizer,
    // in the future it could be nice to have a pencil icon to allow organizer to modify an event

    LayoutRollCallEventBinding binding;

    if (convertView == null) {
      LayoutInflater inflater = LayoutInflater.from(parent.getContext());
      binding = LayoutRollCallEventBinding.inflate(inflater, parent, false);
    } else {
      binding = DataBindingUtil.getBinding(convertView);
    }

    Event event = (Event)getChild(groupPosition, childPosition);
    if(event instanceof RollCall){
      RollCall rollCall = (RollCall)event;
      binding.rollcallDate.setText("Start: "+DATE_FORMAT.format(new Date(1000*rollCall.getStart())));
      binding.rollcallTitle.setText("Roll Call: "+rollCall.getName());
      binding.rollcallLocation.setText("Location: "+rollCall.getLocation());

      binding.rollcallOpenButton.setVisibility(View.GONE);
      binding.rollcallReopenButton.setVisibility(View.GONE);
      binding.rollcallScheduledButton.setVisibility(View.GONE);
      binding.rollcallEnterButton.setVisibility(View.GONE);
      binding.rollcallClosedButton.setVisibility(View.GONE);
      
      boolean isOrganizer = viewModel.isOrganizer().getValue();

      if(isOrganizer && rollCall.getState()== EventState.CREATED){
        binding.rollcallOpenButton.setVisibility(View.VISIBLE);
      }else if(isOrganizer && rollCall.getState()== EventState.CLOSED){
        binding.rollcallReopenButton.setVisibility(View.VISIBLE);
      }else if(!isOrganizer && rollCall.getState()== EventState.CREATED){
        binding.rollcallScheduledButton.setVisibility(View.VISIBLE);
      }else if(!isOrganizer && rollCall.getState()== EventState.OPENED){
        binding.rollcallEnterButton.setVisibility(View.VISIBLE);
      }else if(!isOrganizer && rollCall.getState()== EventState.CLOSED){
        binding.rollcallClosedButton.setVisibility(View.VISIBLE);
      }
      
      binding.rollcallOpenButton.setOnClickListener(
              clicked -> viewModel.openRollCall(rollCall.getId())
      );
      binding.rollcallReopenButton.setOnClickListener(
              clicked ->
                viewModel.openRollCall(rollCall.getId())
      );
    }

    binding.setLifecycleOwner(lifecycleOwner);

    binding.executePendingBindings();
    return binding.getRoot();
  }

  /**
   * A helper method that places the events in the correct key-value pair according to their times
   *
   * @param events
   */
  private void putEventsInMap(List<Event> events) {
    Collections.sort(events);
    this.eventsMap.get(PAST).clear();
    this.eventsMap.get(FUTURE).clear();
    this.eventsMap.get(PRESENT).clear();
    long now = Instant.now().getEpochSecond();
    for (Event event : events) {
      if (event.getEndTimestamp() <= now) {
        eventsMap.get(PAST).add(event);
      } else if (event.getStartTimestamp() > now) {
        eventsMap.get(FUTURE).add(event);
      } else {
        eventsMap.get(PRESENT).add(event);
      }
>>>>>>> 7ab79744
    }

    /**
     * Indicates whether the child and group IDs are stable across changes to the underlying data.
     *
     * @return whether or not the same ID always refers to the same object d
     */
    @Override
    public boolean hasStableIds() {
        return false;
    }

    /**
     * Gets a View that displays the given group. This View is only for the group--the Views for the
     * group's children will be fetched using {@link #getChildView(int, int, boolean, View,
     * ViewGroup)}.
     *
     * @param groupPosition the position of the group for which the View is returned
     * @param isExpanded whether the group is expanded or collapsed
     * @param convertView the old view to reuse, if possible. You should check that this view is
     *     non-null and of an appropriate type before using. If it is not possible to convert this
     *     view to display the correct data, this method can create a new view. It is not guaranteed
     *     that the convertView will have been previously created by {@link #getGroupView(int,
     *     boolean, View, ViewGroup)}.
     * @param parent the parent that this view will eventually be attached to
     * @return the View corresponding to the group at the specified position
     */
    @Override
    public View getGroupView(
            int groupPosition, boolean isExpanded, View convertView, ViewGroup parent) {
        EventCategory eventCategory = (EventCategory) getGroup(groupPosition);

        LayoutEventCategoryBinding binding;
        if (convertView == null) {
            LayoutInflater inflater = LayoutInflater.from(parent.getContext());
            binding = LayoutEventCategoryBinding.inflate(inflater, parent, false);
        } else {
            binding = DataBindingUtil.getBinding(convertView);
        }

        binding.setCategoryName(eventCategory.name());

        Context context = parent.getContext();

        AddEventListener addEventOnClickListener =
                () -> {
                    Builder builder = new Builder(context);
                    builder.setTitle("Select Event Type");

                    ArrayAdapter<String> arrayAdapter =
                            new ArrayAdapter<>(context, android.R.layout.select_dialog_singlechoice);

                    arrayAdapter.add("Roll-Call Event");
                    arrayAdapter.add("Election Event");

                    builder.setNegativeButton("Cancel", (dialog, which) -> dialog.dismiss());
                    builder.setAdapter(
                            arrayAdapter,
                            ((dialog, which) -> {
                                dialog.dismiss();
                                viewModel.chooseEventType(EventType.values()[which]);
                            }));
                    builder.show();
                };

        binding.setIsFutureCategory(eventCategory.equals(FUTURE));
        binding.setViewmodel(viewModel);
        binding.setLifecycleOwner(lifecycleOwner);
        binding.setAddEventListener(addEventOnClickListener);
        binding.executePendingBindings();

        binding.addFutureEventButton.setFocusable(false);

        return binding.getRoot();
    }

    /**
     * Gets a View that displays the data for the given child within the given group.
     *
     * @param groupPosition the position of the group that contains the child
     * @param childPosition the position of the child (for which the View is returned) within the
     *     group
     * @param isLastChild Whether the child is the last child within the group
     * @param convertView the old view to reuse, if possible. You should check that this view is
     *     non-null and of an appropriate type before using. If it is not possible to convert this
     *     view to display the correct data, this method can create a new view. It is not guaranteed
     *     that the convertView will have been previously created by {@link #getChildView(int, int,
     *     boolean, View, ViewGroup)}.
     * @param parent the parent that this view will eventually be attached to
     * @return the View corresponding to the child at the specified position
     */
    @Override
    public View getChildView(
            int groupPosition,
            int childPosition,
            boolean isLastChild,
            View convertView,
            ViewGroup parent) {


        ViewDataBinding binding;
        Event event = ((Event) getChild(groupPosition, childPosition));
        if (convertView == null) {
            LayoutInflater inflater = LayoutInflater.from(parent.getContext());
            binding = LayoutEventBinding.inflate(inflater, parent, false);
        } else {
            binding = DataBindingUtil.getBinding(convertView);
        }

        EventCategory category = (EventCategory) getGroup(groupPosition);

        // we use a switch case to handle all the different type of actions we want when we click on a certain event

        switch (event.getType()) {
            case ELECTION:
                handleElection(convertView,  parent, event,  category);

            default: return binding.getRoot();
        }

    }

    /**
     * A helper method that places the events in the correct key-value pair according to their times
     *
     * @param events
     */
    private void putEventsInMap(List<Event> events) {
        Collections.sort(events);
        long now = Instant.now().getEpochSecond();
        for (Event event : events) {
            if (event.getEndTimestamp() < now) {
                eventsMap.get(PAST).add(event);
            } else if (event.getStartTimestamp() > now) {
                eventsMap.get(FUTURE).add(event);
            } else {
                eventsMap.get(PRESENT).add(event);
            }
        }
    }

    /**
     * Whether the child at the specified position is selectable.
     *
     * @param groupPosition the position of the group that contains the child
     * @param childPosition the position of the child within the group
     * @return whether the child is selectable.
     */
    @Override
    public boolean isChildSelectable(int groupPosition, int childPosition) {
        return true;
    }

    /**
     * A helper method used to handle the display of the elections
     * @param convertView the old view to reuse, if possible. You should check that this view is
     *     non-null and of an appropriate type before using. If it is not possible to convert this
     *     view to display the correct data, this method can create a new view. It is not guaranteed
     *     that the convertView will have been previously created by {@link #getChildView(int, int,
     *     boolean, View, ViewGroup)}.
     * @param parent the parent that this view will eventually be attached to
     * @param event the election Event
     * @param category the event category ( Past,Present or Future)
     * @return the View corresponding to the child at the specified position
     */

    private View handleElection(View convertView, ViewGroup parent, Event event, EventCategory category) {
        LayoutElectionDisplayBinding electionBinding ;
        if (convertView == null) {
            LayoutInflater inflater = LayoutInflater.from(parent.getContext());
            electionBinding = LayoutElectionDisplayBinding.inflate(inflater, parent, false);
        } else {
            electionBinding = DataBindingUtil.getBinding(convertView);
        }
        Election election =(Election) event;
        electionBinding.setElection(election);
        Date dStart = new java.util.Date(Long.valueOf(election.getStartTimestamp())*1000);// *1000 because it needs to be in milisecond
        String dateStart = DATE_FORMAT.format(dStart);
        electionBinding.electionStartDate.setText("Start date : " +dateStart);
        Date dEnd = new java.util.Date(Long.valueOf(election.getEndTimestamp())*1000);
        String dateEnd = DATE_FORMAT.format(dEnd);
        electionBinding.electionEndDate.setText("End Date : " + dateEnd);
        if(category == PRESENT) {
            electionBinding.electionActionButton.setOnClickListener(
                    clicked -> viewModel.openCastVotes());
        }
        else if (category == PAST) {
            electionBinding.electionActionButton.setOnClickListener(
                    clicked -> viewModel.openElectionResults(true));

        }

        electionBinding.electionEditButton.setOnClickListener( clicked -> {
            viewModel.setCurrentElection(election);
            viewModel.openManageElection(true);
        });
        electionBinding.setEventCategory(category);
        electionBinding.setViewModel(viewModel);
        electionBinding.setLifecycleOwner(lifecycleOwner);
        electionBinding.executePendingBindings();
        return electionBinding.getRoot();


    }
}

<|MERGE_RESOLUTION|>--- conflicted
+++ resolved
@@ -1,9 +1,6 @@
 package com.github.dedis.student20_pop.detail.adapters;
 
-<<<<<<< HEAD
-=======
 import android.app.AlertDialog;
->>>>>>> 7ab79744
 import android.app.AlertDialog.Builder;
 import android.content.Context;
 import android.view.LayoutInflater;
@@ -11,25 +8,16 @@
 import android.view.ViewGroup;
 import android.widget.ArrayAdapter;
 import android.widget.BaseExpandableListAdapter;
-
 import androidx.databinding.DataBindingUtil;
-import androidx.databinding.ViewDataBinding;
 import androidx.lifecycle.LifecycleOwner;
-<<<<<<< HEAD
-import com.github.dedis.student20_pop.databinding.LayoutElectionDisplayBinding;
-import com.github.dedis.student20_pop.databinding.LayoutEventBinding;
-=======
-
->>>>>>> 7ab79744
 import com.github.dedis.student20_pop.databinding.LayoutEventCategoryBinding;
 import com.github.dedis.student20_pop.databinding.LayoutRollCallEventBinding;
+import com.github.dedis.student20_pop.databinding.LayoutEventBinding;
+import com.github.dedis.student20_pop.databinding.LayoutElectionDisplayBinding;
 import com.github.dedis.student20_pop.detail.LaoDetailViewModel;
 import com.github.dedis.student20_pop.detail.listeners.AddEventListener;
-<<<<<<< HEAD
+import com.github.dedis.student20_pop.model.RollCall;
 import com.github.dedis.student20_pop.model.Election;
-=======
-import com.github.dedis.student20_pop.model.RollCall;
->>>>>>> 7ab79744
 import com.github.dedis.student20_pop.model.event.Event;
 import com.github.dedis.student20_pop.model.event.EventCategory;
 import com.github.dedis.student20_pop.model.event.EventState;
@@ -43,21 +31,16 @@
 import java.util.HashMap;
 import java.util.List;
 import java.util.Locale;
+
 import static com.github.dedis.student20_pop.model.event.EventCategory.FUTURE;
 import static com.github.dedis.student20_pop.model.event.EventCategory.PAST;
 import static com.github.dedis.student20_pop.model.event.EventCategory.PRESENT;
-
-import static com.github.dedis.student20_pop.model.event.EventCategory.FUTURE;
-import static com.github.dedis.student20_pop.model.event.EventCategory.PAST;
-import static com.github.dedis.student20_pop.model.event.EventCategory.PRESENT;
-
 public class EventExpandableListViewAdapter extends BaseExpandableListAdapter {
 
-<<<<<<< HEAD
     protected HashMap<EventCategory, List<Event>> eventsMap;
     private final EventCategory[] categories = EventCategory.values();
-    protected static final SimpleDateFormat DATE_FORMAT =
-            new SimpleDateFormat("dd/MM/yyyy HH:mm z", Locale.ENGLISH);
+    private final SimpleDateFormat DATE_FORMAT =
+            new SimpleDateFormat("dd/MM/yyyy HH:mm ", Locale.ENGLISH);
     private final LifecycleOwner lifecycleOwner;
     private final LaoDetailViewModel viewModel;
 
@@ -76,54 +59,6 @@
         this.viewModel = viewModel;
 
         putEventsInMap(events);
-=======
-  protected HashMap<EventCategory, List<Event>> eventsMap;
-  private final EventCategory[] categories = EventCategory.values();
-  private final SimpleDateFormat DATE_FORMAT = new SimpleDateFormat("dd/MM/yyyy HH:mm", Locale.ENGLISH);
-  private final LifecycleOwner lifecycleOwner;
-  private final LaoDetailViewModel viewModel;
-
-  /**
-   * Constructor for the expandable list view adapter to display the events in the attendee UI
-   *
-   * @param events the list of events of the lao
-   */
-  public EventExpandableListViewAdapter(
-          List<Event> events, LaoDetailViewModel viewModel, LifecycleOwner lifecycleOwner) {
-    this.eventsMap = new HashMap<>();
-    this.eventsMap.put(PAST, new ArrayList<>());
-    this.eventsMap.put(PRESENT, new ArrayList<>());
-    this.eventsMap.put(FUTURE, new ArrayList<>());
-    this.lifecycleOwner = lifecycleOwner;
-    this.viewModel = viewModel;
-
-    putEventsInMap(events);
-  }
-
-  public void replaceList(List<Event> events) {
-    setList(events);
-  }
-
-  private void setList(List<Event> events) {
-    putEventsInMap(events);
-    notifyDataSetChanged();
-  }
-
-  /** @return the amount of categories */
-  @Override
-  public int getGroupCount() {
-    return this.categories.length;
-  }
-
-  /**
-   * @param groupPosition
-   * @return the amount of events in a given group
-   */
-  @Override
-  public int getChildrenCount(int groupPosition) {
-    if (groupPosition > getGroupCount()) {
-      return 0;
->>>>>>> 7ab79744
     }
 
     public void replaceList(List<Event> events) {
@@ -165,7 +100,6 @@
         return this.categories[groupPosition];
     }
 
-<<<<<<< HEAD
     /**
      * @param groupPosition
      * @param childPosition
@@ -210,152 +144,238 @@
     @Override
     public long getChildId(int groupPosition, int childPosition) {
         return childPosition;
-=======
-    return this.eventsMap.get(categories[groupPosition]).get(childPosition);
-  }
-
-  /**
-   * Gets the ID for the group at the given position. This group ID must be unique across groups.
-   * The combined ID (see {@link #getCombinedGroupId(long)}) must be unique across ALL items (groups
-   * and all children).
-   *
-   * @param groupPosition the position of the group for which the ID is wanted
-   * @return the ID associated with the group
-   */
-  @Override
-  public long getGroupId(int groupPosition) {
-    return groupPosition;
-  }
-
-  /**
-   * Gets the ID for the given child within the given group. This ID must be unique across all
-   * children within the group. The combined ID (see {@link #getCombinedChildId(long, long)}) must
-   * be unique across ALL items (groups and all children).
-   *
-   * @param groupPosition the position of the group that contains the child
-   * @param childPosition the position of the child within the group for which the ID is wanted
-   * @return the ID associated with the child
-   */
-  @Override
-  public long getChildId(int groupPosition, int childPosition) {
-    return childPosition;
-  }
-
-  /**
-   * Indicates whether the child and group IDs are stable across changes to the underlying data.
-   *
-   * @return whether or not the same ID always refers to the same object d
-   */
-  @Override
-  public boolean hasStableIds() {
-    return false;
-  }
-
-  /**
-   * Gets a View that displays the given group. This View is only for the group--the Views for the
-   * group's children will be fetched using {@link #getChildView(int, int, boolean, View,
-   * ViewGroup)}.
-   *
-   * @param groupPosition the position of the group for which the View is returned
-   * @param isExpanded whether the group is expanded or collapsed
-   * @param convertView the old view to reuse, if possible. You should check that this view is
-   *     non-null and of an appropriate type before using. If it is not possible to convert this
-   *     view to display the correct data, this method can create a new view. It is not guaranteed
-   *     that the convertView will have been previously created by {@link #getGroupView(int,
-   *     boolean, View, ViewGroup)}.
-   * @param parent the parent that this view will eventually be attached to
-   * @return the View corresponding to the group at the specified position
-   */
-  @Override
-  public View getGroupView(
-          int groupPosition, boolean isExpanded, View convertView, ViewGroup parent) {
-    EventCategory eventCategory = (EventCategory) getGroup(groupPosition);
-
-    LayoutEventCategoryBinding binding;
-    if (convertView == null) {
-      LayoutInflater inflater = LayoutInflater.from(parent.getContext());
-      binding = LayoutEventCategoryBinding.inflate(inflater, parent, false);
-    } else {
-      binding = DataBindingUtil.getBinding(convertView);
-    }
-
-    binding.setCategoryName(eventCategory.name());
-
-    Context context = parent.getContext();
-
-
-    AddEventListener addEventOnClickListener =
-        new AddEventListener() {
-          @Override
-          public void addEvent() {
-            AlertDialog.Builder builder = new Builder(context);
-            builder.setTitle("Select Event Type");
-
-            ArrayAdapter<String> arrayAdapter =
-                new ArrayAdapter<>(context, android.R.layout.select_dialog_singlechoice);
-
-            arrayAdapter.add("Roll-Call Event");
-            arrayAdapter.add("Election Event");
-
-            builder.setNegativeButton("Cancel", (dialog, which) -> dialog.dismiss());
-            builder.setAdapter(
-                arrayAdapter,
-                ((dialog, which) -> {
-                  dialog.dismiss();
-                  viewModel.chooseEventType(EventType.values()[which]);
-                }));
-            builder.show();
-          }
-        };
-
-    binding.setIsFutureCategory(eventCategory.equals(FUTURE));
-    binding.setViewmodel(viewModel);
-    binding.setLifecycleOwner(lifecycleOwner);
-    binding.setAddEventListener(addEventOnClickListener);
-    binding.executePendingBindings();
-
-    binding.addFutureEventButton.setFocusable(false);
-
-    return binding.getRoot();
-  }
-
-  /**
-   * Gets a View that displays the data for the given child within the given group.
-   *
-   * @param groupPosition the position of the group that contains the child
-   * @param childPosition the position of the child (for which the View is returned) within the
-   *     group
-   * @param isLastChild Whether the child is the last child within the group
-   * @param convertView the old view to reuse, if possible. You should check that this view is
-   *     non-null and of an appropriate type before using. If it is not possible to convert this
-   *     view to display the correct data, this method can create a new view. It is not guaranteed
-   *     that the convertView will have been previously created by {@link #getChildView(int, int,
-   *     boolean, View, ViewGroup)}.
-   * @param parent the parent that this view will eventually be attached to
-   * @return the View corresponding to the child at the specified position
-   */
-  @Override
-  public View getChildView(
-          int groupPosition,
-          int childPosition,
-          boolean isLastChild,
-          View convertView,
-          ViewGroup parent) {
-
-    // TODO : For the moment, events are displayed the same if user is attendee or organizer,
-    // in the future it could be nice to have a pencil icon to allow organizer to modify an event
-
-    LayoutRollCallEventBinding binding;
-
-    if (convertView == null) {
-      LayoutInflater inflater = LayoutInflater.from(parent.getContext());
-      binding = LayoutRollCallEventBinding.inflate(inflater, parent, false);
-    } else {
-      binding = DataBindingUtil.getBinding(convertView);
-    }
-
-    Event event = (Event)getChild(groupPosition, childPosition);
-    if(event instanceof RollCall){
+    }
+
+    /**
+     * Indicates whether the child and group IDs are stable across changes to the underlying data.
+     *
+     * @return whether or not the same ID always refers to the same object d
+     */
+    @Override
+    public boolean hasStableIds() {
+        return false;
+    }
+
+    /**
+     * Gets a View that displays the given group. This View is only for the group--the Views for the
+     * group's children will be fetched using {@link #getChildView(int, int, boolean, View,
+     * ViewGroup)}.
+     *
+     * @param groupPosition the position of the group for which the View is returned
+     * @param isExpanded whether the group is expanded or collapsed
+     * @param convertView the old view to reuse, if possible. You should check that this view is
+     *     non-null and of an appropriate type before using. If it is not possible to convert this
+     *     view to display the correct data, this method can create a new view. It is not guaranteed
+     *     that the convertView will have been previously created by {@link #getGroupView(int,
+     *     boolean, View, ViewGroup)}.
+     * @param parent the parent that this view will eventually be attached to
+     * @return the View corresponding to the group at the specified position
+     */
+    @Override
+    public View getGroupView(
+            int groupPosition, boolean isExpanded, View convertView, ViewGroup parent) {
+      EventCategory eventCategory = (EventCategory) getGroup(groupPosition);
+
+      LayoutEventCategoryBinding binding;
+      if (convertView == null) {
+        LayoutInflater inflater = LayoutInflater.from(parent.getContext());
+        binding = LayoutEventCategoryBinding.inflate(inflater, parent, false);
+      } else {
+        binding = DataBindingUtil.getBinding(convertView);
+      }
+
+      binding.setCategoryName(eventCategory.name());
+
+      Context context = parent.getContext();
+
+
+      AddEventListener addEventOnClickListener =
+              new AddEventListener() {
+                @Override
+                public void addEvent() {
+                  AlertDialog.Builder builder = new Builder(context);
+                  builder.setTitle("Select Event Type");
+
+                  ArrayAdapter<String> arrayAdapter =
+                          new ArrayAdapter<>(context, android.R.layout.select_dialog_singlechoice);
+
+                  arrayAdapter.add("Roll-Call Event");
+                  arrayAdapter.add("Election Event");
+
+                  builder.setNegativeButton("Cancel", (dialog, which) -> dialog.dismiss());
+                  builder.setAdapter(
+                          arrayAdapter,
+                          ((dialog, which) -> {
+                            dialog.dismiss();
+                            viewModel.chooseEventType(EventType.values()[which]);
+                          }));
+                  builder.show();
+                }
+              };
+
+      binding.setIsFutureCategory(eventCategory.equals(FUTURE));
+      binding.setViewmodel(viewModel);
+      binding.setLifecycleOwner(lifecycleOwner);
+      binding.setAddEventListener(addEventOnClickListener);
+      binding.executePendingBindings();
+
+      binding.addFutureEventButton.setFocusable(false);
+
+      return binding.getRoot();
+    }
+
+    /**
+     * Gets a View that displays the data for the given child within the given group.
+     *
+     * @param groupPosition the position of the group that contains the child
+     * @param childPosition the position of the child (for which the View is returned) within the
+     *     group
+     * @param isLastChild Whether the child is the last child within the group
+     * @param convertView the old view to reuse, if possible. You should check that this view is
+     *     non-null and of an appropriate type before using. If it is not possible to convert this
+     *     view to display the correct data, this method can create a new view. It is not guaranteed
+     *     that the convertView will have been previously created by {@link #getChildView(int, int,
+     *     boolean, View, ViewGroup)}.
+     * @param parent the parent that this view will eventually be attached to
+     * @return the View corresponding to the child at the specified position
+     */
+    @Override
+    public View getChildView(
+            int groupPosition,
+            int childPosition,
+            boolean isLastChild,
+            View convertView,
+            ViewGroup parent) {
+
+    Event event = ((Event) getChild(groupPosition, childPosition));
+      EventCategory category = (EventCategory) getGroup(groupPosition);
+
+        switch (event.getType()) {
+            case ELECTION: {
+              handleElection(convertView, parent, event, category);
+            }
+
+            case ROLL_CALL: {
+              handleRollCall(convertView, parent, event, category);
+            }
+
+
+
+
+            default: {
+              LayoutEventBinding binding;
+              if (convertView == null) {
+                LayoutInflater inflater = LayoutInflater.from(parent.getContext());
+                binding = LayoutEventBinding.inflate(inflater, parent, false);
+              } else {
+                binding = DataBindingUtil.getBinding(convertView);
+              }
+
+              binding.setEvent(event);
+              binding.setLifecycleOwner(lifecycleOwner);
+              return binding.getRoot();
+            }
+
+        }
+
+    }
+
+    /**
+     * A helper method that places the events in the correct key-value pair according to their times
+     *
+     * @param events
+     */
+    private void putEventsInMap(List<Event> events) {
+        Collections.sort(events);
+    this.eventsMap.get(PAST).clear();
+    this.eventsMap.get(FUTURE).clear();
+    this.eventsMap.get(PRESENT).clear();
+    long now = Instant.now().getEpochSecond();
+        for (Event event : events) {
+            if (event.getEndTimestamp() <= now) {
+                eventsMap.get(PAST).add(event);
+            } else if (event.getStartTimestamp() > now) {
+                eventsMap.get(FUTURE).add(event);
+            } else {
+                eventsMap.get(PRESENT).add(event);
+            }
+        }
+    }
+
+    /**
+     * Whether the child at the specified position is selectable.
+     *
+     * @param groupPosition the position of the group that contains the child
+     * @param childPosition the position of the child within the group
+     * @return whether the child is selectable.
+     */
+    @Override
+    public boolean isChildSelectable(int groupPosition, int childPosition) {
+        return true;
+    }
+
+    /**
+     * A helper method used to handle the display of the elections
+     * @param convertView the old view to reuse, if possible. You should check that this view is
+     *     non-null and of an appropriate type before using. If it is not possible to convert this
+     *     view to display the correct data, this method can create a new view. It is not guaranteed
+     *     that the convertView will have been previously created by {@link #getChildView(int, int,
+     *     boolean, View, ViewGroup)}.
+     * @param parent the parent that this view will eventually be attached to
+     * @param event the election Event
+     * @param category the event category ( Past,Present or Future)
+     * @return the View corresponding to the child at the specified position
+     */
+
+    private View handleElection(View convertView, ViewGroup parent, Event event, EventCategory category) {
+        LayoutElectionDisplayBinding electionBinding ;
+        if (convertView == null) {
+            LayoutInflater inflater = LayoutInflater.from(parent.getContext());
+            electionBinding = LayoutElectionDisplayBinding.inflate(inflater, parent, false);
+        } else {
+            electionBinding = DataBindingUtil.getBinding(convertView);
+        }
+        Election election =(Election) event;
+        electionBinding.setElection(election);
+        Date dStart = new java.util.Date(Long.valueOf(election.getStartTimestamp())*1000);// *1000 because it needs to be in milisecond
+        String dateStart = DATE_FORMAT.format(dStart);
+        electionBinding.electionStartDate.setText("Start date : " +dateStart);
+        Date dEnd = new java.util.Date(Long.valueOf(election.getEndTimestamp())*1000);
+        String dateEnd = DATE_FORMAT.format(dEnd);
+        electionBinding.electionEndDate.setText("End Date : " + dateEnd);
+        if(category == PRESENT) {
+            electionBinding.electionActionButton.setOnClickListener(
+                    clicked -> viewModel.openCastVotes());
+        }
+        else if (category == PAST) {
+            electionBinding.electionActionButton.setOnClickListener(
+                    clicked -> viewModel.openElectionResults(true));
+
+        }
+
+        electionBinding.electionEditButton.setOnClickListener( clicked -> {
+            viewModel.setCurrentElection(election);
+            viewModel.openManageElection(true);
+        });
+        electionBinding.setEventCategory(category);
+        electionBinding.setViewModel(viewModel);
+        electionBinding.setLifecycleOwner(lifecycleOwner);
+        electionBinding.executePendingBindings();
+        return electionBinding.getRoot();
+
+
+    }
+
+    private View handleRollCall(View convertView, ViewGroup parent, Event event, EventCategory category) {
+
+      LayoutRollCallEventBinding binding;
+
+      if (convertView == null) {
+        LayoutInflater inflater = LayoutInflater.from(parent.getContext());
+        binding = LayoutRollCallEventBinding.inflate(inflater, parent, false);
+      } else {
+        binding = DataBindingUtil.getBinding(convertView);
+      }
       RollCall rollCall = (RollCall)event;
       binding.rollcallDate.setText("Start: "+DATE_FORMAT.format(new Date(1000*rollCall.getStart())));
       binding.rollcallTitle.setText("Roll Call: "+rollCall.getName());
@@ -366,7 +386,7 @@
       binding.rollcallScheduledButton.setVisibility(View.GONE);
       binding.rollcallEnterButton.setVisibility(View.GONE);
       binding.rollcallClosedButton.setVisibility(View.GONE);
-      
+
       boolean isOrganizer = viewModel.isOrganizer().getValue();
 
       if(isOrganizer && rollCall.getState()== EventState.CREATED){
@@ -380,245 +400,19 @@
       }else if(!isOrganizer && rollCall.getState()== EventState.CLOSED){
         binding.rollcallClosedButton.setVisibility(View.VISIBLE);
       }
-      
+
       binding.rollcallOpenButton.setOnClickListener(
               clicked -> viewModel.openRollCall(rollCall.getId())
       );
       binding.rollcallReopenButton.setOnClickListener(
               clicked ->
-                viewModel.openRollCall(rollCall.getId())
+                      viewModel.openRollCall(rollCall.getId())
       );
-    }
 
     binding.setLifecycleOwner(lifecycleOwner);
 
     binding.executePendingBindings();
     return binding.getRoot();
-  }
-
-  /**
-   * A helper method that places the events in the correct key-value pair according to their times
-   *
-   * @param events
-   */
-  private void putEventsInMap(List<Event> events) {
-    Collections.sort(events);
-    this.eventsMap.get(PAST).clear();
-    this.eventsMap.get(FUTURE).clear();
-    this.eventsMap.get(PRESENT).clear();
-    long now = Instant.now().getEpochSecond();
-    for (Event event : events) {
-      if (event.getEndTimestamp() <= now) {
-        eventsMap.get(PAST).add(event);
-      } else if (event.getStartTimestamp() > now) {
-        eventsMap.get(FUTURE).add(event);
-      } else {
-        eventsMap.get(PRESENT).add(event);
-      }
->>>>>>> 7ab79744
-    }
-
-    /**
-     * Indicates whether the child and group IDs are stable across changes to the underlying data.
-     *
-     * @return whether or not the same ID always refers to the same object d
-     */
-    @Override
-    public boolean hasStableIds() {
-        return false;
-    }
-
-    /**
-     * Gets a View that displays the given group. This View is only for the group--the Views for the
-     * group's children will be fetched using {@link #getChildView(int, int, boolean, View,
-     * ViewGroup)}.
-     *
-     * @param groupPosition the position of the group for which the View is returned
-     * @param isExpanded whether the group is expanded or collapsed
-     * @param convertView the old view to reuse, if possible. You should check that this view is
-     *     non-null and of an appropriate type before using. If it is not possible to convert this
-     *     view to display the correct data, this method can create a new view. It is not guaranteed
-     *     that the convertView will have been previously created by {@link #getGroupView(int,
-     *     boolean, View, ViewGroup)}.
-     * @param parent the parent that this view will eventually be attached to
-     * @return the View corresponding to the group at the specified position
-     */
-    @Override
-    public View getGroupView(
-            int groupPosition, boolean isExpanded, View convertView, ViewGroup parent) {
-        EventCategory eventCategory = (EventCategory) getGroup(groupPosition);
-
-        LayoutEventCategoryBinding binding;
-        if (convertView == null) {
-            LayoutInflater inflater = LayoutInflater.from(parent.getContext());
-            binding = LayoutEventCategoryBinding.inflate(inflater, parent, false);
-        } else {
-            binding = DataBindingUtil.getBinding(convertView);
-        }
-
-        binding.setCategoryName(eventCategory.name());
-
-        Context context = parent.getContext();
-
-        AddEventListener addEventOnClickListener =
-                () -> {
-                    Builder builder = new Builder(context);
-                    builder.setTitle("Select Event Type");
-
-                    ArrayAdapter<String> arrayAdapter =
-                            new ArrayAdapter<>(context, android.R.layout.select_dialog_singlechoice);
-
-                    arrayAdapter.add("Roll-Call Event");
-                    arrayAdapter.add("Election Event");
-
-                    builder.setNegativeButton("Cancel", (dialog, which) -> dialog.dismiss());
-                    builder.setAdapter(
-                            arrayAdapter,
-                            ((dialog, which) -> {
-                                dialog.dismiss();
-                                viewModel.chooseEventType(EventType.values()[which]);
-                            }));
-                    builder.show();
-                };
-
-        binding.setIsFutureCategory(eventCategory.equals(FUTURE));
-        binding.setViewmodel(viewModel);
-        binding.setLifecycleOwner(lifecycleOwner);
-        binding.setAddEventListener(addEventOnClickListener);
-        binding.executePendingBindings();
-
-        binding.addFutureEventButton.setFocusable(false);
-
-        return binding.getRoot();
-    }
-
-    /**
-     * Gets a View that displays the data for the given child within the given group.
-     *
-     * @param groupPosition the position of the group that contains the child
-     * @param childPosition the position of the child (for which the View is returned) within the
-     *     group
-     * @param isLastChild Whether the child is the last child within the group
-     * @param convertView the old view to reuse, if possible. You should check that this view is
-     *     non-null and of an appropriate type before using. If it is not possible to convert this
-     *     view to display the correct data, this method can create a new view. It is not guaranteed
-     *     that the convertView will have been previously created by {@link #getChildView(int, int,
-     *     boolean, View, ViewGroup)}.
-     * @param parent the parent that this view will eventually be attached to
-     * @return the View corresponding to the child at the specified position
-     */
-    @Override
-    public View getChildView(
-            int groupPosition,
-            int childPosition,
-            boolean isLastChild,
-            View convertView,
-            ViewGroup parent) {
-
-
-        ViewDataBinding binding;
-        Event event = ((Event) getChild(groupPosition, childPosition));
-        if (convertView == null) {
-            LayoutInflater inflater = LayoutInflater.from(parent.getContext());
-            binding = LayoutEventBinding.inflate(inflater, parent, false);
-        } else {
-            binding = DataBindingUtil.getBinding(convertView);
-        }
-
-        EventCategory category = (EventCategory) getGroup(groupPosition);
-
-        // we use a switch case to handle all the different type of actions we want when we click on a certain event
-
-        switch (event.getType()) {
-            case ELECTION:
-                handleElection(convertView,  parent, event,  category);
-
-            default: return binding.getRoot();
-        }
-
-    }
-
-    /**
-     * A helper method that places the events in the correct key-value pair according to their times
-     *
-     * @param events
-     */
-    private void putEventsInMap(List<Event> events) {
-        Collections.sort(events);
-        long now = Instant.now().getEpochSecond();
-        for (Event event : events) {
-            if (event.getEndTimestamp() < now) {
-                eventsMap.get(PAST).add(event);
-            } else if (event.getStartTimestamp() > now) {
-                eventsMap.get(FUTURE).add(event);
-            } else {
-                eventsMap.get(PRESENT).add(event);
-            }
-        }
-    }
-
-    /**
-     * Whether the child at the specified position is selectable.
-     *
-     * @param groupPosition the position of the group that contains the child
-     * @param childPosition the position of the child within the group
-     * @return whether the child is selectable.
-     */
-    @Override
-    public boolean isChildSelectable(int groupPosition, int childPosition) {
-        return true;
-    }
-
-    /**
-     * A helper method used to handle the display of the elections
-     * @param convertView the old view to reuse, if possible. You should check that this view is
-     *     non-null and of an appropriate type before using. If it is not possible to convert this
-     *     view to display the correct data, this method can create a new view. It is not guaranteed
-     *     that the convertView will have been previously created by {@link #getChildView(int, int,
-     *     boolean, View, ViewGroup)}.
-     * @param parent the parent that this view will eventually be attached to
-     * @param event the election Event
-     * @param category the event category ( Past,Present or Future)
-     * @return the View corresponding to the child at the specified position
-     */
-
-    private View handleElection(View convertView, ViewGroup parent, Event event, EventCategory category) {
-        LayoutElectionDisplayBinding electionBinding ;
-        if (convertView == null) {
-            LayoutInflater inflater = LayoutInflater.from(parent.getContext());
-            electionBinding = LayoutElectionDisplayBinding.inflate(inflater, parent, false);
-        } else {
-            electionBinding = DataBindingUtil.getBinding(convertView);
-        }
-        Election election =(Election) event;
-        electionBinding.setElection(election);
-        Date dStart = new java.util.Date(Long.valueOf(election.getStartTimestamp())*1000);// *1000 because it needs to be in milisecond
-        String dateStart = DATE_FORMAT.format(dStart);
-        electionBinding.electionStartDate.setText("Start date : " +dateStart);
-        Date dEnd = new java.util.Date(Long.valueOf(election.getEndTimestamp())*1000);
-        String dateEnd = DATE_FORMAT.format(dEnd);
-        electionBinding.electionEndDate.setText("End Date : " + dateEnd);
-        if(category == PRESENT) {
-            electionBinding.electionActionButton.setOnClickListener(
-                    clicked -> viewModel.openCastVotes());
-        }
-        else if (category == PAST) {
-            electionBinding.electionActionButton.setOnClickListener(
-                    clicked -> viewModel.openElectionResults(true));
-
-        }
-
-        electionBinding.electionEditButton.setOnClickListener( clicked -> {
-            viewModel.setCurrentElection(election);
-            viewModel.openManageElection(true);
-        });
-        electionBinding.setEventCategory(category);
-        electionBinding.setViewModel(viewModel);
-        electionBinding.setLifecycleOwner(lifecycleOwner);
-        electionBinding.executePendingBindings();
-        return electionBinding.getRoot();
-
-
-    }
-}
-
+    }
+
+}
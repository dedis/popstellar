package com.github.dedis.student20_pop.detail.adapters;

import android.app.AlertDialog.Builder;
import android.content.Context;
import android.util.Log;
import android.view.LayoutInflater;
import android.view.View;
import android.view.ViewGroup;
import android.widget.ArrayAdapter;
import android.widget.BaseExpandableListAdapter;

import androidx.databinding.DataBindingUtil;
import androidx.lifecycle.LifecycleOwner;

import com.github.dedis.student20_pop.R;
import com.github.dedis.student20_pop.databinding.LayoutElectionDisplayBinding;
import com.github.dedis.student20_pop.databinding.LayoutEventBinding;
import com.github.dedis.student20_pop.databinding.LayoutEventCategoryBinding;
import com.github.dedis.student20_pop.databinding.LayoutRollCallEventBinding;
import com.github.dedis.student20_pop.detail.LaoDetailViewModel;
import com.github.dedis.student20_pop.detail.listeners.AddEventListener;
import com.github.dedis.student20_pop.model.Election;
import com.github.dedis.student20_pop.model.RollCall;
import com.github.dedis.student20_pop.model.event.Event;
import com.github.dedis.student20_pop.model.event.EventCategory;
import com.github.dedis.student20_pop.model.event.EventState;
import com.github.dedis.student20_pop.model.event.EventType;

import java.text.SimpleDateFormat;
import java.time.Instant;
import java.util.ArrayList;
import java.util.Collections;
import java.util.Date;
import java.util.HashMap;
import java.util.List;
import java.util.Locale;

import static com.github.dedis.student20_pop.model.event.EventCategory.FUTURE;
import static com.github.dedis.student20_pop.model.event.EventCategory.PAST;
import static com.github.dedis.student20_pop.model.event.EventCategory.PRESENT;
import static com.github.dedis.student20_pop.model.event.EventState.CLOSED;
import static com.github.dedis.student20_pop.model.event.EventState.RESULTS_READY;


public class EventExpandableListViewAdapter extends BaseExpandableListAdapter {

    private final EventCategory[] categories = EventCategory.values();
    private final SimpleDateFormat DATE_FORMAT =
            new SimpleDateFormat("dd/MM/yyyy HH:mm ", Locale.ENGLISH);
    private final LifecycleOwner lifecycleOwner;
    private final LaoDetailViewModel viewModel;
    protected HashMap<EventCategory, List<Event>> eventsMap;

    /**
     * Constructor for the expandable list view adapter to display the events in the attendee UI
     *
     * @param events the list of events of the lao
     */
    public EventExpandableListViewAdapter(
            List<Event> events, LaoDetailViewModel viewModel, LifecycleOwner lifecycleOwner) {
        this.eventsMap = new HashMap<>();
        this.eventsMap.put(PAST, new ArrayList<>());
        this.eventsMap.put(PRESENT, new ArrayList<>());
        this.eventsMap.put(FUTURE, new ArrayList<>());
        this.lifecycleOwner = lifecycleOwner;
        this.viewModel = viewModel;

        putEventsInMap(events);
    }

    public void replaceList(List<Event> events) {
        setList(events);
    }

    private void setList(List<Event> events) {
        putEventsInMap(events);
        notifyDataSetChanged();
    }

    /**
     * @return the amount of categories
     */
    @Override
    public int getGroupCount() {
        return this.categories.length;
    }

    /**
     * @param groupPosition
     * @return the amount of events in a given group
     */
    @Override
    public int getChildrenCount(int groupPosition) {
        if (groupPosition > getGroupCount()) {
            return 0;
        }
        return this.eventsMap.getOrDefault(categories[groupPosition], new ArrayList<>()).size();
    }

    /**
     * @param groupPosition
     * @return the category of a given position
     */
    @Override
    public Object getGroup(int groupPosition) {
        if (groupPosition >= getGroupCount()) {
            return null;
        }
        return this.categories[groupPosition];
    }

    /**
     * @param groupPosition
     * @param childPosition
     * @return the event for a given position in a given category
     */
    @Override
    public Object getChild(int groupPosition, int childPosition) {

        if (groupPosition >= getGroupCount()) {
            return null;
        }
        if (childPosition >= getChildrenCount(groupPosition)) {
            return null;
        }

        return this.eventsMap.get(categories[groupPosition]).get(childPosition);

    }

    /**
     * Gets the ID for the group at the given position. This group ID must be unique across groups.
     * The combined ID (see {@link #getCombinedGroupId(long)}) must be unique across ALL items (groups
     * and all children).
     *
     * @param groupPosition the position of the group for which the ID is wanted
     * @return the ID associated with the group
     */
    @Override
    public long getGroupId(int groupPosition) {
        return groupPosition;
    }

    /**
     * Gets the ID for the given child within the given group. This ID must be unique across all
     * children within the group. The combined ID (see {@link #getCombinedChildId(long, long)}) must
     * be unique across ALL items (groups and all children).
     *
     * @param groupPosition the position of the group that contains the child
     * @param childPosition the position of the child within the group for which the ID is wanted
     * @return the ID associated with the child
     */
    @Override
    public long getChildId(int groupPosition, int childPosition) {
        return childPosition;
    }

    /**
     * Indicates whether the child and group IDs are stable across changes to the underlying data.
     *
     * @return whether or not the same ID always refers to the same object d
     */
    @Override
    public boolean hasStableIds() {
        return false;
    }

    /**
     * Gets a View that displays the given group. This View is only for the group--the Views for the
     * group's children will be fetched using {@link #getChildView(int, int, boolean, View,
     * ViewGroup)}.
     *
     * @param groupPosition the position of the group for which the View is returned
     * @param isExpanded    whether the group is expanded or collapsed
     * @param convertView   the old view to reuse, if possible. You should check that this view is
     *                      non-null and of an appropriate type before using. If it is not possible to convert this
     *                      view to display the correct data, this method can create a new view. It is not guaranteed
     *                      that the convertView will have been previously created by {@link #getGroupView(int,
     *                      boolean, View, ViewGroup)}.
     * @param parent        the parent that this view will eventually be attached to
     * @return the View corresponding to the group at the specified position
     */
    @Override
    public View getGroupView(
            int groupPosition, boolean isExpanded, View convertView, ViewGroup parent) {
        EventCategory eventCategory = (EventCategory) getGroup(groupPosition);

        LayoutEventCategoryBinding binding;
        if (convertView == null) {
            LayoutInflater inflater = LayoutInflater.from(parent.getContext());
            binding = LayoutEventCategoryBinding.inflate(inflater, parent, false);
        } else {
            binding = DataBindingUtil.getBinding(convertView);
        }

        binding.setCategoryName(eventCategory.name());

        Context context = parent.getContext();


        AddEventListener addEventOnClickListener =
                () -> {
                    Builder builder = new Builder(context);
                    builder.setTitle("Select Event Type");

                    ArrayAdapter<String> arrayAdapter =
                            new ArrayAdapter<>(context, android.R.layout.select_dialog_singlechoice);

                    arrayAdapter.add("Roll-Call Event");
                    arrayAdapter.add("Election Event");

                    builder.setNegativeButton("Cancel", (dialog, which) -> dialog.dismiss());
                    builder.setAdapter(
                            arrayAdapter,
                            ((dialog, which) -> {
                                dialog.dismiss();
                                viewModel.chooseEventType(EventType.values()[which]);
                            }));
                    builder.show();
                };

        binding.setIsFutureCategory(eventCategory.equals(FUTURE));
        binding.setViewmodel(viewModel);
        binding.setLifecycleOwner(lifecycleOwner);
        binding.setAddEventListener(addEventOnClickListener);
        binding.executePendingBindings();

        binding.addFutureEventButton.setFocusable(false);

        return binding.getRoot();
    }

    /**
     * Gets a View that displays the data for the given child within the given group.
     *
     * @param groupPosition the position of the group that contains the child
     * @param childPosition the position of the child (for which the View is returned) within the
     *                      group
     * @param isLastChild   Whether the child is the last child within the group
     * @param convertView   the old view to reuse, if possible. You should check that this view is
     *                      non-null and of an appropriate type before using. If it is not possible to convert this
     *                      view to display the correct data, this method can create a new view. It is not guaranteed
     *                      that the convertView will have been previously created by {@link #getChildView(int, int,
     *                      boolean, View, ViewGroup)}.
     * @param parent        the parent that this view will eventually be attached to
     * @return the View corresponding to the child at the specified position
     */
    @Override
    public View getChildView(
            int groupPosition,
            int childPosition,
            boolean isLastChild,
            View convertView,
            ViewGroup parent) {

        Event event = ((Event) getChild(groupPosition, childPosition));
        LayoutEventBinding layoutEventBinding ;
        if (convertView == null) {
            LayoutInflater inflater = LayoutInflater.from(parent.getContext());
            layoutEventBinding = LayoutEventBinding.inflate(inflater, parent, false);
        } else {
            layoutEventBinding = DataBindingUtil.getBinding(convertView);
        }
            layoutEventBinding.setEvent(event);

        EventCategory category = (EventCategory) getGroup(groupPosition);
        if (event.getType() == EventType.ELECTION) {
            return setupElectionElement((Election) event, category,layoutEventBinding);
        } else if (event.getType() == EventType.ROLL_CALL) {
            return setupRollCallElement((RollCall) event,layoutEventBinding);
        }

        layoutEventBinding.setLifecycleOwner(lifecycleOwner);
        layoutEventBinding.executePendingBindings();
        return layoutEventBinding.getRoot();

    }


    /**
     * A helper method that places the events in the correct key-value pair according to their times
     *
     * @param events
     */
    private void putEventsInMap(List<Event> events) {
        Collections.sort(events);
        this.eventsMap.get(PAST).clear();
        this.eventsMap.get(FUTURE).clear();
        this.eventsMap.get(PRESENT).clear();
        long now = Instant.now().getEpochSecond();
        for (Event event : events) {
            if (event.getEndTimestamp() <= now) {
                eventsMap.get(PAST).add(event);
            } else if (event.getStartTimestamp() > now) {
                eventsMap.get(FUTURE).add(event);
            } else {
                eventsMap.get(PRESENT).add(event);
            }
        }
    }

    /**
     * Whether the child at the specified position is selectable.
     *
     * @param groupPosition the position of the group that contains the child
     * @param childPosition the position of the child within the group
     * @return whether the child is selectable.
     */
    @Override
    public boolean isChildSelectable(int groupPosition, int childPosition) {
        return true;
    }

    /**
     * A helper method used to handle the display of the elections
     *
     * @param election    the election Event
     * @param category    the event category ( Past,Present or Future)
     * @param layoutEventBinding the binding of the generic layoutEvent that we use to display events
     * @return the View corresponding to the child at the specified position
     */
    private View setupElectionElement( Election election, EventCategory category,LayoutEventBinding layoutEventBinding) {
        LayoutElectionDisplayBinding electionBinding = layoutEventBinding.includeLayoutElection;
        electionBinding.setElection(election);
        Date dStart = new java.util.Date(Long.valueOf(election.getStartTimestamp()) * 1000);// *1000 because it needs to be in milisecond
        String dateStart = DATE_FORMAT.format(dStart);
        electionBinding.electionStartDate.setText("Start date : " + dateStart);
        Date dEnd = new java.util.Date(Long.valueOf(election.getEndTimestamp()) * 1000);
        String dateEnd = DATE_FORMAT.format(dEnd);
        electionBinding.electionEndDate.setText("End Date : " + dateEnd);
        viewModel.setCurrentElection(election);

        viewModel.getEndElectionEvent().observe(lifecycleOwner, end -> {
            electionBinding.electionActionButton.setText(R.string.election_ended);
            electionBinding.electionActionButton.setEnabled(false);
        });

        if (category == PRESENT) {
<<<<<<< HEAD
            electionBinding.electionActionButton.setText(R.string.cast_vote);
            if (viewModel.getLaoAttendedRollCalls().getValue().size() > 0 || viewModel.isOrganizer().getValue()) electionBinding.electionActionButton.setEnabled(true);
            electionBinding.electionActionButton.setOnClickListener(clicked -> viewModel.openCastVotes());
        } else if (category == PAST) {
            if (!viewModel.isOrganizer().getValue()) electionBinding.electionActionButton.setEnabled(false);
            else electionBinding.electionActionButton.setEnabled(true);

            if (election.getState() == CLOSED) {
                electionBinding.electionActionButton.setText(R.string.election_ended);
                electionBinding.electionActionButton.setEnabled(false);
            } else if (election.getState() == RESULTS_READY) {
                electionBinding.electionActionButton.setText(R.string.show_results);
                electionBinding.electionActionButton.setEnabled(true);
                electionBinding.electionActionButton.setOnClickListener(clicked -> Log.d("EventExp", "open results"));
            } else {
                electionBinding.electionActionButton.setText(R.string.tally_votes);
                electionBinding.electionActionButton.setOnClickListener(clicked -> viewModel.endElection(election));
            }

        }

        electionBinding.electionEditButton.setOnClickListener(clicked -> viewModel.openManageElection(true));
=======
            electionBinding.electionActionButton.setOnClickListener(
                    clicked -> {
                        viewModel.setCurrentElection(election);
                        viewModel.openCastVotes();
                    });
        } else if (category == PAST) {
            electionBinding.electionActionButton.setOnClickListener(
                    clicked -> {
                        viewModel.setCurrentElection(election);
                        viewModel.openElectionResults(true);
                    });

        }

        electionBinding.electionEditButton.setOnClickListener(clicked -> {
            viewModel.setCurrentElection(election);
            viewModel.openManageElection(true);
                }
        );
>>>>>>> 74655458
        electionBinding.setEventCategory(category);
        electionBinding.setViewModel(viewModel);
        electionBinding.setLifecycleOwner(lifecycleOwner);
        electionBinding.executePendingBindings();
        return layoutEventBinding.getRoot();
    }

    /**
     * Setup the text and buttons that appear for a roll call in the list
     *
     * @param rollCall the rollCall Event
     * @param layoutEventBinding the binding of the generic layoutEvent that we use to display events
     * @return the View corresponding to the child at the specified position
     */
    private View setupRollCallElement( RollCall rollCall,LayoutEventBinding layoutEventBinding) {
        LayoutRollCallEventBinding binding = layoutEventBinding.includeLayoutRollCall;

        binding.rollcallDate.setText("Start: " + DATE_FORMAT.format(new Date(1000 * rollCall.getStart())));
        binding.rollcallTitle.setText("Roll Call: " + rollCall.getName());
        binding.rollcallLocation.setText("Location: " + rollCall.getLocation());

        binding.rollcallOpenButton.setVisibility(View.GONE);
        binding.rollcallReopenButton.setVisibility(View.GONE);
        binding.rollcallScheduledButton.setVisibility(View.GONE);
        binding.rollcallEnterButton.setVisibility(View.GONE);
        binding.rollcallClosedButton.setVisibility(View.GONE);

        boolean isOrganizer = viewModel.isOrganizer().getValue();

        if (isOrganizer && rollCall.getState() == EventState.CREATED) {
            binding.rollcallOpenButton.setVisibility(View.VISIBLE);
        } else if (isOrganizer && rollCall.getState() == CLOSED) {
            binding.rollcallReopenButton.setVisibility(View.VISIBLE);
        } else if (!isOrganizer && rollCall.getState() == EventState.CREATED) {
            binding.rollcallScheduledButton.setVisibility(View.VISIBLE);
        } else if (!isOrganizer && rollCall.getState() == EventState.OPENED) {
            binding.rollcallEnterButton.setVisibility(View.VISIBLE);
        } else if (!isOrganizer && rollCall.getState() == CLOSED) {
            binding.rollcallClosedButton.setVisibility(View.VISIBLE);
        }

        binding.rollcallOpenButton.setOnClickListener(
                clicked -> viewModel.openRollCall(rollCall.getId())
        );
        binding.rollcallReopenButton.setOnClickListener(
                clicked ->
                        viewModel.openRollCall(rollCall.getId())
        );
        binding.rollcallEnterButton.setOnClickListener(
                clicked ->
                        viewModel.enterRollCall(rollCall.getPersistentId())
        );
        binding.setLifecycleOwner(lifecycleOwner);

        binding.executePendingBindings();
        return layoutEventBinding.getRoot();
    }
}<|MERGE_RESOLUTION|>--- conflicted
+++ resolved
@@ -329,18 +329,21 @@
         String dateEnd = DATE_FORMAT.format(dEnd);
         electionBinding.electionEndDate.setText("End Date : " + dateEnd);
         viewModel.setCurrentElection(election);
-
         viewModel.getEndElectionEvent().observe(lifecycleOwner, end -> {
             electionBinding.electionActionButton.setText(R.string.election_ended);
             electionBinding.electionActionButton.setEnabled(false);
         });
 
         if (category == PRESENT) {
-<<<<<<< HEAD
             electionBinding.electionActionButton.setText(R.string.cast_vote);
             if (viewModel.getLaoAttendedRollCalls().getValue().size() > 0 || viewModel.isOrganizer().getValue()) electionBinding.electionActionButton.setEnabled(true);
-            electionBinding.electionActionButton.setOnClickListener(clicked -> viewModel.openCastVotes());
+            electionBinding.electionActionButton.setOnClickListener(
+                    clicked -> {
+                        viewModel.setCurrentElection(election);
+                        viewModel.openCastVotes();
+                    });
         } else if (category == PAST) {
+            electionBinding.electionActionButton.setOnClickListener(clicked -> viewModel.setCurrentElection(election));
             if (!viewModel.isOrganizer().getValue()) electionBinding.electionActionButton.setEnabled(false);
             else electionBinding.electionActionButton.setEnabled(true);
 
@@ -357,29 +360,11 @@
             }
 
         }
-
-        electionBinding.electionEditButton.setOnClickListener(clicked -> viewModel.openManageElection(true));
-=======
-            electionBinding.electionActionButton.setOnClickListener(
-                    clicked -> {
-                        viewModel.setCurrentElection(election);
-                        viewModel.openCastVotes();
-                    });
-        } else if (category == PAST) {
-            electionBinding.electionActionButton.setOnClickListener(
-                    clicked -> {
-                        viewModel.setCurrentElection(election);
-                        viewModel.openElectionResults(true);
-                    });
-
-        }
-
         electionBinding.electionEditButton.setOnClickListener(clicked -> {
             viewModel.setCurrentElection(election);
             viewModel.openManageElection(true);
                 }
         );
->>>>>>> 74655458
         electionBinding.setEventCategory(category);
         electionBinding.setViewModel(viewModel);
         electionBinding.setLifecycleOwner(lifecycleOwner);

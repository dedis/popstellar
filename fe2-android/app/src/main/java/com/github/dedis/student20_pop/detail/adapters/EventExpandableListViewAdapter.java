package com.github.dedis.student20_pop.detail.adapters;

import android.app.AlertDialog.Builder;
import android.content.Context;
import android.view.LayoutInflater;
import android.view.View;
import android.view.ViewGroup;
import android.widget.ArrayAdapter;
import android.widget.BaseExpandableListAdapter;

import androidx.databinding.DataBindingUtil;
import androidx.lifecycle.LifecycleOwner;

import com.github.dedis.student20_pop.databinding.LayoutElectionDisplayBinding;
import com.github.dedis.student20_pop.databinding.LayoutEventBinding;
import com.github.dedis.student20_pop.databinding.LayoutEventCategoryBinding;
import com.github.dedis.student20_pop.databinding.LayoutRollCallEventBinding;
import com.github.dedis.student20_pop.detail.LaoDetailViewModel;
import com.github.dedis.student20_pop.detail.listeners.AddEventListener;
import com.github.dedis.student20_pop.model.Election;
import com.github.dedis.student20_pop.model.RollCall;
import com.github.dedis.student20_pop.model.event.Event;
import com.github.dedis.student20_pop.model.event.EventCategory;
import com.github.dedis.student20_pop.model.event.EventState;
import com.github.dedis.student20_pop.model.event.EventType;

import java.text.SimpleDateFormat;
import java.time.Instant;
import java.util.ArrayList;
import java.util.Collections;
import java.util.Date;
import java.util.HashMap;
import java.util.List;
import java.util.Locale;

import static com.github.dedis.student20_pop.model.event.EventCategory.FUTURE;
import static com.github.dedis.student20_pop.model.event.EventCategory.PAST;
import static com.github.dedis.student20_pop.model.event.EventCategory.PRESENT;


public class EventExpandableListViewAdapter extends BaseExpandableListAdapter {

    private final EventCategory[] categories = EventCategory.values();
    private final SimpleDateFormat DATE_FORMAT =
            new SimpleDateFormat("dd/MM/yyyy HH:mm ", Locale.ENGLISH);
    private final LifecycleOwner lifecycleOwner;
    private final LaoDetailViewModel viewModel;
    protected HashMap<EventCategory, List<Event>> eventsMap;

    /**
     * Constructor for the expandable list view adapter to display the events in the attendee UI
     *
     * @param events the list of events of the lao
     */
    public EventExpandableListViewAdapter(
            List<Event> events, LaoDetailViewModel viewModel, LifecycleOwner lifecycleOwner) {
        this.eventsMap = new HashMap<>();
        this.eventsMap.put(PAST, new ArrayList<>());
        this.eventsMap.put(PRESENT, new ArrayList<>());
        this.eventsMap.put(FUTURE, new ArrayList<>());
        this.lifecycleOwner = lifecycleOwner;
        this.viewModel = viewModel;

        putEventsInMap(events);
    }

    public void replaceList(List<Event> events) {
        setList(events);
    }

    private void setList(List<Event> events) {
        putEventsInMap(events);
        notifyDataSetChanged();
    }

    /**
     * @return the amount of categories
     */
    @Override
    public int getGroupCount() {
        return this.categories.length;
    }

    /**
     * @param groupPosition
     * @return the amount of events in a given group
     */
    @Override
    public int getChildrenCount(int groupPosition) {
        if (groupPosition > getGroupCount()) {
            return 0;
        }
        return this.eventsMap.getOrDefault(categories[groupPosition], new ArrayList<>()).size();
    }

    /**
     * @param groupPosition
     * @return the category of a given position
     */
    @Override
    public Object getGroup(int groupPosition) {
        if (groupPosition >= getGroupCount()) {
            return null;
        }
        return this.categories[groupPosition];
    }

    /**
     * @param groupPosition
     * @param childPosition
     * @return the event for a given position in a given category
     */
    @Override
    public Object getChild(int groupPosition, int childPosition) {

        if (groupPosition >= getGroupCount()) {
            return null;
        }
        if (childPosition >= getChildrenCount(groupPosition)) {
            return null;
        }

        return this.eventsMap.get(categories[groupPosition]).get(childPosition);

    }

    /**
     * Gets the ID for the group at the given position. This group ID must be unique across groups.
     * The combined ID (see {@link #getCombinedGroupId(long)}) must be unique across ALL items (groups
     * and all children).
     *
     * @param groupPosition the position of the group for which the ID is wanted
     * @return the ID associated with the group
     */
    @Override
    public long getGroupId(int groupPosition) {
        return groupPosition;
    }

    /**
     * Gets the ID for the given child within the given group. This ID must be unique across all
     * children within the group. The combined ID (see {@link #getCombinedChildId(long, long)}) must
     * be unique across ALL items (groups and all children).
     *
     * @param groupPosition the position of the group that contains the child
     * @param childPosition the position of the child within the group for which the ID is wanted
     * @return the ID associated with the child
     */
    @Override
    public long getChildId(int groupPosition, int childPosition) {
        return childPosition;
    }

<<<<<<< HEAD
    /**
     * Indicates whether the child and group IDs are stable across changes to the underlying data.
     *
     * @return whether or not the same ID always refers to the same object d
     */
    @Override
    public boolean hasStableIds() {
        return false;
=======
    Event event = (Event)getChild(groupPosition, childPosition);
    if(event instanceof RollCall){
      setupRollCallElement(binding, (RollCall)event);
>>>>>>> 23725078
    }

    /**
     * Gets a View that displays the given group. This View is only for the group--the Views for the
     * group's children will be fetched using {@link #getChildView(int, int, boolean, View,
     * ViewGroup)}.
     *
     * @param groupPosition the position of the group for which the View is returned
     * @param isExpanded    whether the group is expanded or collapsed
     * @param convertView   the old view to reuse, if possible. You should check that this view is
     *                      non-null and of an appropriate type before using. If it is not possible to convert this
     *                      view to display the correct data, this method can create a new view. It is not guaranteed
     *                      that the convertView will have been previously created by {@link #getGroupView(int,
     *                      boolean, View, ViewGroup)}.
     * @param parent        the parent that this view will eventually be attached to
     * @return the View corresponding to the group at the specified position
     */
    @Override
    public View getGroupView(
            int groupPosition, boolean isExpanded, View convertView, ViewGroup parent) {
        EventCategory eventCategory = (EventCategory) getGroup(groupPosition);

        LayoutEventCategoryBinding binding;
        if (convertView == null) {
            LayoutInflater inflater = LayoutInflater.from(parent.getContext());
            binding = LayoutEventCategoryBinding.inflate(inflater, parent, false);
        } else {
            binding = DataBindingUtil.getBinding(convertView);
        }

        binding.setCategoryName(eventCategory.name());

        Context context = parent.getContext();


        AddEventListener addEventOnClickListener =
                () -> {
                    Builder builder = new Builder(context);
                    builder.setTitle("Select Event Type");

                    ArrayAdapter<String> arrayAdapter =
                            new ArrayAdapter<>(context, android.R.layout.select_dialog_singlechoice);

                    arrayAdapter.add("Roll-Call Event");
                    arrayAdapter.add("Election Event");

                    builder.setNegativeButton("Cancel", (dialog, which) -> dialog.dismiss());
                    builder.setAdapter(
                            arrayAdapter,
                            ((dialog, which) -> {
                                dialog.dismiss();
                                viewModel.chooseEventType(EventType.values()[which]);
                            }));
                    builder.show();
                };

        binding.setIsFutureCategory(eventCategory.equals(FUTURE));
        binding.setViewmodel(viewModel);
        binding.setLifecycleOwner(lifecycleOwner);
        binding.setAddEventListener(addEventOnClickListener);
        binding.executePendingBindings();

        binding.addFutureEventButton.setFocusable(false);

        return binding.getRoot();
    }
<<<<<<< HEAD

    /**
     * Gets a View that displays the data for the given child within the given group.
     *
     * @param groupPosition the position of the group that contains the child
     * @param childPosition the position of the child (for which the View is returned) within the
     *                      group
     * @param isLastChild   Whether the child is the last child within the group
     * @param convertView   the old view to reuse, if possible. You should check that this view is
     *                      non-null and of an appropriate type before using. If it is not possible to convert this
     *                      view to display the correct data, this method can create a new view. It is not guaranteed
     *                      that the convertView will have been previously created by {@link #getChildView(int, int,
     *                      boolean, View, ViewGroup)}.
     * @param parent        the parent that this view will eventually be attached to
     * @return the View corresponding to the child at the specified position
     */
    @Override
    public View getChildView(
            int groupPosition,
            int childPosition,
            boolean isLastChild,
            View convertView,
            ViewGroup parent) {

        Event event = ((Event) getChild(groupPosition, childPosition));
        EventCategory category = (EventCategory) getGroup(groupPosition);

        switch (event.getType()) {
            case ELECTION: {
              handleElection(convertView,parent,event,category);

            }
            break;


            case ROLL_CALL: {
               handleRollCall(convertView,parent,event);

            }
            break;


            default: {

                LayoutEventBinding binding;
                if (convertView == null) {
                    LayoutInflater inflater = LayoutInflater.from(parent.getContext());
                    binding = LayoutEventBinding.inflate(inflater, parent, false);
                } else {
                    binding = DataBindingUtil.getBinding(convertView);
                }

                binding.setEvent(event);
                binding.setLifecycleOwner(lifecycleOwner);
                return binding.getRoot();


            }

        }
        return convertView;

    }

    /**
     * A helper method that places the events in the correct key-value pair according to their times
     *
     * @param events
     */
    private void putEventsInMap(List<Event> events) {
        Collections.sort(events);
        this.eventsMap.get(PAST).clear();
        this.eventsMap.get(FUTURE).clear();
        this.eventsMap.get(PRESENT).clear();
        long now = Instant.now().getEpochSecond();
        for (Event event : events) {
            if (event.getEndTimestamp() <= now) {
                eventsMap.get(PAST).add(event);
            } else if (event.getStartTimestamp() > now) {
                eventsMap.get(FUTURE).add(event);
            } else {
                eventsMap.get(PRESENT).add(event);
            }
        }
    }

    /**
     * Whether the child at the specified position is selectable.
     *
     * @param groupPosition the position of the group that contains the child
     * @param childPosition the position of the child within the group
     * @return whether the child is selectable.
     */
    @Override
    public boolean isChildSelectable(int groupPosition, int childPosition) {
        return true;
    }

    /**
     * A helper method used to handle the display of the elections
     *
     * @param convertView the old view to reuse, if possible. You should check that this view is
     *                    non-null and of an appropriate type before using. If it is not possible to convert this
     *                    view to display the correct data, this method can create a new view. It is not guaranteed
     *                    that the convertView will have been previously created by {@link #getChildView(int, int,
     *                    boolean, View, ViewGroup)}.
     * @param parent      the parent that this view will eventually be attached to
     * @param event       the election Event
     * @param category    the event category ( Past,Present or Future)
     * @return the View corresponding to the child at the specified position
     */

    private View handleElection(View convertView, ViewGroup parent, Event event, EventCategory category) {
        LayoutElectionDisplayBinding electionBinding;
        if (convertView == null) {
            LayoutInflater inflater = LayoutInflater.from(parent.getContext());
            electionBinding = LayoutElectionDisplayBinding.inflate(inflater, parent, false);
        } else {
            electionBinding = DataBindingUtil.getBinding(convertView);
        }
        Election election = (Election) event;
        electionBinding.setElection(election);
        Date dStart = new java.util.Date(Long.valueOf(election.getStartTimestamp()) * 1000);// *1000 because it needs to be in milisecond
        String dateStart = DATE_FORMAT.format(dStart);
        electionBinding.electionStartDate.setText("Start date : " + dateStart);
        Date dEnd = new java.util.Date(Long.valueOf(election.getEndTimestamp()) * 1000);
        String dateEnd = DATE_FORMAT.format(dEnd);
        electionBinding.electionEndDate.setText("End Date : " + dateEnd);
        if (category == PRESENT) {
            electionBinding.electionActionButton.setOnClickListener(
                    clicked -> viewModel.openCastVotes());
        } else if (category == PAST) {
            electionBinding.electionActionButton.setOnClickListener(
                    clicked -> viewModel.openElectionResults(true));

        }

        electionBinding.electionEditButton.setOnClickListener(clicked -> {
            viewModel.setCurrentElection(election);
            viewModel.openManageElection(true);
        });
        electionBinding.setEventCategory(category);
        electionBinding.setViewModel(viewModel);
        electionBinding.setLifecycleOwner(lifecycleOwner);
        electionBinding.executePendingBindings();
        return electionBinding.getRoot();


    }

    private View handleRollCall(View convertView, ViewGroup parent, Event event) {

        LayoutRollCallEventBinding binding;

        if (convertView == null) {
            LayoutInflater inflater = LayoutInflater.from(parent.getContext());
            binding = LayoutRollCallEventBinding.inflate(inflater, parent, false);
        } else {
            binding = DataBindingUtil.getBinding(convertView);
        }
        RollCall rollCall = (RollCall) event;
        binding.rollcallDate.setText("Start: " + DATE_FORMAT.format(new Date(1000 * rollCall.getStart())));
        binding.rollcallTitle.setText("Roll Call: " + rollCall.getName());
        binding.rollcallLocation.setText("Location: " + rollCall.getLocation());

        binding.rollcallOpenButton.setVisibility(View.GONE);
        binding.rollcallReopenButton.setVisibility(View.GONE);
        binding.rollcallScheduledButton.setVisibility(View.GONE);
        binding.rollcallEnterButton.setVisibility(View.GONE);
        binding.rollcallClosedButton.setVisibility(View.GONE);

        boolean isOrganizer = viewModel.isOrganizer().getValue();

        if (isOrganizer && rollCall.getState() == EventState.CREATED) {
            binding.rollcallOpenButton.setVisibility(View.VISIBLE);
        } else if (isOrganizer && rollCall.getState() == EventState.CLOSED) {
            binding.rollcallReopenButton.setVisibility(View.VISIBLE);
        } else if (!isOrganizer && rollCall.getState() == EventState.CREATED) {
            binding.rollcallScheduledButton.setVisibility(View.VISIBLE);
        } else if (!isOrganizer && rollCall.getState() == EventState.OPENED) {
            binding.rollcallEnterButton.setVisibility(View.VISIBLE);
        } else if (!isOrganizer && rollCall.getState() == EventState.CLOSED) {
            binding.rollcallClosedButton.setVisibility(View.VISIBLE);
        }

        binding.rollcallOpenButton.setOnClickListener(
                clicked -> viewModel.openRollCall(rollCall.getId())
        );
        binding.rollcallReopenButton.setOnClickListener(
                clicked ->
                        viewModel.openRollCall(rollCall.getId())
        );

        binding.setLifecycleOwner(lifecycleOwner);

        binding.executePendingBindings();
        return binding.getRoot();
    }

=======
  }

  /**
   * Whether the child at the specified position is selectable.
   *
   * @param groupPosition the position of the group that contains the child
   * @param childPosition the position of the child within the group
   * @return whether the child is selectable.
   */
  @Override
  public boolean isChildSelectable(int groupPosition, int childPosition) {
    return true;
  }

  /**
   * Setup the text and buttons that appear for a roll call in the list
   * @param binding the binding that contains the roll call information
   * @param rollCall the roll call object we want to display
   */
  private void setupRollCallElement(LayoutRollCallEventBinding binding, RollCall rollCall){
    binding.rollcallDate.setText("Start: "+DATE_FORMAT.format(new Date(1000*rollCall.getStart())));
    binding.rollcallTitle.setText("Roll Call: "+rollCall.getName());
    binding.rollcallLocation.setText("Location: "+rollCall.getLocation());

    binding.rollcallOpenButton.setVisibility(View.GONE);
    binding.rollcallReopenButton.setVisibility(View.GONE);
    binding.rollcallScheduledButton.setVisibility(View.GONE);
    binding.rollcallEnterButton.setVisibility(View.GONE);
    binding.rollcallClosedButton.setVisibility(View.GONE);

    boolean isOrganizer = viewModel.isOrganizer().getValue();

    if(isOrganizer && rollCall.getState()== EventState.CREATED){
      binding.rollcallOpenButton.setVisibility(View.VISIBLE);
    }else if(isOrganizer && rollCall.getState()== EventState.CLOSED){
      binding.rollcallReopenButton.setVisibility(View.VISIBLE);
    }else if(!isOrganizer && rollCall.getState()== EventState.CREATED){
      binding.rollcallScheduledButton.setVisibility(View.VISIBLE);
    }else if(!isOrganizer && rollCall.getState()== EventState.OPENED){
      binding.rollcallEnterButton.setVisibility(View.VISIBLE);
    }else if(!isOrganizer && rollCall.getState()== EventState.CLOSED){
      binding.rollcallClosedButton.setVisibility(View.VISIBLE);
    }

    binding.rollcallOpenButton.setOnClickListener(
            clicked -> viewModel.openRollCall(rollCall.getId())
    );
    binding.rollcallReopenButton.setOnClickListener(
            clicked ->
                    viewModel.openRollCall(rollCall.getId())
    );
    binding.rollcallEnterButton.setOnClickListener(
            clicked ->
                    viewModel.enterRollCall(rollCall.getPersistentId())
    );
  }
>>>>>>> 23725078
}<|MERGE_RESOLUTION|>--- conflicted
+++ resolved
@@ -151,7 +151,6 @@
         return childPosition;
     }
 
-<<<<<<< HEAD
     /**
      * Indicates whether the child and group IDs are stable across changes to the underlying data.
      *
@@ -160,11 +159,6 @@
     @Override
     public boolean hasStableIds() {
         return false;
-=======
-    Event event = (Event)getChild(groupPosition, childPosition);
-    if(event instanceof RollCall){
-      setupRollCallElement(binding, (RollCall)event);
->>>>>>> 23725078
     }
 
     /**
@@ -231,7 +225,6 @@
 
         return binding.getRoot();
     }
-<<<<<<< HEAD
 
     /**
      * Gets a View that displays the data for the given child within the given group.
@@ -261,14 +254,14 @@
 
         switch (event.getType()) {
             case ELECTION: {
-              handleElection(convertView,parent,event,category);
+              setUpElectionElement(parent,convertView,(Election)event,category);
 
             }
             break;
 
 
             case ROLL_CALL: {
-               handleRollCall(convertView,parent,event);
+              setupRollCallElement(parent,convertView,(RollCall)event);
 
             }
             break;
@@ -318,17 +311,17 @@
         }
     }
 
-    /**
-     * Whether the child at the specified position is selectable.
-     *
-     * @param groupPosition the position of the group that contains the child
-     * @param childPosition the position of the child within the group
-     * @return whether the child is selectable.
-     */
-    @Override
-    public boolean isChildSelectable(int groupPosition, int childPosition) {
-        return true;
-    }
+  /**
+   * Whether the child at the specified position is selectable.
+   *
+   * @param groupPosition the position of the group that contains the child
+   * @param childPosition the position of the child within the group
+   * @return whether the child is selectable.
+   */
+  @Override
+  public boolean isChildSelectable(int groupPosition, int childPosition) {
+    return true;
+  }
 
     /**
      * A helper method used to handle the display of the elections
@@ -339,12 +332,12 @@
      *                    that the convertView will have been previously created by {@link #getChildView(int, int,
      *                    boolean, View, ViewGroup)}.
      * @param parent      the parent that this view will eventually be attached to
-     * @param event       the election Event
+     * @param election       the election Event
      * @param category    the event category ( Past,Present or Future)
      * @return the View corresponding to the child at the specified position
      */
 
-    private View handleElection(View convertView, ViewGroup parent, Event event, EventCategory category) {
+    private View setUpElectionElement( ViewGroup parent,View convertView, Election election, EventCategory category) {
         LayoutElectionDisplayBinding electionBinding;
         if (convertView == null) {
             LayoutInflater inflater = LayoutInflater.from(parent.getContext());
@@ -352,7 +345,6 @@
         } else {
             electionBinding = DataBindingUtil.getBinding(convertView);
         }
-        Election election = (Election) event;
         electionBinding.setElection(election);
         Date dStart = new java.util.Date(Long.valueOf(election.getStartTimestamp()) * 1000);// *1000 because it needs to be in milisecond
         String dateStart = DATE_FORMAT.format(dStart);
@@ -382,76 +374,21 @@
 
     }
 
-    private View handleRollCall(View convertView, ViewGroup parent, Event event) {
-
-        LayoutRollCallEventBinding binding;
-
-        if (convertView == null) {
-            LayoutInflater inflater = LayoutInflater.from(parent.getContext());
-            binding = LayoutRollCallEventBinding.inflate(inflater, parent, false);
-        } else {
-            binding = DataBindingUtil.getBinding(convertView);
-        }
-        RollCall rollCall = (RollCall) event;
-        binding.rollcallDate.setText("Start: " + DATE_FORMAT.format(new Date(1000 * rollCall.getStart())));
-        binding.rollcallTitle.setText("Roll Call: " + rollCall.getName());
-        binding.rollcallLocation.setText("Location: " + rollCall.getLocation());
-
-        binding.rollcallOpenButton.setVisibility(View.GONE);
-        binding.rollcallReopenButton.setVisibility(View.GONE);
-        binding.rollcallScheduledButton.setVisibility(View.GONE);
-        binding.rollcallEnterButton.setVisibility(View.GONE);
-        binding.rollcallClosedButton.setVisibility(View.GONE);
-
-        boolean isOrganizer = viewModel.isOrganizer().getValue();
-
-        if (isOrganizer && rollCall.getState() == EventState.CREATED) {
-            binding.rollcallOpenButton.setVisibility(View.VISIBLE);
-        } else if (isOrganizer && rollCall.getState() == EventState.CLOSED) {
-            binding.rollcallReopenButton.setVisibility(View.VISIBLE);
-        } else if (!isOrganizer && rollCall.getState() == EventState.CREATED) {
-            binding.rollcallScheduledButton.setVisibility(View.VISIBLE);
-        } else if (!isOrganizer && rollCall.getState() == EventState.OPENED) {
-            binding.rollcallEnterButton.setVisibility(View.VISIBLE);
-        } else if (!isOrganizer && rollCall.getState() == EventState.CLOSED) {
-            binding.rollcallClosedButton.setVisibility(View.VISIBLE);
-        }
-
-        binding.rollcallOpenButton.setOnClickListener(
-                clicked -> viewModel.openRollCall(rollCall.getId())
-        );
-        binding.rollcallReopenButton.setOnClickListener(
-                clicked ->
-                        viewModel.openRollCall(rollCall.getId())
-        );
-
-        binding.setLifecycleOwner(lifecycleOwner);
-
-        binding.executePendingBindings();
-        return binding.getRoot();
-    }
-
-=======
-  }
-
-  /**
-   * Whether the child at the specified position is selectable.
-   *
-   * @param groupPosition the position of the group that contains the child
-   * @param childPosition the position of the child within the group
-   * @return whether the child is selectable.
-   */
-  @Override
-  public boolean isChildSelectable(int groupPosition, int childPosition) {
-    return true;
-  }
-
   /**
    * Setup the text and buttons that appear for a roll call in the list
-   * @param binding the binding that contains the roll call information
    * @param rollCall the roll call object we want to display
+   * @return
    */
-  private void setupRollCallElement(LayoutRollCallEventBinding binding, RollCall rollCall){
+  private View setupRollCallElement(ViewGroup parent,View convertView, RollCall rollCall){
+    LayoutRollCallEventBinding binding;
+
+    if (convertView == null) {
+      LayoutInflater inflater = LayoutInflater.from(parent.getContext());
+      binding = LayoutRollCallEventBinding.inflate(inflater, parent, false);
+    } else {
+      binding = DataBindingUtil.getBinding(convertView);
+    }
+
     binding.rollcallDate.setText("Start: "+DATE_FORMAT.format(new Date(1000*rollCall.getStart())));
     binding.rollcallTitle.setText("Roll Call: "+rollCall.getName());
     binding.rollcallLocation.setText("Location: "+rollCall.getLocation());
@@ -487,6 +424,9 @@
             clicked ->
                     viewModel.enterRollCall(rollCall.getPersistentId())
     );
+    binding.setLifecycleOwner(lifecycleOwner);
+
+    binding.executePendingBindings();
+    return binding.getRoot();
   }
->>>>>>> 23725078
 }
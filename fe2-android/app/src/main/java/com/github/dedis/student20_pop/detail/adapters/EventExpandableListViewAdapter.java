package com.github.dedis.student20_pop.detail.adapters;

import android.app.AlertDialog.Builder;
import android.content.Context;
import android.view.LayoutInflater;
import android.view.View;
import android.view.ViewGroup;
import android.widget.ArrayAdapter;
import android.widget.BaseExpandableListAdapter;

import androidx.databinding.DataBindingUtil;
import androidx.lifecycle.LifecycleOwner;

import com.github.dedis.student20_pop.R;
import com.github.dedis.student20_pop.databinding.LayoutElectionDisplayBinding;
import com.github.dedis.student20_pop.databinding.LayoutEventBinding;
import com.github.dedis.student20_pop.databinding.LayoutEventCategoryBinding;
import com.github.dedis.student20_pop.databinding.LayoutRollCallEventBinding;
import com.github.dedis.student20_pop.detail.LaoDetailViewModel;
import com.github.dedis.student20_pop.detail.listeners.AddEventListener;
import com.github.dedis.student20_pop.model.Election;
import com.github.dedis.student20_pop.model.RollCall;
import com.github.dedis.student20_pop.model.event.Event;
import com.github.dedis.student20_pop.model.event.EventCategory;
import com.github.dedis.student20_pop.model.event.EventState;
import com.github.dedis.student20_pop.model.event.EventType;

import java.text.SimpleDateFormat;
import java.time.Instant;
import java.util.ArrayList;
import java.util.Collections;
import java.util.Date;
import java.util.HashMap;
import java.util.List;
import java.util.Locale;

import static com.github.dedis.student20_pop.model.event.EventCategory.FUTURE;
import static com.github.dedis.student20_pop.model.event.EventCategory.PAST;
import static com.github.dedis.student20_pop.model.event.EventCategory.PRESENT;


public class EventExpandableListViewAdapter extends BaseExpandableListAdapter {

    private final EventCategory[] categories = EventCategory.values();
    private final SimpleDateFormat DATE_FORMAT =
            new SimpleDateFormat("dd/MM/yyyy HH:mm ", Locale.ENGLISH);
    private final LifecycleOwner lifecycleOwner;
    private final LaoDetailViewModel viewModel;
    protected HashMap<EventCategory, List<Event>> eventsMap;

    /**
     * Constructor for the expandable list view adapter to display the events in the attendee UI
     *
     * @param events the list of events of the lao
     */
    public EventExpandableListViewAdapter(
            List<Event> events, LaoDetailViewModel viewModel, LifecycleOwner lifecycleOwner) {
        this.eventsMap = new HashMap<>();
        this.eventsMap.put(PAST, new ArrayList<>());
        this.eventsMap.put(PRESENT, new ArrayList<>());
        this.eventsMap.put(FUTURE, new ArrayList<>());
        this.lifecycleOwner = lifecycleOwner;
        this.viewModel = viewModel;

        putEventsInMap(events);
    }

    public void replaceList(List<Event> events) {
        setList(events);
    }

    private void setList(List<Event> events) {
        putEventsInMap(events);
        notifyDataSetChanged();
    }

    /**
     * @return the amount of categories
     */
    @Override
    public int getGroupCount() {
        return this.categories.length;
    }

    /**
     * @param groupPosition
     * @return the amount of events in a given group
     */
    @Override
    public int getChildrenCount(int groupPosition) {
        if (groupPosition > getGroupCount()) {
            return 0;
        }
        return this.eventsMap.getOrDefault(categories[groupPosition], new ArrayList<>()).size();
    }

    /**
     * @param groupPosition
     * @return the category of a given position
     */
    @Override
    public Object getGroup(int groupPosition) {
        if (groupPosition >= getGroupCount()) {
            return null;
        }
        return this.categories[groupPosition];
    }

    /**
     * @param groupPosition
     * @param childPosition
     * @return the event for a given position in a given category
     */
    @Override
    public Object getChild(int groupPosition, int childPosition) {

        if (groupPosition >= getGroupCount()) {
            return null;
        }
        if (childPosition >= getChildrenCount(groupPosition)) {
            return null;
        }

        return this.eventsMap.get(categories[groupPosition]).get(childPosition);

    }

    /**
     * Gets the ID for the group at the given position. This group ID must be unique across groups.
     * The combined ID (see {@link #getCombinedGroupId(long)}) must be unique across ALL items (groups
     * and all children).
     *
     * @param groupPosition the position of the group for which the ID is wanted
     * @return the ID associated with the group
     */
    @Override
    public long getGroupId(int groupPosition) {
        return groupPosition;
    }

    /**
     * Gets the ID for the given child within the given group. This ID must be unique across all
     * children within the group. The combined ID (see {@link #getCombinedChildId(long, long)}) must
     * be unique across ALL items (groups and all children).
     *
     * @param groupPosition the position of the group that contains the child
     * @param childPosition the position of the child within the group for which the ID is wanted
     * @return the ID associated with the child
     */
    @Override
    public long getChildId(int groupPosition, int childPosition) {
        return childPosition;
    }

    /**
     * Indicates whether the child and group IDs are stable across changes to the underlying data.
     *
     * @return whether or not the same ID always refers to the same object d
     */
    @Override
    public boolean hasStableIds() {
        return false;
    }

    /**
     * Gets a View that displays the given group. This View is only for the group--the Views for the
     * group's children will be fetched using {@link #getChildView(int, int, boolean, View,
     * ViewGroup)}.
     *
     * @param groupPosition the position of the group for which the View is returned
     * @param isExpanded    whether the group is expanded or collapsed
     * @param convertView   the old view to reuse, if possible. You should check that this view is
     *                      non-null and of an appropriate type before using. If it is not possible to convert this
     *                      view to display the correct data, this method can create a new view. It is not guaranteed
     *                      that the convertView will have been previously created by {@link #getGroupView(int,
     *                      boolean, View, ViewGroup)}.
     * @param parent        the parent that this view will eventually be attached to
     * @return the View corresponding to the group at the specified position
     */
    @Override
    public View getGroupView(
            int groupPosition, boolean isExpanded, View convertView, ViewGroup parent) {
        EventCategory eventCategory = (EventCategory) getGroup(groupPosition);

        LayoutEventCategoryBinding binding;
        if (convertView == null) {
            LayoutInflater inflater = LayoutInflater.from(parent.getContext());
            binding = LayoutEventCategoryBinding.inflate(inflater, parent, false);
        } else {
            binding = DataBindingUtil.getBinding(convertView);
        }

        binding.setCategoryName(eventCategory.name());

        Context context = parent.getContext();


        AddEventListener addEventOnClickListener =
                () -> {
                    Builder builder = new Builder(context);
                    builder.setTitle("Select Event Type");

                    ArrayAdapter<String> arrayAdapter =
                            new ArrayAdapter<>(context, android.R.layout.select_dialog_singlechoice);

                    arrayAdapter.add("Roll-Call Event");
                    arrayAdapter.add("Election Event");

                    builder.setNegativeButton("Cancel", (dialog, which) -> dialog.dismiss());
                    builder.setAdapter(
                            arrayAdapter,
                            ((dialog, which) -> {
                                dialog.dismiss();
                                viewModel.chooseEventType(EventType.values()[which]);
                            }));
                    builder.show();
                };

        binding.setIsFutureCategory(eventCategory.equals(FUTURE));
        binding.setViewmodel(viewModel);
        binding.setLifecycleOwner(lifecycleOwner);
        binding.setAddEventListener(addEventOnClickListener);
        binding.executePendingBindings();

        binding.addFutureEventButton.setFocusable(false);

        return binding.getRoot();
    }

    /**
     * Gets a View that displays the data for the given child within the given group.
     *
     * @param groupPosition the position of the group that contains the child
     * @param childPosition the position of the child (for which the View is returned) within the
     *                      group
     * @param isLastChild   Whether the child is the last child within the group
     * @param convertView   the old view to reuse, if possible. You should check that this view is
     *                      non-null and of an appropriate type before using. If it is not possible to convert this
     *                      view to display the correct data, this method can create a new view. It is not guaranteed
     *                      that the convertView will have been previously created by {@link #getChildView(int, int,
     *                      boolean, View, ViewGroup)}.
     * @param parent        the parent that this view will eventually be attached to
     * @return the View corresponding to the child at the specified position
     */
    @Override
    public View getChildView(
            int groupPosition,
            int childPosition,
            boolean isLastChild,
            View convertView,
            ViewGroup parent) {

        Event event = ((Event) getChild(groupPosition, childPosition));
        LayoutEventBinding layoutEventBinding ;
        if (convertView == null) {
            LayoutInflater inflater = LayoutInflater.from(parent.getContext());
            layoutEventBinding = LayoutEventBinding.inflate(inflater, parent, false);
        } else {
            layoutEventBinding = DataBindingUtil.getBinding(convertView);
        }
            layoutEventBinding.setEvent(event);

        EventCategory category = (EventCategory) getGroup(groupPosition);
        if (event.getType() == EventType.ELECTION) {
            return setupElectionElement((Election) event, category,layoutEventBinding);
        } else if (event.getType() == EventType.ROLL_CALL) {
            return setupRollCallElement((RollCall) event,layoutEventBinding);
        }

        layoutEventBinding.setLifecycleOwner(lifecycleOwner);
        layoutEventBinding.executePendingBindings();
        return layoutEventBinding.getRoot();

    }


    /**
     * A helper method that places the events in the correct key-value pair according to their times
     *
     * @param events
     */
    private void putEventsInMap(List<Event> events) {
        Collections.sort(events);
        this.eventsMap.get(PAST).clear();
        this.eventsMap.get(FUTURE).clear();
        this.eventsMap.get(PRESENT).clear();
        long now = Instant.now().getEpochSecond();
        for (Event event : events) {
            if (event.getEndTimestamp() <= now) {
                eventsMap.get(PAST).add(event);
            } else if (event.getStartTimestamp() > now) {
                eventsMap.get(FUTURE).add(event);
            } else {
                eventsMap.get(PRESENT).add(event);
            }
        }
    }

    /**
     * Whether the child at the specified position is selectable.
     *
     * @param groupPosition the position of the group that contains the child
     * @param childPosition the position of the child within the group
     * @return whether the child is selectable.
     */
    @Override
    public boolean isChildSelectable(int groupPosition, int childPosition) {
        return true;
    }

    /**
     * A helper method used to handle the display of the elections
     *
     * @param election    the election Event
     * @param category    the event category ( Past,Present or Future)
     * @param layoutEventBinding the binding of the generic layoutEvent that we use to display events
     * @return the View corresponding to the child at the specified position
     */
    private View setupElectionElement( Election election, EventCategory category,LayoutEventBinding layoutEventBinding) {
        LayoutElectionDisplayBinding electionBinding = layoutEventBinding.includeLayoutElection;
        electionBinding.setElection(election);
        Date dStart = new java.util.Date(Long.valueOf(election.getStartTimestamp()) * 1000);// *1000 because it needs to be in milisecond
        String dateStart = DATE_FORMAT.format(dStart);
        electionBinding.electionStartDate.setText("Start date : " + dateStart);
        Date dEnd = new java.util.Date(Long.valueOf(election.getEndTimestamp()) * 1000);
        String dateEnd = DATE_FORMAT.format(dEnd);
        electionBinding.electionEndDate.setText("End Date : " + dateEnd);
        viewModel.setCurrentElection(election);
        if (category == PRESENT) {
            electionBinding.electionActionButton.setOnClickListener(
                    clicked -> {
                        viewModel.openCastVotes();
                    });
        } else if (category == PAST) {
            electionBinding.electionActionButton.setOnClickListener(
                    clicked -> viewModel.endElection(election));
        }

<<<<<<< HEAD
        electionBinding.electionEditButton.setOnClickListener(clicked -> viewModel.openManageElection(true));
=======
        electionBinding.electionEditButton.setOnClickListener(clicked ->
            viewModel.openManageElection(true)
        );
>>>>>>> 82760609
        electionBinding.setEventCategory(category);
        electionBinding.setViewModel(viewModel);
        electionBinding.setLifecycleOwner(lifecycleOwner);
        electionBinding.executePendingBindings();
        return layoutEventBinding.getRoot();
    }

    /**
     * Setup the text and buttons that appear for a roll call in the list
     *
     * @param rollCall the rollCall Event
     * @param layoutEventBinding the binding of the generic layoutEvent that we use to display events
     * @return the View corresponding to the child at the specified position
     */
    private View setupRollCallElement( RollCall rollCall,LayoutEventBinding layoutEventBinding) {
        LayoutRollCallEventBinding binding = layoutEventBinding.includeLayoutRollCall;

        binding.rollcallDate.setText("Start: " + DATE_FORMAT.format(new Date(1000 * rollCall.getStart())));
        binding.rollcallTitle.setText("Roll Call: " + rollCall.getName());
        binding.rollcallLocation.setText("Location: " + rollCall.getLocation());

        binding.rollcallOpenButton.setVisibility(View.GONE);
        binding.rollcallReopenButton.setVisibility(View.GONE);
        binding.rollcallScheduledButton.setVisibility(View.GONE);
        binding.rollcallEnterButton.setVisibility(View.GONE);
        binding.rollcallClosedButton.setVisibility(View.GONE);

        boolean isOrganizer = viewModel.isOrganizer().getValue();

        if (isOrganizer && rollCall.getState() == EventState.CREATED) {
            binding.rollcallOpenButton.setVisibility(View.VISIBLE);
        } else if (isOrganizer && rollCall.getState() == EventState.CLOSED) {
            binding.rollcallReopenButton.setVisibility(View.VISIBLE);
        } else if (!isOrganizer && rollCall.getState() == EventState.CREATED) {
            binding.rollcallScheduledButton.setVisibility(View.VISIBLE);
        } else if (!isOrganizer && rollCall.getState() == EventState.OPENED) {
            binding.rollcallEnterButton.setVisibility(View.VISIBLE);
        } else if (!isOrganizer && rollCall.getState() == EventState.CLOSED) {
            binding.rollcallClosedButton.setVisibility(View.VISIBLE);
        }

        binding.rollcallOpenButton.setOnClickListener(
                clicked -> viewModel.openRollCall(rollCall.getId())
        );
        binding.rollcallReopenButton.setOnClickListener(
                clicked ->
                        viewModel.openRollCall(rollCall.getId())
        );
        binding.rollcallEnterButton.setOnClickListener(
                clicked ->
                        viewModel.enterRollCall(rollCall.getPersistentId())
        );
        binding.setLifecycleOwner(lifecycleOwner);

        binding.executePendingBindings();
        return layoutEventBinding.getRoot();
    }
}<|MERGE_RESOLUTION|>--- conflicted
+++ resolved
@@ -335,14 +335,7 @@
             electionBinding.electionActionButton.setOnClickListener(
                     clicked -> viewModel.endElection(election));
         }
-
-<<<<<<< HEAD
         electionBinding.electionEditButton.setOnClickListener(clicked -> viewModel.openManageElection(true));
-=======
-        electionBinding.electionEditButton.setOnClickListener(clicked ->
-            viewModel.openManageElection(true)
-        );
->>>>>>> 82760609
         electionBinding.setEventCategory(category);
         electionBinding.setViewModel(viewModel);
         electionBinding.setLifecycleOwner(lifecycleOwner);

--- conflicted
+++ resolved
@@ -320,10 +320,6 @@
    */
   private void putEventsInMap(List<Event> events) {
     Collections.sort(events);
-<<<<<<< HEAD
-=======
-
->>>>>>> d9aaba91
     long now = Instant.now().getEpochSecond();
     for (Event event : events) {
       if (event.getEndTimestamp() < now) {

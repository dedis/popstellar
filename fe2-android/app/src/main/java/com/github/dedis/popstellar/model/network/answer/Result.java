--- conflicted
+++ resolved
@@ -1,32 +1,14 @@
 package com.github.dedis.popstellar.model.network.answer;
 
-<<<<<<< HEAD
-import com.github.dedis.popstellar.model.network.method.message.MessageGeneral;
-
-import java.util.List;
-import java.util.Optional;
-
-/** A succeed query's answer */
-public final class Result extends Answer {
-
-  private Optional<Integer> general;
-  private Optional<List<MessageGeneral>> messages;
-=======
 /** A succeed query's answer */
 public class Result extends Answer {
->>>>>>> 4cc13c9d
 
   /**
    * Constructor of a Result
    *
    * @param id of the answer
-<<<<<<< HEAD
-   * @param result of the answer
-=======
->>>>>>> 4cc13c9d
    */
   public Result(int id) {
     super(id);
   }
-
 }
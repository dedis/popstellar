--- conflicted
+++ resolved
@@ -11,12 +11,9 @@
   public Result(int id) {
     super(id);
   }
-<<<<<<< HEAD
-=======
 
   @Override
   public String toString() {
     return "Result{" + "id=" + getId() + '}';
   }
->>>>>>> 0670298b
 }
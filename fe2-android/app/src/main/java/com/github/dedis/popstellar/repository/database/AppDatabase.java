--- conflicted
+++ resolved
@@ -15,20 +15,14 @@
 import com.github.dedis.popstellar.repository.database.lao.LAOEntity;
 import com.github.dedis.popstellar.repository.database.message.MessageDao;
 import com.github.dedis.popstellar.repository.database.message.MessageEntity;
-<<<<<<< HEAD
+import com.github.dedis.popstellar.repository.database.socialmedia.*;
 import com.github.dedis.popstellar.repository.database.witnessing.WitnessingDao;
 import com.github.dedis.popstellar.repository.database.witnessing.WitnessingEntity;
-=======
-import com.github.dedis.popstellar.repository.database.socialmedia.*;
->>>>>>> f0d3b5f4
 
 import javax.inject.Singleton;
 
 @Singleton
 @Database(
-<<<<<<< HEAD
-    entities = {MessageEntity.class, LAOEntity.class, CoreEntity.class, WitnessingEntity.class},
-=======
     entities = {
       MessageEntity.class,
       LAOEntity.class,
@@ -39,9 +33,9 @@
       ChirpEntity.class,
       ReactionEntity.class,
       TransactionEntity.class,
-      HashEntity.class
+      HashEntity.class,
+      WitnessingEntity.class
     },
->>>>>>> f0d3b5f4
     version = 1)
 @TypeConverters(CustomTypeConverters.class)
 public abstract class AppDatabase extends RoomDatabase {
@@ -51,9 +45,8 @@
 
   public abstract CoreDao coreDao();
 
-<<<<<<< HEAD
   public abstract WitnessingDao witnessDao();
-=======
+
   public abstract ElectionDao electionDao();
 
   public abstract RollCallDao rollCallDao();
@@ -67,5 +60,4 @@
   public abstract TransactionDao transactionDao();
 
   public abstract HashDao hashDao();
->>>>>>> f0d3b5f4
 }
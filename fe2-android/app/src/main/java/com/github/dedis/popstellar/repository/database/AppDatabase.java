package com.github.dedis.popstellar.repository.database;

import androidx.room.*;

import com.github.dedis.popstellar.repository.database.digitalcash.*;
import com.github.dedis.popstellar.repository.database.event.election.ElectionDao;
import com.github.dedis.popstellar.repository.database.event.election.ElectionEntity;
import com.github.dedis.popstellar.repository.database.event.meeting.MeetingDao;
import com.github.dedis.popstellar.repository.database.event.meeting.MeetingEntity;
import com.github.dedis.popstellar.repository.database.event.rollcall.RollCallDao;
import com.github.dedis.popstellar.repository.database.event.rollcall.RollCallEntity;
import com.github.dedis.popstellar.repository.database.lao.LAODao;
import com.github.dedis.popstellar.repository.database.lao.LAOEntity;
import com.github.dedis.popstellar.repository.database.message.MessageDao;
import com.github.dedis.popstellar.repository.database.message.MessageEntity;
import com.github.dedis.popstellar.repository.database.socialmedia.*;
import com.github.dedis.popstellar.repository.database.subscriptions.SubscriptionsDao;
import com.github.dedis.popstellar.repository.database.subscriptions.SubscriptionsEntity;
import com.github.dedis.popstellar.repository.database.wallet.WalletDao;
import com.github.dedis.popstellar.repository.database.wallet.WalletEntity;
<<<<<<< HEAD
import com.github.dedis.popstellar.repository.database.witnessing.*;
=======
>>>>>>> a5bb817e

import javax.inject.Singleton;

@Singleton
@Database(
    entities = {
      MessageEntity.class,
      LAOEntity.class,
      WalletEntity.class,
      SubscriptionsEntity.class,
      ElectionEntity.class,
      RollCallEntity.class,
      MeetingEntity.class,
      ChirpEntity.class,
      ReactionEntity.class,
      TransactionEntity.class,
      HashEntity.class,
      WitnessingEntity.class,
      WitnessEntity.class
    },
    version = 2)
@TypeConverters(CustomTypeConverters.class)
public abstract class AppDatabase extends RoomDatabase {
  public abstract MessageDao messageDao();

  public abstract LAODao laoDao();

  public abstract WalletDao walletDao();

  public abstract SubscriptionsDao subscriptionsDao();
<<<<<<< HEAD

  public abstract WitnessingDao witnessingDao();

  public abstract WitnessDao witnessDao();
=======
>>>>>>> a5bb817e

  public abstract ElectionDao electionDao();

  public abstract RollCallDao rollCallDao();

  public abstract MeetingDao meetingDao();

  public abstract ChirpDao chirpDao();

  public abstract ReactionDao reactionDao();

  public abstract TransactionDao transactionDao();

  public abstract HashDao hashDao();
}<|MERGE_RESOLUTION|>--- conflicted
+++ resolved
@@ -18,10 +18,7 @@
 import com.github.dedis.popstellar.repository.database.subscriptions.SubscriptionsEntity;
 import com.github.dedis.popstellar.repository.database.wallet.WalletDao;
 import com.github.dedis.popstellar.repository.database.wallet.WalletEntity;
-<<<<<<< HEAD
 import com.github.dedis.popstellar.repository.database.witnessing.*;
-=======
->>>>>>> a5bb817e
 
 import javax.inject.Singleton;
 
@@ -42,7 +39,7 @@
       WitnessingEntity.class,
       WitnessEntity.class
     },
-    version = 2)
+    version = 3)
 @TypeConverters(CustomTypeConverters.class)
 public abstract class AppDatabase extends RoomDatabase {
   public abstract MessageDao messageDao();
@@ -52,13 +49,10 @@
   public abstract WalletDao walletDao();
 
   public abstract SubscriptionsDao subscriptionsDao();
-<<<<<<< HEAD
 
   public abstract WitnessingDao witnessingDao();
 
   public abstract WitnessDao witnessDao();
-=======
->>>>>>> a5bb817e
 
   public abstract ElectionDao electionDao();
 

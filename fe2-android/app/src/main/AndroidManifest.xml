<<<<<<< HEAD
<?xml version="1.0" encoding="utf-8"?>
<manifest xmlns:android="http://schemas.android.com/apk/res/android"
    package="com.github.dedis.popstellar">

    <uses-feature android:name="android.hardware.camera" />

    <uses-permission android:name="android.permission.CAMERA" />
    <uses-permission android:name="android.permission.INTERNET" />

    <application
        android:allowBackup="true"
        android:fullBackupContent="true"
        android:icon="@mipmap/ic_launcher"
        android:label="@string/app_name"
        android:networkSecurityConfig="@xml/network_security_config"
        android:roundIcon="@mipmap/ic_launcher_round"
        android:supportsRtl="true"
        android:theme="@style/AppTheme">
        <activity
            android:name=".ui.socialmedia.SocialMediaActivity"
            android:exported="true" />
        <activity android:name=".ui.home.HomeActivity">
            <intent-filter>
                <action android:name="android.intent.action.MAIN" />

                <category android:name="android.intent.category.LAUNCHER" />
            </intent-filter>
        </activity>
        <activity
            android:name=".ui.detail.LaoDetailActivity"
            android:windowSoftInputMode="adjustPan" />

        <uses-library
            android:name="android.test.runner"
            android:required="false" />
    </application>

=======
<?xml version="1.0" encoding="utf-8"?>
<manifest xmlns:android="http://schemas.android.com/apk/res/android"
  package="com.github.dedis.popstellar">

  <uses-feature android:name="android.hardware.camera" />

  <uses-permission android:name="android.permission.CAMERA" />
  <uses-permission android:name="android.permission.INTERNET" />

  <application
    android:allowBackup="true"
    android:fullBackupContent="true"
    android:icon="@mipmap/ic_launcher"
    android:label="@string/app_name"
    android:networkSecurityConfig="@xml/network_security_config"
    android:roundIcon="@mipmap/ic_launcher_round"
    android:supportsRtl="true"
    android:theme="@style/AppTheme">
    <activity android:name="com.github.dedis.popstellar.ui.home.HomeActivity">
      <intent-filter>
        <action android:name="android.intent.action.MAIN" />

        <category android:name="android.intent.category.LAUNCHER" />
      </intent-filter>
    </activity>
    <activity
      android:name="com.github.dedis.popstellar.ui.detail.LaoDetailActivity"
      android:windowSoftInputMode="adjustPan"></activity>

    <uses-library
      android:name="android.test.runner"
      android:required="false" />
  </application>

>>>>>>> f20d8bd3
</manifest><|MERGE_RESOLUTION|>--- conflicted
+++ resolved
@@ -1,42 +1,3 @@
-<<<<<<< HEAD
-<?xml version="1.0" encoding="utf-8"?>
-<manifest xmlns:android="http://schemas.android.com/apk/res/android"
-    package="com.github.dedis.popstellar">
-
-    <uses-feature android:name="android.hardware.camera" />
-
-    <uses-permission android:name="android.permission.CAMERA" />
-    <uses-permission android:name="android.permission.INTERNET" />
-
-    <application
-        android:allowBackup="true"
-        android:fullBackupContent="true"
-        android:icon="@mipmap/ic_launcher"
-        android:label="@string/app_name"
-        android:networkSecurityConfig="@xml/network_security_config"
-        android:roundIcon="@mipmap/ic_launcher_round"
-        android:supportsRtl="true"
-        android:theme="@style/AppTheme">
-        <activity
-            android:name=".ui.socialmedia.SocialMediaActivity"
-            android:exported="true" />
-        <activity android:name=".ui.home.HomeActivity">
-            <intent-filter>
-                <action android:name="android.intent.action.MAIN" />
-
-                <category android:name="android.intent.category.LAUNCHER" />
-            </intent-filter>
-        </activity>
-        <activity
-            android:name=".ui.detail.LaoDetailActivity"
-            android:windowSoftInputMode="adjustPan" />
-
-        <uses-library
-            android:name="android.test.runner"
-            android:required="false" />
-    </application>
-
-=======
 <?xml version="1.0" encoding="utf-8"?>
 <manifest xmlns:android="http://schemas.android.com/apk/res/android"
   package="com.github.dedis.popstellar">
@@ -55,7 +16,10 @@
     android:roundIcon="@mipmap/ic_launcher_round"
     android:supportsRtl="true"
     android:theme="@style/AppTheme">
-    <activity android:name="com.github.dedis.popstellar.ui.home.HomeActivity">
+    <activity
+      android:name=".ui.socialmedia.SocialMediaActivity"
+      android:exported="true" />
+    <activity android:name=".ui.home.HomeActivity">
       <intent-filter>
         <action android:name="android.intent.action.MAIN" />
 
@@ -63,13 +27,12 @@
       </intent-filter>
     </activity>
     <activity
-      android:name="com.github.dedis.popstellar.ui.detail.LaoDetailActivity"
-      android:windowSoftInputMode="adjustPan"></activity>
+      android:name=".ui.detail.LaoDetailActivity"
+      android:windowSoftInputMode="adjustPan" />
 
     <uses-library
       android:name="android.test.runner"
       android:required="false" />
   </application>
 
->>>>>>> f20d8bd3
 </manifest>